# -*- coding: utf-8 -*-

from sqlalchemy.ext.declarative import declared_attr
from coaster import newid, newsecret
from coaster.utils import namespace_from_url

from . import db, BaseMixin
from coaster.sqlalchemy import BaseScopedNameMixin
from .user import User, Organization, Team

__all__ = ['Client', 'UserFlashMessage', 'Resource', 'ResourceAction', 'AuthCode', 'AuthToken',
    'Permission', 'UserClientPermissions', 'TeamClientPermissions', 'NoticeType',
    'CLIENT_TEAM_ACCESS', 'ClientTeamAccess']


class Client(BaseMixin, db.Model):
    """OAuth client applications"""
    __tablename__ = 'client'
    __bind_key__ = 'lastuser'
    #: User who owns this client
    user_id = db.Column(db.Integer, db.ForeignKey('user.id'), nullable=True)
    user = db.relationship(User, primaryjoin=user_id == User.id,
        backref=db.backref('clients', cascade="all"))
    #: Organization that owns this client. Only one of this or user must be set
    org_id = db.Column(db.Integer, db.ForeignKey('organization.id'), nullable=True)
    org = db.relationship(Organization, primaryjoin=org_id == Organization.id,
        backref=db.backref('clients', cascade="all"))
    #: Human-readable title
    title = db.Column(db.Unicode(250), nullable=False)
    #: Long description
    description = db.Column(db.UnicodeText, nullable=False, default=u'')
    #: Website
    website = db.Column(db.Unicode(250), nullable=False)
    #: Redirect URI
    redirect_uri = db.Column(db.Unicode(250), nullable=True, default=u'')
    #: Back-end notification URI
    notification_uri = db.Column(db.Unicode(250), nullable=True, default=u'')
    #: Front-end notification URI
    iframe_uri = db.Column(db.Unicode(250), nullable=True, default=u'')
    #: Resource discovery URI
    resource_uri = db.Column(db.Unicode(250), nullable=True, default=u'')
    #: Active flag
    active = db.Column(db.Boolean, nullable=False, default=True)
    #: Allow anyone to login to this app?
    allow_any_login = db.Column(db.Boolean, nullable=False, default=True)
    #: Team access flag
    team_access = db.Column(db.Boolean, nullable=False, default=False)
    #: OAuth client key/id
    key = db.Column(db.String(22), nullable=False, unique=True, default=newid)
    #: OAuth client secret
    secret = db.Column(db.String(44), nullable=False, default=newsecret)
    #: Trusted flag: trusted clients are authorized to access user data
    #: without user consent, but the user must still login and identify themself.
    #: When a single provider provides multiple services, each can be declared
    #: as a trusted client to provide single sign-in across the services
    trusted = db.Column(db.Boolean, nullable=False, default=False)
    #: Namespace: determines inter-app resource access
    namespace = db.Column(db.Unicode(250), nullable=True, unique=True)

    def secret_is(self, candidate):
        """
        Check if the provided client secret is valid.
        """
        return self.secret == candidate

    @property
    def owner_title(self):
        """
        Return human-readable owner name.
        """
        if self.user:
            return self.user.pickername
        elif self.org:
            return self.org.pickername
        else:
            raise AttributeError("This client has no owner")

    def owner_is(self, user):
        if not user:
            return False
        return self.user == user or (self.org and self.org in user.organizations_owned())

    def orgs_with_team_access(self):
        """
        Return a list of organizations that this client has access to the teams of.
        """
        return [cta.org for cta in self.org_team_access if cta.access_level == CLIENT_TEAM_ACCESS.ALL]

    def permissions(self, user, inherited=None):
        perms = super(Client, self).permissions(user, inherited)
        perms.add('view')
        if user and self.owner_is(user):
            perms.add('edit')
            perms.add('delete')
            perms.add('assign-permissions')
            perms.add('new-resource')
        return perms

    @classmethod
    def get(cls, key=None, **filters):
        """
        Return a Client identified by its client key. Only returns active clients.

        :param str key: Client key to lookup
        """
<<<<<<< HEAD
        if key:
            return cls.query.filter_by(key=key, active=True).first()
        elif len(filters):
            return cls.query.filter_by(**filters).first()
        else:
            return None
=======
        return cls.query.filter_by(key=key, active=True).one_or_none()
>>>>>>> 10574f14


class UserFlashMessage(BaseMixin, db.Model):
    """
    Saved messages for a user, to be relayed to trusted clients.
    """
    __tablename__ = 'userflashmessage'
    __bind_key__ = 'lastuser'
    user_id = db.Column(db.Integer, db.ForeignKey('user.id'), nullable=False)
    user = db.relationship(User, primaryjoin=user_id == User.id,
        backref=db.backref("flashmessages", cascade="delete, delete-orphan"))
    seq = db.Column(db.Integer, default=0, nullable=False)
    category = db.Column(db.Unicode(20), nullable=False)
    message = db.Column(db.Unicode(250), nullable=False)


class Resource(BaseScopedNameMixin, db.Model):
    """
    Resources are provided by client applications. Other client applications
    can request access to user data at resource servers by providing the
    `name` as part of the requested `scope`.
    """
    __tablename__ = 'resource'
    __bind_key__ = 'lastuser'
    # Resource names are unique across client apps
    name = db.Column(db.Unicode(20), nullable=False)
    client_id = db.Column(db.Integer, db.ForeignKey('client.id'), nullable=False)
    client = db.relationship(Client, primaryjoin=client_id == Client.id,
        backref=db.backref('resources', cascade="all, delete-orphan"))
    parent = db.synonym('client')
    title = db.Column(db.Unicode(250), nullable=False)
    description = db.Column(db.UnicodeText, default=u'', nullable=False)
    siteresource = db.Column(db.Boolean, default=False, nullable=False)
    trusted = db.Column(db.Boolean, default=False, nullable=False)
    __table_args__ = (db.UniqueConstraint('name', 'client_id', name='resource_client_id_name_key'),)

    def permissions(self, user, inherited=None):
        perms = super(Resource, self).permissions(user, inherited)
        if user and self.client.owner_is(user):
            perms.add('edit')
            perms.add('delete')
            perms.add('new-action')
        return perms

    @classmethod
    def get(cls, name=None, client=None, **filters):
        """
        Return a Resource with the given name.

        :param str name: Name of the resource.
        """
<<<<<<< HEAD
        if name:
            keys = dict()
            keys['name'] = name
            if client:
                keys['client'] = client
            return cls.query.filter_by(**keys).first()
        elif len(filters):
            return cls.query.filter_by(**filters).first()
        else:
            return None
=======
        return cls.query.filter_by(name=name).one_or_none()
>>>>>>> 10574f14

    def get_action(self, name):
        """
        Return a ResourceAction on this Resource with the given name.

        :param str name: Name of the action
        """
        return ResourceAction.get(name=name, resource=self)


class ResourceAction(BaseMixin, db.Model):
    """
    Actions that can be performed on resources. There should always be at minimum
    a 'read' action.
    """
    __tablename__ = 'resourceaction'
    __bind_key__ = 'lastuser'
    name = db.Column(db.Unicode(20), nullable=False)
    resource_id = db.Column(db.Integer, db.ForeignKey('resource.id'), nullable=False)
    resource = db.relationship(Resource, primaryjoin=resource_id == Resource.id,
        backref=db.backref('actions', cascade="all, delete-orphan"))
    title = db.Column(db.Unicode(250), nullable=False)
    description = db.Column(db.UnicodeText, default=u'', nullable=False)

    # Action names are unique per client app
    __table_args__ = (db.UniqueConstraint("name", "resource_id"), {})

    def permissions(self, user, inherited=None):
        perms = super(ResourceAction, self).permissions(user, inherited)
        if user and self.resource.client.owner_is(user):
            perms.add('edit')
            perms.add('delete')
        return perms

    @classmethod
    def get(cls, name, resource):
        """
        Return a ResourceAction on the specified resource with the specified name.

        :param str name: Name of the action
        :param Resource resource: Resource on which this action exists
        """
        return cls.query.filter_by(name=name, resource=resource).one_or_none()


class ScopeMixin(object):
    @declared_attr
    def _scope(self):
        return db.Column('scope', db.UnicodeText, nullable=False)

    def _scope_get(self):
        return sorted([t.strip() for t in self._scope.replace('\r', ' ').replace('\n', ' ').split(u' ') if t])

    def _scope_set(self, value):
        if isinstance(value, basestring):
            value = [value]
        self._scope = u' '.join(sorted([t.strip() for t in value if t]))

    @declared_attr
    def scope(self):
        return db.synonym('_scope', descriptor=property(self._scope_get, self._scope_set))

    def add_scope(self, additional):
        if isinstance(additional, basestring):
            additional = [additional]
        self.scope = list(set(self.scope).union(set(additional)))


class AuthCode(ScopeMixin, BaseMixin, db.Model):
    """Short-lived authorization tokens."""
    __tablename__ = 'authcode'
    __bind_key__ = 'lastuser'
    user_id = db.Column(db.Integer, db.ForeignKey('user.id'), nullable=False)
    user = db.relationship(User, primaryjoin=user_id == User.id)
    client_id = db.Column(db.Integer, db.ForeignKey('client.id'), nullable=False)
    client = db.relationship(Client, primaryjoin=client_id == Client.id,
        backref=db.backref("authcodes", cascade="all, delete-orphan"))
    code = db.Column(db.String(44), default=newsecret, nullable=False)
    redirect_uri = db.Column(db.Unicode(1024), nullable=False)
    used = db.Column(db.Boolean, default=False, nullable=False)


class AuthToken(ScopeMixin, BaseMixin, db.Model):
    """Access tokens for access to data."""
    __tablename__ = 'authtoken'
    __bind_key__ = 'lastuser'
    user_id = db.Column(db.Integer, db.ForeignKey('user.id'), nullable=True)  # Null for client-only tokens
    user = db.relationship(User, primaryjoin=user_id == User.id)
    client_id = db.Column(db.Integer, db.ForeignKey('client.id'), nullable=False)
    client = db.relationship(Client, primaryjoin=client_id == Client.id,
        backref=db.backref("authtokens", cascade="all, delete-orphan"))
    token = db.Column(db.String(22), default=newid, nullable=False, unique=True)
    token_type = db.Column(db.String(250), default='bearer', nullable=False)  # 'bearer', 'mac' or a URL
    secret = db.Column(db.String(44), nullable=True)
    _algorithm = db.Column('algorithm', db.String(20), nullable=True)
    validity = db.Column(db.Integer, nullable=False, default=0)  # Validity period in seconds
    refresh_token = db.Column(db.String(22), nullable=True, unique=True)

    # Only one authtoken per user and client. Add to scope as needed
    __table_args__ = (db.UniqueConstraint("user_id", "client_id"), {})

    def __init__(self, **kwargs):
        super(AuthToken, self).__init__(**kwargs)
        self.token = newid()
        if self.user:
            self.refresh_token = newid()
        self.secret = newsecret()

    def refresh(self):
        """
        Create a new token while retaining the refresh token.
        """
        if self.refresh_token is not None:
            self.token = newid()
            self.secret = newsecret()

    @property
    def algorithm(self):
        return self._algorithm

    @algorithm.setter
    def algorithm(self, value):
        if value is None:
            self._algorithm = None
            self.secret = None
        elif value in ['hmac-sha-1', 'hmac-sha-256']:
            self._algorithm = value
        else:
            raise ValueError(u"Unrecognized algorithm ‘{value}’".format(value=value))

    algorithm = db.synonym('_algorithm', descriptor=algorithm)

    @classmethod
    def migrate_user(cls, olduser, newuser):
        if not olduser or not newuser:
            return  # Don't mess with client-only tokens
        oldtokens = cls.query.filter_by(user=olduser).all()
        newtokens = {}  # Client: token mapping
        for token in cls.query.filter_by(user=newuser).all():
            newtokens.setdefault(token.client_id, []).append(token)

        for token in oldtokens:
            merge_performed = False
            if token.client_id in newtokens:
                for newtoken in newtokens[token.client_id]:
                    if newtoken.user == newuser:
                        # There's another token for  newuser with the same client.
                        # Just extend the scope there
                        newtoken.scope = set(newtoken.scope) | set(token.scope)
                        db.session.delete(token)
                        merge_performed = True
                        break
            if merge_performed is False:
                token.user = newuser  # Reassign this token to newuser

    @classmethod
    def get(cls, token):
        """
        Return an AuthToken with the matching token.

        :param str token: Token to lookup
        """
        return cls.query.filter_by(token=token).one_or_none()


class Permission(BaseMixin, db.Model):
    __tablename__ = 'permission'
    __bind_key__ = 'lastuser'
    #: User who created this permission
    user_id = db.Column(db.Integer, db.ForeignKey('user.id'), nullable=True)
    user = db.relationship(User, primaryjoin=user_id == User.id,
        backref=db.backref('permissions_created', cascade="all, delete-orphan"))
    #: Organization which created this permission
    org_id = db.Column(db.Integer, db.ForeignKey('organization.id'), nullable=True)
    org = db.relationship(Organization, primaryjoin=org_id == Organization.id,
        backref=db.backref('permissions_created', cascade="all, delete-orphan"))
    #: Name token
    name = db.Column(db.Unicode(80), nullable=False)
    #: Human-friendly title
    title = db.Column(db.Unicode(250), nullable=False)
    #: Description of what this permission is about
    description = db.Column(db.UnicodeText, default=u'', nullable=False)
    #: Is this permission available to all users and client apps?
    allusers = db.Column(db.Boolean, default=False, nullable=False)

    def owner_is(self, user):
        return user is not None and self.user == user or (self.org and self.org in user.organizations_owned())

    @property
    def owner_title(self):
        if self.user:
            return self.user.pickername
        else:
            return self.org.pickername

    def permissions(self, user, inherited=None):
        perms = super(Permission, self).permissions(user, inherited)
        if user and self.owner_is(user):
            perms.add('edit')
            perms.add('delete')
        return perms

    @classmethod
    def get(cls, name, user=None, org=None, allusers=False):
        """
        Get a permission with the given name and owned by the given user or org,
        or a permission available to all users.

        :param str name: Name of the permission
        :param User user: User who owns this permission
        :param Organization org: Organization which owns this permission
        :param bool allusers: Whether resources that belong to all users should be returned

        One of ``user`` and ``org`` must be specified, unless ``allusers`` is ``True``.
        """
        if allusers:
            return cls.query.filter_by(name=name, allusers=True).one_or_none()
        else:
            if not bool(user) ^ bool(org):
                raise TypeError("Either user or org should be specified")
            if user is not None:
                return cls.query.filter_by(name=name, user=user).one_or_none()
            else:
                return cls.query.filter_by(name=name, org=org).one_or_none()


# This model's name is in plural because it defines multiple permissions within each instance
class UserClientPermissions(BaseMixin, db.Model):
    __tablename__ = 'userclientpermissions'
    __bind_key__ = 'lastuser'
    #: User who has these permissions
    user_id = db.Column(db.Integer, db.ForeignKey('user.id'), nullable=False)
    user = db.relationship(User, primaryjoin=user_id == User.id,
        backref=db.backref('client_permissions', cascade='all, delete-orphan'))
    #: Client app they are assigned on
    client_id = db.Column(db.Integer, db.ForeignKey('client.id'), nullable=False)
    client = db.relationship(Client, primaryjoin=client_id == Client.id,
        backref=db.backref('user_permissions', cascade="all, delete-orphan"))
    #: The permissions as a string of tokens
    access_permissions = db.Column('permissions', db.Unicode(250), default=u'', nullable=False)

    # Only one assignment per user and client
    __table_args__ = (db.UniqueConstraint("user_id", "client_id"), {})

    # Used by lastuser_ui/client_info.html
    @property
    def pickername(self):
        return self.user.pickername

    # Used by lastuser_ui/client_info.html for url_for
    @property
    def userid(self):
        return self.user.userid

    @classmethod
    def migrate_user(cls, olduser, newuser):
        for operm in olduser.client_permissions:
            merge_performed = False
            for nperm in newuser.client_permissions:
                if nperm.client == operm.client:
                    # Merge permission strings
                    tokens = set(operm.access_permissions.split(' '))
                    tokens.update(set(nperm.access_permissions.split(' ')))
                    if u' ' in tokens:
                        tokens.remove(u' ')
                    nperm.access_permissions = u' '.join(sorted(tokens))
                    db.session.delete(operm)
                    merge_performed = True
            if not merge_performed:
                operm.user = newuser


# This model's name is in plural because it defines multiple permissions within each instance
class TeamClientPermissions(BaseMixin, db.Model):
    __tablename__ = 'teamclientpermissions'
    __bind_key__ = 'lastuser'
    #: Team which has these permissions
    team_id = db.Column(db.Integer, db.ForeignKey('team.id'), nullable=False)
    team = db.relationship(Team, primaryjoin=team_id == Team.id,
        backref=db.backref('client_permissions', cascade='all, delete-orphan'))
    #: Client app they are assigned on
    client_id = db.Column(db.Integer, db.ForeignKey('client.id'), nullable=False)
    client = db.relationship(Client, primaryjoin=client_id == Client.id,
        backref=db.backref('team_permissions', cascade="all, delete-orphan"))
    #: The permissions as a string of tokens
    access_permissions = db.Column('permissions', db.Unicode(250), default=u'', nullable=False)

    # Only one assignment per team and client
    __table_args__ = (db.UniqueConstraint("team_id", "client_id"), {})

    # Used by lastuser_ui/client_info.html
    @property
    def pickername(self):
        return self.team.pickername

    # Used by lastuser_ui/client_info.html for url_for
    @property
    def userid(self):
        return self.team.userid


class CLIENT_TEAM_ACCESS:
    NONE = 0     # The default if there's no connecting object
    ALL = 1      # All teams can be seen
    PARTIAL = 2  # TODO: Not supported yet


class ClientTeamAccess(BaseMixin, db.Model):
    __tablename__ = 'clientteamaccess'
    __bind_key__ = 'lastuser'
    #: Organization whose teams are exposed to the client app
    org_id = db.Column(db.Integer, db.ForeignKey('organization.id'), nullable=True)
    org = db.relationship(Organization, primaryjoin=org_id == Organization.id,
        backref=db.backref('client_team_access', cascade="all, delete-orphan"))
    #: Client app they are exposed to
    client_id = db.Column(db.Integer, db.ForeignKey('client.id'), nullable=False)
    client = db.relationship(Client, primaryjoin=client_id == Client.id,
        backref=db.backref('org_team_access', cascade="all, delete-orphan"))
    access_level = db.Column(db.Integer, default=CLIENT_TEAM_ACCESS.NONE, nullable=False)


class NoticeType(BaseMixin, db.Model):
    __tablename__ = 'noticetype'
    __bind_key__ = 'lastuser'
    #: User who created this notice type
    user_id = db.Column(db.Integer, db.ForeignKey('user.id'), nullable=False)
    user = db.relationship(User, primaryjoin=user_id == User.id,
        backref=db.backref('noticetypes_created', cascade="all, delete-orphan"))
    #: Name token
    name = db.Column(db.Unicode(80), nullable=False)
    #: Human-friendly title
    title = db.Column(db.Unicode(250), nullable=False)
    #: Description of what this notice type is about
    description = db.Column(db.UnicodeText, default=u'', nullable=False)
    #: Is this notice type available to all users and client apps?
    allusers = db.Column(db.Boolean, default=False, nullable=False)<|MERGE_RESOLUTION|>--- conflicted
+++ resolved
@@ -97,22 +97,19 @@
         return perms
 
     @classmethod
-    def get(cls, key=None, **filters):
-        """
-        Return a Client identified by its client key. Only returns active clients.
+    def get(cls, key=None, namespace=None):
+        """
+        Return a Client identified by its client key or namespace. Only returns active clients.
 
         :param str key: Client key to lookup
-        """
-<<<<<<< HEAD
+        :param str namespace: Client namespace to lookup
+        """
+        if not bool(key) ^ bool(namespace):
+            raise TypeError("Either key or namespace should be specified")
         if key:
-            return cls.query.filter_by(key=key, active=True).first()
-        elif len(filters):
-            return cls.query.filter_by(**filters).first()
+            return cls.query.filter_by(key=key, active=True).one_or_none()
         else:
-            return None
-=======
-        return cls.query.filter_by(key=key, active=True).one_or_none()
->>>>>>> 10574f14
+            return cls.query.filter_by(namespace=namespace, active=True).one_or_none()
 
 
 class UserFlashMessage(BaseMixin, db.Model):
@@ -158,26 +155,19 @@
         return perms
 
     @classmethod
-    def get(cls, name=None, client=None, **filters):
+    def get(cls, name, client=None, namespace=None):
         """
         Return a Resource with the given name.
 
         :param str name: Name of the resource.
         """
-<<<<<<< HEAD
-        if name:
-            keys = dict()
-            keys['name'] = name
-            if client:
-                keys['client'] = client
-            return cls.query.filter_by(**keys).first()
-        elif len(filters):
-            return cls.query.filter_by(**filters).first()
+        if not bool(client) ^ bool(namespace):
+            raise TypeError("Either client or namespace should be specified")
+
+        if client:
+            return cls.query.filter_by(name=name, client=client).one_or_none()
         else:
-            return None
-=======
-        return cls.query.filter_by(name=name).one_or_none()
->>>>>>> 10574f14
+            return cls.query.filter_by(name=name).join(Client).filter(Client.namespace == namespace).one_or_none()
 
     def get_action(self, name):
         """
