{% extends "layout.html.jinja2" %}
{% block title %}Organizations{% endblock %}

{% block top_title %}
  <h1 class="mui--text-display1">Organizations</h1>
  <p><a class="mui-btn mui-btn--small mui-btn--raised mui-btn--primary" href="{{ url_for('.org_new') }}">New organization</a></p>
{% endblock %}

{% block content %}
<table class="mui-table mui-table--bordered mui-table--responsive">
  <thead>
    <tr>
      <th>#</th>
      <th>Title</th>
      <th>Owners</th>
    </tr>
  </thead>
  <tbody class="mui--text-subhead">
    {% for org in organizations %}
<<<<<<< HEAD
      {%- set link = url_for('.org_info', name=org.name)|e %}
      <tr>
        <td><a href="{{ link }}" title="org.title">{{ loop.index }}</a></td>
        <td><a href="{{ link }}" title="org.title">{{ org.title }}</a></td>
        <td><a href="{{ link }}" title="org.title">
=======
      {%- set link = org.url_for()|e %}
      <tr class="link">
        <td><a href="{{ link }}">{{ loop.index }}</a></td>
        <td><a href="{{ link }}">{{ org.title }}</a></td>
        <td><a href="{{ link }}">
>>>>>>> 35f05e82
          {%- for user in org.owners.users %}
            {%- if not loop.first %}, {% endif -%}
            {{ user.displayname() }}
          {%- endfor -%}
        </a></td>
      </tr>
    {% else %}
      <tr>
        <td colspan="3">No organizations have been created</td>
      </tr>
    {% endfor %}
  </tbody>
</table>
<<<<<<< HEAD
=======
<p>
  <a class="btn btn-primary" href="{{ url_for('.OrgView_new') }}">New organization</a>
</p>

>>>>>>> 35f05e82
{% endblock %}<|MERGE_RESOLUTION|>--- conflicted
+++ resolved
@@ -3,7 +3,7 @@
 
 {% block top_title %}
   <h1 class="mui--text-display1">Organizations</h1>
-  <p><a class="mui-btn mui-btn--small mui-btn--raised mui-btn--primary" href="{{ url_for('.org_new') }}">New organization</a></p>
+  <p><a class="mui-btn mui-btn--small mui-btn--raised mui-btn--primary" href="{{ url_for('.OrgView_new') }}">New organization</a></p>
 {% endblock %}
 
 {% block content %}
@@ -17,19 +17,11 @@
   </thead>
   <tbody class="mui--text-subhead">
     {% for org in organizations %}
-<<<<<<< HEAD
-      {%- set link = url_for('.org_info', name=org.name)|e %}
+      {%- set link = org.url_for()|e %}
       <tr>
         <td><a href="{{ link }}" title="org.title">{{ loop.index }}</a></td>
         <td><a href="{{ link }}" title="org.title">{{ org.title }}</a></td>
         <td><a href="{{ link }}" title="org.title">
-=======
-      {%- set link = org.url_for()|e %}
-      <tr class="link">
-        <td><a href="{{ link }}">{{ loop.index }}</a></td>
-        <td><a href="{{ link }}">{{ org.title }}</a></td>
-        <td><a href="{{ link }}">
->>>>>>> 35f05e82
           {%- for user in org.owners.users %}
             {%- if not loop.first %}, {% endif -%}
             {{ user.displayname() }}
@@ -43,11 +35,4 @@
     {% endfor %}
   </tbody>
 </table>
-<<<<<<< HEAD
-=======
-<p>
-  <a class="btn btn-primary" href="{{ url_for('.OrgView_new') }}">New organization</a>
-</p>
-
->>>>>>> 35f05e82
 {% endblock %}