--- conflicted
+++ resolved
@@ -270,13 +270,8 @@
         else:
             flash(_(u"Permissions have been assigned to team ‘{pname}’").format(pname=permassign.team.pickername), 'success')
         return render_redirect(url_for('.client_info', key=client.key), code=303)
-<<<<<<< HEAD
-    return make_response(render_template('perms.html', form=form, title=u"Assign permissions",
-        formid="perm_assign", submit="Create"))
-=======
-    return render_form(form=form, title=_("Assign permissions"), formid='perm_assign',
-        submit=_("Assign permissions"), ajax=True)
->>>>>>> 38b92541
+    return make_response(render_template('perms.html', form=form, title=_("Assign permissions"),
+        formid='perm_assign', submit=_("Assign permissions")))
 
 
 @lastuser_ui.route('/apps/<key>/perms/<userid>/edit', methods=['GET', 'POST'])
