--- conflicted
+++ resolved
@@ -2,10 +2,6 @@
 coverage
 nose-timer
 nose-progressive
-<<<<<<< HEAD
-psycopg2
-=======
 behave
 mock
-selenium
->>>>>>> cd6f7ddd
+selenium