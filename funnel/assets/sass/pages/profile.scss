--- conflicted
+++ resolved
@@ -99,9 +99,6 @@
   }
 }
 
-<<<<<<< HEAD
-.profile__btns {
-=======
 .profile.profile--unverified {
   .profile__banner__box {
     padding-bottom: 70px;
@@ -118,7 +115,6 @@
 
 .profile-create-btn--mobile {
   width: 100%;
->>>>>>> dea6dca2
   .mui-btn {
     width: 100%;
     margin-left: 0;
