--- conflicted
+++ resolved
@@ -45,10 +45,7 @@
 
 @media (min-width: 992px) {
   .spotlight-container {
-<<<<<<< HEAD
-    padding: 0;
-=======
->>>>>>> 08a0f807
+    padding: 0 40px;
     .spotlight-container__details {
       margin-top: 0;
     }
