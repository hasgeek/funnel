{
  "name": "hasgeek",
  "version": "1.0.0",
  "description": "HasGeek creates discussion spaces for geeks",
  "main": "app.js",
  "scripts": {
    "dev": "webpack --mode development --progress --watch",
    "build": "webpack --mode production"
  },
  "author": "HasGeek team",
  "license": "AGPLv3",
  "devDependencies": {
    "@babel/core": "^7.2.2",
    "@babel/plugin-syntax-dynamic-import": "^7.2.0",
    "@babel/preset-env": "^7.2.3",
    "babel-eslint": "^10.0.3",
    "babel-loader": "^8.0.5",
    "clean-webpack-plugin": "^1.0.0",
    "cypress": "^4.4.0",
    "eslint": "^6.4.0",
    "eslint-config-airbnb": "^17.1.0",
    "eslint-config-airbnb-base": "^14.0.0",
    "eslint-config-prettier": "^6.3.0",
    "eslint-loader": "^2.1.1",
    "eslint-plugin-import": "^2.18.2",
    "eslint-plugin-jsx-a11y": "^6.2.3",
    "eslint-plugin-prettier": "^3.1.1",
    "husky": "^3.0.5",
    "lint-staged": "^9.3.0",
    "prettier": "^1.18.2",
    "webpack": "^4.28.1",
    "webpack-cli": "^3.2.1",
    "workbox-webpack-plugin": "^4.1.1"
  },
  "dependencies": {
    "hammerjs": "^2.0.8",
<<<<<<< HEAD
    "jsqr": "^1.3.1",
    "leaflet": "^1.4.0",
=======
    "jsqr": "^1.2.0",
    "leaflet": "^1.6.0",
>>>>>>> da8c6b69
    "ractive": "^0.8.0",
    "vcards-js": "^2.10.0",
    "vue": "^2.6.10",
    "vue-script2": "^2.1.0"
  }
}<|MERGE_RESOLUTION|>--- conflicted
+++ resolved
@@ -34,13 +34,8 @@
   },
   "dependencies": {
     "hammerjs": "^2.0.8",
-<<<<<<< HEAD
     "jsqr": "^1.3.1",
-    "leaflet": "^1.4.0",
-=======
-    "jsqr": "^1.2.0",
     "leaflet": "^1.6.0",
->>>>>>> da8c6b69
     "ractive": "^0.8.0",
     "vcards-js": "^2.10.0",
     "vue": "^2.6.10",
