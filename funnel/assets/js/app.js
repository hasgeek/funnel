--- conflicted
+++ resolved
@@ -7,12 +7,8 @@
     ajaxTimeout: 30000,
     retryInterval: 10000,
     closeModalTimeout: 10000,
-<<<<<<< HEAD
     svgIconUrl: "{{ url_for('static', filename='img/custom.svg') }}",
-  }
-=======
   };
->>>>>>> 6f8b4dac
 
   Utils.collapse();
   Utils.smoothScroll();
