/* global jstz, Pace */

import { Utils, ScrollActiveMenu, LazyloadImg } from './util';

$(() => {
  window.Hasgeek.config.availableLanguages = {
    en: 'en_IN',
    hi: 'hi_IN',
  };
  window.Hasgeek.config.mobileBreakpoint = 768; // this breakpoint switches to desktop UI
  window.Hasgeek.config.ajaxTimeout = 30000;
  window.Hasgeek.config.retryInterval = 10000;
  window.Hasgeek.config.closeModalTimeout = 10000;
  window.Hasgeek.config.refreshInterval = 60000;
  window.Hasgeek.config.notificationRefreshInterval = 300000;
  window.Hasgeek.config.readReceiptTimeout = 5000;
  window.Hasgeek.config.saveEditorContentTimeout = 300;
  window.Hasgeek.config.userAvatarImgSize = {
    big: '160',
    medium: '80',
    small: '48',
  };

  Utils.loadLangTranslations();

  Utils.collapse();
  Utils.smoothScroll();
  Utils.navSearchForm();
  Utils.headerMenuDropdown();
  Utils.scrollTabs();
  Utils.truncate();
  Utils.showTimeOnCalendar();
  Utils.popupBackHandler();
  Utils.handleModalForm();
  if ($('.header__nav-links--updates').length) {
    Utils.updateNotificationStatus();
    window.setInterval(
      Utils.updateNotificationStatus,
      window.Hasgeek.config.notificationRefreshInterval
    );
  }
  Utils.addWebShare();
  Utils.activateToggleSwitch();
<<<<<<< HEAD
  if (
    window.Hasgeek.config.commentSidebarElem &&
    window.Hasgeek.config.loggedInUser
  ) {
    Utils.handleCommentsSidebar();
  }
=======
  Utils.addVegaSupport();
>>>>>>> 6e329de6

  const intersectionObserverComponents = function () {
    if (document.querySelector('#page-navbar')) {
      ScrollActiveMenu.init(
        'page-navbar',
        'sub-navbar__item',
        'sub-navbar__item--active'
      );
    }
    LazyloadImg.init('js-lazyload-img');
  };

  if (
    document.querySelector('#page-navbar') ||
    document.querySelector('.js-lazyload-img') ||
    document.querySelector('.js-lazyload-results')
  ) {
    if (
      !(
        'IntersectionObserver' in global &&
        'IntersectionObserverEntry' in global &&
        'intersectionRatio' in IntersectionObserverEntry.prototype
      )
    ) {
      const polyfill = document.createElement('script');
      polyfill.setAttribute('type', 'text/javascript');
      polyfill.setAttribute(
        'src',
        'https://cdn.polyfill.io/v2/polyfill.min.js?features=IntersectionObserver'
      );
      polyfill.onload = function () {
        intersectionObserverComponents();
      };
      document.head.appendChild(polyfill);
    } else {
      intersectionObserverComponents();
    }
  }

  if (!('URLSearchParams' in window)) {
    const polyfill = document.createElement('script');
    polyfill.setAttribute('type', 'text/javascript');
    polyfill.setAttribute(
      'src',
      'https://cdnjs.cloudflare.com/ajax/libs/url-search-params/1.1.0/url-search-params.js'
    );
    document.head.appendChild(polyfill);
  }

  // Send click events to Google analytics
  $('.mui-btn, a').click(function gaHandler() {
    const action =
      $(this).attr('data-ga') || $(this).attr('title') || $(this).html();
    const target = $(this).attr('data-target') || $(this).attr('href') || '';
    Utils.sendToGA('click', action, target);
  });
  $('.search-form__submit').click(function gaHandler() {
    const target = $('.js-search-field').val();
    Utils.sendToGA('search', target, target);
  });

  // Detect timezone for login
  if ($.cookie('timezone') === null) {
    $.cookie('timezone', jstz.determine().name(), { path: '/' });
  }
});

if (
  navigator.userAgent.match(/(iPhone|Android)/) &&
  !(
    window.navigator.standalone === true ||
    window.matchMedia('(display-mode: standalone)').matches
  )
) {
  $('.pace').addClass('pace-hide');
  window.onbeforeunload = function () {
    Pace.stop();
  };
}<|MERGE_RESOLUTION|>--- conflicted
+++ resolved
@@ -41,16 +41,13 @@
   }
   Utils.addWebShare();
   Utils.activateToggleSwitch();
-<<<<<<< HEAD
   if (
     window.Hasgeek.config.commentSidebarElem &&
     window.Hasgeek.config.loggedInUser
   ) {
     Utils.handleCommentsSidebar();
   }
-=======
   Utils.addVegaSupport();
->>>>>>> 6e329de6
 
   const intersectionObserverComponents = function () {
     if (document.querySelector('#page-navbar')) {
