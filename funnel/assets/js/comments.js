import Vue from 'vue/dist/vue.min';
import ScrollHelper from './utils/scrollhelper';
import Form from './utils/formhelper';
import getTimeago from './utils/getTimeago';
import { userAvatarUI, faSvg, shareDropdown } from './utils/vue_util';

const Comments = {
  init({
    newCommentUrl,
    commentsUrl,
    divElem,
    commentTemplate,
    isuserloggedin,
    user,
    loginUrl,
    lastSeenUrl,
  }) {
    const COMMENTACTIONS = {
      REPLY: 0,
      EDIT: 1,
      DELETE: 2,
      REPORTSPAM: 3,
      NEWCOMMENT: 4,
    };

    Vue.mixin({
      created() {
        this.COMMENTACTIONS = COMMENTACTIONS;
      },
    });

    const commentUI = Vue.component('comment', {
      template: commentTemplate,
      props: ['comment', 'user', 'isuserloggedin'],
      data() {
        return {
          errorMsg: '',
          svgIconUrl: window.Hasgeek.Config.svgIconUrl,
          reply: '',
          textarea: '',
          formAction: [
            { title: 'Reply', form: 'replyForm' },
            { title: 'Edit', form: 'editForm' },
            { title: 'Delete', form: 'deleteForm' },
            { title: 'Report spam', form: 'spamForm' },
          ],
          replyForm: false,
          editForm: false,
          deleteForm: false,
          spamForm: false,
          formOpened: false,
          commentFormTitle: '',
          hide: false,
          now: new Date(),
        };
      },
      methods: {
        getInitials: window.Hasgeek.Utils.getInitials,
        collapse(action) {
          this.hide = action;
        },
        closeAllForms(event) {
          if (event) event.preventDefault();
          if (this.formOpened) {
            this.formOpened = false;
            this.formAction.forEach((commentForm) => {
              this[commentForm.form] = false;
            });
            this.$parent.refreshCommentsTimer();
          }
        },
        refreshCommentsTimer() {
          this.$parent.refreshCommentsTimer();
        },
        activateSubForm(event, action, textareaId = '') {
          event.preventDefault();
          this.$root.$emit('closeCommentForms');
          this.formOpened = true;
          this.commentFormTitle = this.formAction[action].title;
          this[this.formAction[action].form] = true;
          if (action === this.COMMENTACTIONS.EDIT) {
            this.textarea = this.comment.message.text;
          }
          this.$parent.activateForm(action, textareaId, this);
        },
        activateForm(action, textareaId = '', comment) {
          this.$parent.activateForm(action, textareaId, comment);
        },
        submitCommentForm(formId, postUrl, action, comment = '') {
          if (comment) {
            this.$parent.submitCommentForm(formId, postUrl, action, comment);
          } else {
            this.$parent.submitCommentForm(formId, postUrl, action, this);
          }
        },
        handleFormSubmit(action) {
          if (action === this.COMMENTACTIONS.REPLY) {
            this.reply = '';
          } else if (action === this.COMMENTACTIONS.EDIT) {
            this.textarea = '';
          }
          this.commentFormTitle = '';
          this.closeAllForms();
        },
      },
      computed: {
        created_at_age() {
          return this.now && this.comment.created_at
            ? this.timeago.format(this.comment.created_at, window.Hasgeek.Config.locale)
            : '';
        },
        edited_at_age() {
          return this.now && this.comment.edited_at
            ? this.timeago.format(this.comment.edited_at, window.Hasgeek.Config.locale)
            : '';
        },
      },
      created() {
        this.timeago = getTimeago();
      },
      mounted() {
        window.setInterval(() => {
          this.now = new Date();
        }, 20000);
        this.$root.$on('closeCommentForms', () => {
          this.closeAllForms();
        });
        this.$root.$on('clickedOutside', () => {
          if (!this.reply) {
            this.closeAllForms();
          }
        });
      },
    });

    const app = new Vue({
      el: divElem,
      components: {
        commentUI,
        userAvatarUI,
        faSvg,
        shareDropdown,
      },
      data() {
        return {
          newCommentUrl,
          comments: [],
          isuserloggedin,
          user,
          commentForm: false,
          textarea: '',
          errorMsg: '',
          loginUrl,
          lastSeenUrl,
          refreshTimer: '',
          headerHeight: '',
          svgIconUrl: window.Hasgeek.Config.svgIconUrl,
          initialLoad: true,
          showmodal: false,
          formTitle: 'New comment',
          scrollTo: '',
        };
      },
      methods: {
        showNewCommentForm(event, textareaId) {
          event.preventDefault();
          this.commentForm = true;
          this.formTitle = 'New comment';
          this.showmodal = true;
          this.activateForm(this.COMMENTACTIONS.NEW, textareaId);
        },
        activateForm(action, textareaId, parentApp = app) {
          if (textareaId) {
            this.$nextTick(() => {
              const editor = window.CodeMirror.fromTextArea(
                document.getElementById(textareaId),
                window.Hasgeek.Config.cm_markdown_config
              );
              let delay;
              editor.on('change', () => {
                clearTimeout(delay);
                delay = setTimeout(() => {
                  editor.save();
                  if (action === parentApp.COMMENTACTIONS.REPLY) {
                    parentApp.reply = editor.getValue();
                  } else {
                    parentApp.textarea = editor.getValue();
                  }
                }, window.Hasgeek.Config.saveEditorContentTimeout);
              });
              editor.focus();
            });
          }
          this.pauseRefreshComments();
        },
        closeNewCommentForm(event) {
          if (event) event.preventDefault();
          if (this.commentForm) {
            this.commentForm = false;
            this.formTitle = '';
            this.showmodal = false;
            this.refreshCommentsTimer();
          }
        },
<<<<<<< HEAD
        submitCommentForm(formId, postUrl, action, parentApp = app) {
          const commentContent = $(`#${formId}`).find('textarea[name="message"]').val();
          $.ajax({
            url: postUrl,
            type: 'POST',
            data: {
              message: commentContent,
              csrf_token: $('meta[name="csrf-token"]').attr('content'),
=======
        async submitCommentForm(formId, postUrl, action, parentApp = app) {
          const commentContent = $(`#${formId}`)
            .find('textarea[name="message"]')
            .val();
          const csrfToken = $('meta[name="csrf-token"]').attr('content');
          const response = await fetch(postUrl, {
            method: 'POST',
            headers: {
              Accept: 'application/json',
              'Content-Type': 'application/x-www-form-urlencoded',
              'X-Requested-With': 'XMLHttpRequest',
>>>>>>> ef098f28
            },
            body: new URLSearchParams({
              message: commentContent,
              csrf_token: csrfToken,
            }).toString(),
          }).catch(() => {
            parentApp.errorMsg = Form.handleFetchNetworkError();
          });
          if (response && response.ok) {
            const responseData = await response.json();
            if (responseData) {
              // New comment submit
              if (action === parentApp.COMMENTACTIONS.NEW) {
                parentApp.errorMsg = '';
                parentApp.textarea = '';
                parentApp.closeNewCommentForm();
              } else {
                parentApp.handleFormSubmit(action);
              }
              if (responseData.comments) {
                app.updateCommentsList(responseData.comments);
                window.toastr.success(responseData.message);
              }
              if (responseData.comment) {
                app.scrollTo = `#c-${responseData.comment.uuid_b58}`;
              }
              app.refreshCommentsTimer();
            }
          } else {
            parentApp.errorMsg = Form.formErrorHandler(formId, response);
          }
        },
        updateCommentsList(commentsList) {
          this.comments = commentsList.length > 0 ? commentsList : '';
        },
        async fetchCommentsList() {
          const response = await fetch(commentsUrl, {
            headers: {
              Accept: 'application/json',
              'X-Requested-With': 'XMLHttpRequest',
            },
          });
          if (response && response.ok) {
            const data = await response.json();
            if (data) {
              app.updateCommentsList(data.comments);
            }
          }
        },
        pauseRefreshComments() {
          clearTimeout(this.refreshTimer);
        },
        refreshCommentsTimer() {
          this.refreshTimer = window.setInterval(
            this.fetchCommentsList,
            window.Hasgeek.Config.refreshInterval
          );
        },
        getInitials: window.Hasgeek.Utils.getInitials,
      },
      mounted() {
        this.fetchCommentsList();
        this.refreshCommentsTimer();
        this.headerHeight = ScrollHelper.getPageHeaderHeight();

        $('body').on('click', (e) => {
          if (
            $('.js-new-comment-form')[0] !== e.target &&
            !$('.js-new-comment-form').find(e.target).length &&
            !$(e.target).parents('.js-comment-form').length
          ) {
            this.$root.$emit('clickedOutside');
          }
        });

        this.$root.$on('clickedOutside', () => {
          if (!this.textarea) {
            this.closeNewCommentForm();
          }
        });

        $(window).resize(() => {
          this.headerHeight = ScrollHelper.getPageHeaderHeight();
        });

        const commentSection = document.querySelector(divElem);
        if (commentSection && lastSeenUrl) {
          const observer = new IntersectionObserver(
            (entries) => {
              entries.forEach((entry) => {
                if (entry.isIntersecting) {
                  const csrfToken = $('meta[name="csrf-token"]').attr(
                    'content'
                  );
                  fetch(lastSeenUrl, {
                    method: 'POST',
                    headers: {
                      Accept: 'application/json',
                      'Content-Type': 'application/x-www-form-urlencoded',
                      'X-Requested-With': 'XMLHttpRequest',
                    },
                    body: `csrf_token=${encodeURIComponent(csrfToken)}`,
                  });
                  observer.unobserve(commentSection);
                }
              });
            },
            {
              rootMargin: '0px',
              threshold: 0,
            }
          );
          observer.observe(commentSection);
        }
      },
      updated() {
        if (this.initialLoad && window.location.hash) {
          ScrollHelper.animateScrollTo(
            $(window.location.hash).offset().top - this.headerHeight
          );
          this.initialLoad = false;
        }
        if (this.scrollTo) {
          if ($(window).width() < window.Hasgeek.Config.mobileBreakpoint) {
            ScrollHelper.animateScrollTo(
              $(this.scrollTo).offset().top - this.headerHeight
            );
          }
          this.scrollTo = '';
        }
      },
    });
  },
};

$(() => {
  window.Hasgeek.Comments = function initComments(config) {
    $.ajax({
      url: config.codemirrorUrl,
      dataType: 'script',
      cache: true,
    }).done(() => {
      Comments.init(config);
    });
  };
});<|MERGE_RESOLUTION|>--- conflicted
+++ resolved
@@ -202,16 +202,6 @@
             this.refreshCommentsTimer();
           }
         },
-<<<<<<< HEAD
-        submitCommentForm(formId, postUrl, action, parentApp = app) {
-          const commentContent = $(`#${formId}`).find('textarea[name="message"]').val();
-          $.ajax({
-            url: postUrl,
-            type: 'POST',
-            data: {
-              message: commentContent,
-              csrf_token: $('meta[name="csrf-token"]').attr('content'),
-=======
         async submitCommentForm(formId, postUrl, action, parentApp = app) {
           const commentContent = $(`#${formId}`)
             .find('textarea[name="message"]')
@@ -223,7 +213,6 @@
               Accept: 'application/json',
               'Content-Type': 'application/x-www-form-urlencoded',
               'X-Requested-With': 'XMLHttpRequest',
->>>>>>> ef098f28
             },
             body: new URLSearchParams({
               message: commentContent,
