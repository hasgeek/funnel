import Ractive from 'ractive';
import { Utils, TableSearch } from './util';

const Store = {
  // Local storage can only save strings, so value is converted into strings and stored.
  add(key, value) {
    return localStorage.setItem(key, JSON.stringify(value));
  },
  // Reads from LocalStorage.
  read(key) {
    return JSON.parse(localStorage.getItem(key));
  },
};

const Queue = function(queueName) {
  this.queueName = queueName;

  // Adds a participantId to queue
  this.enqueue = function(participantId) {
    const participantList = Store.read(this.queueName) || [];
    if (participantList.indexOf(participantId) === -1) {
      participantList.push(participantId);
      return Store.add(this.queueName, participantList);
    }
    return false;
  };

  // Reads and returns all items from queue
  // Returns undefined when queue is empty or not defined
  this.readAll = function() {
    const participantList = Store.read(this.queueName);
    if (participantList && participantList.length) {
      return participantList;
    }
    return false;
  };

  // Removes item from queue and returns true
  // Returns undefined when item not present in queue
  this.dequeue = function(participantId) {
    const participantList = Store.read(this.queueName);
    const index = participantList ? participantList.indexOf(participantId) : -1;
    if (index !== -1) {
      // Remove item from queue and add updated queue to localStorage
      participantList.splice(index, 1);
      Store.add(this.queueName, participantList);
      return participantId;
    }
    return false;
  };

  /* updateQueue: If participant in "checkin-queue" has already been checked-in
  then it is removed from checkin queue */
  this.updateQueue = function(participantsHashMap, ParticipantList) {
    const queue = this;
    const participantIDs = queue.readAll();
    const participants = ParticipantList.get('participants');
    if (participantIDs) {
      participantIDs.forEach(participantID => {
        if (queue.queueName.indexOf('cancelcheckin-queue') > -1) {
          if (!participantsHashMap[participantID].checked_in) {
            /* Participant's check-in has already been cancelled so remove
            from 'cancelcheckin-queue' */
            queue.dequeue(participantID);
          } else {
            const index = Utils.findLoopIndex(
              participants,
              'pid',
              participantID
            );
            ParticipantList.set(`participants.${index}.submitting`, true);
          }
        } else if (participantsHashMap[participantID].checked_in) {
          // Participant has been checked-in so remove from 'checkin-queue'
          queue.dequeue(participantID);
        } else {
          const index = Utils.findLoopIndex(participants, 'pid', participantID);
          ParticipantList.set(`participants.${index}.submitting`, true);
        }
      });
    }
  };
};

const ParticipantTable = {
  init({
    isAdmin,
    isConcierge,
    badgeUrl,
    labelbadgeUrl,
    editUrl,
    checkinUrl,
    participantlistUrl,
    eventName,
  }) {
    Ractive.DEBUG = false;

    const count = new Ractive({
      el: '#participants-count',
      template: '#participants-count-template',
      data: {
        total_participants: '',
        total_checkedin: '',
      },
    });

    const list = new Ractive({
      el: '#participants-table-content',
      template: '#participant-row',
      data: {
        participants: '',
        checkinUrl,
        checkinQ: new Queue(`${eventName}-checkin-queue`),
        cancelcheckinQ: new Queue(`${eventName}-cancelcheckin-queue`),
<<<<<<< HEAD
        isAdmin: isAdmin,
        svgIconUrl: window.HasGeek.config.svgIconUrl,
=======
        isAdmin,
        isConcierge,
>>>>>>> 6f8b4dac
        getCsrfToken() {
          return $('meta[name="csrf-token"]').attr('content');
        },
        getBadgeUrl(pid) {
          return badgeUrl.replace('participant-id', pid);
        },
        getLabelBadgeUrl(pid) {
          return labelbadgeUrl.replace('participant-id', pid);
        },
        getEditUrl(pid) {
          return editUrl.replace('participant-id', pid);
        },
        getCheckinUrl() {
          return checkinUrl;
        },
      },
      handleCheckIn(event, checkin) {
        event.original.preventDefault();
        const participantID = this.get(`${event.keypath}.pid`);
        if (checkin) {
          // Add participant id to checkin queue
          this.get('checkinQ').enqueue(participantID);
        } else {
          this.get('cancelcheckinQ').enqueue(participantID);
        }
        // Show the loader icon
        this.set(`${event.keypath}.submitting`, true);
      },
      handleAbortCheckIn(event, checkin) {
        event.original.preventDefault();
        const participantID = this.get(`${event.keypath}.pid`);
        if (checkin) {
          this.get('checkinQ').dequeue(participantID);
          this.get('cancelcheckinQ').enqueue(participantID);
        } else {
          this.get('cancelcheckinQ').dequeue(participantID);
          this.get('checkinQ').enqueue(participantID);
        }
        // Hide the loader icon
        this.set(`${event.keypath}.submitting`, false);
      },
      updateList() {
        $.ajax({
          type: 'GET',
          url: participantlistUrl,
          timeout: window.HasGeek.config.ajaxTimeout,
          dataType: 'json',
          success(data) {
            count.set({
              total_participants: data.total_participants,
              total_checkedin: data.total_checkedin,
            });
            list.set('participants', data.participants).then(() => {
              const participants = Utils.tohashMap(data.participants, 'pid');
              list.get('checkinQ').updateQueue(participants, list);
              list.get('cancelcheckinQ').updateQueue(participants, list);
            });
          },
        });
      },
      onrender() {
        this.updateList();

        /* Read 'checkin-queue' and 'cancelcheckin-queue' every 8 seconds
        and batch post check-in/cancel check-in status to server */
        setInterval(() => {
          ParticipantTable.processQueues(list);
        }, 8000);

        // Get participants data from server every 15 seconds
        setInterval(() => {
          list.updateList();
        }, 15000);
      },
    });
  },
  processQueues(list) {
    let participantIDs = list.get('checkinQ').readAll();
    if (participantIDs) {
      this.postCheckinStatus(participantIDs, true, list);
    }

    participantIDs = list.get('cancelcheckinQ').readAll();
    if (participantIDs) {
      this.postCheckinStatus(participantIDs, false, list);
    }
  },
  postCheckinStatus(participantIDs, action, list) {
    let participants;
    let checkin = 'f';
    let content;
    let formValues;
    participants = $.param(
      {
        pid: participantIDs,
      },
      true
    );
    if (action) {
      checkin = 't';
    }
    content = $("meta[name='csrf-token']").attr('content');
    formValues = `${participants}&checkin=${checkin}&csrf_token=${content}`;
    $.ajax({
      type: 'POST',
      url: list.get('checkinUrl'),
      data: formValues,
      timeout: window.HasGeek.config.ajaxTimeout,
      dataType: 'json',
      success(data) {
        if (data.checked_in) {
          data.participant_ids.forEach(participantId => {
            list.get('checkinQ').dequeue(participantId);
          });
        } else {
          data.participant_ids.forEach(participantId => {
            list.get('cancelcheckinQ').dequeue(participantId);
          });
        }
      },
    });
  },
};

$(() => {
  window.HasGeek.EventInit = function({ checkin = '', search = '' }) {
    if (checkin) {
      ParticipantTable.init(checkin);
    }

    if (search) {
      const tableSearch = new TableSearch(search.tableId);
      const inputId = `#${search.inputId}`;
      const tableRow = `#${search.tableId} tbody tr`;
      $(inputId).keyup(function() {
        $(tableRow).addClass('mui--hide');
        const hits = tableSearch.searchRows($(this).val());
        $(hits.join(',')).removeClass('mui--hide');
      });
    }
  };
});<|MERGE_RESOLUTION|>--- conflicted
+++ resolved
@@ -112,13 +112,9 @@
         checkinUrl,
         checkinQ: new Queue(`${eventName}-checkin-queue`),
         cancelcheckinQ: new Queue(`${eventName}-cancelcheckin-queue`),
-<<<<<<< HEAD
-        isAdmin: isAdmin,
-        svgIconUrl: window.HasGeek.config.svgIconUrl,
-=======
         isAdmin,
         isConcierge,
->>>>>>> 6f8b4dac
+        svgIconUrl: window.HasGeek.config.svgIconUrl,
         getCsrfToken() {
           return $('meta[name="csrf-token"]').attr('content');
         },
