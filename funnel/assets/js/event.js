--- conflicted
+++ resolved
@@ -1,10 +1,5 @@
-<<<<<<< HEAD
-import { Utils, TableSearch } from './util';
-import Ractive from "ractive";
-=======
 import Ractive from 'ractive';
 import { Utils, TableSearch } from './util';
->>>>>>> c4184f84
 
 const Store = {
   // Local storage can only save strings, so value is converted into strings and stored.
@@ -17,17 +12,12 @@
   },
 };
 
-const Queue = function (queueName) {
+const Queue = function(queueName) {
   this.queueName = queueName;
 
   // Adds a participantId to queue
-<<<<<<< HEAD
-  this.enqueue = function (participantId) {
-    let participantList = Store.read(this.queueName) || [];
-=======
   this.enqueue = function(participantId) {
     const participantList = Store.read(this.queueName) || [];
->>>>>>> c4184f84
     if (participantList.indexOf(participantId) === -1) {
       participantList.push(participantId);
       return Store.add(this.queueName, participantList);
@@ -37,13 +27,8 @@
 
   // Reads and returns all items from queue
   // Returns undefined when queue is empty or not defined
-<<<<<<< HEAD
-  this.readAll = function () {
-    let participantList = Store.read(this.queueName);
-=======
   this.readAll = function() {
     const participantList = Store.read(this.queueName);
->>>>>>> c4184f84
     if (participantList && participantList.length) {
       return participantList;
     }
@@ -52,15 +37,9 @@
 
   // Removes item from queue and returns true
   // Returns undefined when item not present in queue
-<<<<<<< HEAD
-  this.dequeue = function (participantId) {
-    var participantList = Store.read(this.queueName);
-    var index = participantList ? participantList.indexOf(participantId) : -1;
-=======
   this.dequeue = function(participantId) {
     const participantList = Store.read(this.queueName);
     const index = participantList ? participantList.indexOf(participantId) : -1;
->>>>>>> c4184f84
     if (index !== -1) {
       // Remove item from queue and add updated queue to localStorage
       participantList.splice(index, 1);
@@ -72,15 +51,6 @@
 
   /* updateQueue: If participant in "checkin-queue" has already been checked-in
   then it is removed from checkin queue */
-<<<<<<< HEAD
-  this.updateQueue = function (participantsHashMap, ParticipantList) {
-    let queue = this;
-    let participantIDs = queue.readAll();
-    let participants = ParticipantList.get('participants');
-    if (participantIDs) {
-      participantIDs.forEach(function (participantID) {
-        if (queue.queueName.indexOf("cancelcheckin-queue") > -1) {
-=======
   this.updateQueue = function(participantsHashMap, ParticipantList) {
     const queue = this;
     const participantIDs = queue.readAll();
@@ -88,7 +58,6 @@
     if (participantIDs) {
       participantIDs.forEach(participantID => {
         if (queue.queueName.indexOf('cancelcheckin-queue') > -1) {
->>>>>>> c4184f84
           if (!participantsHashMap[participantID].checked_in) {
             /* Participant's check-in has already been cancelled so remove
             from 'cancelcheckin-queue' */
@@ -114,11 +83,8 @@
 };
 
 const ParticipantTable = {
-<<<<<<< HEAD
-  init: function ({ isEditor, isConcierge, badgeUrl, editUrl, checkinUrl, participantlistUrl, eventName }) {
-=======
   init({
-    isAdmin,
+    isEditor,
     isConcierge,
     badgeUrl,
     editUrl,
@@ -126,7 +92,6 @@
     participantlistUrl,
     eventName,
   }) {
->>>>>>> c4184f84
     Ractive.DEBUG = false;
 
     const count = new Ractive({
@@ -175,15 +140,9 @@
       },
       handleAbortCheckIn(event, checkin) {
         event.original.preventDefault();
-<<<<<<< HEAD
-        var participantID = this.get(event.keypath + '.pid');
-        if (checkin) {
-          this.get('checkinQ').dequeue(participantID)
-=======
         const participantID = this.get(`${event.keypath}.pid`);
         if (checkin) {
           this.get('checkinQ').dequeue(participantID);
->>>>>>> c4184f84
           this.get('cancelcheckinQ').enqueue(participantID);
         } else {
           this.get('cancelcheckinQ').dequeue(participantID);
@@ -198,22 +157,13 @@
           url: participantlistUrl,
           timeout: window.HasGeek.config.ajaxTimeout,
           dataType: 'json',
-<<<<<<< HEAD
-          success: function (data) {
-=======
           success(data) {
->>>>>>> c4184f84
             count.set({
               total_participants: data.total_participants,
               total_checkedin: data.total_checkedin,
             });
-<<<<<<< HEAD
-            list.set('participants', data.participants).then(function () {
-              let participants = Utils.tohashMap(data.participants, "pid");
-=======
             list.set('participants', data.participants).then(() => {
               const participants = Utils.tohashMap(data.participants, 'pid');
->>>>>>> c4184f84
               list.get('checkinQ').updateQueue(participants, list);
               list.get('cancelcheckinQ').updateQueue(participants, list);
             });
@@ -225,20 +175,12 @@
 
         /* Read 'checkin-queue' and 'cancelcheckin-queue' every 8 seconds
         and batch post check-in/cancel check-in status to server */
-<<<<<<< HEAD
-        setInterval(function () {
-=======
         setInterval(() => {
->>>>>>> c4184f84
           ParticipantTable.processQueues(list);
         }, 8000);
 
         // Get participants data from server every 15 seconds
-<<<<<<< HEAD
-        setInterval(function () {
-=======
         setInterval(() => {
->>>>>>> c4184f84
           list.updateList();
         }, 15000);
       },
@@ -293,27 +235,16 @@
 };
 
 $(() => {
-<<<<<<< HEAD
-  window.HasGeek.EventInit = function ({ checkin = '', search = '' }) {
-=======
   window.HasGeek.EventInit = function({ checkin = '', search = '' }) {
->>>>>>> c4184f84
     if (checkin) {
       ParticipantTable.init(checkin);
     }
 
     if (search) {
-<<<<<<< HEAD
-      let tableSearch = new TableSearch(search.tableId);
-      let inputId = `#${search.inputId}`;
-      let tableRow = `#${search.tableId} tbody tr`;
-      $(inputId).keyup(function () {
-=======
       const tableSearch = new TableSearch(search.tableId);
       const inputId = `#${search.inputId}`;
       const tableRow = `#${search.tableId} tbody tr`;
       $(inputId).keyup(function() {
->>>>>>> c4184f84
         $(tableRow).addClass('mui--hide');
         const hits = tableSearch.searchRows($(this).val());
         $(hits.join(',')).removeClass('mui--hide');
