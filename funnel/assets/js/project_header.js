import { Utils, SaveProject, Video } from './util';

const Ticketing = {
  init(tickets) {
    if (tickets.boxofficeUrl) {
      this.initBoxfficeWidget(tickets);
    }

    this.initTicketModal();
  },

  initBoxfficeWidget({
    boxofficeUrl,
    widgetElem,
    org,
    itemCollectionId,
    itemCollectionTitle,
  }) {
    let url;

    if (boxofficeUrl.slice(-1) === '/') {
      url = `${boxofficeUrl}boxoffice.js`;
    } else {
      url = `${boxofficeUrl}/boxoffice.js`;
    }

    $.get({
      url,
      crossDomain: true,
      timeout: window.Hasgeek.config.ajaxTimeout,
      retries: 5,
      retryInterval: window.Hasgeek.config.retryInterval,

      success(data) {
        const boxofficeScript = document.createElement('script');
        boxofficeScript.innerHTML = data.script;
        document.getElementsByTagName('body')[0].appendChild(boxofficeScript);
      },

      error(response) {
        const ajaxLoad = this;
        ajaxLoad.retries -= 1;
        let errorMsg;

        if (response.readyState === 4) {
          errorMsg = window.gettext(
            'The server is experiencing difficulties. Try again in a few minutes'
          );
          $(widgetElem).html(errorMsg);
        } else if (response.readyState === 0) {
          if (ajaxLoad.retries < 0) {
            if (!navigator.onLine) {
              errorMsg = window.gettext(
                'This device has no internet connection'
              );
            } else {
              errorMsg = window.gettext(
                'Unable to connect. If this device is behind a firewall or using any script blocking extension (like Privacy Badger), please ensure your browser can load boxoffice.hasgeek.com, api.razorpay.com and checkout.razorpay.com '
              );
            }

            $(widgetElem).html(errorMsg);
          } else {
            setTimeout(() => {
              $.get(ajaxLoad);
            }, ajaxLoad.retryInterval);
          }
        }
      },
    });
    window.addEventListener(
      'onBoxofficeInit',
      () => {
        window.Boxoffice.init({
          org,
          itemCollection: itemCollectionId,
          paymentDesc: itemCollectionTitle,
        });
      },
      false
    );
    $(document).on(
      'boxofficeTicketingEvents',
      (event, userAction, label, value) => {
        Utils.sendToGA('ticketing', userAction, label, value);
      }
    );
    $(document).on(
      'boxofficeShowPriceEvent',
      (event, prices, currency, quantityAvailable) => {
<<<<<<< HEAD
        let price, maxPrice, minPrice, isTicketAvailable;
=======
        let price, minPrice, maxPrice, isTicketAvailable;
>>>>>>> 259e021b
        isTicketAvailable =
          quantityAvailable.length > 0 ? Math.min(...quantityAvailable) : 0;
        minPrice = prices.length > 0 ? Math.min(...prices) : 0;
        if (!isTicketAvailable || !minPrice) {
          $('.js-tickets-available').addClass('mui--hide');
          $('.js-tickets-not-available').removeClass('mui--hide');
          $('.js-open-ticket-widget').addClass('register-block__txt--strike');
        } else {
          price = `${currency}${minPrice}`;
          if (prices.length > 1) {
            maxPrice = Math.max(...prices);
            price = `${currency}${minPrice} - ${currency}${maxPrice}`;
          }
          $('.js-ticket-price').text(price);
        }
      }
    );
  },

  initTicketModal() {
    if (window.location.hash.indexOf('#tickets') > -1) {
      this.openTicketModal();
    }

    $('.js-open-ticket-widget').click((event) => {
      event.preventDefault();
      this.openTicketModal();
    });

    $('body').on('click', '#close-ticket-widget', (event) => {
      event.preventDefault();
      this.hideTicketModal();
    });

    $(window).on('popstate', () => {
      if (window.history.state.openModal) {
        this.hideTicketModal();
      } else if (window.history.state) {
        this.openTicketModal();
      }
    });
  },

  openTicketModal() {
    window.history.pushState(
      {
        openModal: true,
        prevUrl: window.location.href,
      },
      '',
      '#tickets'
    );
    $('.header').addClass('header--lowzindex');
    $('.tickets-wrapper__modal').addClass('tickets-wrapper__modal--show');
    $('.tickets-wrapper__modal').show();
  },

  hideTicketModal() {
    if (window.history.state.openModal) {
      window.history.pushState('', '', window.history.state.prevUrl);
      $('.header').removeClass('header--lowzindex');
      $('.tickets-wrapper__modal').removeClass('tickets-wrapper__modal--show');
      $('.tickets-wrapper__modal').hide();
    }
  },
};

$(() => {
  window.Hasgeek.ProjectHeaderInit = function init(
    saveProjectConfig = '',
    tickets = ''
  ) {
    if (saveProjectConfig) {
      SaveProject(saveProjectConfig);
    }

    $('.js-htmltruncate-expand').click(function (event) {
      event.preventDefault();
      $(this).addClass('mui--hide');
      $(this).next('.js-htmltruncate-full').removeClass('mui--hide');
    });

    // Adding the embed video player
    if ($('.js-embed-video').length > 0) {
      $('.js-embed-video').each(function () {
        let videoUrl = $(this).data('video-src');
        Video.embedIframe(this, videoUrl);
      });
    }

    $('a.js-register-btn').click(function () {
      $(this).modal();
    });

    if (window.location.hash.includes('register-modal')) {
      $('a.js-register-btn:visible').modal();
    }

    if (tickets) {
      Ticketing.init(tickets);
    }
  };
});<|MERGE_RESOLUTION|>--- conflicted
+++ resolved
@@ -88,11 +88,7 @@
     $(document).on(
       'boxofficeShowPriceEvent',
       (event, prices, currency, quantityAvailable) => {
-<<<<<<< HEAD
-        let price, maxPrice, minPrice, isTicketAvailable;
-=======
         let price, minPrice, maxPrice, isTicketAvailable;
->>>>>>> 259e021b
         isTicketAvailable =
           quantityAvailable.length > 0 ? Math.min(...quantityAvailable) : 0;
         minPrice = prices.length > 0 ? Math.min(...prices) : 0;
