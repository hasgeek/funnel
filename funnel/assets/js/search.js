import Utils from './utils/helper';
import { RactiveApp } from './utils/ractive_util';

const Search = {
  init(config) {
    const widget = new RactiveApp({
      el: '#search-wrapper',
      template: '#search-template',
      data: {
        tabs: config.counts,
        results: '',
        activeTab: '',
        pagePath: window.location.pathname,
        queryString: '',
        defaultImage: config.defaultImage,
        formatTime(date) {
          const d = new Date(date);
          return d.toLocaleTimeString('default', {
            hour: 'numeric',
            minute: 'numeric',
          });
        },
        formatDate(date) {
          const d = new Date(date);
          return d.toLocaleDateString('default', {
            weekday: 'short',
            year: 'numeric',
            month: 'short',
            day: 'numeric',
          });
        },
        dateString(date) {
          return date.substr(-2);
        },
      },
      getQueryString(paramName) {
        const urlParams = new URLSearchParams(window.location.search);
        if (urlParams.has(paramName)) {
          return urlParams.get(paramName);
        }
        return false;
      },
      updateTabContent(searchType) {
        if (this.get(`results.${searchType}`)) {
          const url = `${encodeURIComponent(
            this.get('pagePath')
          )}?q=${encodeURIComponent(this.get('queryString'))}&type=${encodeURIComponent(
            searchType
          )}`;
          this.activateTab(searchType, '', url);
        } else {
          this.fetchResult(searchType);
        }
      },
<<<<<<< HEAD
      fetchResult(searchType, page = 1) {
        const url = `${encodeURIComponent(this.get('pagePath'))}?q=${encodeURIComponent(
          this.get('queryString')
        )}&type=${encodeURIComponent(searchType)}`;
        $.ajax({
          type: 'GET',
          url: `${url}&page=${encodeURIComponent(page)}`,
          timeout: window.Hasgeek.Config.ajaxTimeout,
          dataType: 'json',
          success(data) {
            widget.activateTab(searchType, data.results, url, data.counts, page);
=======
      async fetchResult(searchType, page = 1) {
        const url = `${encodeURIComponent(
          this.get('pagePath')
        )}?q=${encodeURIComponent(
          this.get('queryString')
        )}&type=${encodeURIComponent(searchType)}&page=${encodeURIComponent(
          page
        )}`;

        const response = await fetch(url, {
          headers: {
            Accept: 'application/json',
            'X-Requested-With': 'XMLHttpRequest',
>>>>>>> ef098f28
          },
        });
        if (response && response.ok) {
          const data = await response.json();
          widget.activateTab(searchType, data.results, url, data.counts, page);
        }
      },
      activateTab(searchType, result = '', url = '', tabs = '', page) {
        if (result) {
          if (page > 1) {
            const existingResults = this.get(`results.${searchType}`);
            const searchResults = [];
            searchResults.push(...existingResults.items);
            searchResults.push(...result.items);
            result.items = searchResults;
            this.set(`results.${searchType}`, result);
          } else {
            this.set(`results.${searchType}`, result);
          }
        }
        // Update counts on the tabs
        if (tabs) {
          this.set('tabs', tabs);
        }
        this.set('activeTab', searchType);
        $('#scrollable-tabs').animate(
          {
            scrollLeft: document.querySelector('.tabs__item--active').offsetLeft,
          },
          'slow'
        );
        if (url) {
          this.handleBrowserHistory(url);
        }
        this.updateMetaTags(searchType, url);
        this.lazyoad();
      },
      handleBrowserHistory(url = '') {
        window.history.replaceState('', '', url);
      },
      updateMetaTags(searchType, url = '') {
        const q = this.get('queryString');
        const { count } = this.get(`results.${searchType}`);
        const title = `Search results: ${q}`;
        const description = `${count} results found for "${q}"`;

        $('title').html(title);
        $('meta[name=DC\\.title]').attr('content', title);
        $('meta[property=og\\:title]').attr('content', title);
        $('meta[name=description]').attr('content', description);
        $('meta[property=og\\:description]').attr('content', description);
        if (url) {
          $('link[rel=canonical]').attr('href', url);
          $('meta[property=og\\:url]').attr('content', url);
        }
      },
      lazyoad() {
        const lazyLoader = document.querySelector('.js-lazy-loader');
        if (lazyLoader) {
          this.handleObserver = this.handleObserver.bind(this);

          const observer = new IntersectionObserver(this.handleObserver, {
            rootMargin: '0px',
            threshold: 0.5,
          });
          observer.observe(lazyLoader);
        }
      },
      handleObserver(entries) {
        entries.forEach((entry) => {
          if (entry.isIntersecting) {
            const nextPage = entry.target.getAttribute('data-next-page');
            if (nextPage) {
              this.fetchResult(this.get('activeTab'), nextPage);
            }
          }
        });
      },
      getCurrentTabIndex() {
        return this.get('tabs').findIndex((tab) => tab.type === this.get('activeTab'));
      },
      swipe(action) {
        const tabs = this.get('tabs');
        const activeTabIndex = this.getCurrentTabIndex();
        if (activeTabIndex + action >= 0 && activeTabIndex + action < tabs.length) {
          this.updateTabContent(tabs[activeTabIndex + action].type);
        }
      },
      initTab() {
        const queryString = this.getQueryString('q');
        this.set('queryString', queryString);
        // Fill the search box with queryString
        document.querySelector('.js-search-field').value = queryString;

        let searchType = this.getQueryString('type');
        if (searchType && config.results) {
          this.activateTab(searchType, config.results);
        } else {
          searchType = this.get('tabs')[0].type;
          this.fetchResult(searchType);
        }
      },
      onrender() {
        this.initTab();
        this.observe(
          'activeTab',
          () => {
            Utils.showTimeOnCalendar();
          },
          { defer: true }
        );
        $('.js-search-form').submit((event) => {
          event.preventDefault();
          this.set('queryString', document.querySelector('.js-search-field').value);
          // Clear results for the new query
          this.set('results', '');
          this.fetchResult(this.getQueryString('type'));
        });
      },
    });
  },
};

$(() => {
  window.Hasgeek.searchInit = function searchInit(config) {
    Search.init(config);
  };
});<|MERGE_RESOLUTION|>--- conflicted
+++ resolved
@@ -52,19 +52,6 @@
           this.fetchResult(searchType);
         }
       },
-<<<<<<< HEAD
-      fetchResult(searchType, page = 1) {
-        const url = `${encodeURIComponent(this.get('pagePath'))}?q=${encodeURIComponent(
-          this.get('queryString')
-        )}&type=${encodeURIComponent(searchType)}`;
-        $.ajax({
-          type: 'GET',
-          url: `${url}&page=${encodeURIComponent(page)}`,
-          timeout: window.Hasgeek.Config.ajaxTimeout,
-          dataType: 'json',
-          success(data) {
-            widget.activateTab(searchType, data.results, url, data.counts, page);
-=======
       async fetchResult(searchType, page = 1) {
         const url = `${encodeURIComponent(
           this.get('pagePath')
@@ -78,7 +65,6 @@
           headers: {
             Accept: 'application/json',
             'X-Requested-With': 'XMLHttpRequest',
->>>>>>> ef098f28
           },
         });
         if (response && response.ok) {
