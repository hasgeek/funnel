--- conflicted
+++ resolved
@@ -155,16 +155,6 @@
   },
   getLabelTxt(labelTxt) {
     return labelTxt.trim().replace(/\*$/, '');
-<<<<<<< HEAD
-  },
-  handleDropdown() {
-    if($('#label-dropdown fieldset').hasClass('active')) {
-      $('#label-dropdown fieldset').removeClass('active');
-    } else {
-      $('#label-dropdown fieldset').addClass('active');
-    }
-=======
->>>>>>> f2b2a4bd
   },
   updateLabels(label='', attr='', action=true) {
     if(action) {
