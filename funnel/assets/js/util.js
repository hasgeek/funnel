/* global ga */

export const Utils = {
  // convert array of objects into hashmap
  tohashMap(objectArray, key) {
    let hashMap = {
    };
    objectArray.forEach((obj) => {
      hashMap[obj[key]] = obj;
    });
    return hashMap;
  },
  findLoopIndex(objectArray, key, search) {
    let index;
    for (index = 0; index < objectArray.length; index += 1) {
      if (objectArray[index][key] === search) {
        break;
      }
    }
    return index;
  },
  collapse() {
    $('.collapsible__header').on('click', function collapseContent() {
      $(this).find('.collapsible__icon').toggleClass('mui--hide');
      $(this).siblings('.collapsible__body').slideToggle();
    });
  },
  animateScrollTo(offsetY) {
    $('html,body').animate({
      scrollTop: offsetY,
    }, 'slow');
  },
  smoothScroll() {
    $('a.js-smooth-scroll').on('click', function clickHandler(event) {
      event.preventDefault();
      Utils.animateScrollTo($(this.hash).offset().top);
    });
  },
  scrollTabs() {
    if(document.getElementById('jquery-scroll-tabs')) {
      // Horizontal scroll to active tab
      $('#jquery-scroll-tabs').animate({
        scrollLeft: document.querySelector('.tabs__item--active').offsetLeft,
      }, 'slow');

      $('#jquery-scroll-tabs .js-scroll-prev').on('click', function (event) {
        event.preventDefault();
        let prevTab = $('.tabs__item--active').prev('.tabs__item').attr('href')
        if(prevTab) {
          window.location.href = prevTab;
        }
      });

      $('#jquery-scroll-tabs .js-scroll-next').on('click', function (event) {
        event.preventDefault();
        let nextTab = $('.tabs__item--active').next('.tabs__item').attr('href')
        if(nextTab) {
          window.location.href = nextTab;
        }
      });
    }
  },
  navSearchForm() {
    $('.js-search-show').on('click', function toggleSearchForm(event) {
      event.preventDefault();
      $('.js-search-form').toggleClass('search-form--show');
      $('.js-search-field').focus();
    });

    // Clicking outside close search form if open
    $('body').on('click', function closeSearchForm(event) {
      if($('.js-search-form').hasClass('search-form--show') &&
          !$(event.target).is('.js-search-field') &&
          !$.contains($('.js-search-show').parent('.header__nav-list__item')[0], event.target)) {
        $('.js-search-form').removeClass('search-form--show');
      }
    });
  },
  sendToGA(category, action, label, value = '') {
    if (typeof ga !== 'undefined') {
      ga('send', {
        hitType: 'event',
        eventCategory: category,
        eventAction: action,
        eventLabel: label,
        eventValue: value,
      });
    }
  },
  getElementId(htmlString) {
    return htmlString.match(/id="(.*?)"/)[1];
  },
  formErrorHandler(formId, errorResponse) {
    let errorMsg = '';
    // xhr readyState '4' indicates server has received the request & response is ready
    if (errorResponse.readyState === 4) {
      if (errorResponse.status === 500) {
        errorMsg = 'Internal Server Error';
      } else {
        window.Baseframe.Forms.showValidationErrors(formId, errorResponse.responseJSON.errors);
        errorMsg = 'Error';
      }
    } else {
      errorMsg = 'Unable to connect. Please try again.';
    }
    $(`#${formId}`).find('button[type="submit"]').prop('disabled', false);
    $(`#${formId}`).find('.loading').addClass('mui--hide');
    return errorMsg;
  },
};

export const ScrollActiveMenu = {
  init(navId, navItemsClassName, activeMenuClassName) {
    this.navId = navId;
    this.navItemsClassName = navItemsClassName;
    this.activeMenuClassName = activeMenuClassName;
    this.navItems = [...document.querySelectorAll(`.${navItemsClassName}`)];
    this.headings = this.navItems.map(navItem => {
      if (navItem.classList.contains('js-samepage')) {
        return document.querySelector(navItem.getAttribute('href'));
      }
      return false;
    });

    this.handleObserver = this.handleObserver.bind(this);

    this.headings.forEach(heading => {
      if (heading) {
        let threshold = heading.offsetHeight/window.innerHeight > 1 ? 0.1 : heading.offsetHeight/window.innerHeight;
        let observer = new IntersectionObserver(
          this.handleObserver,
          {
            rootMargin: '0px',
            threshold: threshold
          },
        );
        observer.observe(heading);
      }
    });

    this.activeNavItem = '';

<<<<<<< HEAD

=======
>>>>>>> 0ceb7206
    if (document.getElementById('ticket-wrapper')) {
      let observer = new IntersectionObserver(
          entries => {
          entries.forEach(entry => {
            if (!entry.isIntersecting && entry.intersectionRatio > 0.5 && entry.boundingClientRect.y < 0) {
              $('#ticket-btn').addClass('sub-navbar__item--fixed');
            } else if (entry.isIntersecting && entry.intersectionRatio === 1) {
              $('#ticket-btn').removeClass('sub-navbar__item--fixed');
            }
          });
        },
        {
          rootMargin: '0px',
<<<<<<< HEAD
          threshold: 1,
=======
          threshold: 1
>>>>>>> 0ceb7206
        },
      );
      observer.observe(document.getElementById('ticket-wrapper'));
    }
  },
  handleObserver(entries) {
    entries.forEach(entry => {
      if (entry.isIntersecting) {
        let activeNavItem = this.navItems.find(navItem => navItem.getAttribute('href') === `#${entry.target.getAttribute('id')}`);
        this.setActiveNavItem(activeNavItem);
      }
      return;
    });
  },
  setActiveNavItem(activeNavItem) {
    this.activeNavItem = activeNavItem;
    $(`.${this.navItemsClassName}`).removeClass(this.activeMenuClassName);
    activeNavItem.classList.add(this.activeMenuClassName);
    $(`#${this.navId}`).animate({
      scrollLeft: activeNavItem.offsetLeft,
    }, 'slow');
  },
};

export const LazyloadImg = {
  init(imgClassName) {
    this.imgItems = [...document.querySelectorAll(`.${imgClassName}`)];

    this.imgItems.forEach(img => {
      if (img) {
        let observer = new IntersectionObserver(
            entries => {
            entries.forEach(entry => {
              if (entry.isIntersecting) {
                entry.target.src = entry.target.dataset.src;
                observer = observer.disconnect();
              }
            });
          },
          {
            rootMargin: '0px',
            threshold: 0,
          },
        );
        observer.observe(img);
      }
    });
  },
};

export const SaveProject = function({formId, postUrl, config={}}) {
  const onSuccess = function() {
    $('#' + formId).find('button').css('display', 'inline-block').prop('disabled', false).toggleClass('mui--hide');
  };

  const onError = function(response) {
    var errorMsg = '';
    if (response.readyState === 4) {
      if (response.status === 500) {
        errorMsg ='Internal Server Error. Please reload and try again.';
      } else {
        errorMsg = JSON.parse(response.responseText).error_description;
      }
    } else {
      errorMsg = 'Unable to connect. Please reload and try again.';
    }
    window.toastr.error(errorMsg);
  };

  window.Baseframe.Forms.handleFormSubmit(formId, postUrl, onSuccess, onError, config);
};

export const TableSearch = function (tableId) {
  // a little library that takes a table id
  // and provides a method to search the table's rows for a given query.
  // the row's td must contain the class 'js-searchable' to be considered
  // for searching.
  // Eg:
  // var tableSearch = new TableSearch('tableId');
  // var hits = tableSearch.searchRows('someQuery');
  // 'hits' is a list of ids of the table's rows which contained 'someQuery'
  this.tableId = tableId;
  this.rowData = [];
  this.allMatchedIds = [];
};

TableSearch.prototype.getRows = function () {
  let tablerow = `#${this.tableId} tbody tr`;
  return $(tablerow);
};

TableSearch.prototype.setRowData = function () {
  // Builds a list of objects and sets it the object's rowData
  let rowMap = [];
  $.each(this.getRows(), (rowIndex, row) => {
    let rowid = $(row).attr('id');
    rowMap.push({
      rid: `#${rowid}`,
      text: $(row).find('td.js-searchable').text().toLowerCase(),
    });
  });
  this.rowData = rowMap;
};

TableSearch.prototype.setAllMatchedIds = function (ids) {
  this.allMatchedIds = ids;
};

TableSearch.prototype.searchRows = function (q) {
  // Search the rows of the table for a supplied query.
  // reset data collection on first search or if table has changed
  if (this.rowData.length !== this.getRows().length) {
    this.setRowData();
  }
  // return cached matched ids if query is blank
  if (q === '' && this.allMatchedIds.length !== 0) {
    return this.allMatchedIds;
  }
  let matchedIds = [];
  for (let i = this.rowData.length - 1; i >= 0; i -= 1) {
    if (this.rowData[i].text.indexOf(q.toLowerCase()) !== -1) {
      matchedIds.push(this.rowData[i].rid);
    }
  }
  // cache ids if query is blank
  if (q === '') {
    this.setAllMatchedIds(matchedIds);
  }
  return matchedIds;
};<|MERGE_RESOLUTION|>--- conflicted
+++ resolved
@@ -140,10 +140,6 @@
 
     this.activeNavItem = '';
 
-<<<<<<< HEAD
-
-=======
->>>>>>> 0ceb7206
     if (document.getElementById('ticket-wrapper')) {
       let observer = new IntersectionObserver(
           entries => {
@@ -157,11 +153,7 @@
         },
         {
           rootMargin: '0px',
-<<<<<<< HEAD
           threshold: 1,
-=======
-          threshold: 1
->>>>>>> 0ceb7206
         },
       );
       observer.observe(document.getElementById('ticket-wrapper'));
