--- conflicted
+++ resolved
@@ -2,11 +2,7 @@
 export const Utils = {
   // convert array of objects into hashmap
   tohashMap(objectArray, key) {
-<<<<<<< HEAD
-    let hashMap = {};
-=======
     const hashMap = {};
->>>>>>> cfa103bc
     objectArray.forEach(obj => {
       hashMap[obj[key]] = obj;
     });
@@ -26,66 +22,33 @@
   },
 
   collapse() {
-<<<<<<< HEAD
-    $(".collapsible__header").on("click", function collapseContent() {
-      $(this)
-        .find(".collapsible__icon")
-        .toggleClass("mui--hide");
-      $(this)
-        .siblings(".collapsible__body")
-=======
     $('.collapsible__header').on('click', function collapseContent() {
       $(this)
         .find('.collapsible__icon')
         .toggleClass('mui--hide');
       $(this)
         .siblings('.collapsible__body')
->>>>>>> cfa103bc
         .slideToggle();
     });
   },
 
   animateScrollTo(offsetY) {
-<<<<<<< HEAD
-    $("html,body").animate(
-      {
-        scrollTop: offsetY
-      },
-      "slow"
-=======
     $('html,body').animate(
       {
         scrollTop: offsetY,
       },
       'slow'
->>>>>>> cfa103bc
     );
   },
 
   smoothScroll() {
-    $("a.js-smooth-scroll").on("click", function clickHandler(event) {
+    $('a.js-smooth-scroll').on('click', function clickHandler(event) {
       event.preventDefault();
       Utils.animateScrollTo($(this.hash).offset().top);
     });
   },
 
   scrollTabs() {
-<<<<<<< HEAD
-    if (document.getElementById("jquery-scroll-tabs")) {
-      // Horizontal scroll to active tab
-      $("#jquery-scroll-tabs").animate(
-        {
-          scrollLeft: document.querySelector(".tabs__item--active").offsetLeft
-        },
-        "slow"
-      );
-
-      $("#jquery-scroll-tabs .js-scroll-prev").on("click", function(event) {
-        event.preventDefault();
-        let prevTab = $(".tabs__item--active")
-          .prev(".tabs__item")
-          .attr("href");
-=======
     if (document.getElementById('jquery-scroll-tabs')) {
       // Horizontal scroll to active tab
       $('#jquery-scroll-tabs').animate(
@@ -100,26 +63,16 @@
           .prev('.tabs__item')
           .attr('href');
 
->>>>>>> cfa103bc
         if (prevTab) {
           window.location.href = prevTab;
         }
       });
-<<<<<<< HEAD
-
-      $("#jquery-scroll-tabs .js-scroll-next").on("click", function(event) {
-        event.preventDefault();
-        let nextTab = $(".tabs__item--active")
-          .next(".tabs__item")
-          .attr("href");
-=======
       $('#jquery-scroll-tabs .js-scroll-next').on('click', event => {
         event.preventDefault();
         const nextTab = $('.tabs__item--active')
           .next('.tabs__item')
           .attr('href');
 
->>>>>>> cfa103bc
         if (nextTab) {
           window.location.href = nextTab;
         }
@@ -128,32 +81,8 @@
   },
 
   navSearchForm() {
-    $(".js-search-show").on("click", function toggleSearchForm(event) {
+    $('.js-search-show').on('click', function toggleSearchForm(event) {
       event.preventDefault();
-<<<<<<< HEAD
-      $(".js-search-form").toggleClass("search-form--show");
-      $(".js-search-field").focus();
-    });
-
-    // Clicking outside close search form if open
-    $("body").on("click", function closeSearchForm(event) {
-      if (
-        $(".js-search-form").hasClass("search-form--show") &&
-        !$(event.target).is(".js-search-field") &&
-        !$.contains(
-          $(".js-search-show").parent(".header__nav-list__item")[0],
-          event.target
-        )
-      ) {
-        $(".js-search-form").removeClass("search-form--show");
-      }
-    });
-  },
-  sendToGA(category, action, label, value = "") {
-    if (typeof ga !== "undefined") {
-      ga("send", {
-        hitType: "event",
-=======
       $('.js-search-form').toggleClass('search-form--show');
       $('.js-search-field').focus();
     }); // Clicking outside close search form if open
@@ -176,43 +105,12 @@
     if (typeof ga !== 'undefined') {
       ga('send', {
         hitType: 'event',
->>>>>>> cfa103bc
         eventCategory: category,
         eventAction: action,
         eventLabel: label,
-        eventValue: value
+        eventValue: value,
       });
     }
-  },
-  getElementId(htmlString) {
-    return htmlString.match(/id="(.*?)"/)[1];
-  },
-  formErrorHandler(formId, errorResponse) {
-    let errorMsg = '';
-    // xhr readyState '4' indicates server has received the request & response is ready
-    if (errorResponse.readyState === 4) {
-      if (errorResponse.status === 500) {
-        errorMsg = 'Internal Server Error';
-      } else {
-        window.Baseframe.Forms.showValidationErrors(
-          formId,
-          errorResponse.responseJSON.errors,
-        );
-        errorMsg = errorResponse.responseJSON.message ? errorResponse.responseJSON.message : 'Error';
-      }
-    } else {
-      errorMsg = 'Unable to connect. Please try again.';
-    }
-    $(`#${formId}`)
-      .find('button[type="submit"]')
-      .prop('disabled', false);
-    $(`#${formId}`)
-      .find('.loading')
-      .addClass('mui--hide');
-    return errorMsg;
-  },
-  getActionUrl(formId) {
-    return $(`#${formId}`).attr('action');
   },
 };
 export const ScrollActiveMenu = {
@@ -222,8 +120,8 @@
     this.activeMenuClassName = activeMenuClassName;
     this.navItems = [...document.querySelectorAll(`.${navItemsClassName}`)];
     this.headings = this.navItems.map(navItem => {
-      if (navItem.classList.contains("js-samepage")) {
-        return document.querySelector(navItem.getAttribute("href"));
+      if (navItem.classList.contains('js-samepage')) {
+        return document.querySelector(navItem.getAttribute('href'));
       }
 
       return false;
@@ -231,15 +129,6 @@
     this.handleObserver = this.handleObserver.bind(this);
     this.headings.forEach(heading => {
       if (heading) {
-<<<<<<< HEAD
-        let threshold =
-          heading.offsetHeight / window.innerHeight > 1
-            ? 0.1
-            : heading.offsetHeight / window.innerHeight;
-        let observer = new IntersectionObserver(this.handleObserver, {
-          rootMargin: "0px",
-          threshold: threshold
-=======
         const threshold =
           heading.offsetHeight / window.innerHeight > 1
             ? 0.1
@@ -247,7 +136,6 @@
         const observer = new IntersectionObserver(this.handleObserver, {
           rootMargin: '0px',
           threshold,
->>>>>>> cfa103bc
         });
         observer.observe(heading);
       }
@@ -255,11 +143,7 @@
     this.activeNavItem = '';
 
     if (document.getElementById('ticket-wrapper')) {
-<<<<<<< HEAD
-      let observer = new IntersectionObserver(
-=======
       const observer = new IntersectionObserver(
->>>>>>> cfa103bc
         entries => {
           entries.forEach(entry => {
             if (
@@ -267,43 +151,28 @@
               entry.intersectionRatio > 0.5 &&
               entry.boundingClientRect.y < 0
             ) {
-<<<<<<< HEAD
-              $("#ticket-btn").addClass("sub-navbar__item--fixed");
-=======
               $('#ticket-btn').addClass('sub-navbar__item--fixed');
->>>>>>> cfa103bc
             } else if (entry.isIntersecting && entry.intersectionRatio === 1) {
-              $("#ticket-btn").removeClass("sub-navbar__item--fixed");
+              $('#ticket-btn').removeClass('sub-navbar__item--fixed');
             }
           });
         },
         {
           rootMargin: '0px',
           threshold: 1,
-<<<<<<< HEAD
-        },
-=======
         }
->>>>>>> cfa103bc
       );
-      observer.observe(document.getElementById("ticket-wrapper"));
+      observer.observe(document.getElementById('ticket-wrapper'));
     }
   },
 
   handleObserver(entries) {
     entries.forEach(entry => {
       if (entry.isIntersecting) {
-<<<<<<< HEAD
-        let activeNavItem = this.navItems.find(
-          navItem =>
-            navItem.getAttribute("href") ===
-            `#${entry.target.getAttribute("id")}`
-=======
         const activeNavItem = this.navItems.find(
           navItem =>
             navItem.getAttribute('href') ===
             `#${entry.target.getAttribute('id')}`
->>>>>>> cfa103bc
         );
         this.setActiveNavItem(activeNavItem);
       }
@@ -316,19 +185,11 @@
     activeNavItem.classList.add(this.activeMenuClassName);
     $(`#${this.navId}`).animate(
       {
-<<<<<<< HEAD
-        scrollLeft: activeNavItem.offsetLeft
-      },
-      "slow"
-    );
-  }
-=======
         scrollLeft: activeNavItem.offsetLeft,
       },
       'slow'
     );
   },
->>>>>>> cfa103bc
 };
 export const LazyloadImg = {
   init(imgClassName) {
@@ -345,37 +206,15 @@
             });
           },
           {
-<<<<<<< HEAD
-            rootMargin: "0px",
-            threshold: 0
-=======
             rootMargin: '0px',
             threshold: 0,
->>>>>>> cfa103bc
           }
         );
         observer.observe(img);
       }
     });
-  }
-};
-<<<<<<< HEAD
-
-export const SaveProject = function({ formId, postUrl, config = {} }) {
-  const onSuccess = function() {
-    $("#" + formId)
-      .find("button")
-      .css("display", "inline-block")
-      .prop("disabled", false)
-      .toggleClass("mui--hide");
-  };
-
-  const onError = function(response) {
-    var errorMsg = "";
-    if (response.readyState === 4) {
-      if (response.status === 500) {
-        errorMsg = "Internal Server Error. Please reload and try again.";
-=======
+  },
+};
 export const SaveProject = function({ formId, postUrl, config = {} }) {
   const onSuccess = function() {
     $(`#${formId}`)
@@ -391,12 +230,11 @@
     if (response.readyState === 4) {
       if (response.status === 500) {
         errorMsg = 'Internal Server Error. Please reload and try again.';
->>>>>>> cfa103bc
       } else {
         errorMsg = JSON.parse(response.responseText).error_description;
       }
     } else {
-      errorMsg = "Unable to connect. Please reload and try again.";
+      errorMsg = 'Unable to connect. Please reload and try again.';
     }
 
     window.toastr.error(errorMsg);
@@ -410,10 +248,6 @@
     config
   );
 };
-<<<<<<< HEAD
-
-=======
->>>>>>> cfa103bc
 export const TableSearch = function(tableId) {
   // a little library that takes a table id
   // and provides a method to search the table's rows for a given query.
@@ -429,11 +263,7 @@
 };
 
 TableSearch.prototype.getRows = function() {
-<<<<<<< HEAD
-  let tablerow = `#${this.tableId} tbody tr`;
-=======
   const tablerow = `#${this.tableId} tbody tr`;
->>>>>>> cfa103bc
   return $(tablerow);
 };
 
@@ -441,15 +271,6 @@
   // Builds a list of objects and sets it the object's rowData
   const rowMap = [];
   $.each(this.getRows(), (rowIndex, row) => {
-<<<<<<< HEAD
-    let rowid = $(row).attr("id");
-    rowMap.push({
-      rid: `#${rowid}`,
-      text: $(row)
-        .find("td.js-searchable")
-        .text()
-        .toLowerCase()
-=======
     const rowid = $(row).attr('id');
     rowMap.push({
       rid: `#${rowid}`,
@@ -457,7 +278,6 @@
         .find('td.js-searchable')
         .text()
         .toLowerCase(),
->>>>>>> cfa103bc
     });
   });
   this.rowData = rowMap;
@@ -472,15 +292,9 @@
   // reset data collection on first search or if table has changed
   if (this.rowData.length !== this.getRows().length) {
     this.setRowData();
-<<<<<<< HEAD
-  }
-  // return cached matched ids if query is blank
-  if (q === "" && this.allMatchedIds.length !== 0) {
-=======
   } // return cached matched ids if query is blank
 
   if (q === '' && this.allMatchedIds.length !== 0) {
->>>>>>> cfa103bc
     return this.allMatchedIds;
   }
 
@@ -490,15 +304,9 @@
     if (this.rowData[i].text.indexOf(q.toLowerCase()) !== -1) {
       matchedIds.push(this.rowData[i].rid);
     }
-<<<<<<< HEAD
-  }
-  // cache ids if query is blank
-  if (q === "") {
-=======
   } // cache ids if query is blank
 
   if (q === '') {
->>>>>>> cfa103bc
     this.setAllMatchedIds(matchedIds);
   }
 
