--- conflicted
+++ resolved
@@ -125,21 +125,6 @@
     });
   },
   showTimeOnCalendar() {
-<<<<<<< HEAD
-    let firstActiveWeek = $('body .calendar__weekdays').find(
-      '.calendar__weekdays__dates--upcoming:first'
-    ).length
-      ? $('body .calendar__weekdays').find(
-          '.calendar__weekdays__dates--upcoming:first'
-        )
-      : $('body .calendar__weekdays').find('.calendar__weekdays__dates:first');
-
-    firstActiveWeek
-      .find('.calendar__weekdays__dates__date--showtime:first')
-      .addClass('calendar__weekdays__dates__date--display');
-
-    $('body .calendar__weekdays__dates__date--showtime').hover(function() {
-=======
     const singleDay = 24 * 60 * 60 * 1000;
 
     $('body .card__calendar').each(function() {
@@ -152,26 +137,14 @@
         .find('.calendar__weekdays__dates__date--showtime:first')
         .addClass('calendar__weekdays__dates__date--display');
 
->>>>>>> 165eb25c
       $(this)
         .find('.calendar__weekdays__dates__date--showtime')
-<<<<<<< HEAD
-        .removeClass('calendar__weekdays__dates__date--display');
-    });
-
-    $('body .calendar__weekdays__dates__date--showtime').mouseleave(function() {
-      firstActiveWeek
-        .find('.calendar__weekdays__dates__date--showtime:first')
-        .addClass('calendar__weekdays__dates__date--display');
-    });
-=======
         .hover(function() {
           $(this)
             .parents('.calendar__weekdays')
             .find('.calendar__weekdays__dates__date--showtime')
             .removeClass('calendar__weekdays__dates__date--display');
         });
->>>>>>> 165eb25c
 
       $(this)
         .find('.calendar__weekdays__dates__date--showtime')
@@ -181,10 +154,6 @@
             .addClass('calendar__weekdays__dates__date--display');
         });
 
-<<<<<<< HEAD
-    $('body .card__calendar').each(function() {
-=======
->>>>>>> 165eb25c
       let todayDate = $(this)
         .find('.calendar__counting')
         .data('today');
