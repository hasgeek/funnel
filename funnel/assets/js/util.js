--- conflicted
+++ resolved
@@ -102,41 +102,6 @@
       });
     }
   },
-<<<<<<< HEAD
-  getElementId(htmlString) {
-    return htmlString.match(/id="(.*?)"/)[1];
-  },
-  formErrorHandler(formId, errorResponse) {
-    let errorMsg = '';
-    // xhr readyState '4' indicates server has received the request & response is ready
-    if (errorResponse.readyState === 4) {
-      if (errorResponse.status === 500) {
-        errorMsg = 'Internal Server Error';
-      } else {
-        if (errorResponse.responseJSON.errors) {
-          window.Baseframe.Forms.showValidationErrors(
-            formId,
-            errorResponse.responseJSON.errors
-          );
-        }
-        errorMsg = errorResponse.responseJSON.message
-          ? errorResponse.responseJSON.message
-          : 'Error';
-      }
-    } else {
-      errorMsg = 'Unable to connect. Please try again.';
-    }
-    $(`#${formId}`)
-      .find('button[type="submit"]')
-      .prop('disabled', false);
-    $(`#${formId}`)
-      .find('.loading')
-      .addClass('mui--hide');
-    return errorMsg;
-  },
-  getActionUrl(formId) {
-    return $(`#${formId}`).attr('action');
-=======
   truncate() {
     $('.js-truncate').each(function() {
       let linesLimit = $(this).data('truncate-lines');
@@ -209,7 +174,6 @@
           .text('Today');
       }
     });
->>>>>>> 9090ea43
   },
 };
 
