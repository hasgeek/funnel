/* global ga */

export const Utils = {
  // convert array of objects into hashmap
  tohashMap(objectArray, key) {
    let hashMap = {
    };
    objectArray.forEach((obj) => {
      hashMap[obj[key]] = obj;
    });
    return hashMap;
  },
  findLoopIndex(objectArray, key, search) {
    let index;
    for (index = 0; index < objectArray.length; index += 1) {
      if (objectArray[index][key] === search) {
        break;
      }
    }
    return index;
  },
  collapse() {
    $('.collapsible__header').on('click', function collapseContent() {
      $(this).find('.collapsible__icon').toggleClass('mui--hide');
      $(this).siblings('.collapsible__body').slideToggle();
    });
  },
  animateScrollTo(offsetY) {
    $('html,body').animate({
      scrollTop: offsetY,
    }, 'slow');
  },
  smoothScroll() {
    $('a.js-smooth-scroll').on('click', function clickHandler(event) {
      event.preventDefault();
      Utils.animateScrollTo($(this.hash).offset().top);
    });
  },
  scrollTabs() {
    if(document.getElementById('jquery-scroll-tabs')) {
      // Horizontal scroll to active tab
      $('#jquery-scroll-tabs').animate({
        scrollLeft: document.querySelector('.tabs__item--active').offsetLeft,
      }, 'slow');

      $('#jquery-scroll-tabs .js-scroll-prev').on('click', function (event) {
        event.preventDefault();
        let prevTab = $('.tabs__item--active').prev('.tabs__item').attr('href')
        if(prevTab) {
          window.location.href = prevTab;
        }
      });

      $('#jquery-scroll-tabs .js-scroll-next').on('click', function (event) {
        event.preventDefault();
        let nextTab = $('.tabs__item--active').next('.tabs__item').attr('href')
        if(nextTab) {
          window.location.href = nextTab;
        }
      });
    }
  },
  navSearchForm() {
    $('.js-search-show').on('click', function toggleSearchForm(event) {
      event.preventDefault();
      $('.js-search-form').toggleClass('search-form--show');
      $('.js-search-field').focus();
    });

    // Clicking outside close search form if open
    $('body').on('click', function closeSearchForm(event) {
      if($('.js-search-form').hasClass('search-form--show') &&
          !$(event.target).is('.js-search-field') &&
          !$.contains($('.js-search-show').parent('.header__nav-list__item')[0], event.target)) {
        $('.js-search-form').removeClass('search-form--show');
      }
    });
  },
  sendToGA(category, action, label, value = '') {
    if (typeof ga !== 'undefined') {
      ga('send', {
        hitType: 'event',
        eventCategory: category,
        eventAction: action,
        eventLabel: label,
        eventValue: value,
      });
    }
  },
  getElementId(htmlString) {
    return htmlString.match(/id="(.*?)"/)[1];
  },
  formErrorHandler(formId, errorResponse) {
    let errorMsg = '';
    // xhr readyState '4' indicates server has received the request & response is ready
    if (errorResponse.readyState === 4) {
      if (errorResponse.status === 500) {
        errorMsg = 'Internal Server Error';
      } else {
        window.Baseframe.Forms.showValidationErrors(formId, errorResponse.responseJSON.errors);
        errorMsg = 'Error';
      }
    } else {
      errorMsg = 'Unable to connect. Please try again.';
    }
    $(`#${formId}`).find('button[type="submit"]').prop('disabled', false);
    $(`#${formId}`).find('.loading').addClass('mui--hide');
    return errorMsg;
  },
};

export const ScrollActiveMenu = {
  init(navId, navItemsClassName, activeMenuClassName) {
    this.navId = navId;
    this.navItemsClassName = navItemsClassName;
    this.activeMenuClassName = activeMenuClassName;
    this.navItems = [...document.querySelectorAll(`.${navItemsClassName}`)];
    this.headings = this.navItems.map(navItem => {
      if (navItem.classList.contains('js-samepage')) {
        return document.querySelector(navItem.getAttribute('href'));
      }
      return false;
    });

    this.handleObserver = this.handleObserver.bind(this);

    this.headings.forEach(heading => {
      if (heading) {
        let threshold = heading.offsetHeight/window.innerHeight > 1 ? 0.1 : heading.offsetHeight/window.innerHeight;
        let observer = new IntersectionObserver(
          this.handleObserver,
          {
            rootMargin: '0px',
            threshold: threshold
          },
        );
        observer.observe(heading);
      }
    });

    this.activeNavItem = '';

<<<<<<< HEAD

=======
>>>>>>> 0ceb7206
    if (document.getElementById('ticket-wrapper')) {
      let observer = new IntersectionObserver(
          entries => {
          entries.forEach(entry => {
            if (!entry.isIntersecting && entry.intersectionRatio > 0.5 && entry.boundingClientRect.y < 0) {
              $('#ticket-btn').addClass('sub-navbar__item--fixed');
            } else if (entry.isIntersecting && entry.intersectionRatio === 1) {
              $('#ticket-btn').removeClass('sub-navbar__item--fixed');
            }
          });
        },
        {
          rootMargin: '0px',
<<<<<<< HEAD
          threshold: 1,
=======
          threshold: 1
>>>>>>> 0ceb7206
        },
      );
      observer.observe(document.getElementById('ticket-wrapper'));
    }
  },
  handleObserver(entries) {
    entries.forEach(entry => {
      if (entry.isIntersecting) {
        let activeNavItem = this.navItems.find(navItem => navItem.getAttribute('href') === `#${entry.target.getAttribute('id')}`);
        this.setActiveNavItem(activeNavItem);
      }
      return;
    });
  },
  setActiveNavItem(activeNavItem) {
    this.activeNavItem = activeNavItem;
    $(`.${this.navItemsClassName}`).removeClass(this.activeMenuClassName);
    activeNavItem.classList.add(this.activeMenuClassName);
    $(`#${this.navId}`).animate({
      scrollLeft: activeNavItem.offsetLeft,
    }, 'slow');
  },
};

export const LazyloadImg = {
  init(imgClassName) {
    this.imgItems = [...document.querySelectorAll(`.${imgClassName}`)];

    this.imgItems.forEach(img => {
      if (img) {
        let observer = new IntersectionObserver(
            entries => {
            entries.forEach(entry => {
              if (entry.isIntersecting) {
                entry.target.src = entry.target.dataset.src;
                observer = observer.disconnect();
              }
            });
          },
          {
            rootMargin: '0px',
            threshold: 0,
          },
        );
        observer.observe(img);
      }
    });
  },
};

export const SaveProject = function({formId, postUrl, config={}}) {
  const onSuccess = function() {
    $('#' + formId).find('button').css('display', 'inline-block').prop('disabled', false).toggleClass('mui--hide');
  };

  const onError = function(response) {
    var errorMsg = '';
    if (response.readyState === 4) {
      if (response.status === 500) {
        errorMsg ='Internal Server Error. Please reload and try again.';
      } else {
        errorMsg = JSON.parse(response.responseText).error_description;
      }
    } else {
      errorMsg = 'Unable to connect. Please reload and try again.';
    }
    window.toastr.error(errorMsg);
  };

  window.Baseframe.Forms.handleFormSubmit(formId, postUrl, onSuccess, onError, config);
};

export const TableSearch = function (tableId) {
  // a little library that takes a table id
  // and provides a method to search the table's rows for a given query.
  // the row's td must contain the class 'js-searchable' to be considered
  // for searching.
  // Eg:
  // var tableSearch = new TableSearch('tableId');
  // var hits = tableSearch.searchRows('someQuery');
  // 'hits' is a list of ids of the table's rows which contained 'someQuery'
  this.tableId = tableId;
  this.rowData = [];
  this.allMatchedIds = [];
};

TableSearch.prototype.getRows = function () {
  let tablerow = `#${this.tableId} tbody tr`;
  return $(tablerow);
};

TableSearch.prototype.setRowData = function () {
  // Builds a list of objects and sets it the object's rowData
  let rowMap = [];
  $.each(this.getRows(), (rowIndex, row) => {
    let rowid = $(row).attr('id');
    rowMap.push({
      rid: `#${rowid}`,
      text: $(row).find('td.js-searchable').text().toLowerCase(),
    });
  });
  this.rowData = rowMap;
};

TableSearch.prototype.setAllMatchedIds = function (ids) {
  this.allMatchedIds = ids;
};

TableSearch.prototype.searchRows = function (q) {
  // Search the rows of the table for a supplied query.
  // reset data collection on first search or if table has changed
  if (this.rowData.length !== this.getRows().length) {
    this.setRowData();
  }
  // return cached matched ids if query is blank
  if (q === '' && this.allMatchedIds.length !== 0) {
    return this.allMatchedIds;
  }
  let matchedIds = [];
  for (let i = this.rowData.length - 1; i >= 0; i -= 1) {
    if (this.rowData[i].text.indexOf(q.toLowerCase()) !== -1) {
      matchedIds.push(this.rowData[i].rid);
    }
  }
  // cache ids if query is blank
  if (q === '') {
    this.setAllMatchedIds(matchedIds);
  }
  return matchedIds;
};<|MERGE_RESOLUTION|>--- conflicted
+++ resolved
@@ -3,9 +3,8 @@
 export const Utils = {
   // convert array of objects into hashmap
   tohashMap(objectArray, key) {
-    let hashMap = {
-    };
-    objectArray.forEach((obj) => {
+    let hashMap = {};
+    objectArray.forEach(obj => {
       hashMap[obj[key]] = obj;
     });
     return hashMap;
@@ -20,70 +19,89 @@
     return index;
   },
   collapse() {
-    $('.collapsible__header').on('click', function collapseContent() {
-      $(this).find('.collapsible__icon').toggleClass('mui--hide');
-      $(this).siblings('.collapsible__body').slideToggle();
+    $(".collapsible__header").on("click", function collapseContent() {
+      $(this)
+        .find(".collapsible__icon")
+        .toggleClass("mui--hide");
+      $(this)
+        .siblings(".collapsible__body")
+        .slideToggle();
     });
   },
   animateScrollTo(offsetY) {
-    $('html,body').animate({
-      scrollTop: offsetY,
-    }, 'slow');
+    $("html,body").animate(
+      {
+        scrollTop: offsetY
+      },
+      "slow"
+    );
   },
   smoothScroll() {
-    $('a.js-smooth-scroll').on('click', function clickHandler(event) {
+    $("a.js-smooth-scroll").on("click", function clickHandler(event) {
       event.preventDefault();
       Utils.animateScrollTo($(this.hash).offset().top);
     });
   },
   scrollTabs() {
-    if(document.getElementById('jquery-scroll-tabs')) {
+    if (document.getElementById("jquery-scroll-tabs")) {
       // Horizontal scroll to active tab
-      $('#jquery-scroll-tabs').animate({
-        scrollLeft: document.querySelector('.tabs__item--active').offsetLeft,
-      }, 'slow');
-
-      $('#jquery-scroll-tabs .js-scroll-prev').on('click', function (event) {
+      $("#jquery-scroll-tabs").animate(
+        {
+          scrollLeft: document.querySelector(".tabs__item--active").offsetLeft
+        },
+        "slow"
+      );
+
+      $("#jquery-scroll-tabs .js-scroll-prev").on("click", function(event) {
         event.preventDefault();
-        let prevTab = $('.tabs__item--active').prev('.tabs__item').attr('href')
-        if(prevTab) {
+        let prevTab = $(".tabs__item--active")
+          .prev(".tabs__item")
+          .attr("href");
+        if (prevTab) {
           window.location.href = prevTab;
         }
       });
 
-      $('#jquery-scroll-tabs .js-scroll-next').on('click', function (event) {
+      $("#jquery-scroll-tabs .js-scroll-next").on("click", function(event) {
         event.preventDefault();
-        let nextTab = $('.tabs__item--active').next('.tabs__item').attr('href')
-        if(nextTab) {
+        let nextTab = $(".tabs__item--active")
+          .next(".tabs__item")
+          .attr("href");
+        if (nextTab) {
           window.location.href = nextTab;
         }
       });
     }
   },
   navSearchForm() {
-    $('.js-search-show').on('click', function toggleSearchForm(event) {
+    $(".js-search-show").on("click", function toggleSearchForm(event) {
       event.preventDefault();
-      $('.js-search-form').toggleClass('search-form--show');
-      $('.js-search-field').focus();
+      $(".js-search-form").toggleClass("search-form--show");
+      $(".js-search-field").focus();
     });
 
     // Clicking outside close search form if open
-    $('body').on('click', function closeSearchForm(event) {
-      if($('.js-search-form').hasClass('search-form--show') &&
-          !$(event.target).is('.js-search-field') &&
-          !$.contains($('.js-search-show').parent('.header__nav-list__item')[0], event.target)) {
-        $('.js-search-form').removeClass('search-form--show');
-      }
-    });
-  },
-  sendToGA(category, action, label, value = '') {
-    if (typeof ga !== 'undefined') {
-      ga('send', {
-        hitType: 'event',
+    $("body").on("click", function closeSearchForm(event) {
+      if (
+        $(".js-search-form").hasClass("search-form--show") &&
+        !$(event.target).is(".js-search-field") &&
+        !$.contains(
+          $(".js-search-show").parent(".header__nav-list__item")[0],
+          event.target
+        )
+      ) {
+        $(".js-search-form").removeClass("search-form--show");
+      }
+    });
+  },
+  sendToGA(category, action, label, value = "") {
+    if (typeof ga !== "undefined") {
+      ga("send", {
+        hitType: "event",
         eventCategory: category,
         eventAction: action,
         eventLabel: label,
-        eventValue: value,
+        eventValue: value
       });
     }
   },
@@ -91,22 +109,29 @@
     return htmlString.match(/id="(.*?)"/)[1];
   },
   formErrorHandler(formId, errorResponse) {
-    let errorMsg = '';
+    let errorMsg = "";
     // xhr readyState '4' indicates server has received the request & response is ready
     if (errorResponse.readyState === 4) {
       if (errorResponse.status === 500) {
-        errorMsg = 'Internal Server Error';
+        errorMsg = "Internal Server Error";
       } else {
-        window.Baseframe.Forms.showValidationErrors(formId, errorResponse.responseJSON.errors);
-        errorMsg = 'Error';
+        window.Baseframe.Forms.showValidationErrors(
+          formId,
+          errorResponse.responseJSON.errors
+        );
+        errorMsg = "Error";
       }
     } else {
-      errorMsg = 'Unable to connect. Please try again.';
-    }
-    $(`#${formId}`).find('button[type="submit"]').prop('disabled', false);
-    $(`#${formId}`).find('.loading').addClass('mui--hide');
+      errorMsg = "Unable to connect. Please try again.";
+    }
+    $(`#${formId}`)
+      .find('button[type="submit"]')
+      .prop("disabled", false);
+    $(`#${formId}`)
+      .find(".loading")
+      .addClass("mui--hide");
     return errorMsg;
-  },
+  }
 };
 
 export const ScrollActiveMenu = {
@@ -116,8 +141,8 @@
     this.activeMenuClassName = activeMenuClassName;
     this.navItems = [...document.querySelectorAll(`.${navItemsClassName}`)];
     this.headings = this.navItems.map(navItem => {
-      if (navItem.classList.contains('js-samepage')) {
-        return document.querySelector(navItem.getAttribute('href'));
+      if (navItem.classList.contains("js-samepage")) {
+        return document.querySelector(navItem.getAttribute("href"));
       }
       return false;
     });
@@ -126,51 +151,51 @@
 
     this.headings.forEach(heading => {
       if (heading) {
-        let threshold = heading.offsetHeight/window.innerHeight > 1 ? 0.1 : heading.offsetHeight/window.innerHeight;
-        let observer = new IntersectionObserver(
-          this.handleObserver,
-          {
-            rootMargin: '0px',
-            threshold: threshold
-          },
-        );
+        let threshold =
+          heading.offsetHeight / window.innerHeight > 1
+            ? 0.1
+            : heading.offsetHeight / window.innerHeight;
+        let observer = new IntersectionObserver(this.handleObserver, {
+          rootMargin: "0px",
+          threshold: threshold
+        });
         observer.observe(heading);
       }
     });
 
-    this.activeNavItem = '';
-
-<<<<<<< HEAD
-
-=======
->>>>>>> 0ceb7206
-    if (document.getElementById('ticket-wrapper')) {
+    this.activeNavItem = "";
+
+    if (document.getElementById("ticket-wrapper")) {
       let observer = new IntersectionObserver(
-          entries => {
+        entries => {
           entries.forEach(entry => {
-            if (!entry.isIntersecting && entry.intersectionRatio > 0.5 && entry.boundingClientRect.y < 0) {
-              $('#ticket-btn').addClass('sub-navbar__item--fixed');
+            if (
+              !entry.isIntersecting &&
+              entry.intersectionRatio > 0.5 &&
+              entry.boundingClientRect.y < 0
+            ) {
+              $("#ticket-btn").addClass("sub-navbar__item--fixed");
             } else if (entry.isIntersecting && entry.intersectionRatio === 1) {
-              $('#ticket-btn').removeClass('sub-navbar__item--fixed');
+              $("#ticket-btn").removeClass("sub-navbar__item--fixed");
             }
           });
         },
         {
-          rootMargin: '0px',
-<<<<<<< HEAD
-          threshold: 1,
-=======
+          rootMargin: "0px",
           threshold: 1
->>>>>>> 0ceb7206
-        },
+        }
       );
-      observer.observe(document.getElementById('ticket-wrapper'));
+      observer.observe(document.getElementById("ticket-wrapper"));
     }
   },
   handleObserver(entries) {
     entries.forEach(entry => {
       if (entry.isIntersecting) {
-        let activeNavItem = this.navItems.find(navItem => navItem.getAttribute('href') === `#${entry.target.getAttribute('id')}`);
+        let activeNavItem = this.navItems.find(
+          navItem =>
+            navItem.getAttribute("href") ===
+            `#${entry.target.getAttribute("id")}`
+        );
         this.setActiveNavItem(activeNavItem);
       }
       return;
@@ -180,10 +205,13 @@
     this.activeNavItem = activeNavItem;
     $(`.${this.navItemsClassName}`).removeClass(this.activeMenuClassName);
     activeNavItem.classList.add(this.activeMenuClassName);
-    $(`#${this.navId}`).animate({
-      scrollLeft: activeNavItem.offsetLeft,
-    }, 'slow');
-  },
+    $(`#${this.navId}`).animate(
+      {
+        scrollLeft: activeNavItem.offsetLeft
+      },
+      "slow"
+    );
+  }
 };
 
 export const LazyloadImg = {
@@ -193,7 +221,7 @@
     this.imgItems.forEach(img => {
       if (img) {
         let observer = new IntersectionObserver(
-            entries => {
+          entries => {
             entries.forEach(entry => {
               if (entry.isIntersecting) {
                 entry.target.src = entry.target.dataset.src;
@@ -202,39 +230,49 @@
             });
           },
           {
-            rootMargin: '0px',
-            threshold: 0,
-          },
+            rootMargin: "0px",
+            threshold: 0
+          }
         );
         observer.observe(img);
       }
     });
-  },
-};
-
-export const SaveProject = function({formId, postUrl, config={}}) {
+  }
+};
+
+export const SaveProject = function({ formId, postUrl, config = {} }) {
   const onSuccess = function() {
-    $('#' + formId).find('button').css('display', 'inline-block').prop('disabled', false).toggleClass('mui--hide');
+    $("#" + formId)
+      .find("button")
+      .css("display", "inline-block")
+      .prop("disabled", false)
+      .toggleClass("mui--hide");
   };
 
   const onError = function(response) {
-    var errorMsg = '';
+    var errorMsg = "";
     if (response.readyState === 4) {
       if (response.status === 500) {
-        errorMsg ='Internal Server Error. Please reload and try again.';
+        errorMsg = "Internal Server Error. Please reload and try again.";
       } else {
         errorMsg = JSON.parse(response.responseText).error_description;
       }
     } else {
-      errorMsg = 'Unable to connect. Please reload and try again.';
+      errorMsg = "Unable to connect. Please reload and try again.";
     }
     window.toastr.error(errorMsg);
   };
 
-  window.Baseframe.Forms.handleFormSubmit(formId, postUrl, onSuccess, onError, config);
-};
-
-export const TableSearch = function (tableId) {
+  window.Baseframe.Forms.handleFormSubmit(
+    formId,
+    postUrl,
+    onSuccess,
+    onError,
+    config
+  );
+};
+
+export const TableSearch = function(tableId) {
   // a little library that takes a table id
   // and provides a method to search the table's rows for a given query.
   // the row's td must contain the class 'js-searchable' to be considered
@@ -248,36 +286,39 @@
   this.allMatchedIds = [];
 };
 
-TableSearch.prototype.getRows = function () {
+TableSearch.prototype.getRows = function() {
   let tablerow = `#${this.tableId} tbody tr`;
   return $(tablerow);
 };
 
-TableSearch.prototype.setRowData = function () {
+TableSearch.prototype.setRowData = function() {
   // Builds a list of objects and sets it the object's rowData
   let rowMap = [];
   $.each(this.getRows(), (rowIndex, row) => {
-    let rowid = $(row).attr('id');
+    let rowid = $(row).attr("id");
     rowMap.push({
       rid: `#${rowid}`,
-      text: $(row).find('td.js-searchable').text().toLowerCase(),
+      text: $(row)
+        .find("td.js-searchable")
+        .text()
+        .toLowerCase()
     });
   });
   this.rowData = rowMap;
 };
 
-TableSearch.prototype.setAllMatchedIds = function (ids) {
+TableSearch.prototype.setAllMatchedIds = function(ids) {
   this.allMatchedIds = ids;
 };
 
-TableSearch.prototype.searchRows = function (q) {
+TableSearch.prototype.searchRows = function(q) {
   // Search the rows of the table for a supplied query.
   // reset data collection on first search or if table has changed
   if (this.rowData.length !== this.getRows().length) {
     this.setRowData();
   }
   // return cached matched ids if query is blank
-  if (q === '' && this.allMatchedIds.length !== 0) {
+  if (q === "" && this.allMatchedIds.length !== 0) {
     return this.allMatchedIds;
   }
   let matchedIds = [];
@@ -287,7 +328,7 @@
     }
   }
   // cache ids if query is blank
-  if (q === '') {
+  if (q === "") {
     this.setAllMatchedIds(matchedIds);
   }
   return matchedIds;
