import Ractive from 'ractive';
import jsQR from 'jsqr';
import vCardsJS from 'vcards-js';

const badgeScan = {
  init({ getContactApiUrl, wrapperId, templateId }) {
    const badgeScanComponent = new Ractive({
      el: `#${wrapperId}`,
      template: `#${templateId}`,
      data: {
        video: {},
<<<<<<< HEAD
        error:
          'Unable to access video. Please make sure you have a camera enabled',
=======
        error: '',
>>>>>>> 342ae994
        contact: '',
        contactFound: false,
        scanning: true,
        showModal: false,
        errorMsg: '',
        contacts: [],
      },

      closeModal(event) {
        event.original.preventDefault();
        $.modal.close();
        this.set('showModal', false);
        this.startRenderFrameLoop();
      },

      downloadContact(event) {
        const contact = badgeScanComponent.get(event.keypath);
        const vCard = vCardsJS();
        let lastName;
        [vCard.firstName, ...lastName] = contact.fullname.split(' ');
        vCard.lastName = lastName.join(' ');
        vCard.email = contact.email;
        vCard.cellPhone = contact.phone;
        vCard.organization = contact.company;
        event.node.setAttribute(
          'href',
          `data:text/x-vcard;charset=utf-8,${encodeURIComponent(
            vCard.getFormattedString()
          )}`
        );
        event.node.setAttribute('download', `${vCard.firstName}.vcf`);
      },

      getContact(qrcode) {
        this.set({
          scanning: true,
          showModal: true,
        });
        $('#status-msg').modal('show');
        const puk = qrcode.substring(0, 8);
        const key = qrcode.substring(8);
        const formValues = `puk=${puk}&key=${key}`;
        $.ajax({
          type: 'POST',
          url: getContactApiUrl,
          data: formValues,
          timeout: window.HasGeek.config.ajaxTimeout,
          dataType: 'json',

          success(response) {
            badgeScanComponent.set({
              scanning: false,
              contactFound: true,
              contact: response.contact,
            });

            if (
              !badgeScanComponent
                .get('contacts')
                .some(
                  contact =>
                    contact.fullname === response.contact.fullname &&
                    contact.email === response.contact.email
                )
            ) {
              badgeScanComponent.push('contacts', response.contact);
            }
          },

          error(response) {
            let errorMsg;

            if (response.readyState === 4) {
              if (response.status === 500) {
                errorMsg =
                  'Internal Server Error. Please reload and try again.';
              } else {
                errorMsg = JSON.parse(response.responseText).message;
              }
            } else {
              errorMsg = 'Unable to connect. Please reload and try again.';
            }

            badgeScanComponent.set({
              scanning: false,
              contactFound: false,
              errorMsg,
            });
          },
        });
      },

      startRenderFrameLoop() {
        let timerId;
        timerId = window.requestAnimationFrame(badgeScanComponent.renderFrame);
        this.set('timerId', timerId);
      },

      stopRenderFrameLoop() {
        window.cancelAnimationFrame(badgeScanComponent.get('timerId'));
        this.set('timerId', '');
      },

      verifyQRDecode(qrcode) {
        if (qrcode && qrcode.data.length === 16 && !this.get('showModal')) {
          this.stopRenderFrameLoop();
          this.getContact(qrcode.data);
        } else {
          this.startRenderFrameLoop();
        }
      },

      renderFrame() {
        const canvasElement = this.get('canvasElement');
        const canvas = this.get('canvas');
        const video = this.get('video');

        if (video.readyState === video.HAVE_ENOUGH_DATA) {
          canvasElement.height = video.videoHeight;
          canvasElement.width = video.videoWidth;
          canvas.drawImage(
            video,
            0,
            0,
            canvasElement.width,
            canvasElement.height
          );
          const imageData = canvas.getImageData(
            0,
            0,
            canvasElement.width,
            canvasElement.height
          );
          const qrcode = jsQR(
            imageData.data,
            imageData.width,
            imageData.height
          );
          this.verifyQRDecode(qrcode);
        } else {
          this.startRenderFrameLoop();
        }
      },

      setupVideo(event) {
        if (event) {
          event.original.preventDefault();
        }

<<<<<<< HEAD
        const video = document.getElementById('qrreader');
        const canvasElement = document.createElement('canvas');
        const canvas = canvasElement.getContext('2d');
        navigator.mediaDevices
          .getUserMedia({
            video: {
              facingMode: 'environment',
            },
          })
          .then(stream => {
=======
        if (navigator.mediaDevices && navigator.mediaDevices.getUserMedia) {
          let video = document.getElementById('qrreader');
          let canvasElement = document.createElement('canvas');
          let canvas = canvasElement.getContext("2d");

          navigator.mediaDevices.getUserMedia({ video: { facingMode: "environment" } }).then((stream) => {
>>>>>>> 342ae994
            this.set('video', video);
            this.get('video').srcObject = stream;
            this.get('video').setAttribute('playsinline', true);
            this.get('video').play();
            this.set('canvasElement', canvasElement);
            this.set('canvas', canvas);
            this.startRenderFrameLoop();
          });
<<<<<<< HEAD
=======
        } else {
          this.set('error', 'Unable to access video stream. Please make sure you have a camera enabled or try a different browser.');
        }
>>>>>>> 342ae994
      },

      oncomplete() {
        this.setupVideo('');
        this.renderFrame = this.renderFrame.bind(this);
      },
    });
  },
};
$(() => {
  window.HasGeek.BadgeScanInit = function(scanConfig) {
    badgeScan.init(scanConfig);
  };
});<|MERGE_RESOLUTION|>--- conflicted
+++ resolved
@@ -9,12 +9,7 @@
       template: `#${templateId}`,
       data: {
         video: {},
-<<<<<<< HEAD
-        error:
-          'Unable to access video. Please make sure you have a camera enabled',
-=======
         error: '',
->>>>>>> 342ae994
         contact: '',
         contactFound: false,
         scanning: true,
@@ -164,39 +159,28 @@
           event.original.preventDefault();
         }
 
-<<<<<<< HEAD
-        const video = document.getElementById('qrreader');
-        const canvasElement = document.createElement('canvas');
-        const canvas = canvasElement.getContext('2d');
-        navigator.mediaDevices
-          .getUserMedia({
-            video: {
-              facingMode: 'environment',
-            },
-          })
-          .then(stream => {
-=======
         if (navigator.mediaDevices && navigator.mediaDevices.getUserMedia) {
           let video = document.getElementById('qrreader');
           let canvasElement = document.createElement('canvas');
-          let canvas = canvasElement.getContext("2d");
+          let canvas = canvasElement.getContext('2d');
 
-          navigator.mediaDevices.getUserMedia({ video: { facingMode: "environment" } }).then((stream) => {
->>>>>>> 342ae994
-            this.set('video', video);
-            this.get('video').srcObject = stream;
-            this.get('video').setAttribute('playsinline', true);
-            this.get('video').play();
-            this.set('canvasElement', canvasElement);
-            this.set('canvas', canvas);
-            this.startRenderFrameLoop();
-          });
-<<<<<<< HEAD
-=======
+          navigator.mediaDevices
+            .getUserMedia({ video: { facingMode: 'environment' } })
+            .then(stream => {
+              this.set('video', video);
+              this.get('video').srcObject = stream;
+              this.get('video').setAttribute('playsinline', true);
+              this.get('video').play();
+              this.set('canvasElement', canvasElement);
+              this.set('canvas', canvas);
+              this.startRenderFrameLoop();
+            });
         } else {
-          this.set('error', 'Unable to access video stream. Please make sure you have a camera enabled or try a different browser.');
+          this.set(
+            'error',
+            'Unable to access video stream. Please make sure you have a camera enabled or try a different browser.'
+          );
         }
->>>>>>> 342ae994
       },
 
       oncomplete() {
