import toastr from 'toastr';
import Form from './formhelper';

export const Widgets = {
  activateToggleSwitch(checkboxId, callbckfn = '') {
    function postForm() {
      let submitting = false;
      return (checkboxElem) => {
        if (!submitting) {
          submitting = true;
          const checkbox = $(checkboxElem);
          const currentState = checkboxElem.checked;
          const previousState = !currentState;
          const formData = new FormData(checkbox.parent('form')[0]);
          if (!currentState) {
            formData.append(checkbox.attr('name'), false);
          }

          fetch(checkbox.parent('form').attr('action'), {
            method: 'POST',
            headers: {
              Accept: 'application/json',
              'Content-Type': 'application/x-www-form-urlencoded',
            },
            body: new URLSearchParams(formData).toString(),
          })
            .then((response) => response.json())
            .then((responseData) => {
              if (responseData && responseData.message) {
                toastr.success(responseData.message);
              }
              if (callbckfn) {
                callbckfn();
              }
              submitting = false;
            })
            .catch((error) => {
              const errorMsg = Form.handleAjaxError(error);
              toastr.error(errorMsg);
              checkbox.prop('checked', previousState);
              submitting = false;
            });
        }
      };
    }

    const throttleSubmit = postForm();

    $('body').on('change', checkboxId, function submitToggleSwitch() {
      throttleSubmit(this);
    });

    $('body').on('click', '.js-dropdown-toggle', function stopPropagation(event) {
      event.stopPropagation();
    });
  },
  openSubmissionToggle(checkboxId, cfpStatusDiv) {
    const onSuccess = () => {
      $(cfpStatusDiv).toggleClass('mui--hide');
    };
    this.activateToggleSwitch(checkboxId, onSuccess);
  },
  activateSelect2Focus() {
    /* Upgrade to jquery 3.6 select2 autofocus isn't working. This is to fix that problem.
      select2/select2#5993  */
    $(document).on('select2:open', () => {
      document.querySelector('.select2-search__field').focus();
    });
  },
  handleDelete(elementClass, onSucessFn) {
    $('body').on('click', elementClass, async function remove(event) {
      event.preventDefault();
      const url = $(this).attr('data-href');
      const confirmationText = window.gettext('Are you sure you want to remove %s?', [
        $(this).attr('title'),
      ]);

      /* eslint-disable no-alert */
      if (window.confirm(confirmationText)) {
        const response = await fetch(url, {
          method: 'POST',
          headers: {
            'Content-Type': 'application/x-www-form-urlencoded',
          },
          body: new URLSearchParams({
            csrf_token: $('meta[name="csrf-token"]').attr('content'),
          }).toString(),
        }).catch(() => {
          toastr.error(window.Hasgeek.Config.errorMsg.networkError);
        });
        if (response && response.ok) {
          const responseData = await response.json();
          if (responseData) {
            onSucessFn(responseData);
          }
        } else {
          Form.handleAjaxError(response);
        }
      }
    });
  },
};

export async function activateFormWidgets() {
  $('.js-show-password').on('click', function showPassword(event) {
    event.preventDefault();
    $(this).parent().find('.js-password-toggle').toggleClass('mui--hide');
    $(this).parent().find('input').attr('type', 'text');
  });
  $('.js-hide-password').on('click', function hidePassword(event) {
    event.preventDefault();
    $(this).parent().find('.js-password-toggle').toggleClass('mui--hide');
    $(this).parent().find('input').attr('type', 'password');
  });

  // Toggle between OTP/Password login
  $('.js-toggle-login').on('click', function toggleOTPField(event) {
    event.preventDefault();
    if ($(this).attr('id') === 'use-otp-login') {
      $('.js-password-field').find('input').val('');
    }
    $('.js-fields-toggle').toggleClass('mui--hide');
  });

  $('.js-password-field input').on('change', function togglePasswordField() {
    if ($('.js-password-field').hasClass('mui--hide')) {
      $('.js-fields-toggle').toggleClass('mui--hide');
    }
  });

  // Change username field input mode to tel
  if ($('#username').length > 0) {
    $('#username').attr('inputmode', 'tel');
    $('#username').attr('autocomplete', 'tel');
    $('.js-keyboard-switcher[data-inputmode="tel"]').addClass('active');
  }

  // Add support to toggle username field input mode between tel & email to change keyboard in mobile
  $('.js-keyboard-switcher').on(
    'click touchstart touchend',
    function keyboardSwitcher(event) {
      event.preventDefault();
      const inputMode = $(this).data('inputmode');
      $('.js-keyboard-switcher').removeClass('active');
      $(this).addClass('active');
      $('#username').attr('inputmode', inputMode);
      $('#username').attr('autocomplete', inputMode);
      $('#username').blur();
      $('#username').focus();
    }
  );

  if (
    $('textarea.markdown:not([style*="display: none"]:not(.activating):not(.activated)')
      .length
  ) {
    const { default: codemirrorHelper } = await import('./codemirror');
    $('textarea.markdown:not([style*="display: none"]').each(
      function enableCodemirror() {
        const markdownId = $(this).attr('id');
        $(`#${markdownId}`).addClass('activating');
        codemirrorHelper(markdownId);
      }
    );
  }

  Widgets.activateSelect2Focus();
}

<<<<<<< HEAD
=======
export const EnableAutocompleteWidgets = {
  lastuserAutocomplete(options) {
    const assembleUsers = function getUsers(users) {
      return users.map((user) => {
        return { id: user.buid, text: user.label };
      });
    };

    $(`#${options.id}`).select2({
      placeholder: 'Search for a user',
      multiple: options.multiple,
      minimumInputLength: 2,
      ajax: {
        url: options.autocompleteEndpoint,
        dataType: 'jsonp',
        data(params) {
          if ('clientId' in options) {
            return {
              q: params.term,
              client_id: options.clientId,
              session: options.sessionId,
            };
          }
          return {
            q: params.term,
          };
        },
        processResults(data) {
          let users = [];
          if (data.status === 'ok') {
            users = assembleUsers(data.users);
          }
          return { more: false, results: users };
        },
      },
    });
  },
  textAutocomplete(options) {
    $(`#${options.id}`).select2({
      placeholder: 'Type to select',
      multiple: options.multiple,
      minimumInputLength: 2,
      ajax: {
        url: options.autocompleteEndpoint,
        dataType: 'json',
        data(params, page) {
          return {
            q: params.term,
            page,
          };
        },
        processResults(data) {
          return {
            more: false,
            results: data[options.key].map((item) => {
              return { id: item, text: item };
            }),
          };
        },
      },
    });
  },
  geonameAutocomplete(options) {
    $(options.selector).select2({
      placeholder: 'Search for a location',
      multiple: true,
      minimumInputLength: 2,
      ajax: {
        url: options.autocompleteEndpoint,
        dataType: 'jsonp',
        data(params) {
          return {
            q: params.term,
          };
        },
        processResults(data) {
          const rdata = [];
          if (data.status === 'ok') {
            for (let i = 0; i < data.result.length; i += 1) {
              rdata.push({
                id: data.result[i].geonameid,
                text: data.result[i].picker_title,
              });
            }
          }
          return { more: false, results: rdata };
        },
      },
    });

    // Setting label for Geoname ids
    let val = $(options.selector).val();
    if (val) {
      val = val.map((id) => {
        return `name=${id}`;
      });
      const qs = val.join('&');
      $.ajax(`${options.getnameEndpoint}?${qs}`, {
        accepts: 'application/json',
        dataType: 'jsonp',
      }).done((data) => {
        $(options.selector).empty();
        const rdata = [];
        if (data.status === 'ok') {
          for (let i = 0; i < data.result.length; i += 1) {
            $(options.selector).append(
              `<option value="${data.result[i].geonameid}" selected>${data.result[i].picker_title}</option>`
            );
            rdata.push(data.result[i].geonameid);
          }
          $(options.selector).val(rdata).trigger('change');
        }
      });
    }
  },
};

>>>>>>> 65e54f23
export class MapMarker {
  constructor(field) {
    this.field = field;
    this.activate();
  }

  activate() {
    const self = this;
    Form.preventSubmitOnEnter(this.field.locationId);

    // locationpicker.jquery.js
    $(`#${this.field.mapId}`).locationpicker({
      location: self.getDefaultLocation(),
      radius: 0,
      zoom: 18,
      inputBinding: {
        latitudeInput: $(`#${this.field.latitudeId}`),
        longitudeInput: $(`#${this.field.longitudeId}`),
        locationNameInput: $(`#${this.field.locationId}`),
      },
      enableAutocomplete: true,
      onchanged() {
        if ($(`#${self.field.locationId}`).val()) {
          $(`#${self.field.mapId}`).removeClass('mui--hide');
        }
      },
      onlocationnotfound() {},
      oninitialized() {
        // Locationpicker sets latitude and longitude field value to 0,
        // this is to empty the fields and hide the map
        if (!$(`#${self.field.locationId}`).val()) {
          $(`#${self.field.latitudeId}`).val('');
          $(`#${self.field.longitudeId}`).val('');
          $(`#${self.field.mapId}`).addClass('mui--hide');
        }
      },
    });

    // On clicking clear, empty latitude, longitude, location fields and hide map
    $(`#${this.field.clearId}`).on('click', (event) => {
      event.preventDefault();
      $(`#${self.field.latitudeId}`).val('');
      $(`#${self.field.longitudeId}`).val('');
      $(`#${self.field.locationId}`).val('');
      $(`#${self.field.mapId}`).addClass('mui--hide');
    });
  }

  getDefaultLocation() {
    const latitude = $(`#${this.field.latitudeId}`).val();
    const longitude = $(`#${this.field.longitudeId}`).val();
    return { latitude, longitude };
  }
}<|MERGE_RESOLUTION|>--- conflicted
+++ resolved
@@ -167,126 +167,6 @@
   Widgets.activateSelect2Focus();
 }
 
-<<<<<<< HEAD
-=======
-export const EnableAutocompleteWidgets = {
-  lastuserAutocomplete(options) {
-    const assembleUsers = function getUsers(users) {
-      return users.map((user) => {
-        return { id: user.buid, text: user.label };
-      });
-    };
-
-    $(`#${options.id}`).select2({
-      placeholder: 'Search for a user',
-      multiple: options.multiple,
-      minimumInputLength: 2,
-      ajax: {
-        url: options.autocompleteEndpoint,
-        dataType: 'jsonp',
-        data(params) {
-          if ('clientId' in options) {
-            return {
-              q: params.term,
-              client_id: options.clientId,
-              session: options.sessionId,
-            };
-          }
-          return {
-            q: params.term,
-          };
-        },
-        processResults(data) {
-          let users = [];
-          if (data.status === 'ok') {
-            users = assembleUsers(data.users);
-          }
-          return { more: false, results: users };
-        },
-      },
-    });
-  },
-  textAutocomplete(options) {
-    $(`#${options.id}`).select2({
-      placeholder: 'Type to select',
-      multiple: options.multiple,
-      minimumInputLength: 2,
-      ajax: {
-        url: options.autocompleteEndpoint,
-        dataType: 'json',
-        data(params, page) {
-          return {
-            q: params.term,
-            page,
-          };
-        },
-        processResults(data) {
-          return {
-            more: false,
-            results: data[options.key].map((item) => {
-              return { id: item, text: item };
-            }),
-          };
-        },
-      },
-    });
-  },
-  geonameAutocomplete(options) {
-    $(options.selector).select2({
-      placeholder: 'Search for a location',
-      multiple: true,
-      minimumInputLength: 2,
-      ajax: {
-        url: options.autocompleteEndpoint,
-        dataType: 'jsonp',
-        data(params) {
-          return {
-            q: params.term,
-          };
-        },
-        processResults(data) {
-          const rdata = [];
-          if (data.status === 'ok') {
-            for (let i = 0; i < data.result.length; i += 1) {
-              rdata.push({
-                id: data.result[i].geonameid,
-                text: data.result[i].picker_title,
-              });
-            }
-          }
-          return { more: false, results: rdata };
-        },
-      },
-    });
-
-    // Setting label for Geoname ids
-    let val = $(options.selector).val();
-    if (val) {
-      val = val.map((id) => {
-        return `name=${id}`;
-      });
-      const qs = val.join('&');
-      $.ajax(`${options.getnameEndpoint}?${qs}`, {
-        accepts: 'application/json',
-        dataType: 'jsonp',
-      }).done((data) => {
-        $(options.selector).empty();
-        const rdata = [];
-        if (data.status === 'ok') {
-          for (let i = 0; i < data.result.length; i += 1) {
-            $(options.selector).append(
-              `<option value="${data.result[i].geonameid}" selected>${data.result[i].picker_title}</option>`
-            );
-            rdata.push(data.result[i].geonameid);
-          }
-          $(options.selector).val(rdata).trigger('change');
-        }
-      });
-    }
-  },
-};
-
->>>>>>> 65e54f23
 export class MapMarker {
   constructor(field) {
     this.field = field;
