--- conflicted
+++ resolved
@@ -402,7 +402,6 @@
     }
     return false;
   },
-<<<<<<< HEAD
   getInitials(name) {
     if (name) {
       const parts = name.split(/\s+/);
@@ -490,7 +489,7 @@
         event.preventDefault();
       }
     });
-=======
+  },
   getFaiconHTML(icon, iconSize = 'body', baseline = true, cssClassArray = []) {
     const svgElem = document.createElementNS('http://www.w3.org/2000/svg', 'svg');
     const useElem = document.createElementNS('http://www.w3.org/2000/svg', 'use');
@@ -518,7 +517,6 @@
       timer = setTimeout(fn.bind(fnContext, ...args), timeout);
     }
     return debounceFn;
->>>>>>> 0489036e
   },
 };
 
