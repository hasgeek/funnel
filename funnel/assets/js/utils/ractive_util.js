--- conflicted
+++ resolved
@@ -11,13 +11,8 @@
     size: 'medium',
     getInitials: Utils.getInitials,
     imgurl() {
-<<<<<<< HEAD
       return `${this.get('user').logo_url}?size=${encodeURIComponent(
-        window.Hasgeek.Config.userAvatarImgSize[this.get('size')]
-=======
-      return `${this.get('user').avatar}?size=${encodeURIComponent(
         USER_AVATAR_IMG_SIZE[this.get('size')]
->>>>>>> 021008ae
       )}`;
     },
     getAvatarColour(name) {
