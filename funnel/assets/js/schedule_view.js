import Vue from 'vue/dist/vue.min';
import ScrollHelper from './utils/scrollhelper';
import { faSvg } from './utils/vue_util';
import Form from './utils/formhelper';
import Spa from './utils/spahelper';
import Utils from './utils/helper';
<<<<<<< HEAD
import MarkmapEmbed from './utils/markmap';
import MermaidEmbed from './utils/mermaid';
import PrismEmbed from './utils/prism';
=======
import initEmbed from './utils/initembed';
>>>>>>> 966f67c9

const Schedule = {
  renderScheduleTable() {
    const schedule = this;

    const scheduleUI = Vue.component('schedule', {
      template: schedule.config.scriptTemplate,
      data() {
        return {
          schedules: schedule.config.schedule,
          rowWidth: Object.keys(schedule.config.rooms).length,
          rowHeight: '30',
          timeSlotWidth: '75',
          timeZone: schedule.config.timeZone,
          rowBorder: '1',
          activeTab: Object.keys(schedule.config.rooms)[0],
          width: $(window).width(),
          height: $(window).height(),
          modalHtml: '',
          headerHeight: '',
          pageDetails: {
            url: window.location.href,
            title: `Schedule – ${schedule.config.projectTitle}`,
            projectTitle: schedule.config.projectTitle,
            pageTitle: 'Schedule',
            description: schedule.config.pageDescription,
          },
          view: 'agenda',
          svgIconUrl: window.Hasgeek.Config.svgIconUrl,
        };
      },
      methods: {
        toggleTab(room) {
          if (this.width < window.Hasgeek.Config.mobileBreakpoint) {
            this.activeTab = room;
          }
        },
        toggleView(event, view) {
          event.preventDefault();
          this.view = view;
        },
        getTimeStr(time) {
          const options = {
            hour: '2-digit',
            minute: '2-digit',
            timeZone: this.timeZone,
          };
          return new Date(parseInt(time, 10)).toLocaleTimeString('en-GB', options);
        },
        getColumnWidth(columnType) {
          if (
            columnType === 'header' ||
            this.width >= window.Hasgeek.Config.mobileBreakpoint
          ) {
            if (this.view === 'calendar') {
              return this.timeSlotWidth / this.rowWidth;
            }
          }
          return 0;
        },
        getColumnHeight(duration, rowHeight) {
          return duration * rowHeight;
        },
        hasActiveRoom(session) {
          return Object.prototype.hasOwnProperty.call(
            session.rooms[this.activeTab],
            'talk'
          );
        },
        removeImg(descriptionHtml) {
          return descriptionHtml
            .replace(/<img[^>]*>/g, '')
            .substring(0, 400)
            .concat('..');
        },
        handleBrowserHistory() {
          // On closing modal, update browser history
          $('#session-modal').on($.modal.CLOSE, () => {
            this.modalHtml = '';
            Spa.updateMetaTags(this.pageDetails);
            if (window.history.state.openModal) {
              window.history.back();
            }
          });
          $(window).on('popstate', () => {
            if (this.modalHtml) {
              $.modal.close();
            }
          });
        },
        openModal(sessionHtml, currentPage, pageDetails) {
          this.modalHtml = sessionHtml;
          $('#session-modal').modal('show');
          this.handleModalShown();
          window.history.pushState(
            {
              openModal: true,
            },
            '',
            currentPage
          );
          Spa.updateMetaTags(pageDetails);
        },
        handleFetchError(error) {
          const errorMsg = Form.getFetchError(error);
          window.toastr.error(errorMsg);
        },
        async showSessionModal(activeSession) {
          const currentPage = `${this.pageDetails.url}/${activeSession.url_name_uuid_b58}`;
          const pageDetails = {
            title: `${activeSession.title} — ${this.pageDetails.projectTitle}`,
            pageTitle: activeSession.title,
            description: activeSession.speaker
              ? `${activeSession.title} by ${activeSession.speaker}`
              : `${activeSession.title}, ${this.pageDetails.projectTitle}`,
            url: currentPage,
          };
          if (activeSession.modal_url) {
            const response = await fetch(activeSession.modal_url, {
              headers: {
                Accept: 'text/x.fragment+html',
                'X-Requested-With': 'XMLHttpRequest',
              },
            }).catch(Form.handleFetchNetworkError);
            if (response && response.ok) {
              const responseData = await response.text();
              this.openModal(responseData, currentPage, pageDetails);
            } else {
              this.handleFetchError(response);
            }
          }
        },
        handleModalShown() {
          const targetNode = document.getElementById('session-modal');
          const config = { attributes: true, childList: true, subtree: true };
          const callback = (mutationList, observer) => {
            mutationList.forEach((mutation) => {
              if (mutation.type === 'childList') {
                window.activateZoomPopup();
                Utils.enableWebShare();
<<<<<<< HEAD
                MarkmapEmbed.init();
                MermaidEmbed.init();
                PrismEmbed.init();
=======
                initEmbed(`#session-modal .markdown`);
>>>>>>> 966f67c9
                observer.disconnect();
              }
            });
          };
          const observer = new MutationObserver(callback);
          observer.observe(targetNode, config);
        },
        disableScroll(event, id) {
          event.preventDefault();
          ScrollHelper.animateScrollTo($(`#${id}`).offset().top - this.headerHeight);
        },
        getHeight() {
          this.headerHeight =
            ScrollHelper.getPageHeaderHeight() + $('.schedule__row--sticky').height();
        },
        handleBrowserResize() {
          $(window).resize(() => {
            this.width = $(window).width();
            this.height = $(window).height();

            if (this.width < window.Hasgeek.Config.mobileBreakpoint) {
              this.view = 'agenda';
            }
            this.getHeight();
          });
        },
        animateWindowScrollWithHeader() {
          this.getHeight();
          this.pathName = window.location.pathname;
          const scrollPos = JSON.parse(window.sessionStorage.getItem('scrollPos'));
          const activeSession = schedule.config.active_session;
          if (activeSession) {
            // Open session modal
            const paths = window.location.href.split('/');
            paths.pop();
            this.pageDetails.url = paths.join('/');
            this.showSessionModal(activeSession);
            // Scroll page to session
            ScrollHelper.animateScrollTo(
              $(`#${activeSession.url_name_uuid_b58}`).offset().top - this.headerHeight
            );
          } else if (
            window.location.pathname === this.pathName &&
            window.location.hash
          ) {
            const hash =
              window.location.hash.indexOf('/') !== -1
                ? window.location.hash.substring(0, window.location.hash.indexOf('/'))
                : window.location.hash;
            ScrollHelper.animateScrollTo($(hash).offset().top - this.headerHeight);
          } else if (
            scrollPos &&
            scrollPos.pageTitle === this.pageDetails.projectTitle
          ) {
            // Scroll page to last viewed position
            ScrollHelper.animateScrollTo(scrollPos.scrollPosY);
          } else if ($('.schedule__date--upcoming').length) {
            // Scroll to the upcoming schedule
            ScrollHelper.animateScrollTo(
              $('.schedule__date--upcoming').first().offset().top - this.headerHeight
            );
          } else {
            // Scroll to the last schedule
            ScrollHelper.animateScrollTo(
              $('.schedule__date').last().offset().top - this.headerHeight
            );
          }
          window.history.replaceState(
            {
              subPage: true,
              prevUrl: this.pageDetails.url,
              navId: window.history.state.navId,
              refresh: false,
            },
            '',
            this.pageDetails.url
          );

          // On exiting the page, save page scroll position in session storage
          $(window).bind('beforeunload', () => {
            const scrollDetails = {
              pageTitle: this.pageDetails.projectTitle,
              scrollPosY: window.scrollY,
            };
            window.sessionStorage.setItem('scrollPos', JSON.stringify(scrollDetails));
          });
        },
      },
      mounted() {
        this.animateWindowScrollWithHeader();
        this.handleBrowserResize();
        this.handleBrowserHistory();
      },
    });

    const scheduleApp = new Vue({
      components: {
        scheduleUI,
        faSvg,
      },
    });
    scheduleApp.$mount(schedule.config.divElem);
  },
  addSessionToSlots() {
    this.config.sessions.forEach((session) => {
      if (!session.room_scoped_name) {
        [session.room_scoped_name] = Object.keys(this.config.rooms);
      }
      session.startTime = this.Utils.getTime(session.start_at);
      session.endTime = this.Utils.getTime(session.end_at);
      session.eventDay = this.Utils.getEventDay(
        session.start_at,
        this.config.eventDayhashes
      );
      session.duration = this.Utils.getDuration(
        session.end_at,
        session.start_at,
        this.config.slotInterval
      );
      if (this.config.schedule[session.eventDay]) {
        this.config.schedule[session.eventDay].sessions[
          session.startTime
        ].showLabel = true;
        this.config.schedule[session.eventDay].sessions[session.startTime].rooms[
          session.room_scoped_name
        ].talk = session;
      }
    });
  },
  createSlots() {
    this.config.eventDayhashes = {};
    this.config.schedule.forEach((day, index) => {
      day.dateStr = this.Utils.getDateString(day.start_at);
      day.upcoming = new Date(day.dateStr) >= new Date(this.config.currentDate);
      day.startTime = this.Utils.getTime(day.start_at);
      day.endTime = this.Utils.getTime(day.end_at);
      day.rooms = JSON.parse(JSON.stringify(this.config.rooms));
      this.config.eventDayhashes[this.Utils.getEventDate(day.start_at)] = index;
      const slots = {};
      let sessionSlots = day.startTime;
      while (sessionSlots <= day.endTime) {
        slots[sessionSlots] = {
          showLabel: false,
          rooms: JSON.parse(JSON.stringify(this.config.rooms)),
        };
        sessionSlots = new Date(sessionSlots);
        sessionSlots = sessionSlots.setMinutes(
          sessionSlots.getMinutes() + this.config.slotInterval
        );
      }
      slots[day.endTime].showLabel = true;
      day.sessions = JSON.parse(JSON.stringify(slots));
    });
  },
  addDefaultRoom(venue) {
    this.config.rooms[venue.name] = {
      title: '',
      venue_title: '',
    };
  },
  init(config) {
    const self = this;
    this.config = config;
    this.config.rooms = {};
    if (!this.config.venues.length) {
      // Add default Venue
      this.config.venues = [{ title: 'Schedule', name: 'Schedule', rooms: [] }];
    }
    this.config.venues.forEach((venue) => {
      if (venue.rooms.length) {
        venue.rooms.forEach((room) => {
          this.config.rooms[room.scoped_name] = room;
          this.config.rooms[room.scoped_name].venue_title = venue.title;
        });
      } else {
        self.addDefaultRoom(venue);
      }
    });
    this.config.currentDate = this.Utils.getDateString(new Date());

    this.Utils.setTimeZone(this.config.timeZone);

    this.createSlots();
    this.addSessionToSlots();
    this.renderScheduleTable();
  },
  Utils: {
    setTimeZone(timeZone) {
      this.timeZone = timeZone;
    },
    getEventDay(eventDate, eventDayshash) {
      const day = this.getEventDate(eventDate);
      return eventDayshash[day];
    },
    getEventDate(eventDate) {
      const options = {
        year: 'numeric',
        month: 'long',
        day: 'numeric',
        timeZone: this.timeZone,
      };
      // British English(en-GB) uses day-month-year order
      return new Date(eventDate).toLocaleDateString('en-GB', options);
    },
    getTime(dateTime) {
      return new Date(dateTime).getTime();
    },
    getDateString(eventDate) {
      const options = {
        weekday: 'long',
        year: 'numeric',
        month: 'long',
        day: 'numeric',
        timeZone: this.timeZone,
      };
      // British English(en-GB) uses day-month-year order
      return new Date(eventDate).toLocaleDateString('en-GB', options);
    },
    getDuration(endDate, startDate, slotInterval) {
      const duration = new Date(endDate) - new Date(startDate);
      // Convert to minutes and multiply by slotInterval
      return duration / 1000 / 60 / slotInterval;
    },
  },
};

$(() => {
  window.Hasgeek.ScheduleInit = (config) => {
    Schedule.init(config);
  };
});<|MERGE_RESOLUTION|>--- conflicted
+++ resolved
@@ -4,13 +4,7 @@
 import Form from './utils/formhelper';
 import Spa from './utils/spahelper';
 import Utils from './utils/helper';
-<<<<<<< HEAD
-import MarkmapEmbed from './utils/markmap';
-import MermaidEmbed from './utils/mermaid';
-import PrismEmbed from './utils/prism';
-=======
 import initEmbed from './utils/initembed';
->>>>>>> 966f67c9
 
 const Schedule = {
   renderScheduleTable() {
@@ -151,13 +145,7 @@
               if (mutation.type === 'childList') {
                 window.activateZoomPopup();
                 Utils.enableWebShare();
-<<<<<<< HEAD
-                MarkmapEmbed.init();
-                MermaidEmbed.init();
-                PrismEmbed.init();
-=======
                 initEmbed(`#session-modal .markdown`);
->>>>>>> 966f67c9
                 observer.disconnect();
               }
             });
