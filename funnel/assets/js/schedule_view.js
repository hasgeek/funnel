--- conflicted
+++ resolved
@@ -1,43 +1,8 @@
-<<<<<<< HEAD
-import Ractive from 'ractive';
-=======
 import Vue from 'vue/dist/vue.min';
->>>>>>> 342ae994
 import { Utils, SaveProject } from './util';
 
 const Schedule = {
   renderScheduleTable() {
-<<<<<<< HEAD
-    Ractive.DEBUG = false;
-    const schedule = this;
-    const scheduleUI = new Ractive({
-      el: schedule.config.divElem,
-      template: schedule.config.scriptTemplate,
-      data: {
-        schedules: schedule.config.scheduleTable,
-        rowWidth: Object.keys(schedule.config.rooms).length,
-        rowHeight: '30',
-        timeSlotWidth: '75',
-        rowBorder: '1',
-        activeTab: Object.keys(schedule.config.rooms)[0],
-        width: $(window).width(),
-        height: $(window).height(),
-        modalHtml: '',
-        headerHeight: '',
-        pageDetails: {
-          url: window.location.href,
-          title: `Schedule – ${schedule.config.projectTitle}`,
-          projectTitle: schedule.config.projectTitle,
-          pageTitle: 'Schedule',
-          description: schedule.config.pageDescription,
-        },
-        view: 'calendar',
-
-        getTimeStr(time) {
-          return new Date(parseInt(time, 10))
-            .toLocaleTimeString()
-            .replace(/(.*)\D\d+/, '$1');
-=======
     const schedule = this;
 
     const scheduleUI = Vue.component('schedule', {
@@ -81,255 +46,46 @@
             minute: '2-digit',
             timeZone: this.timeZone,
           };
-          return new Date(parseInt(time, 10)).toLocaleTimeString('en-GB', options);
->>>>>>> 342ae994
-        },
-
+          return new Date(parseInt(time, 10)).toLocaleTimeString(
+            'en-GB',
+            options
+          );
+        },
         getColumnWidth(columnType) {
-<<<<<<< HEAD
           if (
             columnType === 'header' ||
-            this.get('width') >= window.HasGeek.config.mobileBreakpoint
+            this.width >= window.HasGeek.config.mobileBreakpoint
           ) {
-            if (this.get('view') === 'calendar') {
-              return this.get('timeSlotWidth') / this.get('rowWidth');
-            }
-            return 0;
-          }
-          return 0;
-=======
-          if (columnType === 'header' || this.width >= window.HasGeek.config.mobileBreakpoint) {
             if (this.view === 'calendar') {
-              return (this.timeSlotWidth / this.rowWidth);
+              return this.timeSlotWidth / this.rowWidth;
             }
           }
           return 0;
         },
         getColumnHeight(duration, rowHeight) {
           return duration * rowHeight;
->>>>>>> 342ae994
-        },
-
+        },
         hasActiveRoom(session) {
-<<<<<<< HEAD
           return Object.prototype.hasOwnProperty.call(
-            session.rooms[this.get('activeTab')],
-            'talks'
-          );
-=======
-          return Object.prototype.hasOwnProperty.call(session.rooms[this.activeTab], 'talk');
->>>>>>> 342ae994
-        },
-
+            session.rooms[this.activeTab],
+            'talk'
+          );
+        },
         removeImg(descriptionHtml) {
-<<<<<<< HEAD
-          return descriptionHtml.replace(/<img[^>]*>/g, '');
-        },
-      },
-
-      toggleTab(event, room) {
-        if (this.get('width') < window.HasGeek.config.mobileBreakpoint) {
-          event.original.preventDefault();
-          this.set('activeTab', room);
-        }
-      },
-
-      toggleView(event, view) {
-        event.original.preventDefault();
-        this.set('view', view);
-      },
-
-      updateMetaTags(pageDetails) {
-        $('title').html(pageDetails.title);
-        $('meta[name="DC.title"]').attr('content', pageDetails.pageTitle);
-        $('meta[property="og:title"]').attr('content', pageDetails.pageTitle);
-        $('meta[name=description]').attr('content', pageDetails.description);
-        $('meta[property="og:description"]').attr(
-          'content',
-          pageDetails.description
-        );
-        $('link[rel=canonical]').attr('href', pageDetails.url);
-        $('meta[property="og:url"]').attr('content', pageDetails.url);
-      },
-
-      handleBrowserHistory() {
-        // On closing modal, update browser history
-        $('#session-modal').on($.modal.CLOSE, () => {
-          this.set('modalHtml', '');
-          window.history.pushState('', '', this.get('pageDetails').url);
-          this.updateMetaTags(this.get('pageDetails'));
-        }); // Event listener for back key press since opening modal update browser history
-
-        $(window).on('popstate', () => {
-          if (this.get('modalHtml')) {
-            $.modal.close();
-          } else if (window.history.state) {
-            // Open the modal with previous session viewed
-            this.openModal(
-              window.history.state.html,
-              window.history.state.backPage,
-              window.history.state.pageDetails
-            );
-          }
-        });
-      },
-
-      openModal(sessionHtml, backPage, pageDetails) {
-        this.set('modalHtml', sessionHtml);
-        $('#session-modal').modal('show');
-        window.history.pushState(
-          {
-            html: sessionHtml,
-            backpage: backPage,
-            pageDetails,
-          },
-          '',
-          backPage
-        );
-        this.updateMetaTags(pageDetails);
-      },
-      showSessionModal(event, activeSession) {
-        let sessionModalUrl;
-        let sessionUuid;
-        let backPage;
-        let pageDetails;
-        sessionModalUrl = event
-          ? this.get(`${event.keypath}.talks.modal_url`)
-          : activeSession.modal_url;
-        sessionUuid = event
-          ? this.get(`${event.keypath}.talks.url_name_suuid`)
-          : activeSession.url_name_suuid;
-        backPage = `${this.get('pageDetails').url}/${sessionUuid}`;
-
-        if (event) {
-          pageDetails = {
-            title: `${this.get(`${event.keypath}.talks.title`)} — ${
-              this.get('pageDetails').projectTitle
-            }`,
-            pageTitle: this.get(`${event.keypath}.talks.title`),
-            description: this.get(`${event.keypath}.talks.speaker`)
-              ? `${this.get(`${event.keypath}.talks.title`)} by ${this.get(
-                  `${event.keypath}.talks.speaker`
-                )}`
-              : `${this.get(`${event.keypath}.talks.title`)}, ${
-                  this.get('pageDetails').projectTitle
-                }`,
-            url: backPage,
-          };
-        } else {
-          pageDetails = {
-            title: `${activeSession.title} – ${
-              this.get('pageDetails').projectTitle
-            }`,
-            pageTitle: activeSession.title,
-            description: activeSession.speaker
-              ? `${activeSession.title} by ${activeSession.speaker}`
-              : `${activeSession.title}, ${
-                  this.get('pageDetails').projectTitle
-                }`,
-            url: backPage,
-          };
-        }
-
-        if (sessionModalUrl) {
-          $.ajax({
-            url: sessionModalUrl,
-            type: 'GET',
-            success: sessionHtml => {
-              this.openModal(sessionHtml, backPage, pageDetails);
-            },
-
-            error() {
-              window.toastr.error(
-                'There was a problem in contacting the server. Please try again later.'
-              );
-            },
-          });
-        }
-      },
-
-      disableScroll(event) {
-        event.original.preventDefault();
-        window.location.hash = event.node.id;
-        Utils.animateScrollTo(
-          $(window.location.hash).offset().top - this.get('headerHeight')
-        );
-      },
-
-      handleBrowserResize() {
-        $(window).resize(() => {
-          scheduleUI.set('width', $(window).width());
-          scheduleUI.set('height', $(window).height());
-        });
-      },
-
-      animateWindowScrollWithHeader() {
-        this.set('headerHeight', 2 * $('.schedule__row--sticky').height());
-        this.set('pathName', window.location.pathname);
-        const scrollPos = JSON.parse(
-          window.sessionStorage.getItem('scrollPos')
-        );
-        const activeSession = schedule.config.active_session;
-
-        if (activeSession) {
-          // Open session modal
-          const paths = window.location.href.split('/');
-          paths.pop();
-          this.set('pageDetails.url', paths.join('/'));
-          this.showSessionModal('', activeSession); // Scroll page to session
-
-          Utils.animateScrollTo(
-            $(`#${activeSession.url_name_suuid}`).offset().top -
-              this.get('headerHeight')
-          );
-        } else if (
-          window.location.pathname === this.get('pathName') &&
-          window.location.hash
-        ) {
-          let hash;
-          hash =
-            window.location.hash.indexOf('/') !== -1
-              ? window.location.hash.substring(
-                  0,
-                  window.location.hash.indexOf('/')
-                )
-              : window.location.hash;
-          Utils.animateScrollTo(
-            $(hash).offset().top - this.get('headerHeight')
-          );
-        } else if (
-          scrollPos &&
-          scrollPos.pageTitle === this.get('pageDetails').projectTitle
-        ) {
-          // Scroll page to last viewed position
-          Utils.animateScrollTo(scrollPos.scrollPosY);
-        } else {
-          // Scroll page to schedule table
-          Utils.animateScrollTo($(schedule.config.divElem).offset().top);
-        } // On exiting the page, save page scroll position in session storage
-
-        window.onbeforeunload = function() {
-          const scrollDetails = {
-            pageTitle: scheduleUI.get('pageDetails').projectTitle,
-            scrollPosY: window.scrollY,
-          };
-          window.sessionStorage.setItem(
-            'scrollPos',
-            JSON.stringify(scrollDetails)
-          );
-        };
-      },
-
-      oncomplete() {
-=======
-          return descriptionHtml.replace(/<img[^>]*>/g, '').substring(0, 400).concat('..');
+          return descriptionHtml
+            .replace(/<img[^>]*>/g, '')
+            .substring(0, 400)
+            .concat('..');
         },
         updateMetaTags(pageDetails) {
           $('title').html(pageDetails.title);
           $('meta[name="DC.title"]').attr('content', pageDetails.pageTitle);
           $('meta[property="og:title"]').attr('content', pageDetails.pageTitle);
           $('meta[name=description]').attr('content', pageDetails.description);
-          $('meta[property="og:description"]').attr('content', pageDetails.description);
+          $('meta[property="og:description"]').attr(
+            'content',
+            pageDetails.description
+          );
           $('link[rel=canonical]').attr('href', pageDetails.url);
           $('meta[property="og:url"]').attr('content', pageDetails.url);
         },
@@ -346,17 +102,26 @@
               $.modal.close();
             } else if (window.history.state) {
               // Open the modal with previous session viewed
-              this.openModal(window.history.state.html,
-                window.history.state.backPage, window.history.state.pageDetails);
+              this.openModal(
+                window.history.state.html,
+                window.history.state.backPage,
+                window.history.state.pageDetails
+              );
             }
           });
         },
         openModal(sessionHtml, backPage, pageDetails) {
           this.modalHtml = sessionHtml;
           $('#session-modal').modal('show');
-          window.history.pushState({
-            html: sessionHtml, backpage: backPage, pageDetails,
-          }, '', backPage);
+          window.history.pushState(
+            {
+              html: sessionHtml,
+              backpage: backPage,
+              pageDetails,
+            },
+            '',
+            backPage
+          );
           this.updateMetaTags(pageDetails);
         },
         showSessionModal(activeSession) {
@@ -364,7 +129,8 @@
           const pageDetails = {
             title: `${activeSession.title} — ${this.pageDetails.projectTitle}`,
             pageTitle: activeSession.title,
-            description: activeSession.speaker ? `${activeSession.title} by ${activeSession.speaker}`
+            description: activeSession.speaker
+              ? `${activeSession.title} by ${activeSession.speaker}`
               : `${activeSession.title}, ${this.pageDetails.projectTitle}`,
             url: backPage,
           };
@@ -372,11 +138,13 @@
             $.ajax({
               url: activeSession.modal_url,
               type: 'GET',
-              success: (sessionHtml) => {
+              success: sessionHtml => {
                 this.openModal(sessionHtml, backPage, pageDetails);
               },
               error() {
-                window.toastr.error('There was a problem in contacting the server. Please try again later.');
+                window.toastr.error(
+                  'There was a problem in contacting the server. Please try again later.'
+                );
               },
             });
           }
@@ -398,7 +166,9 @@
         animateWindowScrollWithHeader() {
           this.headerHeight = 2 * $('.schedule__row--sticky').height();
           this.pathName = window.location.pathname;
-          const scrollPos = JSON.parse(window.sessionStorage.getItem('scrollPos'));
+          const scrollPos = JSON.parse(
+            window.sessionStorage.getItem('scrollPos')
+          );
           const activeSession = schedule.config.active_session;
           if (activeSession) {
             // Open session modal
@@ -407,17 +177,33 @@
             this.pageDetails.url = paths.join('/');
             this.showSessionModal(activeSession);
             // Scroll page to session
-            Utils.animateScrollTo($(`#${activeSession.url_name_suuid}`).offset().top - this.headerHeight);
-          } else if (window.location.pathname === this.pathName && window.location.hash) {
-            const hash = window.location.hash.indexOf('/') !== -1
-              ? window.location.hash.substring(0, window.location.hash.indexOf('/')) : window.location.hash;
+            Utils.animateScrollTo(
+              $(`#${activeSession.url_name_suuid}`).offset().top -
+                this.headerHeight
+            );
+          } else if (
+            window.location.pathname === this.pathName &&
+            window.location.hash
+          ) {
+            const hash =
+              window.location.hash.indexOf('/') !== -1
+                ? window.location.hash.substring(
+                    0,
+                    window.location.hash.indexOf('/')
+                  )
+                : window.location.hash;
             Utils.animateScrollTo($(hash).offset().top - this.headerHeight);
-          } else if (scrollPos && scrollPos.pageTitle === this.pageDetails.projectTitle) {
+          } else if (
+            scrollPos &&
+            scrollPos.pageTitle === this.pageDetails.projectTitle
+          ) {
             // Scroll page to last viewed position
             Utils.animateScrollTo(scrollPos.scrollPosY);
           } else {
             // Scroll page to schedule table
-            Utils.animateScrollTo($(schedule.config.parentContainer).offset().top);
+            Utils.animateScrollTo(
+              $(schedule.config.parentContainer).offset().top
+            );
           }
 
           // On exiting the page, save page scroll position in session storage
@@ -426,53 +212,64 @@
               pageTitle: this.pageDetails.projectTitle,
               scrollPosY: window.scrollY,
             };
-            window.sessionStorage.setItem('scrollPos', JSON.stringify(scrollDetails));
+            window.sessionStorage.setItem(
+              'scrollPos',
+              JSON.stringify(scrollDetails)
+            );
           });
         },
       },
       mounted() {
->>>>>>> 342ae994
         this.animateWindowScrollWithHeader();
         this.handleBrowserResize();
         this.handleBrowserHistory();
       },
-<<<<<<< HEAD
-=======
     });
 
     const scheduleApp = new Vue({
       components: {
         scheduleUI,
       },
->>>>>>> 342ae994
     });
     scheduleApp.$mount(schedule.config.divElem);
   },
-<<<<<<< HEAD
-
-  addSessionToSchedule() {
-    this.config.scheduled.forEach(session => {
+  addSessionToSlots() {
+    this.config.sessions.forEach(session => {
       if (!session.room_scoped_name) {
         [session.room_scoped_name] = Object.keys(this.config.rooms);
       }
-
-      if (this.config.scheduleTable[session.eventDay]) {
-        this.config.scheduleTable[session.eventDay].sessions[
+      session.startTime = this.Utils.getTime(session.start_at);
+      session.endTime = this.Utils.getTime(session.end_at);
+      session.eventDay = this.Utils.getEventDay(
+        session.start_at,
+        this.config.eventDayhashes
+      );
+      session.duration = this.Utils.getDuration(
+        session.end_at,
+        session.start_at,
+        this.config.slotInterval
+      );
+      if (this.config.schedule[session.eventDay]) {
+        this.config.schedule[session.eventDay].sessions[
           session.startTime
         ].showLabel = true;
-        this.config.scheduleTable[session.eventDay].sessions[
+        this.config.schedule[session.eventDay].sessions[
           session.startTime
-        ].rooms[session.room_scoped_name].talks = session;
+        ].rooms[session.room_scoped_name].talk = session;
       }
     });
   },
-
-  createScheduleTable() {
-    Object.keys(this.config.scheduleTable).forEach(eventDay => {
+  createSlots() {
+    this.config.eventDayhashes = {};
+    this.config.schedule.forEach((day, index) => {
+      day.dateStr = this.Utils.getDateString(day.start_at);
+      day.startTime = this.Utils.getTime(day.start_at);
+      day.endTime = this.Utils.getTime(day.end_at);
+      day.rooms = JSON.parse(JSON.stringify(this.config.rooms));
+      this.config.eventDayhashes[this.Utils.getEventDate(day.start_at)] = index;
       const slots = {};
-      let sessionSlots = this.config.scheduleTable[eventDay].startTime;
-
-      while (sessionSlots < this.config.scheduleTable[eventDay].endTime) {
+      let sessionSlots = day.startTime;
+      while (sessionSlots <= day.endTime) {
         slots[sessionSlots] = {
           showLabel: false,
           rooms: JSON.parse(JSON.stringify(this.config.rooms)),
@@ -482,141 +279,29 @@
           sessionSlots.getMinutes() + this.config.slotInterval
         );
       }
-
-      this.config.scheduleTable[eventDay].sessions = JSON.parse(
-        JSON.stringify(slots)
-      );
-    });
-  },
-
-  getEventDuration() {
-    this.config.scheduled.forEach(session => {
-      session.startTime = this.Utils.getTime(session.start_at);
-      session.endTime = this.Utils.getTime(session.end_at);
-      session.eventDay = this.Utils.getEventDay(
-        session.start_at,
-        this.config.eventDayhash
-      );
-      session.duration = this.Utils.getDuration(
-        session.end_at,
-        session.start_at,
-        this.config.slotInterval
-      );
-
-      if (this.config.scheduleTable[session.eventDay]) {
-        this.config.scheduleTable[session.eventDay].startTime =
-          this.config.scheduleTable[session.eventDay].startTime &&
-          this.config.scheduleTable[session.eventDay].startTime <
-            new Date(session.start_at).getTime()
-            ? this.config.scheduleTable[session.eventDay].startTime
-            : new Date(session.start_at).getTime();
-        this.config.scheduleTable[session.eventDay].endTime =
-          this.config.scheduleTable[session.eventDay].endTime >
-          new Date(session.end_at).getTime()
-            ? this.config.scheduleTable[session.eventDay].endTime
-            : new Date(session.end_at).getTime();
-=======
-  addSessionToSlots() {
-    this.config.sessions.forEach((session) => {
-      if (!session.room_scoped_name) {
-        [session.room_scoped_name] = Object.keys(this.config.rooms);
-      }
-      session.startTime = this.Utils.getTime(session.start_at);
-      session.endTime = this.Utils.getTime(session.end_at);
-      session.eventDay = this.Utils.getEventDay(session.start_at, this.config.eventDayhashes);
-      session.duration = this.Utils.getDuration(session.end_at,
-        session.start_at, this.config.slotInterval);
-      if (this.config.schedule[session.eventDay]) {
-        this.config.schedule[session.eventDay].sessions[session.startTime].showLabel = true;
-        this.config.schedule[session.eventDay].sessions[session.startTime]
-          .rooms[session.room_scoped_name].talk = session;
-      }
-    });
-  },
-  createSlots() {
-    this.config.eventDayhashes = {
-    };
-    this.config.schedule.forEach((day, index) => {
-      day.dateStr = this.Utils.getDateString(day.start_at);
-      day.startTime = this.Utils.getTime(day.start_at);
-      day.endTime = this.Utils.getTime(day.end_at);
-      day.rooms = JSON.parse(JSON.stringify(this.config.rooms));
-      this.config.eventDayhashes[this.Utils.getEventDate(day.start_at)] = index;
-      const slots = {
-      };
-      let sessionSlots = day.startTime;
-      while (sessionSlots <= day.endTime) {
-        slots[sessionSlots] = {
-          showLabel: false, rooms: JSON.parse(JSON.stringify(this.config.rooms)),
-        };
-        sessionSlots = new Date(sessionSlots);
-        sessionSlots = sessionSlots.setMinutes(sessionSlots.getMinutes()
-          + this.config.slotInterval);
->>>>>>> 342ae994
-      }
       slots[day.endTime].showLabel = true;
       day.sessions = JSON.parse(JSON.stringify(slots));
     });
   },
-<<<<<<< HEAD
-
-  getEventDays() {
-    const difference =
-      (new Date(this.config.toDate) - new Date(this.config.fromDate)) /
-      (1000 * 3600 * 24);
-    this.config.eventDayhash = {};
-    const eventDays = {};
-    let seq = 0;
-    const nextDay = new Date(this.config.fromDate);
-    let day;
-
-    while (seq <= difference) {
-      day = nextDay.getDate();
-      this.config.eventDayhash[day] = seq;
-      eventDays[seq] = {
-        dateStr: this.Utils.getDateString(nextDay),
-        talks: {},
-        startTime: 0,
-        endTime: 0,
-        rooms: JSON.parse(JSON.stringify(this.config.rooms)),
-      };
-      seq += 1;
-      nextDay.setDate(nextDay.getDate() + 1);
-    } // To create a copy and not a reference
-
-    this.config.scheduleTable = JSON.parse(JSON.stringify(eventDays));
-=======
   addDefaultRoom(venue) {
     this.config.rooms[venue.name] = {
       title: venue.title,
       venue_title: venue.title,
     };
->>>>>>> 342ae994
-  },
-
+  },
   init(config) {
     let self = this;
     this.config = config;
-<<<<<<< HEAD
     this.config.rooms = {};
     this.config.venues.forEach(venue => {
-      venue.room_list.forEach(room => {
-        this.config.rooms[room.scoped_name] = room;
-        this.config.rooms[room.scoped_name].venue_title = venue.title;
-      });
-=======
-    this.config.rooms = {
-    };
-    this.config.venues.forEach((venue) => {
       if (venue.room_list.length) {
-        venue.room_list.forEach((room) => {
+        venue.room_list.forEach(room => {
           this.config.rooms[room.scoped_name] = room;
           this.config.rooms[room.scoped_name].venue_title = venue.title;
         });
       } else {
         self.addDefaultRoom(venue);
       }
->>>>>>> 342ae994
     });
 
     this.Utils.setTimeZone(this.config.timeZone);
@@ -625,7 +310,6 @@
     this.addSessionToSlots();
     this.renderScheduleTable();
   },
-
   Utils: {
     setTimeZone(timeZone) {
       this.timeZone = timeZone;
@@ -634,25 +318,17 @@
       const day = this.getEventDate(eventDate);
       return eventDayshash[day];
     },
-
     getEventDate(eventDate) {
-<<<<<<< HEAD
-      const date = new Date(eventDate);
-      return date.getDate();
-=======
       const options = {
         day: 'numeric',
         timeZone: this.timeZone,
       };
       // British English(en-GB) uses day-month-year order
       return new Date(eventDate).toLocaleDateString('en-GB', options);
->>>>>>> 342ae994
-    },
-
+    },
     getTime(dateTime) {
       return new Date(dateTime).getTime();
     },
-
     getDateString(eventDate) {
       const options = {
         weekday: 'long',
@@ -664,25 +340,16 @@
       // British English(en-GB) uses day-month-year order
       return new Date(eventDate).toLocaleDateString('en-GB', options);
     },
-
     getDuration(endDate, startDate, slotInterval) {
-<<<<<<< HEAD
-      const duration = new Date(endDate) - new Date(startDate); // Convert to minutes and multiply by slotInterval
-
-=======
       const duration = new Date(endDate) - new Date(startDate);
       // Convert to minutes and multiply by slotInterval
->>>>>>> 342ae994
       return duration / 1000 / 60 / slotInterval;
     },
   },
 };
+
 $(() => {
-<<<<<<< HEAD
-  window.HasGeek.ScheduleInit = function(config, saveProjectConfig) {
-=======
   window.HasGeek.ScheduleInit = (config, saveProjectConfig) => {
->>>>>>> 342ae994
     Schedule.init(config);
 
     if (saveProjectConfig) {
