process.traceDeprecation = true;

const webpack = require('webpack');
const nodeEnv = process.env.NODE_ENV || 'production';
const path = require('path');
const cleanWebpackPlugin = require('clean-webpack-plugin');
const { InjectManifest } = require('workbox-webpack-plugin');

function ManifestPlugin(options) {
  this.manifestPath = options.manifestPath
    ? options.manifestPath
    : 'build/manifest.json';
}

ManifestPlugin.prototype.apply = function(compiler) {
  compiler.plugin('done', stats => {
    var stats_json = stats.toJson();
    var parsed_stats = {
      assets: stats_json.assetsByChunkName,
    };
    if (stats && stats.hasErrors()) {
      stats_json.errors.forEach(err => {
        console.error(err);
      });
    }
    Object.keys(parsed_stats.assets).forEach(function(key) {
      if (typeof parsed_stats.assets[key] == 'object') {
        for (var index in parsed_stats.assets[key]) {
          if (
            parsed_stats.assets[key][index].indexOf('.js') !== -1 &&
            parsed_stats.assets[key][index].indexOf('.map') == -1
          ) {
            parsed_stats.assets[key] = parsed_stats.assets[key][index];
          }
        }
      }
    });
    require('fs').writeFileSync(
      path.join(__dirname, this.manifestPath),
      JSON.stringify(parsed_stats)
    );
  });
};

module.exports = {
  node: {
    fs: 'empty',
  },
  devtool: 'source-map',
  entry: {
    app: path.resolve(__dirname, 'js/app.js'),
<<<<<<< HEAD
=======
    index: path.resolve(__dirname, 'js/index.js'),
>>>>>>> fcc67471
    project: path.resolve(__dirname, 'js/project.js'),
    proposals: path.resolve(__dirname, 'js/proposals.js'),
    proposal: path.resolve(__dirname, 'js/proposal.js'),
    schedule_view: path.resolve(__dirname, 'js/schedule_view.js'),
    event: path.resolve(__dirname, 'js/event.js'),
    scan_badge: path.resolve(__dirname, 'js/scan_badge.js'),
    scan_contact: path.resolve(__dirname, 'js/scan_contact.js'),
    contact: path.resolve(__dirname, 'js/contact.js'),
    search: path.resolve(__dirname, 'js/search.js'),
<<<<<<< HEAD
    membership: path.resolve(__dirname, 'js/membership.js'),
    settings: path.resolve(__dirname, 'js/settings.js'),
=======
>>>>>>> fcc67471
  },
  output: {
    path: path.resolve(__dirname, '../static/build'),
    publicPath: '/static/build/',
    filename: 'js/[name].[hash].js',
  },
  module: {
    rules: [
      {
        enforce: 'pre',
        test: /\.js$/,
        exclude: /node_modules/,
        loader: 'babel-loader',
        query: {
          plugins: ['@babel/plugin-syntax-dynamic-import'],
        },
      },
      {
        test: /\.js$/,
        exclude: /node_modules/,
        loader: 'eslint-loader',
        options: {
          fix: true,
          formatter: require('eslint/lib/cli-engine/formatters/stylish'),
        },
      },
    ],
  },
  plugins: [
    new webpack.DefinePlugin({
      'process.env': { NODE_ENV: JSON.stringify(nodeEnv) },
    }),
    new cleanWebpackPlugin(['build'], {
      root: path.join(__dirname, '../static'),
    }),
    new ManifestPlugin({ manifestPath: '../static/build/manifest.json' }),
    new InjectManifest({
      importWorkboxFrom: 'cdn',
      swSrc: path.resolve(__dirname, 'service-worker-template.js'),
      swDest: path.resolve(__dirname, '../static/service-worker.js'),
    }),
  ],
};<|MERGE_RESOLUTION|>--- conflicted
+++ resolved
@@ -49,10 +49,7 @@
   devtool: 'source-map',
   entry: {
     app: path.resolve(__dirname, 'js/app.js'),
-<<<<<<< HEAD
-=======
     index: path.resolve(__dirname, 'js/index.js'),
->>>>>>> fcc67471
     project: path.resolve(__dirname, 'js/project.js'),
     proposals: path.resolve(__dirname, 'js/proposals.js'),
     proposal: path.resolve(__dirname, 'js/proposal.js'),
@@ -62,11 +59,8 @@
     scan_contact: path.resolve(__dirname, 'js/scan_contact.js'),
     contact: path.resolve(__dirname, 'js/contact.js'),
     search: path.resolve(__dirname, 'js/search.js'),
-<<<<<<< HEAD
     membership: path.resolve(__dirname, 'js/membership.js'),
     settings: path.resolve(__dirname, 'js/settings.js'),
-=======
->>>>>>> fcc67471
   },
   output: {
     path: path.resolve(__dirname, '../static/build'),
