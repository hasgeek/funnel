--- conflicted
+++ resolved
@@ -62,12 +62,8 @@
     search: path.resolve(__dirname, 'js/search.js'),
     membership: path.resolve(__dirname, 'js/membership.js'),
     session_videos: path.resolve(__dirname, 'js/session_videos.js'),
-<<<<<<< HEAD
     comments: path.resolve(__dirname, 'js/comments.js'),
-=======
-    project_comments: path.resolve(__dirname, 'js/project_comments.js'),
     post: path.resolve(__dirname, 'js/post.js'),
->>>>>>> 50281412
     rsvp_list: path.resolve(__dirname, 'js/rsvp_list.js'),
   },
   output: {
