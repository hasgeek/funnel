process.traceDeprecation = true;

const webpack = require('webpack');
const ESLintPlugin = require('eslint-webpack-plugin');
const path = require('path');
const { CleanWebpackPlugin } = require('clean-webpack-plugin');
const { InjectManifest } = require('workbox-webpack-plugin');
const { WebpackManifestPlugin } = require('webpack-manifest-plugin');

const nodeEnv = process.env.NODE_ENV || 'production';

module.exports = {
  resolve: {
    fallback: {
      fs: false,
      path: require.resolve('path-browserify'),
    },
  },
  devtool: 'source-map',
  entry: {
    app: path.resolve(__dirname, 'js/app.js'),
    index: path.resolve(__dirname, 'js/index.js'),
    project_header: path.resolve(__dirname, 'js/project_header.js'),
    project: path.resolve(__dirname, 'js/project.js'),
    submissions: path.resolve(__dirname, 'js/submissions.js'),
    submission: path.resolve(__dirname, 'js/submission.js'),
    labels: path.resolve(__dirname, 'js/labels.js'),
    schedule_view: path.resolve(__dirname, 'js/schedule_view.js'),
    event: path.resolve(__dirname, 'js/event.js'),
    scan_badge: path.resolve(__dirname, 'js/scan_badge.js'),
    scan_contact: path.resolve(__dirname, 'js/scan_contact.js'),
    contact: path.resolve(__dirname, 'js/contact.js'),
    search: path.resolve(__dirname, 'js/search.js'),
    membership: path.resolve(__dirname, 'js/membership.js'),
    comments: path.resolve(__dirname, 'js/comments.js'),
    update: path.resolve(__dirname, 'js/update.js'),
    rsvp_list: path.resolve(__dirname, 'js/rsvp_list.js'),
    notification_list: path.resolve(__dirname, 'js/notification_list.js'),
    notification_settings: path.resolve(
      __dirname,
      'js/notification_settings.js'
    ),
    account_saved: path.resolve(__dirname, 'js/account_saved.js'),
<<<<<<< HEAD
    main: path.resolve(__dirname, 'sass/app.scss'),
=======
    form: path.resolve(__dirname, 'js/form.js'),
    submission_form: path.resolve(__dirname, 'js/submission_form.js'),
    labels_form: path.resolve(__dirname, 'js/labels_form.js'),
    cfp_form: path.resolve(__dirname, 'js/cfp_form.js'),
>>>>>>> 752d35c2
  },
  output: {
    path: path.resolve(__dirname, '../static/build'),
    publicPath: '/static/build/',
    filename: 'js/[name].[chunkhash].js',
  },
  module: {
    rules: [
      {
        enforce: 'pre',
        test: /\.js$/,
        exclude: /node_modules/,
        loader: 'babel-loader',
        options: {
          plugins: ['@babel/plugin-syntax-dynamic-import'],
        },
      },
      {
        test: /\.scss$/,
        exclude: /node_modules/,
        use: [
          {
            loader: 'file-loader',
            options: { outputPath: 'css/', name: '[name].min.css' },
          },
          'sass-loader',
        ],
      },
    ],
  },
  plugins: [
    new ESLintPlugin({
      fix: true,
    }),
    new webpack.DefinePlugin({
      'process.env': { NODE_ENV: JSON.stringify(nodeEnv) },
    }),
    new CleanWebpackPlugin({
      root: path.join(__dirname, '../static'),
    }),
    new WebpackManifestPlugin({
      fileName: path.join(__dirname, '../static/build/manifest.json'),
    }),
    new InjectManifest({
      swSrc: path.resolve(__dirname, 'service-worker-template.js'),
      swDest: path.resolve(__dirname, '../static/build/js/service-worker.js'),
    }),
  ],
};<|MERGE_RESOLUTION|>--- conflicted
+++ resolved
@@ -41,14 +41,11 @@
       'js/notification_settings.js'
     ),
     account_saved: path.resolve(__dirname, 'js/account_saved.js'),
-<<<<<<< HEAD
-    main: path.resolve(__dirname, 'sass/app.scss'),
-=======
     form: path.resolve(__dirname, 'js/form.js'),
     submission_form: path.resolve(__dirname, 'js/submission_form.js'),
     labels_form: path.resolve(__dirname, 'js/labels_form.js'),
     cfp_form: path.resolve(__dirname, 'js/cfp_form.js'),
->>>>>>> 752d35c2
+    main: path.resolve(__dirname, 'sass/app.scss'),
   },
   output: {
     path: path.resolve(__dirname, '../static/build'),
