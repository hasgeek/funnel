--- conflicted
+++ resolved
@@ -62,13 +62,8 @@
     search: path.resolve(__dirname, 'js/search.js'),
     membership: path.resolve(__dirname, 'js/membership.js'),
     session_videos: path.resolve(__dirname, 'js/session_videos.js'),
-<<<<<<< HEAD
     comments: path.resolve(__dirname, 'js/comments.js'),
-    post: path.resolve(__dirname, 'js/post.js'),
-=======
-    project_comments: path.resolve(__dirname, 'js/project_comments.js'),
     update: path.resolve(__dirname, 'js/update.js'),
->>>>>>> 618c126b
     rsvp_list: path.resolve(__dirname, 'js/rsvp_list.js'),
   },
   output: {
