--- conflicted
+++ resolved
@@ -1,22 +1,22 @@
 process.traceDeprecation = true;
 
-const webpack = require("webpack");
-const nodeEnv = process.env.NODE_ENV || "production";
-const path = require("path");
-const cleanWebpackPlugin = require("clean-webpack-plugin");
-const { InjectManifest } = require("workbox-webpack-plugin");
+const webpack = require('webpack');
+const nodeEnv = process.env.NODE_ENV || 'production';
+const path = require('path');
+const cleanWebpackPlugin = require('clean-webpack-plugin');
+const { InjectManifest } = require('workbox-webpack-plugin');
 
 function ManifestPlugin(options) {
   this.manifestPath = options.manifestPath
     ? options.manifestPath
-    : "build/manifest.json";
+    : 'build/manifest.json';
 }
 
 ManifestPlugin.prototype.apply = function(compiler) {
-  compiler.plugin("done", stats => {
+  compiler.plugin('done', stats => {
     var stats_json = stats.toJson();
     var parsed_stats = {
-      assets: stats_json.assetsByChunkName
+      assets: stats_json.assetsByChunkName,
     };
     if (stats && stats.hasErrors()) {
       stats_json.errors.forEach(err => {
@@ -24,18 +24,18 @@
       });
     }
     Object.keys(parsed_stats.assets).forEach(function(key) {
-      if (typeof parsed_stats.assets[key] == "object") {
+      if (typeof parsed_stats.assets[key] == 'object') {
         for (var index in parsed_stats.assets[key]) {
           if (
-            parsed_stats.assets[key][index].indexOf(".js") !== -1 &&
-            parsed_stats.assets[key][index].indexOf(".map") == -1
+            parsed_stats.assets[key][index].indexOf('.js') !== -1 &&
+            parsed_stats.assets[key][index].indexOf('.map') == -1
           ) {
             parsed_stats.assets[key] = parsed_stats.assets[key][index];
           }
         }
       }
     });
-    require("fs").writeFileSync(
+    require('fs').writeFileSync(
       path.join(__dirname, this.manifestPath),
       JSON.stringify(parsed_stats)
     );
@@ -44,75 +44,62 @@
 
 module.exports = {
   node: {
-    fs: "empty"
+    fs: 'empty',
   },
-  devtool: "source-map",
+  devtool: 'source-map',
   entry: {
-<<<<<<< HEAD
-    "app": path.resolve(__dirname, "js/app.js"),
-    "project": path.resolve(__dirname, "js/project.js"),
-    "proposals": path.resolve(__dirname, "js/proposals.js"),
-    "proposal": path.resolve(__dirname, "js/proposal.js"),
-    "schedule_view": path.resolve(__dirname, "js/schedule_view.js"),
-    "event": path.resolve(__dirname, "js/event.js"),
-    "scan_badge": path.resolve(__dirname, "js/scan_badge.js"),
-    "scan_contact": path.resolve(__dirname, "js/scan_contact.js"),
-    "contact": path.resolve(__dirname, "js/contact.js"),
-    "search": path.resolve(__dirname, "js/search.js"),
-    "membership": path.resolve(__dirname, "js/membership.js"),
-    "settings": path.resolve(__dirname, "js/settings.js"),
-=======
-    app: path.resolve(__dirname, "js/app.js"),
-    project: path.resolve(__dirname, "js/project.js"),
-    proposals: path.resolve(__dirname, "js/proposals.js"),
-    proposal: path.resolve(__dirname, "js/proposal.js"),
-    schedule_view: path.resolve(__dirname, "js/schedule_view.js"),
-    event: path.resolve(__dirname, "js/event.js"),
-    scan_badge: path.resolve(__dirname, "js/scan_badge.js"),
-    scan_contact: path.resolve(__dirname, "js/scan_contact.js"),
-    contact: path.resolve(__dirname, "js/contact.js"),
-    search: path.resolve(__dirname, "js/search.js")
->>>>>>> d084addf
+    app: path.resolve(__dirname, 'js/app.js'),
+    project: path.resolve(__dirname, 'js/project.js'),
+    proposals: path.resolve(__dirname, 'js/proposals.js'),
+    proposal: path.resolve(__dirname, 'js/proposal.js'),
+    schedule_view: path.resolve(__dirname, 'js/schedule_view.js'),
+    event: path.resolve(__dirname, 'js/event.js'),
+    scan_badge: path.resolve(__dirname, 'js/scan_badge.js'),
+    scan_contact: path.resolve(__dirname, 'js/scan_contact.js'),
+    contact: path.resolve(__dirname, 'js/contact.js'),
+    search: path.resolve(__dirname, 'js/search.js'),
+    membership: path.resolve(__dirname, 'js/membership.js'),
+    settings: path.resolve(__dirname, 'js/settings.js'),
   },
   output: {
-    path: path.resolve(__dirname, "../static/build"),
-    publicPath: "/static/build/",
-    filename: "js/[name].[hash].js"
+    path: path.resolve(__dirname, '../static/build'),
+    publicPath: '/static/build/',
+    filename: 'js/[name].[hash].js',
   },
   module: {
     rules: [
       {
-        enforce: "pre",
+        enforce: 'pre',
         test: /\.js$/,
         exclude: /node_modules/,
-        loader: "babel-loader",
+        loader: 'babel-loader',
         query: {
-          plugins: ["@babel/plugin-syntax-dynamic-import"]
-        }
+          plugins: ['@babel/plugin-syntax-dynamic-import'],
+        },
       },
       {
         test: /\.js$/,
         exclude: /node_modules/,
-        loader: "eslint-loader",
+        loader: 'eslint-loader',
         options: {
           fix: true,
-          formatter: require("eslint/lib/cli-engine/formatters/stylish")
-        }
-      }
-    ]
+          formatter: require('eslint/lib/cli-engine/formatters/stylish'),
+        },
+      },
+    ],
   },
   plugins: [
     new webpack.DefinePlugin({
-      "process.env": { NODE_ENV: JSON.stringify(nodeEnv) }
+      'process.env': { NODE_ENV: JSON.stringify(nodeEnv) },
     }),
-    new cleanWebpackPlugin(["build"], {
-      root: path.join(__dirname, "../static")
+    new cleanWebpackPlugin(['build'], {
+      root: path.join(__dirname, '../static'),
     }),
-    new ManifestPlugin({ manifestPath: "../static/build/manifest.json" }),
+    new ManifestPlugin({ manifestPath: '../static/build/manifest.json' }),
     new InjectManifest({
-      importWorkboxFrom: "cdn",
-      swSrc: path.resolve(__dirname, "service-worker-template.js"),
-      swDest: path.resolve(__dirname, "../static/service-worker.js")
-    })
-  ]
+      importWorkboxFrom: 'cdn',
+      swSrc: path.resolve(__dirname, 'service-worker-template.js'),
+      swDest: path.resolve(__dirname, '../static/service-worker.js'),
+    }),
+  ],
 };