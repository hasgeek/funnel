--- conflicted
+++ resolved
@@ -284,15 +284,14 @@
             "{registration_count} registrations so far. Be the next one to register?"
         ).format(registration_count=self.rsvp_count_going())
 
-<<<<<<< HEAD
+
     @property
     def cancel_registration_header_text(self):
         return __(
             "You and {registration_count} have registred so far."
         ).format(registration_count=self.rsvp_count_going() - 1)
 
-=======
->>>>>>> 3d943a55
+
     @classmethod
     def migrate_profile(cls, old_profile, new_profile):
         names = {project.name for project in new_profile.projects}
