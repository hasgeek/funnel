--- conflicted
+++ resolved
@@ -720,11 +720,7 @@
         message=__("Submissions will be accepted until the optional closing date"),
         type='success',
     )
-<<<<<<< HEAD
     def open_cfp(self) -> bool:
-=======
-    def open_cfp(self) -> None:
->>>>>>> 777fa3bd
         """Change state to accept submissions."""
         first_opened = False
         # If closing date is in the past, remove it
