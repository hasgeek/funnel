--- conflicted
+++ resolved
@@ -71,32 +71,17 @@
     __allow_unmapped__ = True
     reserved_names = RESERVED_NAMES
 
-<<<<<<< HEAD
-    created_by_id = sa.Column(sa.Integer, sa.ForeignKey('account.id'), nullable=False)
-    created_by: Mapped[Account] = sa.orm.relationship(
+    created_by_id = sa.orm.mapped_column(sa.ForeignKey('account.id'), nullable=False)
+    created_by: Mapped[Account] = relationship(
         Account,
         foreign_keys=[created_by_id],
     )
-    account_id = sa.Column(sa.Integer, sa.ForeignKey('account.id'), nullable=False)
+    account_id = sa.orm.mapped_column(sa.ForeignKey('account.id'), nullable=False)
     account: Mapped[Account] = with_roles(
-        sa.orm.relationship(
+        relationship(
             Account,
             foreign_keys=[account_id],
             backref=sa.orm.backref('projects', cascade='all', lazy='dynamic'),
-=======
-    user_id = sa.orm.mapped_column(sa.Integer, sa.ForeignKey('user.id'), nullable=False)
-    user: Mapped[User] = relationship(
-        User,
-        foreign_keys=[user_id],
-        backref=sa.orm.backref('projects', cascade='all'),
-    )
-    profile_id = sa.orm.mapped_column(
-        sa.Integer, sa.ForeignKey('profile.id'), nullable=False
-    )
-    profile: Mapped[Profile] = with_roles(
-        relationship(
-            Profile, backref=sa.orm.backref('projects', cascade='all', lazy='dynamic')
->>>>>>> 00db2465
         ),
         read={'all'},
         # If account grants an 'admin' role, make it 'account_admin' here
@@ -261,33 +246,6 @@
     )
 
     #: Revision number maintained by SQLAlchemy, used for vCal files, starting at 1
-<<<<<<< HEAD
-    revisionid = with_roles(sa.Column(sa.Integer, nullable=False), read={'all'})
-
-    search_vector: Mapped[str] = sa.orm.deferred(
-        sa.Column(
-            TSVectorType(
-                'name',
-                'title',
-                'description_text',
-                'instructions_text',
-                'location',
-                weights={
-                    'name': 'A',
-                    'title': 'A',
-                    'description_text': 'B',
-                    'instructions_text': 'B',
-                    'location': 'C',
-                },
-                regconfig='english',
-                hltext=lambda: sa.func.concat_ws(
-                    visual_field_delimiter,
-                    Project.title,
-                    Project.location,
-                    Project.description_html,
-                    Project.instructions_html,
-                ),
-=======
     revisionid = with_roles(
         sa.orm.mapped_column(sa.Integer, nullable=False), read={'all'}
     )
@@ -313,7 +271,6 @@
                 Project.location,
                 Project.description_html,
                 Project.instructions_html,
->>>>>>> 00db2465
             ),
         ),
         nullable=False,
@@ -722,11 +679,7 @@
         self.end_at = self.schedule_end_at
 
     def roles_for(
-<<<<<<< HEAD
-        self, actor: Optional[Account] = None, anchors: Iterable = ()
-=======
-        self, actor: Optional[User] = None, anchors: Sequence = ()
->>>>>>> 00db2465
+        self, actor: Optional[Account] = None, anchors: Sequence = ()
     ) -> LazyRoleSet:
         roles = super().roles_for(actor, anchors)
         # https://github.com/hasgeek/funnel/pull/220#discussion_r168718052
@@ -767,19 +720,11 @@
     # The base class offers `get(parent, name)`. We accept f'{parent}/{name}' here for
     # convenience as this is only used in shell access.
     @classmethod
-<<<<<<< HEAD
-    def get(  # pylint: disable=arguments-differ
+    def get(  # type: ignore[override]  # pylint: disable=arguments-differ
         cls, account_project: str
     ) -> Optional[Project]:
         """Get a project by its URL slug in the form ``<account>/<project>``."""
         account_name, project_name = account_project.split('/')
-=======
-    def get(  # type: ignore[override]  # pylint: disable=arguments-differ
-        cls, profile_project: str
-    ) -> Optional[Project]:
-        """Get a project by its URL slug in the form ``<profile>/<project>``."""
-        profile_name, project_name = profile_project.split('/')
->>>>>>> 00db2465
         return (
             cls.query.join(Account, Project.account)
             .filter(Account.name_is(account_name), Project.name == project_name)
@@ -827,16 +772,11 @@
         viewonly=True,
     )
     projects_by_name = with_roles(
-<<<<<<< HEAD
-        sa.orm.relationship(
+        relationship(
             Project,
             foreign_keys=[Project.account_id],
             collection_class=attribute_keyed_dict('name'),
             viewonly=True,
-=======
-        relationship(
-            Project, collection_class=attribute_keyed_dict('name'), viewonly=True
->>>>>>> 00db2465
         ),
         read={'all'},
     )
@@ -883,25 +823,16 @@
     __tablename__ = 'project_redirect'
     __allow_unmapped__ = True
 
-<<<<<<< HEAD
-    account_id: Mapped[int] = sa.Column(
-        sa.Integer, sa.ForeignKey('account.id'), nullable=False, primary_key=True
-    )
-    account: Mapped[Account] = sa.orm.relationship(
+    account_id: Mapped[int] = sa.orm.mapped_column(
+        sa.ForeignKey('account.id'), nullable=False, primary_key=True
+    )
+    account: Mapped[Account] = relationship(
         Account, backref=sa.orm.backref('project_redirects', cascade='all')
     )
     parent: Mapped[Account] = sa.orm.synonym('account')
-    name: Mapped[str] = sa.Column(sa.Unicode(250), nullable=False, primary_key=True)
-=======
-    profile_id = sa.orm.mapped_column(
-        sa.Integer, sa.ForeignKey('profile.id'), nullable=False, primary_key=True
-    )
-    profile: Mapped[Profile] = relationship(
-        Profile, backref=sa.orm.backref('project_redirects', cascade='all')
-    )
-    parent: Mapped[Profile] = sa.orm.synonym('profile')
-    name = sa.orm.mapped_column(sa.Unicode(250), nullable=False, primary_key=True)
->>>>>>> 00db2465
+    name: Mapped[str] = sa.orm.mapped_column(
+        sa.Unicode(250), nullable=False, primary_key=True
+    )
 
     project_id = sa.orm.mapped_column(
         sa.Integer, sa.ForeignKey('project.id', ondelete='SET NULL'), nullable=True
@@ -926,15 +857,9 @@
     def add(
         cls,
         project: Project,
-<<<<<<< HEAD
         account: Optional[Account] = None,
         name: Optional[str] = None,
-    ):
-=======
-        profile: Optional[Profile] = None,
-        name: Optional[str] = None,
     ) -> ProjectRedirect:
->>>>>>> 00db2465
         """
         Add a project redirect in a given account.
 
@@ -950,15 +875,9 @@
             account = project.account
         if name is None:
             name = project.name
-<<<<<<< HEAD
-        redirect = ProjectRedirect.query.get((account.id, name))
+        redirect = cls.query.get((account.id, name))
         if redirect is None:
-            redirect = ProjectRedirect(account=account, name=name, project=project)
-=======
-        redirect = cls.query.get((profile.id, name))
-        if redirect is None:
-            redirect = cls(profile=profile, name=name, project=project)
->>>>>>> 00db2465
+            redirect = cls(account=account, name=name, project=project)
             db.session.add(redirect)
         else:
             redirect.project = project
