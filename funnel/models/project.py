"""Project model."""

from __future__ import annotations

from typing import List, Optional, Sequence

from pytz import utc
from sqlalchemy.orm import attribute_keyed_dict
from werkzeug.utils import cached_property

from baseframe import __, localize_timezone
from coaster.sqlalchemy import LazyRoleSet, StateManager, with_roles
from coaster.utils import LabeledEnum, buid, utcnow

from .. import app
from . import (
    BaseScopedNameMixin,
    DynamicMapped,
    Mapped,
    Model,
    Query,
    TimestampMixin,
    TimezoneType,
    TSVectorType,
    UrlType,
    UuidMixin,
    backref,
    db,
    relationship,
    sa,
    types,
)
from .account import Account
from .comment import SET_TYPE, Commentset
from .helpers import (
    RESERVED_NAMES,
    ImgeeType,
    MarkdownCompositeDocument,
    add_search_trigger,
    reopen,
    valid_name,
    visual_field_delimiter,
)

__all__ = ['Project', 'ProjectLocation', 'ProjectRedirect']


# --- Constants ---------------------------------------------------------------


class PROJECT_STATE(LabeledEnum):  # noqa: N801
    DRAFT = (1, 'draft', __("Draft"))
    PUBLISHED = (2, 'published', __("Published"))
    WITHDRAWN = (3, 'withdrawn', __("Withdrawn"))
    DELETED = (4, 'deleted', __("Deleted"))
    DELETABLE = {DRAFT, PUBLISHED, WITHDRAWN}
    PUBLISHABLE = {DRAFT, WITHDRAWN}


class CFP_STATE(LabeledEnum):  # noqa: N801
    NONE = (1, 'none', __("None"))
    PUBLIC = (2, 'public', __("Public"))
    CLOSED = (3, 'closed', __("Closed"))
    ANY = {NONE, PUBLIC, CLOSED}


# --- Models ------------------------------------------------------------------


class Project(UuidMixin, BaseScopedNameMixin, Model):
    __tablename__ = 'project'
    __allow_unmapped__ = True
    reserved_names = RESERVED_NAMES

    created_by_id = sa.orm.mapped_column(sa.ForeignKey('account.id'), nullable=False)
    created_by: Mapped[Account] = relationship(
        Account,
        foreign_keys=[created_by_id],
    )
    account_id = sa.orm.mapped_column(sa.ForeignKey('account.id'), nullable=False)
    account: Mapped[Account] = with_roles(
        relationship(
            Account,
            foreign_keys=[account_id],
            backref=backref('projects', cascade='all', lazy='dynamic'),
        ),
        read={'all'},
<<<<<<< HEAD
        # If account grants an 'admin' role, make it 'account_admin' here
        grants_via={None: {'admin': 'account_admin'}},
        # `account` only appears in the 'primary' dataset. It must not be included in
=======
        # If account grants an 'admin' role, make it 'profile_admin' here
        grants_via={
            None: {
                'admin': 'profile_admin',
                'follower': 'account_participant',
            }
        },
        # `profile` only appears in the 'primary' dataset. It must not be included in
>>>>>>> bea2956e
        # 'related' or 'without_parent' as it is the parent
        datasets={'primary'},
    )
    parent: Mapped[Account] = sa.orm.synonym('account')
    tagline: Mapped[str] = with_roles(
        sa.orm.mapped_column(sa.Unicode(250), nullable=False),
        read={'all'},
        datasets={'primary', 'without_parent', 'related'},
    )
    description, description_text, description_html = MarkdownCompositeDocument.create(
        'description', default='', nullable=False
    )
    with_roles(description, read={'all'})
    (
        instructions,
        instructions_text,
        instructions_html,
    ) = MarkdownCompositeDocument.create('instructions', default='', nullable=True)
    with_roles(instructions, read={'all'})

    location = with_roles(
        sa.orm.mapped_column(sa.Unicode(50), default='', nullable=True),
        read={'all'},
        datasets={'primary', 'without_parent', 'related'},
    )
    parsed_location: Mapped[types.jsonb_dict]

    website = with_roles(
        sa.orm.mapped_column(UrlType, nullable=True),
        read={'all'},
        datasets={'primary', 'without_parent'},
    )
    timezone = with_roles(
        sa.orm.mapped_column(TimezoneType(backend='pytz'), nullable=False, default=utc),
        read={'all'},
        datasets={'primary', 'without_parent', 'related'},
    )

    _state = sa.orm.mapped_column(
        'state',
        sa.Integer,
        StateManager.check_constraint('state', PROJECT_STATE),
        default=PROJECT_STATE.DRAFT,
        nullable=False,
        index=True,
    )
    state = with_roles(
        StateManager('_state', PROJECT_STATE, doc="Project state"), call={'all'}
    )
    _cfp_state = sa.orm.mapped_column(
        'cfp_state',
        sa.Integer,
        StateManager.check_constraint('cfp_state', CFP_STATE),
        default=CFP_STATE.NONE,
        nullable=False,
        index=True,
    )
    cfp_state = with_roles(
        StateManager('_cfp_state', CFP_STATE, doc="CfP state"), call={'all'}
    )

    #: Audit timestamp to detect re-publishing to re-surface a project
    first_published_at = sa.orm.mapped_column(
        sa.TIMESTAMP(timezone=True), nullable=True
    )
    #: Timestamp of when this project was most recently published
    published_at = with_roles(
        sa.orm.mapped_column(sa.TIMESTAMP(timezone=True), nullable=True, index=True),
        read={'all'},
        write={'promoter'},
        datasets={'primary', 'without_parent', 'related'},
    )
    #: Optional start time for schedule, cached from column property schedule_start_at
    start_at = with_roles(
        sa.orm.mapped_column(sa.TIMESTAMP(timezone=True), nullable=True, index=True),
        read={'all'},
        write={'editor'},
        datasets={'primary', 'without_parent', 'related'},
    )
    #: Optional end time for schedule, cached from column property schedule_end_at
    end_at = with_roles(
        sa.orm.mapped_column(sa.TIMESTAMP(timezone=True), nullable=True, index=True),
        read={'all'},
        write={'editor'},
        datasets={'primary', 'without_parent', 'related'},
    )

    cfp_start_at = sa.orm.mapped_column(
        sa.TIMESTAMP(timezone=True), nullable=True, index=True
    )
    cfp_end_at = sa.orm.mapped_column(
        sa.TIMESTAMP(timezone=True), nullable=True, index=True
    )

    bg_image = with_roles(
        sa.orm.mapped_column(ImgeeType, nullable=True),
        read={'all'},
        datasets={'primary', 'without_parent', 'related'},
    )
    allow_rsvp: Mapped[bool] = with_roles(
        sa.orm.mapped_column(sa.Boolean, default=True, nullable=False),
        read={'all'},
        datasets={'primary', 'without_parent', 'related'},
    )
    buy_tickets_url: Mapped[Optional[str]] = with_roles(
        sa.orm.mapped_column(UrlType, nullable=True),
        read={'all'},
        datasets={'primary', 'without_parent', 'related'},
    )

    banner_video_url = with_roles(
        sa.orm.mapped_column(UrlType, nullable=True),
        read={'all'},
        datasets={'primary', 'without_parent'},
    )
    boxoffice_data: Mapped[types.jsonb_dict] = with_roles(
        sa.orm.mapped_column(),
        # This is an attribute, but we deliberately use `call` instead of `read` to
        # block this from dictionary enumeration. FIXME: Break up this dictionary into
        # individual columns with `all` access for ticket embed id and `promoter`
        # access for ticket sync access token.
        call={'all'},
    )

    hasjob_embed_url = with_roles(
        sa.orm.mapped_column(UrlType, nullable=True), read={'all'}
    )
    hasjob_embed_limit = with_roles(
        sa.orm.mapped_column(sa.Integer, default=8), read={'all'}
    )

    commentset_id = sa.orm.mapped_column(
        sa.Integer, sa.ForeignKey('commentset.id'), nullable=False
    )
    commentset: Mapped[Commentset] = relationship(
        Commentset,
        uselist=False,
        cascade='all',
        single_parent=True,
        back_populates='project',
    )

    parent_id = sa.orm.mapped_column(
        sa.Integer, sa.ForeignKey('project.id', ondelete='SET NULL'), nullable=True
    )
    parent_project: Mapped[Optional[Project]] = relationship(
        'Project', remote_side='Project.id', backref='subprojects'
    )

    #: Featured project flag. This can only be set by website editors, not
    #: project editors or account admins.
    site_featured = with_roles(
        sa.orm.mapped_column(sa.Boolean, default=False, nullable=False),
        read={'all'},
        write={'site_editor'},
        datasets={'primary', 'without_parent'},
    )

    #: Revision number maintained by SQLAlchemy, used for vCal files, starting at 1
    revisionid = with_roles(
        sa.orm.mapped_column(sa.Integer, nullable=False), read={'all'}
    )

    search_vector: Mapped[TSVectorType] = sa.orm.mapped_column(
        TSVectorType(
            'name',
            'title',
            'description_text',
            'instructions_text',
            'location',
            weights={
                'name': 'A',
                'title': 'A',
                'description_text': 'B',
                'instructions_text': 'B',
                'location': 'C',
            },
            regconfig='english',
            hltext=lambda: sa.func.concat_ws(
                visual_field_delimiter,
                Project.title,
                Project.location,
                Project.description_html,
                Project.instructions_html,
            ),
        ),
        nullable=False,
        deferred=True,
    )

    livestream_urls = with_roles(
        sa.orm.mapped_column(
            sa.ARRAY(sa.UnicodeText, dimensions=1),
            server_default=sa.text("'{}'::text[]"),
        ),
        read={'all'},
        datasets={'primary', 'without_parent'},
    )

    __table_args__ = (
        sa.UniqueConstraint('account_id', 'name'),
        sa.Index('ix_project_search_vector', 'search_vector', postgresql_using='gin'),
        sa.CheckConstraint(
            sa.or_(
                sa.and_(start_at.is_(None), end_at.is_(None)),
                sa.and_(start_at.is_not(None), end_at.is_not(None), end_at > start_at),
            ),
            'project_start_at_end_at_check',
        ),
        sa.CheckConstraint(
            sa.or_(
                sa.and_(cfp_start_at.is_(None), cfp_end_at.is_(None)),
                sa.and_(cfp_start_at.is_not(None), cfp_end_at.is_(None)),
                sa.and_(
                    cfp_start_at.is_not(None),
                    cfp_end_at.is_not(None),
                    cfp_end_at > cfp_start_at,
                ),
            ),
            'project_cfp_start_at_cfp_end_at_check',
        ),
    )

    __mapper_args__ = {'version_id_col': revisionid}

    __roles__ = {
        'all': {
            'read': {
                'absolute_url',  # From UrlForMixin
                'name',  # From BaseScopedNameMixin
                'short_title',  # From BaseScopedNameMixin
                'title',  # From BaseScopedNameMixin
                'urls',  # From UrlForMixin
                'created_at',  # From TimestampMixin, used for ical render timestamp
                'updated_at',  # From TimestampMixin, used for ical render timestamp
            },
            'call': {
                'features',  # From RegistryMixin
                'forms',  # From RegistryMixin
                'url_for',  # From UrlForMixin
                'view_for',  # From UrlForMixin
                'views',  # From RegistryMixin
            },
        },
    }

    __datasets__ = {
        'primary': {
            'absolute_url',  # From UrlForMixin
            'name',  # From BaseScopedNameMixin
            'title',  # From BaseScopedNameMixin
            'urls',  # From UrlForMixin
        },
        'without_parent': {
            'absolute_url',  # From UrlForMixin
            'name',  # From BaseScopedNameMixin
            'title',  # From BaseScopedNameMixin
        },
        'related': {
            'absolute_url',  # From UrlForMixin
            'name',  # From BaseScopedNameMixin
            'title',  # From BaseScopedNameMixin
        },
    }

    state.add_conditional_state(
        'PAST',
        state.PUBLISHED,
        lambda project: project.end_at is not None and utcnow() >= project.end_at,
        lambda project: sa.func.utcnow() >= project.end_at,
        label=('past', __("Past")),
    )
    state.add_conditional_state(
        'LIVE',
        state.PUBLISHED,
        lambda project: (
            project.start_at is not None
            and project.start_at <= utcnow() < project.end_at
        ),
        lambda project: sa.and_(
            project.start_at <= sa.func.utcnow(),
            sa.func.utcnow() < project.end_at,
        ),
        label=('live', __("Live")),
    )
    state.add_conditional_state(
        'UPCOMING',
        state.PUBLISHED,
        lambda project: project.start_at is not None and utcnow() < project.start_at,
        lambda project: sa.func.utcnow() < project.start_at,
        label=('upcoming', __("Upcoming")),
    )
    state.add_conditional_state(
        'PUBLISHED_WITHOUT_SESSIONS',
        state.PUBLISHED,
        lambda project: project.start_at is None,
        lambda project: project.start_at.is_(None),
        label=('published_without_sessions', __("Published without sessions")),
    )

    cfp_state.add_conditional_state(
        'HAS_PROPOSALS',
        cfp_state.ANY,
        lambda project: db.session.query(  # type: ignore[has-type]
            project.proposals.exists()
        ).scalar(),
        label=('has_proposals', __("Has submissions")),
    )
    cfp_state.add_conditional_state(
        'HAS_SESSIONS',
        cfp_state.ANY,
        lambda project: db.session.query(  # type: ignore[has-type]
            project.sessions.exists()
        ).scalar(),
        label=('has_sessions', __("Has sessions")),
    )
    cfp_state.add_conditional_state(
        'DRAFT',
        cfp_state.NONE,
        lambda project: project.instructions_html != '',
        lambda project: sa.and_(
            project.instructions_html.is_not(None), project.instructions_html != ''
        ),
        label=('draft', __("Draft")),
    )
    cfp_state.add_conditional_state(
        'OPEN',
        cfp_state.PUBLIC,
        lambda project: project.cfp_end_at is None or (utcnow() < project.cfp_end_at),
        lambda project: sa.or_(
            project.cfp_end_at.is_(None), sa.func.utcnow() < project.cfp_end_at
        ),
        label=('open', __("Open")),
    )
    cfp_state.add_conditional_state(
        'EXPIRED',
        cfp_state.PUBLIC,
        lambda project: project.cfp_end_at is not None
        and utcnow() >= project.cfp_end_at,
        lambda project: sa.and_(
            project.cfp_end_at.is_not(None), sa.func.utcnow() >= project.cfp_end_at
        ),
        label=('expired', __("Expired")),
    )

    cfp_state.add_state_group(
        'OPENABLE',
        cfp_state.CLOSED,
        cfp_state.NONE,
        cfp_state.EXPIRED,
    )
    cfp_state.add_state_group(
        'UNAVAILABLE',
        cfp_state.CLOSED,
        cfp_state.EXPIRED,
    )

    def __init__(self, **kwargs) -> None:
        super().__init__(**kwargs)
        self.commentset = Commentset(settype=SET_TYPE.PROJECT)
        # Add the creator as editor and promoter
        new_membership = ProjectCrewMembership(
            parent=self,
            member=self.created_by,
            granted_by=self.created_by,
            is_editor=True,
            is_promoter=True,
        )
        db.session.add(new_membership)

    def __repr__(self) -> str:
        """Represent :class:`Project` as a string."""
        return f'<Project {self.account.urlname}/{self.name} "{self.title}">'

    def __str__(self) -> str:
        return self.joined_title

    def __format__(self, format_spec: str) -> str:
        if not format_spec:
            return self.joined_title
        return self.joined_title.__format__(format_spec)

    @with_roles(call={'editor'})
    @cfp_state.transition(
        cfp_state.OPENABLE,
        cfp_state.PUBLIC,
        title=__("Enable submissions"),
        message=__("Submissions will be accepted until the optional closing date"),
        type='success',
    )
    def open_cfp(self):
        """Change state to accept submissions."""
        # If closing date is in the past, remove it
        if self.cfp_end_at is not None and self.cfp_end_at <= utcnow():
            self.cfp_end_at = None
        # If opening date is not set, set it
        if self.cfp_start_at is None:
            self.cfp_start_at = sa.func.utcnow()

    @with_roles(call={'editor'})  # skipcq: PTC-W0049
    @cfp_state.transition(
        cfp_state.PUBLIC,
        cfp_state.CLOSED,
        title=__("Disable submissions"),
        message=__("Submissions will no longer be accepted"),
        type='success',
    )
    def close_cfp(self):
        """Change state to not accept submissions."""

    @with_roles(call={'editor'})
    @state.transition(
        state.PUBLISHABLE,
        state.PUBLISHED,
        title=__("Publish project"),
        message=__("The project has been published"),
        type='success',
    )
    def publish(self) -> bool:
        """Publish a project and return a flag if this is the first publishing."""
        first_published = False
        if not self.first_published_at:
            self.first_published_at = sa.func.utcnow()
            first_published = True
        self.published_at = sa.func.utcnow()
        return first_published

    @with_roles(call={'editor'})  # skipcq: PTC-W0049
    @state.transition(
        state.PUBLISHED,
        state.WITHDRAWN,
        title=__("Withdraw project"),
        message=__("The project has been withdrawn and is no longer listed"),
        type='success',
    )
    def withdraw(self):
        """Withdraw a project."""

    @property
    def title_inline(self) -> str:
        """Suffix a colon if the title does not end in ASCII sentence punctuation."""
        if self.title and self.tagline:
            # pylint: disable=unsubscriptable-object
            if self.title[-1] not in ('?', '!', ':', ';', '.', ','):
                return self.title + ':'
        return self.title

    with_roles(title_inline, read={'all'}, datasets={'primary', 'without_parent'})

    @property
    def title_suffix(self) -> str:
        """
        Return the account's title if the project's title doesn't derive from it.

        Used in HTML title tags to render <title>{{ project }} - {{ suffix }}</title>.
        """
        if not self.title.startswith(self.account.title):
            return self.account.title
        return ''

    with_roles(title_suffix, read={'all'})

    @property
    def title_parts(self) -> List[str]:
        """
        Return the hierarchy of titles of this project.

        If the project's title is an extension of the account's title, only the
        project's title is returned as a single list item. If they are distinct, both
        are returned.

        This list is used by :prop:`joined_title` to produce a slash-separated title,
        but can be used directly when another rendering is required.
        """
        if self.short_title == self.title:
            # Project title does not derive from account title, so use both
            return [self.account.title, self.title]
        # Project title extends account title, so account title is not needed
        return [self.title]

    with_roles(title_parts, read={'all'})

    @property
    def joined_title(self) -> str:
        """Return the project's title joined with the account's title, if divergent."""
        return ' / '.join(self.title_parts)

    with_roles(
        joined_title, read={'all'}, datasets={'primary', 'without_parent', 'related'}
    )

    @with_roles(read={'all'}, datasets={'primary', 'without_parent', 'related'})
    @cached_property
    def datelocation(self) -> str:
        """
        Return a date and location string for the project.

        The format depends on project dates:

        1. If it's a single day event:
            > 11 Feb 2018, Bangalore

        2. If multi-day event in same month:
            > 09–12 Feb 2018, Bangalore

        3. If multi-day event across months:
            > 27 Feb–02 Mar 2018, Bangalore

        4. If multi-day event across years:
            > 30 Dec 2018–02 Jan 2019, Bangalore
        """
        # FIXME: Replace strftime with Babel formatting
        daterange = ''
        if self.start_at is not None and self.end_at is not None:
            schedule_start_at_date = self.start_at_localized.date()
            schedule_end_at_date = self.end_at_localized.date()
            daterange_format = '{start_date}–{end_date} {year}'
            if schedule_start_at_date == schedule_end_at_date:
                # if both dates are same, in case of single day project
                strf_date = ''
                daterange_format = '{end_date} {year}'
            elif schedule_start_at_date.year != schedule_end_at_date.year:
                # if the start date and end dates are in different years,
                strf_date = '%d %b %Y'
            elif schedule_start_at_date.month != schedule_end_at_date.month:
                # If multi-day event across months
                strf_date = '%d %b'
            elif schedule_start_at_date.month == schedule_end_at_date.month:
                # If multi-day event in same month
                strf_date = '%d'
            daterange = daterange_format.format(
                start_date=schedule_start_at_date.strftime(strf_date),
                end_date=schedule_end_at_date.strftime('%d %b'),
                year=schedule_end_at_date.year,
            )
        return ', '.join([_f for _f in [daterange, self.location] if _f])

    # TODO: Removing Delete feature till we figure out siteadmin feature
    # @with_roles(call={'editor'})
    # @state.transition(
    #     state.DELETABLE, state.DELETED, title=__("Delete project"),
    #     message=__("The project has been deleted"), type='success')
    # def delete(self):
    #     pass

    @sa.orm.validates('name', 'account')
    def _validate_and_create_redirect(self, key, value):
        # TODO: When labels, venues and other resources are relocated from project to
        # account, this validator can no longer watch for `account` change. We'll need a
        # more elaborate transfer mechanism that remaps resources to equivalent ones in
        # the new `account`.
        if key == 'name':
            value = value.strip() if value is not None else None
        if not value or (key == 'name' and not valid_name(value)):
            raise ValueError(f"Invalid value for {key}: {value!r}")
        existing_value = getattr(self, key)
        if value != existing_value and existing_value is not None:
            ProjectRedirect.add(self)
        return value

    @with_roles(read={'all'}, datasets={'primary', 'without_parent'})
    @cached_property
    def cfp_start_at_localized(self):
        return (
            localize_timezone(self.cfp_start_at, tz=self.timezone)
            if self.cfp_start_at
            else None
        )

    @with_roles(read={'all'}, datasets={'primary', 'without_parent'})
    @cached_property
    def cfp_end_at_localized(self):
        return (
            localize_timezone(self.cfp_end_at, tz=self.timezone)
            if self.cfp_end_at
            else None
        )

    @with_roles(read={'all'}, datasets={'primary', 'without_parent'})
    @cached_property
    def start_at_localized(self):
        """Return localized start_at timestamp."""
        return (
            localize_timezone(self.start_at, tz=self.timezone)
            if self.start_at
            else None
        )

    @with_roles(read={'all'}, datasets={'primary', 'without_parent'})
    @cached_property
    def end_at_localized(self):
        """Return localized end_at timestamp."""
        return localize_timezone(self.end_at, tz=self.timezone) if self.end_at else None

    def update_schedule_timestamps(self):
        """Update cached timestamps from sessions."""
        self.start_at = self.schedule_start_at
        self.end_at = self.schedule_end_at

    def roles_for(
        self, actor: Optional[Account] = None, anchors: Sequence = ()
    ) -> LazyRoleSet:
        roles = super().roles_for(actor, anchors)
        # https://github.com/hasgeek/funnel/pull/220#discussion_r168718052
        roles.add('reader')
        return roles

    def is_safe_to_delete(self) -> bool:
        """Return True if project has no proposals."""
        return self.proposals.count() == 0

    @classmethod
    def order_by_date(cls) -> sa.Case:
        """
        Return an order by clause for the project's start_at or published_at.

        param bool desc: Use descending order (default True)
        """
        clause = sa.case(
            (cls.start_at.is_not(None), cls.start_at),
            else_=cls.published_at,
        )
        return clause

    @classmethod
    def all_unsorted(cls) -> Query[Project]:
        """Return query of all published projects, without ordering criteria."""
        return (
            cls.query.join(Account, Project.account)
            .outerjoin(Venue)
            .filter(cls.state.PUBLISHED, Account.is_verified.is_(True))
        )

    @classmethod
    def all(cls) -> Query[Project]:  # noqa: A003
        """Return all published projects, ordered by date."""
        return cls.all_unsorted().order_by(cls.order_by_date())

    # The base class offers `get(parent, name)`. We accept f'{parent}/{name}' here for
    # convenience as this is only used in shell access.
    @classmethod
    def get(  # type: ignore[override]  # pylint: disable=arguments-differ
        cls, account_project: str
    ) -> Optional[Project]:
        """Get a project by its URL slug in the form ``<account>/<project>``."""
        account_name, project_name = account_project.split('/')
        return (
            cls.query.join(Account, Project.account)
            .filter(Account.name_is(account_name), Project.name == project_name)
            .one_or_none()
        )

    @classmethod
    def migrate_account(cls, old_account: Account, new_account: Account) -> None:
        """Migrate from one account to another when merging users."""
        names = {project.name for project in new_account.projects}
        for project in old_account.projects:
            if project.name in names:
                app.logger.warning(
                    "Project %r had a conflicting name in account migration,"
                    " so renaming by adding adding random value to name",
                    project,
                )
                project.name += '-' + buid()
            project.account = new_account


add_search_trigger(Project, 'search_vector')


@reopen(Account)
class __Account:
    id: Mapped[int]  # noqa: A003

    listed_projects: DynamicMapped[Project] = relationship(
        Project,
        lazy='dynamic',
        primaryjoin=sa.and_(
            Account.id == Project.account_id,
            Project.state.PUBLISHED,
        ),
        viewonly=True,
    )
    draft_projects: DynamicMapped[Project] = relationship(
        Project,
        lazy='dynamic',
        primaryjoin=sa.and_(
            Account.id == Project.account_id,
            sa.or_(Project.state.DRAFT, Project.cfp_state.DRAFT),
        ),
        viewonly=True,
    )
    projects_by_name = with_roles(
        relationship(
            Project,
            foreign_keys=[Project.account_id],
            collection_class=attribute_keyed_dict('name'),
            viewonly=True,
        ),
        read={'all'},
    )

    def draft_projects_for(self, user: Optional[Account]) -> List[Project]:
        if user is not None:
            return [
                membership.project
                for membership in user.projects_as_crew_active_memberships.join(
                    Project
                ).filter(
                    # Project is attached to this account
                    Project.account_id == self.id,
                    # Project is in draft state OR has a draft call for proposals
                    sa.or_(Project.state.DRAFT, Project.cfp_state.DRAFT),
                )
            ]
        return []

    def unscheduled_projects_for(self, user: Optional[Account]) -> List[Project]:
        if user is not None:
            return [
                membership.project
                for membership in user.projects_as_crew_active_memberships.join(
                    Project
                ).filter(
                    # Project is attached to this account
                    Project.account_id == self.id,
                    # Project is in draft state OR has a draft call for proposals
                    sa.or_(Project.state.PUBLISHED_WITHOUT_SESSIONS),
                )
            ]
        return []

    @with_roles(read={'all'}, datasets={'primary', 'without_parent', 'related'})
    @cached_property
    def published_project_count(self) -> int:
        return (
            self.listed_projects.filter(Project.state.PUBLISHED).order_by(None).count()
        )


class ProjectRedirect(TimestampMixin, Model):
    __tablename__ = 'project_redirect'
    __allow_unmapped__ = True

    account_id: Mapped[int] = sa.orm.mapped_column(
        sa.ForeignKey('account.id'), nullable=False, primary_key=True
    )
    account: Mapped[Account] = relationship(
        Account, backref=backref('project_redirects', cascade='all')
    )
    parent: Mapped[Account] = sa.orm.synonym('account')
    name: Mapped[str] = sa.orm.mapped_column(
        sa.Unicode(250), nullable=False, primary_key=True
    )

    project_id = sa.orm.mapped_column(
        sa.Integer, sa.ForeignKey('project.id', ondelete='SET NULL'), nullable=True
    )
    project: Mapped[Project] = relationship(Project, backref='redirects')

    def __repr__(self) -> str:
        """Represent :class:`ProjectRedirect` as a string."""
        if not self.project:
            return f'<ProjectRedirect {self.account.urlname}/{self.name}: (none)>'
        return (
            f'<ProjectRedirect {self.account.urlname}/{self.name}'
            f' → {self.project.account.urlname}/{self.project.name}>'
        )

    def redirect_view_args(self):
        if self.project:
            return {'account': self.account.urlname, 'project': self.project.name}
        return {}

    @classmethod
    def add(
        cls,
        project: Project,
        account: Optional[Account] = None,
        name: Optional[str] = None,
    ) -> ProjectRedirect:
        """
        Add a project redirect in a given account.

        :param project: The project to create a redirect for
        :param account: The account to place the redirect in, defaulting to existing
        :param str name: Name to redirect, defaulting to project's existing name

        Typical use is when a project is renamed, to create a redirect from its previous
        name, or when it's moved between accounts, to create a redirect from previous
        account.
        """
        if account is None:
            account = project.account
        if name is None:
            name = project.name
        redirect = cls.query.get((account.id, name))
        if redirect is None:
            redirect = cls(account=account, name=name, project=project)
            db.session.add(redirect)
        else:
            redirect.project = project
        return redirect

    @classmethod
    def migrate_account(cls, old_account: Account, new_account: Account) -> None:
        """
        Transfer project redirects when migrating accounts, discarding dupe names.

        Since there is no account redirect, all project redirects will also be
        unreachable after this transfer, unless the new account is renamed to take the
        old account's name.
        """
        names = {pr.name for pr in new_account.project_redirects}
        for pr in old_account.project_redirects:
            if pr.name not in names:
                pr.account = new_account
            else:
                # Discard project redirect since the name is already taken by another
                # redirect in the new account
                db.session.delete(pr)


class ProjectLocation(TimestampMixin, Model):
    __tablename__ = 'project_location'
    __allow_unmapped__ = True
    #: Project we are tagging
    project_id = sa.orm.mapped_column(
        sa.Integer, sa.ForeignKey('project.id'), primary_key=True, nullable=False
    )
    project: Mapped[Project] = relationship(
        Project, backref=backref('locations', cascade='all')
    )
    #: Geonameid for this project
    geonameid = sa.orm.mapped_column(
        sa.Integer, primary_key=True, nullable=False, index=True
    )
    primary = sa.orm.mapped_column(sa.Boolean, default=True, nullable=False)

    def __repr__(self) -> str:
        """Represent :class:`ProjectLocation` as a string."""
        pri_sec = 'primary' if self.primary else 'secondary'
        return (
            f'<ProjectLocation {self.geonameid} {pri_sec} for project {self.project!r}>'
        )


@reopen(Commentset)
class __Commentset:
    project = with_roles(
        relationship(Project, uselist=False, back_populates='commentset'),
        grants_via={None: {'editor': 'document_subscriber'}},
    )


# Tail imports
# pylint: disable=wrong-import-position
from .project_membership import ProjectCrewMembership  # isort:skip
from .venue import Venue  # isort:skip  # skipcq: FLK-E402<|MERGE_RESOLUTION|>--- conflicted
+++ resolved
@@ -85,20 +85,14 @@
             backref=backref('projects', cascade='all', lazy='dynamic'),
         ),
         read={'all'},
-<<<<<<< HEAD
         # If account grants an 'admin' role, make it 'account_admin' here
-        grants_via={None: {'admin': 'account_admin'}},
-        # `account` only appears in the 'primary' dataset. It must not be included in
-=======
-        # If account grants an 'admin' role, make it 'profile_admin' here
         grants_via={
             None: {
-                'admin': 'profile_admin',
+                'admin': 'account_admin',
                 'follower': 'account_participant',
             }
         },
-        # `profile` only appears in the 'primary' dataset. It must not be included in
->>>>>>> bea2956e
+        # `account` only appears in the 'primary' dataset. It must not be included in
         # 'related' or 'without_parent' as it is the parent
         datasets={'primary'},
     )
