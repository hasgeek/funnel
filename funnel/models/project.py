--- conflicted
+++ resolved
@@ -5,7 +5,6 @@
 from collections.abc import Sequence
 
 from pytz import utc
-from sqlalchemy import LargeBinary
 from sqlalchemy.orm import attribute_keyed_dict
 from werkzeug.utils import cached_property
 
@@ -194,16 +193,9 @@
         datasets={'primary', 'without_parent', 'related'},
     )
 
-<<<<<<< HEAD
-    thumbnail_image = with_roles(
-        sa.orm.mapped_column(LargeBinary, nullable=True),
-        read={'all'},
-        datasets={'primary', 'without_parent', 'related'},
-=======
     #: Auto-generated preview image for Open Graph
     preview_image: Mapped[bytes | None] = sa.orm.mapped_column(
         sa.LargeBinary, nullable=True, deferred=True
->>>>>>> 7d3d4021
     )
 
     allow_rsvp: Mapped[bool] = with_roles(
