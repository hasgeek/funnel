--- conflicted
+++ resolved
@@ -708,22 +708,6 @@
         )
         return currently_listed_projects
 
-<<<<<<< HEAD
-    def roles_for(self, actor=None, anchors=()):
-        roles = super().roles_for(actor, anchors)
-        # https://github.com/hasgeek/funnel/pull/220#discussion_r168718052
-        roles.add('reader')
-        if actor.is_site_admin:
-            roles.add('participant')
-        return roles
-
-    def is_saved_by(self, user):
-        return (
-            user is not None and self.saved_by.filter_by(user=user).first() is not None
-        )
-
-=======
->>>>>>> f4e06840
     @classmethod
     def get(cls, profile_project):
         """Get a project by its URL slug in the form ``<profile>/<project>``."""
