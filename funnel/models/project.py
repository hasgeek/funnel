--- conflicted
+++ resolved
@@ -411,13 +411,9 @@
         label=('expired', __("Expired")),
     )
 
-<<<<<<< HEAD
+    cfp_state.add_state_group('UNAVAILABLE', cfp_state.CLOSED, cfp_state.EXPIRED)
+
     @with_roles(call={'editor'})
-=======
-    cfp_state.add_state_group('UNAVAILABLE', cfp_state.CLOSED, cfp_state.EXPIRED)
-
-    @with_roles(call={'admin'})
->>>>>>> d08808e5
     @cfp_state.transition(
         cfp_state.OPENABLE,
         cfp_state.PUBLIC,
