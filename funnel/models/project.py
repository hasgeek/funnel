# -*- coding: utf-8 -*-

from collections import defaultdict, OrderedDict

from pytz import utc
from babel.dates import format_date
from isoweek import Week

from werkzeug.utils import cached_property
from sqlalchemy.ext.hybrid import hybrid_property
from sqlalchemy.ext.orderinglist import ordering_list
from sqlalchemy_utils import TimezoneType

from baseframe import __, get_locale

from coaster.sqlalchemy import StateManager, with_roles
from coaster.utils import LabeledEnum, utcnow, valid_username

from ..util import geonameid_from_location
from . import (BaseScopedNameMixin, JsonDict, MarkdownColumn, TimestampMixin, UuidMixin, UrlType,
    TSVectorType, db)
from .user import Team, User
from .profile import Profile
from .commentvote import Commentset, SET_TYPE, Voteset
from .helpers import RESERVED_NAMES, add_search_trigger

__all__ = ['Project', 'ProjectRedirect', 'ProjectLocation']


# --- Constants ---------------------------------------------------------------

class PROJECT_STATE(LabeledEnum):
    DRAFT = (0, 'draft', __(u"Draft"))
    PUBLISHED = (1, 'published', __(u"Published"))
    WITHDRAWN = (2, 'withdrawn', __(u"Withdrawn"))
    DELETED = (3, 'deleted', __("Deleted"))
    DELETABLE = {DRAFT, PUBLISHED, WITHDRAWN}
    PUBLISHABLE = {DRAFT, WITHDRAWN}


class CFP_STATE(LabeledEnum):
    NONE = (0, 'none', __(u"None"))
    PUBLIC = (1, 'public', __(u"Public"))
    CLOSED = (2, 'closed', __(u"Closed"))
    OPENABLE = {NONE, CLOSED}
    EXISTS = {PUBLIC, CLOSED}


class SCHEDULE_STATE(LabeledEnum):
    DRAFT = (0, 'draft', __(u"Draft"))
    PUBLISHED = (1, 'published', __(u"Published"))


# --- Models ------------------------------------------------------------------

class Project(UuidMixin, BaseScopedNameMixin, db.Model):
    __tablename__ = 'project'
    reserved_names = RESERVED_NAMES

    user_id = db.Column(None, db.ForeignKey('user.id'), nullable=False)
    user = db.relationship(
        User, primaryjoin=user_id == User.id,
        backref=db.backref('projects', cascade='all, delete-orphan'))
    profile_id = db.Column(None, db.ForeignKey('profile.id'), nullable=False)
    profile = db.relationship('Profile', backref=db.backref('projects', cascade='all, delete-orphan', lazy='dynamic'))
    parent = db.synonym('profile')
    tagline = db.Column(db.Unicode(250), nullable=False)
    description = MarkdownColumn('description', default=u'', nullable=False)
    instructions = MarkdownColumn('instructions', default=u'', nullable=True)

    location = db.Column(db.Unicode(50), default=u'', nullable=True)
    parsed_location = db.Column(JsonDict, nullable=False, server_default='{}')

    website = db.Column(UrlType, nullable=True)
    timezone = db.Column(TimezoneType(backend='pytz'), nullable=False, default=utc)

    _state = db.Column(
        'state',
        db.Integer,
        StateManager.check_constraint('state', PROJECT_STATE),
        default=PROJECT_STATE.DRAFT,
        nullable=False)
    state = StateManager('_state', PROJECT_STATE, doc="Project state")
    _cfp_state = db.Column(
        'cfp_state',
        db.Integer,
        StateManager.check_constraint('cfp_state', CFP_STATE),
        default=CFP_STATE.NONE,
        nullable=False)
    cfp_state = StateManager('_cfp_state', CFP_STATE, doc="CfP state")
    _schedule_state = db.Column(
        'schedule_state',
        db.Integer,
        StateManager.check_constraint('schedule_state', SCHEDULE_STATE),
        default=SCHEDULE_STATE.DRAFT,
        nullable=False)
    schedule_state = StateManager('_schedule_state', SCHEDULE_STATE, doc="Schedule state")

    cfp_start_at = db.Column(db.TIMESTAMP(timezone=True), nullable=True)
    cfp_end_at = db.Column(db.TIMESTAMP(timezone=True), nullable=True)

    # Columns for mobile
    bg_image = db.Column(UrlType, nullable=True)
    bg_color = db.Column(db.Unicode(6), nullable=True)
    explore_url = db.Column(UrlType, nullable=True)
    allow_rsvp = db.Column(db.Boolean, default=False, nullable=False)
    buy_tickets_url = db.Column(UrlType, nullable=True)

    banner_video_url = db.Column(UrlType, nullable=True)
    boxoffice_data = db.Column(JsonDict, nullable=False, server_default='{}')

    hasjob_embed_url = db.Column(UrlType, nullable=True)
    hasjob_embed_limit = db.Column(db.Integer, default=8)

    voteset_id = db.Column(None, db.ForeignKey('voteset.id'), nullable=False)
    voteset = db.relationship(Voteset, uselist=False)

    commentset_id = db.Column(None, db.ForeignKey('commentset.id'), nullable=False)
    commentset = db.relationship(Commentset, uselist=False)

    admin_team_id = db.Column(None, db.ForeignKey('team.id', ondelete='SET NULL'), nullable=True)
    admin_team = db.relationship(Team, foreign_keys=[admin_team_id])

    review_team_id = db.Column(None, db.ForeignKey('team.id', ondelete='SET NULL'), nullable=True)
    review_team = db.relationship(Team, foreign_keys=[review_team_id])

    checkin_team_id = db.Column(None, db.ForeignKey('team.id', ondelete='SET NULL'), nullable=True)
    checkin_team = db.relationship(Team, foreign_keys=[checkin_team_id])

    parent_id = db.Column(None, db.ForeignKey('project.id', ondelete='SET NULL'), nullable=True)
    parent_project = db.relationship('Project', remote_side='Project.id', backref='subprojects')

    #: Featured project flag. This can only be set by website editors, not
    #: project editors or profile admins.
    featured = db.Column(db.Boolean, default=False, nullable=False)

    search_vector = db.deferred(db.Column(
        TSVectorType(
            'name', 'title', 'description_text', 'instructions_text', 'location',
            weights={
                'name': 'A', 'title': 'A', 'description_text': 'B', 'instructions_text': 'B',
                'location': 'C'
                },
            regconfig='english',
            hltext=lambda: db.func.concat_ws(
                ' / ', Project.title, Project.location,
                Project.description_html, Project.instructions_html),
            ),
        nullable=False))

    venues = db.relationship('Venue', cascade='all, delete-orphan',
        order_by='Venue.seq', collection_class=ordering_list('seq', count_from=1))
    labels = db.relationship('Label', cascade='all, delete-orphan',
        primaryjoin='and_(Label.project_id == Project.id, Label.main_label_id == None, Label._archived == False)',
        order_by='Label.seq', collection_class=ordering_list('seq', count_from=1))
    all_labels = db.relationship('Label', lazy='dynamic')

    featured_sessions = db.relationship(
        'Session', order_by="Session.start.asc()",
        primaryjoin='and_(Session.project_id == Project.id, Session.featured == True)')
    scheduled_sessions = db.relationship(
        'Session', order_by="Session.start.asc()",
        primaryjoin='and_(Session.project_id == Project.id, Session.scheduled)')
    unscheduled_sessions = db.relationship(
        'Session', order_by="Session.start.asc()",
        primaryjoin='and_(Session.project_id == Project.id, Session.scheduled != True)')

    __table_args__ = (
        db.UniqueConstraint('profile_id', 'name'),
        db.Index('ix_project_search_vector', 'search_vector', postgresql_using='gin'),
        )

    __roles__ = {
        'all': {
            'read': {
<<<<<<< HEAD
                'id', 'name', 'title', 'datelocation', 'timezone', 'schedule_start_at', 'schedule_end_at', 'url_json',
                '_state', 'website', 'bg_image', 'bg_color', 'explore_url', 'tagline', 'absolute_url',
=======
                'id', 'name', 'title', 'datelocation', 'timezone', 'date', 'date_upto', 'url_json',
                'website', 'bg_image', 'bg_color', 'explore_url', 'tagline', 'absolute_url',
>>>>>>> bfbfd0d5
                'location', 'calendar_weeks'
                },
            'call': {
                'url_for',
                }
            }
        }

    def __init__(self, **kwargs):
        super(Project, self).__init__(**kwargs)
        self.voteset = Voteset(type=SET_TYPE.PROJECT)
        self.commentset = Commentset(type=SET_TYPE.PROJECT)

    def __repr__(self):
        return '<Project %s/%s "%s">' % (self.profile.name if self.profile else "(none)", self.name, self.title)

    @cached_property
    def datelocation(self):
        """
        Returns a date + location string for the event, the format depends on project dates

        If it's a single day event
        > 11 Feb 2018, Bangalore

        If multi-day event in same month
        > 09–12 Feb 2018, Bangalore

        If multi-day event across months
        > 27 Feb–02 Mar 2018, Bangalore

        If multi-day event across years
        > 30 Dec 2018–02 Jan 2019, Bangalore

        ``datelocation_format`` always keeps ``schedule_end_at`` format as ``–DD Mmm YYYY``.
        Depending on the scenario mentioned below, format for ``schedule_start_at`` changes. Above examples
        demonstrate the same. All the possible outputs end with ``–DD Mmm YYYY, Venue``.
        Only ``schedule_start_at`` format changes.
        """
        daterange = u""
        if self.schedule_start_at and self.schedule_end_at:
            daterange_format = u"{schedule_start_at}–{schedule_end_at} {year}"
            if self.schedule_start_at == self.schedule_end_at:
                # if both dates are same, in case of single day project
                strf_date = ""
                daterange_format = u"{schedule_end_at} {year}"
            elif self.schedule_start_at.month == self.schedule_end_at.month:
                # If multi-day event in same month
                strf_date = "%d"
            elif self.schedule_start_at.month != self.schedule_end_at.month:
                # If multi-day event across months
                strf_date = "%d %b"
            elif self.schedule_start_at.year != self.schedule_end_at.year:
                # if the start date and end dates are in different years,
                strf_date = "%d %b %Y"
            daterange = daterange_format.format(
                schedule_start_at=self.schedule_start_at.astimezone(self.timezone).strftime(strf_date),
                schedule_end_at=self.schedule_end_at.astimezone(self.timezone).strftime("%d %b"),
                year=self.schedule_start_at.astimezone(self.timezone).year)
        return u', '.join(filter(None, [daterange, self.location]))

    state.add_conditional_state('PAST', state.PUBLISHED,
        lambda project: project.schedule_end_at is not None and project.schedule_end_at < utcnow(),
        lambda project: project.schedule_end_at < utcnow(),
        label=('past', __("Past")))
    state.add_conditional_state('UPCOMING', state.PUBLISHED,
        lambda project: project.schedule_end_at is not None and project.schedule_end_at >= utcnow(),
        lambda project: project.schedule_end_at >= utcnow(),
        label=('upcoming', __("Upcoming")))

    cfp_state.add_conditional_state('HAS_PROPOSALS', cfp_state.EXISTS,
        lambda project: db.session.query(project.proposals.exists()).scalar(),
        label=('has_proposals', __("Has Proposals")))
    cfp_state.add_conditional_state('HAS_SESSIONS', cfp_state.EXISTS,
        lambda project: db.session.query(project.sessions.exists()).scalar(),
        label=('has_sessions', __("Has Sessions")))
    cfp_state.add_conditional_state('PRIVATE_DRAFT', cfp_state.NONE,
        lambda project: project.instructions_html != '',
        label=('private_draft', __("Private draft")))
    cfp_state.add_conditional_state('DRAFT', cfp_state.PUBLIC,
        lambda project: project.cfp_start_at is None,
        lambda project: project.cfp_start_at == None,  # NOQA
        label=('draft', __("Draft")))
    cfp_state.add_conditional_state('UPCOMING', cfp_state.PUBLIC,
        lambda project: project.cfp_start_at is not None and project.cfp_start_at > utcnow(),
        lambda project: db.and_(project.cfp_start_at is not None, project.cfp_start_at > db.func.utcnow()),
        label=('upcoming', __("Upcoming")))
    cfp_state.add_conditional_state('OPEN', cfp_state.PUBLIC,
        lambda project: project.cfp_start_at is not None and project.cfp_start_at <= utcnow() and (
            project.cfp_end_at is None or project.cfp_end_at > utcnow()),
        lambda project: db.and_(project.cfp_start_at is not None and project.cfp_start_at <= db.func.utcnow(), (
            project.cfp_end_at is None or project.cfp_end_at > db.func.utcnow())),
        label=('open', __("Open")))
    cfp_state.add_conditional_state('EXPIRED', cfp_state.PUBLIC,
        lambda project: project.cfp_end_at is not None and project.cfp_end_at <= utcnow(),
        lambda project: db.and_(project.cfp_end_at is not None, project.cfp_end_at <= db.func.utcnow()),
        label=('expired', __("Expired")))

    @with_roles(call={'admin'})
    @cfp_state.transition(
        cfp_state.OPENABLE, cfp_state.PUBLIC, title=__("Open CfP"),
        message=__("The call for proposals is now open"), type='success')
    def open_cfp(self):
        pass

    @with_roles(call={'admin'})
    @cfp_state.transition(
        cfp_state.PUBLIC, cfp_state.CLOSED, title=__("Close CFP"),
        message=__("The call for proposals is now closed"), type='success')
    def close_cfp(self):
        pass

    @with_roles(call={'admin'})
    @schedule_state.transition(
        schedule_state.DRAFT, schedule_state.PUBLISHED, title=__("Publish schedule"),
        message=__("The schedule has been published"), type='success')
    def publish_schedule(self):
        pass

    @with_roles(call={'admin'})
    @schedule_state.transition(
        schedule_state.PUBLISHED, schedule_state.DRAFT, title=__("Unpublish schedule"),
        message=__("The schedule has been moved to draft state"), type='success')
    def unpublish_schedule(self):
        pass

    @with_roles(call={'admin'})
    @state.transition(
        state.PUBLISHABLE, state.PUBLISHED, title=__("Publish project"),
        message=__("The project has been published"), type='success')
    def publish(self):
        pass

    @with_roles(call={'admin'})
    @state.transition(
        state.PUBLISHED, state.WITHDRAWN, title=__("Withdraw project"),
        message=__("The project has been withdrawn and is no longer listed"), type='success')
    def withdraw(self):
        pass

    # Removing Delete feature till we figure out siteadmin feature
    # @with_roles(call={'admin'})
    # @state.transition(
    #     state.DELETABLE, state.DELETED, title=__("Delete project"),
    #     message=__("The project has been deleted"), type='success')
    # def delete(self):
    #     pass

    @property
    def url_json(self):
        return self.url_for('json', _external=True)

    @db.validates('name')
    def _validate_name(self, key, value):
        value = unicode(value).strip() if value is not None else None
        if not value or not valid_username(value):
            raise ValueError(value)

        if value != self.name and self.name is not None and self.profile is not None:
            redirect = ProjectRedirect.query.get((self.profile_id, self.name))
            if redirect is None:
                redirect = ProjectRedirect(profile=self.profile, name=self.name, project=self)
                db.session.add(redirect)
            else:
                redirect.project = self
        return value

    @cached_property
    def calendar_weeks(self):
        session_dates = db.session.query('date', 'count').from_statement(db.text(
            '''
            SELECT DATE_TRUNC('day', "start" AT TIME ZONE :timezone) AS date, COUNT(*) AS count
            FROM "session" WHERE "project_id" = :project_id AND "start" IS NOT NULL AND "end" IS NOT NULL
            GROUP BY date ORDER BY date;
            ''')).params(timezone=self.timezone.zone, project_id=self.id)
        weeks = defaultdict(dict)
        for result in session_dates:
            weekobj = Week.withdate(result.date)
            if weekobj.week not in weeks:
                weeks[weekobj.week]['year'] = weekobj.year
                # Order is important, and we need dict to count easily
                weeks[weekobj.week]['dates'] = OrderedDict()
            for wdate in weekobj.days():
                weeks[weekobj.week]['dates'].setdefault(wdate.day, 0)
                if result.date.date() == wdate:
                    weeks[weekobj.week]['dates'][wdate.day] += result.count
                    if 'month' not in weeks[weekobj.week]:
                        weeks[weekobj.week]['month'] = format_date(wdate, 'MMM', locale=get_locale())

        # Extract sorted weeks as a list
        weeks_list = [v for k, v in sorted(weeks.items())]

        for week in weeks_list:
            # Convering to JSON messes up dictionary key order even though we used OrderedDict.
            # This turns the OrderedDict into a list of tuples and JSON preserves that order.
            week['dates'] = week['dates'].items()

        return {
            'locale': get_locale(), 'weeks': weeks_list,
            'days': [format_date(day, 'EEEEE', locale=get_locale()) for day in Week.thisweek().days()]}

    @property
    def rooms(self):
        return [room for venue in self.venues for room in venue.rooms]

    @property
    def proposals_all(self):
        from .proposal import Proposal
        if self.subprojects:
            return Proposal.query.filter(Proposal.project_id.in_([self.id] + [s.id for s in self.subprojects]))
        else:
            return self.proposals

    @property
    def proposals_by_state(self):
        from .proposal import Proposal
        if self.subprojects:
            basequery = Proposal.query.filter(
                Proposal.project_id.in_([self.id] + [s.id for s in self.subprojects])
                )
        else:
            basequery = Proposal.query.filter_by(project=self)
        return Proposal.state.group(
            basequery.filter(~Proposal.state.DRAFT).order_by(db.desc('created_at'))
            )

    @property
    def proposals_by_confirmation(self):
        from .proposal import Proposal
        if self.subprojects:
            basequery = Proposal.query.filter(Proposal.project_id.in_([self.id] + [s.id for s in self.subprojects]))
        else:
            basequery = Proposal.query.filter_by(project=self)
        return dict(
            confirmed=basequery.filter(Proposal.state.CONFIRMED).order_by(db.desc('created_at')).all(),
            unconfirmed=basequery.filter(~Proposal.state.CONFIRMED, ~Proposal.state.DRAFT).order_by(
                db.desc('created_at')).all())

    @cached_property
    def location_geonameid(self):
        return geonameid_from_location(self.location) if self.location else set()

    def permissions(self, user, inherited=None):
        perms = super(Project, self).permissions(user, inherited)
        perms.add('view')
        if user is not None:
            if self.cfp_state.OPEN:
                perms.add('new-proposal')
            if ((self.admin_team and user in self.admin_team.users)
                or (self.profile.admin_team and user in self.profile.admin_team.users)
                    or user.owner_of(self.profile)):
                perms.update([
                    'view_contactinfo',
                    'edit_project',
                    'delete-project',
                    'confirm-proposal',
                    'view-venue',
                    'new-venue',
                    'edit-venue',
                    'delete-venue',
                    'edit-schedule',
                    'move-proposal',
                    'view_rsvps',
                    'new-session',
                    'edit-session',
                    'new-event',
                    'new-ticket-type',
                    'new-ticket-client',
                    'edit-ticket-client',
                    'edit-event',
                    'admin',
                    'checkin_event',
                    'view-event',
                    'view-ticket-type',
                    'edit-participant',
                    'view-participant',
                    'new-participant',
                    ])
            if self.review_team and user in self.review_team.users:
                perms.update([
                    'view_contactinfo',
                    'confirm-proposal',
                    'view_voteinfo',
                    'view_status',
                    'edit_proposal',
                    'delete-proposal',
                    'edit-schedule',
                    'new-session',
                    'edit-session',
                    'view-event',
                    'view-ticket-type',
                    'edit-participant',
                    'view-participant',
                    'new-participant'
                    ])
            if self.checkin_team and user in self.checkin_team.users:
                perms.update([
                    'checkin_event'
                    ])
        return perms

    @classmethod
    def all_unsorted(cls, legacy=None):
        """
        Return currently active events, not sorted.
        """
        projects = cls.query.filter(cls.state.PUBLISHED)
        if legacy is not None:
            projects = projects.join(Profile).filter(Profile.legacy == legacy)
        return projects

    @classmethod
    def all(cls, legacy=None):
        """
        Return currently active events, sorted by date.
        """
        return cls.all_unsorted(legacy).order_by(cls.date.desc())

    @classmethod
    def fetch_sorted(cls, legacy=None):
        currently_listed_projects = cls.query.filter_by(parent_project=None).filter(cls.state.PUBLISHED)
        if legacy is not None:
            currently_listed_projects = currently_listed_projects.join(Profile).filter(Profile.legacy == legacy)
        currently_listed_projects = currently_listed_projects.order_by(cls.date.desc())
        return currently_listed_projects

    def roles_for(self, actor=None, anchors=()):
        roles = super(Project, self).roles_for(actor, anchors)
        if actor is not None:
            if self.admin_team in actor.teams:
                roles.add('admin')
            if self.review_team in actor.teams:
                roles.add('reviewer')
            roles.add('reader')  # https://github.com/hasgeek/funnel/pull/220#discussion_r168718052
        roles.update(self.profile.roles_for(actor, anchors))
        return roles


add_search_trigger(Project, 'search_vector')


Profile.listed_projects = db.relationship(
        Project, lazy='dynamic',
        primaryjoin=db.and_(
            Profile.id == Project.profile_id, Project.parent_id == None,
            Project.state.PUBLISHED))  # NOQA


Profile.draft_projects = db.relationship(
        Project, lazy='dynamic',
        primaryjoin=db.and_(
            Profile.id == Project.profile_id, Project.parent_id == None,
            db.or_(Project.state.DRAFT, Project.cfp_state.DRAFT)))  # NOQA


class ProjectRedirect(TimestampMixin, db.Model):
    __tablename__ = "project_redirect"

    profile_id = db.Column(None, db.ForeignKey('profile.id'), nullable=False, primary_key=True)
    profile = db.relationship('Profile', backref=db.backref('project_redirects', cascade='all, delete-orphan'))
    parent = db.synonym('profile')
    name = db.Column(db.Unicode(250), nullable=False, primary_key=True)

    project_id = db.Column(None, db.ForeignKey('project.id', ondelete='SET NULL'), nullable=True)
    project = db.relationship(Project, backref='redirects')

    def __repr__(self):
        return '<ProjectRedirect %s/%s: %s>' % (
            self.profile.name, self.name,
            self.project.name if self.project else "(none)")

    def redirect_view_args(self):
        if self.project:
            return {
                'profile': self.profile.name,
                'project': self.project.name}
        else:
            return {}

    @classmethod
    def migrate_profile(cls, oldprofile, newprofile):
        """
        There's no point trying to migrate redirects when merging profiles, so discard them.
        """
        oldprofile.project_redirects = []
        return [cls.__table__.name]


class ProjectLocation(TimestampMixin, db.Model):
    __tablename__ = 'project_location'
    #: Project we are tagging
    project_id = db.Column(None, db.ForeignKey('project.id'), primary_key=True, nullable=False)
    project = db.relationship(Project, backref=db.backref('locations', cascade='all, delete-orphan'))
    #: Geonameid for this project
    geonameid = db.Column(db.Integer, primary_key=True, nullable=False, index=True)
    primary = db.Column(db.Boolean, default=True, nullable=False)

    def __repr__(self):
        return '<ProjectLocation %d %s for project %s>' % (
            self.geonameid, 'primary' if self.primary else 'secondary', self.project)<|MERGE_RESOLUTION|>--- conflicted
+++ resolved
@@ -173,14 +173,8 @@
     __roles__ = {
         'all': {
             'read': {
-<<<<<<< HEAD
                 'id', 'name', 'title', 'datelocation', 'timezone', 'schedule_start_at', 'schedule_end_at', 'url_json',
-                '_state', 'website', 'bg_image', 'bg_color', 'explore_url', 'tagline', 'absolute_url',
-=======
-                'id', 'name', 'title', 'datelocation', 'timezone', 'date', 'date_upto', 'url_json',
-                'website', 'bg_image', 'bg_color', 'explore_url', 'tagline', 'absolute_url',
->>>>>>> bfbfd0d5
-                'location', 'calendar_weeks'
+                'website', 'bg_image', 'bg_color', 'explore_url', 'tagline', 'absolute_url', 'location', 'calendar_weeks'
                 },
             'call': {
                 'url_for',
