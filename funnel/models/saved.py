"""Models for user bookmarks of projects and sessions."""

from __future__ import annotations

from typing import Optional, Sequence

from coaster.sqlalchemy import LazyRoleSet, with_roles

<<<<<<< HEAD
from . import Mapped, NoIdMixin, db, sa
from .account import Account
=======
from ..typing import OptionalMigratedTables
from . import Mapped, Model, NoIdMixin, db, relationship, sa
>>>>>>> 00db2465
from .helpers import reopen
from .project import Project
from .session import Session


class SavedProject(NoIdMixin, Model):
    __tablename__ = 'saved_project'

    #: User who saved this project
<<<<<<< HEAD
    user_id: Mapped[int] = sa.Column(
=======
    user_id = sa.orm.mapped_column(
>>>>>>> 00db2465
        sa.Integer,
        sa.ForeignKey('account.id', ondelete='CASCADE'),
        nullable=False,
        primary_key=True,
    )
<<<<<<< HEAD
    user: Mapped[Account] = sa.orm.relationship(
        Account,
=======
    user: Mapped[User] = relationship(
        User,
>>>>>>> 00db2465
        backref=sa.orm.backref('saved_projects', lazy='dynamic', passive_deletes=True),
    )
    #: Project that was saved
    project_id = sa.orm.mapped_column(
        sa.Integer,
        sa.ForeignKey('project.id', ondelete='CASCADE'),
        nullable=False,
        primary_key=True,
        index=True,
    )
    project: Mapped[Project] = relationship(
        Project,
        backref=sa.orm.backref('saved_by', lazy='dynamic', passive_deletes=True),
    )
    #: Timestamp when the save happened
    saved_at = sa.orm.mapped_column(
        sa.TIMESTAMP(timezone=True), nullable=False, default=sa.func.utcnow()
    )
    #: User's plaintext note to self on why they saved this (optional)
    description = sa.orm.mapped_column(sa.UnicodeText, nullable=True)

    def roles_for(
<<<<<<< HEAD
        self, actor: Optional[Account] = None, anchors: Iterable = ()
=======
        self, actor: Optional[User] = None, anchors: Sequence = ()
>>>>>>> 00db2465
    ) -> LazyRoleSet:
        roles = super().roles_for(actor, anchors)
        if actor is not None and actor == self.user:
            roles.add('owner')
        return roles

    @classmethod
    def migrate_account(cls, old_account: Account, new_account: Account) -> None:
        """Migrate one account's data to another when merging accounts."""
        project_ids = {sp.project_id for sp in new_account.saved_projects}
        for sp in old_account.saved_projects:
            if sp.project_id not in project_ids:
                sp.user = new_account
            else:
                db.session.delete(sp)


class SavedSession(NoIdMixin, Model):
    __tablename__ = 'saved_session'

    #: User who saved this session
<<<<<<< HEAD
    user_id: Mapped[int] = sa.Column(
=======
    user_id = sa.orm.mapped_column(
>>>>>>> 00db2465
        sa.Integer,
        sa.ForeignKey('account.id', ondelete='CASCADE'),
        nullable=False,
        primary_key=True,
    )
<<<<<<< HEAD
    user: Mapped[Account] = sa.orm.relationship(
        Account,
=======
    user: Mapped[User] = relationship(
        User,
>>>>>>> 00db2465
        backref=sa.orm.backref('saved_sessions', lazy='dynamic', passive_deletes=True),
    )
    #: Session that was saved
    session_id = sa.orm.mapped_column(
        sa.Integer,
        sa.ForeignKey('session.id', ondelete='CASCADE'),
        nullable=False,
        primary_key=True,
        index=True,
    )
    session: Mapped[Session] = relationship(
        Session,
        backref=sa.orm.backref('saved_by', lazy='dynamic', passive_deletes=True),
    )
    #: Timestamp when the save happened
    saved_at = sa.orm.mapped_column(
        sa.TIMESTAMP(timezone=True), nullable=False, default=sa.func.utcnow()
    )
    #: User's plaintext note to self on why they saved this (optional)
    description = sa.orm.mapped_column(sa.UnicodeText, nullable=True)

    def roles_for(
<<<<<<< HEAD
        self, actor: Optional[Account] = None, anchors: Iterable = ()
=======
        self, actor: Optional[User] = None, anchors: Sequence = ()
>>>>>>> 00db2465
    ) -> LazyRoleSet:
        roles = super().roles_for(actor, anchors)
        if actor is not None and actor == self.user:
            roles.add('owner')
        return roles

    @classmethod
    def migrate_account(cls, old_account: Account, new_account: Account) -> None:
        """Migrate one account's data to another when merging accounts."""
        project_ids = {ss.project_id for ss in new_account.saved_sessions}
        for ss in old_account.saved_sessions:
            if ss.project_id not in project_ids:
                ss.user = new_account
            else:
                # TODO: `if ss.description`, don't discard, but add it to existing's
                # description
                db.session.delete(ss)


@reopen(Account)
class __Account:
    def saved_sessions_in(self, project):
        return self.saved_sessions.join(Session).filter(Session.project == project)


@reopen(Project)
class __Project:
    @with_roles(call={'all'})
    def is_saved_by(self, user) -> bool:
        return (
            user is not None and self.saved_by.filter_by(user=user).first() is not None
        )<|MERGE_RESOLUTION|>--- conflicted
+++ resolved
@@ -6,13 +6,8 @@
 
 from coaster.sqlalchemy import LazyRoleSet, with_roles
 
-<<<<<<< HEAD
-from . import Mapped, NoIdMixin, db, sa
+from . import Mapped, Model, NoIdMixin, db, relationship, sa
 from .account import Account
-=======
-from ..typing import OptionalMigratedTables
-from . import Mapped, Model, NoIdMixin, db, relationship, sa
->>>>>>> 00db2465
 from .helpers import reopen
 from .project import Project
 from .session import Session
@@ -22,23 +17,13 @@
     __tablename__ = 'saved_project'
 
     #: User who saved this project
-<<<<<<< HEAD
-    user_id: Mapped[int] = sa.Column(
-=======
-    user_id = sa.orm.mapped_column(
->>>>>>> 00db2465
-        sa.Integer,
+    user_id: Mapped[int] = sa.orm.mapped_column(
         sa.ForeignKey('account.id', ondelete='CASCADE'),
         nullable=False,
         primary_key=True,
     )
-<<<<<<< HEAD
-    user: Mapped[Account] = sa.orm.relationship(
+    user: Mapped[Account] = relationship(
         Account,
-=======
-    user: Mapped[User] = relationship(
-        User,
->>>>>>> 00db2465
         backref=sa.orm.backref('saved_projects', lazy='dynamic', passive_deletes=True),
     )
     #: Project that was saved
@@ -61,11 +46,7 @@
     description = sa.orm.mapped_column(sa.UnicodeText, nullable=True)
 
     def roles_for(
-<<<<<<< HEAD
-        self, actor: Optional[Account] = None, anchors: Iterable = ()
-=======
-        self, actor: Optional[User] = None, anchors: Sequence = ()
->>>>>>> 00db2465
+        self, actor: Optional[Account] = None, anchors: Sequence = ()
     ) -> LazyRoleSet:
         roles = super().roles_for(actor, anchors)
         if actor is not None and actor == self.user:
@@ -87,23 +68,13 @@
     __tablename__ = 'saved_session'
 
     #: User who saved this session
-<<<<<<< HEAD
-    user_id: Mapped[int] = sa.Column(
-=======
-    user_id = sa.orm.mapped_column(
->>>>>>> 00db2465
-        sa.Integer,
+    user_id: Mapped[int] = sa.orm.mapped_column(
         sa.ForeignKey('account.id', ondelete='CASCADE'),
         nullable=False,
         primary_key=True,
     )
-<<<<<<< HEAD
-    user: Mapped[Account] = sa.orm.relationship(
+    user: Mapped[Account] = relationship(
         Account,
-=======
-    user: Mapped[User] = relationship(
-        User,
->>>>>>> 00db2465
         backref=sa.orm.backref('saved_sessions', lazy='dynamic', passive_deletes=True),
     )
     #: Session that was saved
@@ -126,11 +97,7 @@
     description = sa.orm.mapped_column(sa.UnicodeText, nullable=True)
 
     def roles_for(
-<<<<<<< HEAD
-        self, actor: Optional[Account] = None, anchors: Iterable = ()
-=======
-        self, actor: Optional[User] = None, anchors: Sequence = ()
->>>>>>> 00db2465
+        self, actor: Optional[Account] = None, anchors: Sequence = ()
     ) -> LazyRoleSet:
         roles = super().roles_for(actor, anchors)
         if actor is not None and actor == self.user:
