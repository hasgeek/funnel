--- conflicted
+++ resolved
@@ -15,12 +15,8 @@
 
 from coaster.sqlalchemy import immutable, with_roles
 
-<<<<<<< HEAD
-from . import Mapped, NoIdMixin, UrlType, db, hybrid_property, sa
+from . import Mapped, Model, NoIdMixin, UrlType, db, hybrid_property, relationship, sa
 from .account import Account
-=======
-from . import Mapped, Model, NoIdMixin, UrlType, db, hybrid_property, relationship, sa
->>>>>>> 00db2465
 from .helpers import profanity
 
 __all__ = ['Shortlink']
@@ -169,16 +165,6 @@
     If the provided name is invalid, :func:`name_to_bigint` will raise exceptions.
     """
 
-<<<<<<< HEAD
-    def __eq__(  # type: ignore[override]
-        self, other: Union[str, bytes]
-    ) -> sa.ColumnElement[bool]:
-        """Return an expression for column == other."""
-        return (  # type: ignore[return-value]
-            self.__clause_element__() == name_to_bigint(other)
-        )
-
-=======
     def __eq__(self, other: Any) -> sa.ColumnElement[bool]:  # type: ignore[override]
         """Return an expression for column == other."""
         if isinstance(other, (str, bytes)):
@@ -189,7 +175,6 @@
 
     is_ = __eq__  # type: ignore[assignment]
 
->>>>>>> 00db2465
     def in_(  # type: ignore[override]
         self, other: Iterable[Union[str, bytes]]
     ) -> sa.ColumnElement:
@@ -227,19 +212,11 @@
         read={'all'},
     )
     #: Id of user who created this shortlink (optional)
-<<<<<<< HEAD
-    user_id: Mapped[Optional[int]] = sa.Column(
-        sa.Integer, sa.ForeignKey('account.id', ondelete='SET NULL'), nullable=True
+    user_id: Mapped[Optional[int]] = sa.orm.mapped_column(
+        sa.ForeignKey('account.id', ondelete='SET NULL'), nullable=True
     )
     #: User who created this shortlink (optional)
-    user: Mapped[Optional[Account]] = sa.orm.relationship(Account)
-=======
-    user_id = sa.orm.mapped_column(
-        sa.Integer, sa.ForeignKey('user.id', ondelete='SET NULL'), nullable=True
-    )
-    #: User who created this shortlink (optional)
-    user: Mapped[Optional[User]] = relationship(User)
->>>>>>> 00db2465
+    user: Mapped[Optional[Account]] = relationship(Account)
 
     #: Is this link enabled? If not, render 410 Gone
     enabled = sa.orm.mapped_column(sa.Boolean, nullable=False, default=True)
@@ -252,11 +229,7 @@
         return bigint_to_name(self.id)
 
     @name.inplace.setter
-<<<<<<< HEAD
-    def _name_setter(self, value: Union[str, bytes]):
-=======
     def _name_setter(self, value: Union[str, bytes]) -> None:
->>>>>>> 00db2465
         """Set a name."""
         self.id = name_to_bigint(value)
 
