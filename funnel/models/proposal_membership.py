--- conflicted
+++ resolved
@@ -177,27 +177,6 @@
             .filter()
         )
 
-<<<<<<< HEAD
-@reopen(User)
-class __User:
-    proposal_memberships = db.relationship(
-        ProposalMembership,
-        lazy='dynamic',
-        foreign_keys=[ProposalMembership.user_id],
-        viewonly=True,
-    )
-    proposal_active_memberships = (
-        db.relationship(
-            ProposalMembership,
-            lazy='dynamic',
-            primaryjoin=db.and_(
-                ProposalMembership.user_id == User.id,
-                ProposalMembership.is_active,
-            ),
-            viewonly=True,
-        ),
-=======
     public_proposals = DynamicAssociationProxy(
         'public_proposal_memberships', 'proposal'
->>>>>>> 0997d1fa
     )