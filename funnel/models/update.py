--- conflicted
+++ resolved
@@ -20,10 +20,6 @@
     BaseScopedIdNameMixin,
     Commentset,
     Mapped,
-<<<<<<< HEAD
-    MarkdownColumnNative,
-=======
->>>>>>> 756e882f
     Project,
     TimestampMixin,
     TSVectorType,
@@ -105,11 +101,7 @@
     )
     parent = sa.orm.synonym('project')
 
-<<<<<<< HEAD
-    body = MarkdownColumnNative(  # type: ignore[has-type]
-=======
     body = markdown_cached_column(  # type: ignore[has-type]
->>>>>>> 756e882f
         'body', profile='basic', nullable=False
     )
 
