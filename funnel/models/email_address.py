--- conflicted
+++ resolved
@@ -14,11 +14,6 @@
 from sqlalchemy import event, inspect
 from sqlalchemy.orm import Mapper
 from sqlalchemy.orm.attributes import NO_VALUE
-<<<<<<< HEAD
-from typing_extensions import Literal
-=======
-from sqlalchemy.sql.expression import ColumnElement
->>>>>>> bea2956e
 from werkzeug.utils import cached_property
 
 from coaster.sqlalchemy import StateManager, auto_init_default, immutable, with_roles
@@ -383,7 +378,7 @@
             for related_obj in getattr(self, backref_name)
         )
 
-    def is_available_for(self, owner: Optional[User]) -> bool:
+    def is_available_for(self, owner: Optional[Account]) -> bool:
         """Return True if this EmailAddress is available for the proposed owner."""
         for backref_name in self.__exclusive_backrefs__:
             for related_obj in getattr(self, backref_name):
@@ -582,7 +577,7 @@
         return new_email
 
     @classmethod
-    def add_for(cls, owner: Optional[User], email: str) -> EmailAddress:
+    def add_for(cls, owner: Optional[Account], email: str) -> EmailAddress:
         """
         Create a new :class:`EmailAddress` after validation.
 
@@ -603,7 +598,7 @@
     @classmethod
     def validate_for(
         cls,
-        owner: Optional[User],
+        owner: Optional[Account],
         email: str,
         check_dns: bool = False,
         new: bool = False,
@@ -893,4 +888,4 @@
 
 
 if TYPE_CHECKING:
-    from .user import User+    from .account import Account