--- conflicted
+++ resolved
@@ -95,12 +95,6 @@
     'www',
 }
 
-<<<<<<< HEAD
-# Strong passwords require a strength of at least 0.66 as per the password_strength
-# project documentation, but this is hard to achieve with memorised passwords. We use a
-# lower bar to start with, to learn from user behaviour and change as necessary.
-password_policy = PasswordPolicy.from_names(length=8, strength=(0.4, 20))
-=======
 
 class PasswordPolicy:
     def __init__(self, min_length, min_score):
@@ -146,7 +140,6 @@
     Check if a name is valid. Lowercase letters, numbers and non-terminal hyphens only.
     """
     return not _name_valid_re.search(candidate) is None
->>>>>>> 82ba33ee
 
 
 def pgquote(identifier):
