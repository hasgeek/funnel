--- conflicted
+++ resolved
@@ -376,11 +376,7 @@
 
 
 class ImageFurl(furl):
-<<<<<<< HEAD
-    def resize(self, height, width):
-=======
     def resize(self, width, height):
->>>>>>> 70856fa7
         """
         Returns image url with `?size=HxW` suffixed to it
 
@@ -388,29 +384,13 @@
         :param width: Width to resize the image to
         """
         if self.url:
-<<<<<<< HEAD
-            self.args['size'] = f"{height}x{width}"
-=======
             self.args['size'] = f'{width}x{height}'
->>>>>>> 70856fa7
         return self
 
 
 class ImgeeType(UrlType):
     url_parser = ImageFurl
 
-<<<<<<< HEAD
-    def __init__(self, *args, **kwargs):
-        self.imgee_host = self.url_parser(current_app.config['IMGEE_HOST']).host
-        super().__init__(*args, **kwargs)
-
-    def process_bind_param(self, value, dialect):
-        value = super(UrlType, self).process_bind_param(value, dialect)
-        if value:
-            parsed = self.url_parser(value)
-            if parsed.host != self.imgee_host:
-                raise ValueError(f"Image must be hosted on {self.imgee_host}")
-=======
     def process_bind_param(self, value, dialect):
         value = super(UrlType, self).process_bind_param(value, dialect)
         if value:
@@ -425,5 +405,4 @@
                 )
             if allowed_schemes and parsed.scheme not in allowed_schemes:
                 raise ValueError("Invalid scheme for the URL")
->>>>>>> 70856fa7
         return value