from textwrap import dedent
import re

from sqlalchemy import DDL, event
from sqlalchemy.dialects.postgresql.base import (
    RESERVED_WORDS as POSTGRESQL_RESERVED_WORDS,
)

from password_strength import PasswordPolicy

__all__ = [
    'RESERVED_NAMES',
<<<<<<< HEAD
    'password_policy',
    'add_search_trigger',
    'visual_field_delimiter',
=======
    'add_search_trigger',
    'password_policy',
    'valid_name',
    'valid_username',
>>>>>>> eb090f8d
]


RESERVED_NAMES = {
    '_baseframe',
    'about',
    'account',
    'admin',
    'api',
    'app',
    'apps',
    'auth',
    'blog',
    'boxoffice',
    'brand',
    'brands',
    'client',
    'clients',
    'comments',
    'confirm',
    'contact',
    'contacts',
    'crew',
    'dashboard',
    'delete',
    'edit',
    'email',
    'emails',
    'embed',
    'event',
    'events',
    'ftp',
    'funnel',
    'funnels',
    'hacknight',
    'hacknights',
    'hgtv',
    'imap',
    'json',
    'kharcha',
    'login',
    'logout',
    'members',
    'membership',
    'new',
    'news',
    'org',
    'organization',
    'organizations',
    'orgs',
    'pop',
    'pop3',
    'post',
    'posts',
    'profile',
    'profiles',
    'project',
    'projects',
    'proposal',
    'proposals',
    'register',
    'reset',
    'search',
    'smtp',
    'static',
    'ticket',
    'tickets',
    'token',
    'tokens',
    'venue',
    'venues',
    'video',
    'videos',
    'workshop',
    'workshops',
    'www',
}

# re.IGNORECASE needs re.ASCII because of a quirk in the characters it matches.
# https://docs.python.org/3/library/re.html#re.I
_username_valid_re = re.compile('^[a-z0-9]([a-z0-9-]*[a-z0-9])?$', re.I | re.A)
_name_valid_re = re.compile('^[a-z0-9]([a-z0-9-]*[a-z0-9])?$', re.A)

# Strong passwords require a strength of at least 0.66 as per the password_strength
# project documentation, but this is hard to achieve with memorised passwords. We use a
# lower bar to start with, to learn from user behaviour and change as necessary.
password_policy = PasswordPolicy.from_names(length=8, strength=(0.66, 20))

visual_field_delimiter = ' ¦ '


def valid_username(candidate):
    """
    Check if a username is valid. Letters, numbers and non-terminal hyphens only.
    """
    return not _username_valid_re.search(candidate) is None


def valid_name(candidate):
    """
    Check if a name is valid. Lowercase letters, numbers and non-terminal hyphens only.
    """
    return not _name_valid_re.search(candidate) is None


def pgquote(identifier):
    """
    Adds double quotes to the given identifier if required (PostgreSQL only).
    """
    return (
        ('"%s"' % identifier) if identifier in POSTGRESQL_RESERVED_WORDS else identifier
    )


def add_search_trigger(model, column_name):
    """
    Adds a search trigger and returns SQL for use in migrations. Typical use::

        class MyModel(db.Model):
            ...
            search_vector = db.deferred(db.Column(
                TSVectorType(
                    'name', 'title', *indexed_columns,
                    weights={'name': 'A', 'title': 'B'},
                    regconfig='english'
                ),
                nullable=False,
            ))

            __table_args__ = (
                db.Index(
                    'ix_mymodel_search_vector',
                    'search_vector',
                    postgresql_using='gin'
                ),
            )

        add_search_trigger(MyModel, 'search_vector')

    To extract the SQL required in a migration:

        $ python manage.py shell
        >>> print(models.add_search_trigger(models.MyModel, 'search_vector')['trigger'])

    Available keys: ``update``, ``trigger`` (for upgrades) and ``drop`` (for downgrades).

    :param model: Model class
    :param str column_name: Name of the tsvector column in the model
    """
    column = getattr(model, column_name)
    function_name = model.__tablename__ + '_' + column_name + '_update'
    trigger_name = model.__tablename__ + '_' + column_name + '_trigger'
    weights = column.type.options.get('weights', {})
    regconfig = column.type.options.get('regconfig', 'english')

    trigger_fields = []
    update_fields = []

    for col in column.type.columns:
        texpr = "to_tsvector('{regconfig}', COALESCE(NEW.{col}, ''))".format(
            regconfig=regconfig, col=pgquote(col)
        )
        uexpr = "to_tsvector('{regconfig}', COALESCE({col}, ''))".format(
            regconfig=regconfig, col=pgquote(col)
        )
        if col in weights:
            texpr = "setweight({expr}, '{weight}')".format(
                expr=texpr, weight=weights[col]
            )
            uexpr = "setweight({expr}, '{weight}')".format(
                expr=uexpr, weight=weights[col]
            )
        trigger_fields.append(texpr)
        update_fields.append(uexpr)

    trigger_expr = ' || '.join(trigger_fields)
    update_expr = ' || '.join(update_fields)

    trigger_function = dedent(
        '''
        CREATE FUNCTION {function_name}() RETURNS trigger AS $$
        BEGIN
            NEW.{column_name} := {trigger_expr};
            RETURN NEW;
        END
        $$ LANGUAGE plpgsql;

        CREATE TRIGGER {trigger_name} BEFORE INSERT OR UPDATE ON {table_name}
        FOR EACH ROW EXECUTE PROCEDURE {function_name}();
        '''.format(  # nosec
            function_name=pgquote(function_name),
            column_name=pgquote(column_name),
            trigger_expr=trigger_expr,
            trigger_name=pgquote(trigger_name),
            table_name=pgquote(model.__tablename__),
        )
    )

    update_statement = dedent(
        '''
        UPDATE {table_name} SET {column_name} = {update_expr};
        '''.format(  # nosec
            table_name=pgquote(model.__tablename__),
            column_name=pgquote(column_name),
            update_expr=update_expr,
        )
    )

    drop_statement = dedent(
        '''
        DROP TRIGGER {trigger_name} ON {table_name};
        DROP FUNCTION {function_name}();
        '''.format(  # nosec
            trigger_name=pgquote(trigger_name),
            table_name=pgquote(model.__tablename__),
            function_name=pgquote(function_name),
        )
    )

    event.listen(
        model.__table__,
        'after_create',
        DDL(trigger_function).execute_if(dialect='postgresql'),
    )

    event.listen(
        model.__table__,
        'before_drop',
        DDL(drop_statement).execute_if(dialect='postgresql'),
    )

    return {
        'trigger': trigger_function,
        'update': update_statement,
        'drop': drop_statement,
    }<|MERGE_RESOLUTION|>--- conflicted
+++ resolved
@@ -10,16 +10,13 @@
 
 __all__ = [
     'RESERVED_NAMES',
-<<<<<<< HEAD
     'password_policy',
     'add_search_trigger',
     'visual_field_delimiter',
-=======
     'add_search_trigger',
     'password_policy',
     'valid_name',
     'valid_username',
->>>>>>> eb090f8d
 ]
 
 
