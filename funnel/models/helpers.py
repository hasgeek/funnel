--- conflicted
+++ resolved
@@ -95,7 +95,6 @@
     'www',
 }
 
-<<<<<<< HEAD
 
 class PasswordPolicy:
     def __init__(self, min_length, min_score):
@@ -119,17 +118,12 @@
 # Strong passwords require a strength of at least 3 as per the zxcvbn
 # project documentation.
 password_policy = PasswordPolicy(min_length=8, min_score=3)
-=======
+
 # re.IGNORECASE needs re.ASCII because of a quirk in the characters it matches.
 # https://docs.python.org/3/library/re.html#re.I
 _username_valid_re = re.compile('^[a-z0-9]([a-z0-9-]*[a-z0-9])?$', re.I | re.A)
 _name_valid_re = re.compile('^[a-z0-9]([a-z0-9-]*[a-z0-9])?$', re.A)
 
-# Strong passwords require a strength of at least 0.66 as per the password_strength
-# project documentation, but this is hard to achieve with memorised passwords. We use a
-# lower bar to start with, to learn from user behaviour and change as necessary.
-password_policy = PasswordPolicy.from_names(length=8, strength=(0.66, 20))
->>>>>>> 1066098a
 
 visual_field_delimiter = ' ¦ '
 
