# -*- coding: utf-8 -*-
import os
import base64
import logging
from datetime import datetime
from sqlalchemy.ext.associationproxy import association_proxy
from . import db, BaseMixin
from .space import ProposalSpace
from .user import User

__all__ = ['Event', 'TicketType', 'Participant', 'Attendee', 'SyncTicket', 'TicketClient']

PRINTABLE_ASCII = map(chr, range(32, 127))


def make_key():
    return base64.urlsafe_b64encode(os.urandom(128))


def make_public_key():
    return make_key()[:8]


def make_private_key():
    return make_key()[:8]


event_ticket_type = db.Table('event_ticket_type', db.Model.metadata,
    db.Column('event_id', db.Integer, db.ForeignKey('event.id'), primary_key=True),
    db.Column('ticket_type_id', db.Integer, db.ForeignKey('ticket_type.id'), primary_key=True),
    db.Column('created_at', db.DateTime, default=datetime.utcnow, nullable=False)
)


class Event(BaseMixin, db.Model):
    """
    A discrete event under a proposal space.
    For instance, a space could be associated with a workshop and a two-day conference.
    The workshop constitutes as one event and each day of the conference
    constitutes as an independent event.
    This is done to allow distinguishing participants based on
    on the tickets they have, given a participant may have a ticket
    for only the workshop or a single day of the conference.
    An event is associated with multiple ticket types,
    which helps make the distinction between participants.
    """
    __tablename__ = 'event'

    name = db.Column(db.Unicode(80), nullable=False)
    proposal_space_id = db.Column(None, db.ForeignKey('proposal_space.id'), nullable=False)
    proposal_space = db.relationship(ProposalSpace,
        backref=db.backref('events', cascade='all, delete-orphan', lazy='dynamic'))
    ticket_types = db.relationship("TicketType", secondary=event_ticket_type, lazy='dynamic')
    participants = association_proxy('attendees', 'participant')

    @classmethod
    def get(cls, name, space, create=False):
        event = cls.query.filter_by(name=name, proposal_space=space).first()
        if not event and create:
            event = cls(name=name, proposal_space=space)
            db.session.add(event)
        return event

    @classmethod
    def sync_from_list(cls, event_list, space):
        for event_dict in event_list:
            event = cls.get(event_dict.get('name'), space, create=True)
            for ticket_type_name in event_dict.get('ticket_types', []):
                if ticket_type_name not in [ticket_type.name for ticket_type in event.ticket_types]:
                    event.ticket_types.append(TicketType.get(ticket_type_name, space, create=True))


class TicketType(BaseMixin, db.Model):
    """
    Models different types of tickets. Eg: Early Geek, Super Early Geek, Workshop A.
    A ticket type is associated with multiple events.
    """
    __tablename__ = 'ticket_type'

    name = db.Column(db.Unicode(80), nullable=False)
    proposal_space_id = db.Column(None, db.ForeignKey('proposal_space.id'), nullable=False)
    proposal_space = db.relationship(ProposalSpace,
        backref=db.backref('ticket_types', cascade='all, delete-orphan', lazy='dynamic'))
    events = db.relationship("Event", secondary=event_ticket_type)

    @classmethod
    def get(cls, name, space, create=False):
        ticket_type = cls.query.filter_by(name=name, proposal_space=space).first()
        if not ticket_type and create:
            ticket_type = cls(name=name, proposal_space=space)
            db.session.add(ticket_type)
        return ticket_type

    @classmethod
    def sync_from_list(cls, ticket_type_list, space):
        for name in ticket_type_list:
            cls.get(name, space, create=True)


class Participant(BaseMixin, db.Model):
    """
    Model users participating in the proposal space
    as an attendee, speaker, volunteer, sponsor etc .
    """
    __tablename__ = 'participant'

    fullname = db.Column(db.Unicode(80), nullable=False)
    #: Unvalidated email address
    email = db.Column(db.Unicode(80), nullable=False)
    #: Unvalidated phone number
    phone = db.Column(db.Unicode(80), nullable=True)
    #: Unvalidated Twitter id
    twitter = db.Column(db.Unicode(80), nullable=True)
    #: Job title
    job_title = db.Column(db.Unicode(80), nullable=True)
    #: Company
    company = db.Column(db.Unicode(80), nullable=True)
    #: Participant's city
    city = db.Column(db.Unicode(80), nullable=True)
    # public key
    puk = db.Column(db.Unicode(44), nullable=False, default=make_public_key, unique=True)
    key = db.Column(db.Unicode(44), nullable=False, default=make_private_key, unique=True)
    badge_printed = db.Column(db.Boolean, default=False, nullable=False)
    user_id = db.Column(db.Integer, db.ForeignKey('user.id'), nullable=True)
    user = db.relationship(User, backref=db.backref('participants', cascade='all, delete-orphan'))
    proposal_space_id = db.Column(db.Integer, db.ForeignKey('proposal_space.id'), nullable=False)
    proposal_space = db.relationship(ProposalSpace,
        backref=db.backref('participants', cascade='all, delete-orphan', lazy='dynamic'))
    events = db.relationship(Event, secondary='attendee')

    __table_args__ = (db.UniqueConstraint('proposal_space_id', 'email'),)

    @classmethod
    def update_badge_printed(cls, event, badge_printed):
        participant_ids = [participant.id for participant in event.participants]
        db.session.query(cls).filter(cls.id.in_(participant_ids)).update({'badge_printed': badge_printed}, False)

    @classmethod
    def attendees_by_event(cls, event):
        participant_attendee_join = db.join(Participant, Attendee, Participant.id == Attendee.participant_id)
        stmt = db.select([Participant.id, Participant.fullname, Participant.email, Participant.company, Participant.twitter, Participant.puk, Participant.key, Attendee.checked_in]).select_from(participant_attendee_join).where(Attendee.event_id == event.id).order_by(Participant.fullname)
        return db.session.execute(stmt).fetchall()
    __table_args__ = (db.UniqueConstraint("email", "proposal_space_id"), {})

    @classmethod
    def make_from_dict(cls, participant_dict, space):
        return Participant(
            fullname=participant_dict.get('fullname'),
            email=participant_dict.get('email'),
            phone=participant_dict.get('phone'),
            twitter=participant_dict.get('twitter'),
            job_title=participant_dict.get('job_title'),
            company=participant_dict.get('company'),
            city=participant_dict.get('city'),
            proposal_space=space
        )


class Attendee(BaseMixin, db.Model):
    """Join model between Participant and Event."""
    __tablename__ = 'attendee'

    participant_id = db.Column(None, db.ForeignKey('participant.id'), nullable=False)
    participant = db.relationship(Participant,
        backref=db.backref('attendees', cascade='all, delete-orphan', lazy='dynamic'))
    event_id = db.Column(None, db.ForeignKey('event.id'), nullable=False)
    event = db.relationship(Event,
        backref=db.backref('attendees', cascade='all, delete-orphan', lazy='dynamic'))
    checked_in = db.Column(db.Boolean, default=False, nullable=False)


class TicketClient(BaseMixin, db.Model):
    __tablename__ = 'ticket_client'
    name = db.Column(db.Unicode(80), nullable=False)
    client_event_id = db.Column(db.Unicode(80), nullable=False)
    client_id = db.Column(db.Unicode(80), nullable=False)
    client_secret = db.Column(db.Unicode(80), nullable=False)
    client_access_token = db.Column(db.Unicode(80), nullable=False)
    proposal_space_id = db.Column(db.Integer, db.ForeignKey('proposal_space.id'), nullable=False)
    proposal_space = db.relationship(ProposalSpace,
        backref=db.backref('ticket_clients', cascade='all, delete-orphan', lazy='dynamic'))


class SyncTicket(BaseMixin, db.Model):
    """ Model for a ticket that was bought elsewhere. Eg: Explara."""
    __tablename__ = 'sync_ticket'

    ticket_no = db.Column(db.Unicode(80), nullable=False)
    order_no = db.Column(db.Unicode(80), nullable=False)
    ticket_type_id = db.Column(None, db.ForeignKey('ticket_type.id'), nullable=False)
    ticket_type = db.relationship(TicketType,
        backref=db.backref('sync_tickets', cascade='all, delete-orphan', lazy='dynamic'))
    participant_id = db.Column(None, db.ForeignKey('participant.id'), nullable=False)
    participant = db.relationship(Participant, primaryjoin=participant_id == Participant.id,
        backref=db.backref('sync_tickets', cascade="all, delete-orphan"))
    proposal_space_id = db.Column(db.Integer, db.ForeignKey('proposal_space.id'), nullable=False)
    proposal_space = db.relationship(ProposalSpace,
        backref=db.backref('sync_tickets', cascade='all, delete-orphan', lazy='dynamic'))
    ticket_client_id = db.Column(db.Integer, db.ForeignKey('ticket_client.id'), nullable=False)
    ticket_client = db.relationship(TicketClient,
        backref=db.backref('sync_tickets', cascade='all, delete-orphan', lazy='dynamic'))

    __table_args__ = (db.UniqueConstraint('proposal_space_id', 'order_no', 'ticket_no'),)

    @classmethod
    def fetch(cls, ticket_no, order_no, space):
        return cls.query.filter_by(ticket_no=ticket_no, order_no=order_no, proposal_space=space).first()

    @classmethod
    def sync_from_list(cls, ticket_list, space, ticket_client=None):
        # track current ticket nos
        current_ticket_ids = []
        for ticket_dict in ticket_list:
            ticket = SyncTicket.fetch(ticket_dict.get('ticket_no'), ticket_dict.get('order_no'), space)
            ticket_ticket_type = TicketType.query.filter_by(name=ticket_dict.get('ticket_type'), proposal_space=space).first()
            # get or create participant
            ticket_participant = Participant.query.filter_by(email=ticket_dict.get('email'), proposal_space=space).first()
            if not ticket_participant:
                # create a new participant record if required
                ticket_participant = Participant.make_from_dict(ticket_dict, space)
                db.session.add(ticket_participant)

            if ticket:
                # check if participant has changed
                if ticket.participant is not ticket_participant:
                    # update the participant record attached to the ticket
                    ticket.participant = ticket_participant
            else:
                ticket = SyncTicket(
                    ticket_no=ticket_dict.get('ticket_no'),
                    order_no=ticket_dict.get('order_no'),
                    ticket_type=ticket_ticket_type,
                    participant=ticket_participant,
                    ticket_client=ticket_client,
                    proposal_space=space
                )
                db.session.add(ticket)
            current_ticket_ids.append(ticket.id)
            if ticket.ticket_type:
                for event in ticket.ticket_type.events:
                    a = Attendee.query.filter_by(event_id=event.id, participant_id=ticket.participant.id).first()
                    if not a:
                        a = Attendee(event_id=event.id, participant_id=ticket.participant.id)
<<<<<<< HEAD
                    db.session.add(a)
=======
                        db.session.add(a)
>>>>>>> 5e3fdb37

        # sweep cancelled tickets
        cancelled_tickets = SyncTicket.query.filter_by(proposal_space=space).filter(~SyncTicket.id.in_(current_ticket_ids)).all()
        logging.warn("Sweeping cancelled tickets..")
        for ct in cancelled_tickets:
            logging.warn("Removing event access for {0}".format(ct.participant.email))
            st = SyncTicket.fetch(ct.ticket_no, ct.order_no, space)
            event_ids = [event.id for event in st.ticket_type.events]
            cancelled_attendees = Attendee.query.filter(Attendee.participant_id == st.participant.id).filter(Attendee.event_id.in_(event_ids)).all()
            for ca in cancelled_attendees:
                db.session.delete(ca)
            db.session.delete(st)<|MERGE_RESOLUTION|>--- conflicted
+++ resolved
@@ -241,11 +241,7 @@
                     a = Attendee.query.filter_by(event_id=event.id, participant_id=ticket.participant.id).first()
                     if not a:
                         a = Attendee(event_id=event.id, participant_id=ticket.participant.id)
-<<<<<<< HEAD
-                    db.session.add(a)
-=======
                         db.session.add(a)
->>>>>>> 5e3fdb37
 
         # sweep cancelled tickets
         cancelled_tickets = SyncTicket.query.filter_by(proposal_space=space).filter(~SyncTicket.id.in_(current_ticket_ids)).all()
