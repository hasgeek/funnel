"""Model for a user's auth (login) session."""

from __future__ import annotations

from datetime import timedelta
from typing import Optional

from coaster.utils import utcnow

from ..signals import session_revoked
from . import BaseMixin, DynamicMapped, Mapped, Model, UuidMixin, relationship, sa
from .account import Account
from .helpers import reopen

__all__ = [
    'UserSession',
    'UserSessionError',
    'UserSessionExpiredError',
    'UserSessionRevokedError',
    'UserSessionInactiveUserError',
    'auth_client_user_session',
    'USER_SESSION_VALIDITY_PERIOD',
]


class UserSessionError(Exception):
    """Base exception for user session errors."""


class UserSessionExpiredError(UserSessionError):
    """This user session has expired and cannot be marked as currently active."""


class UserSessionRevokedError(UserSessionError):
    """This user session has been revoked and cannot be marked as currently active."""


class UserSessionInactiveUserError(UserSessionError):
    """This user is not in ACTIVE state and cannot have a currently active session."""


USER_SESSION_VALIDITY_PERIOD = timedelta(days=365)

#: When a user logs into an client app, the user's session is logged against
#: the client app in this table
auth_client_user_session = sa.Table(
    'auth_client_user_session',
    Model.metadata,
    sa.Column(
        'auth_client_id',
        sa.Integer,
        sa.ForeignKey('auth_client.id'),
        nullable=False,
        primary_key=True,
    ),
    sa.Column(
        'user_session_id',
        sa.Integer,
        sa.ForeignKey('user_session.id'),
        nullable=False,
        primary_key=True,
    ),
    sa.Column(
        'created_at',
        sa.TIMESTAMP(timezone=True),
        nullable=False,
        default=sa.func.utcnow(),
    ),
    sa.Column(
        'accessed_at',
        sa.TIMESTAMP(timezone=True),
        nullable=False,
        default=sa.func.utcnow(),
    ),
)


class UserSession(UuidMixin, BaseMixin, Model):
    __tablename__ = 'user_session'
    __allow_unmapped__ = True

    user_id: Mapped[int] = sa.orm.mapped_column(
        sa.ForeignKey('account.id'), nullable=False
    )
    user: Mapped[Account] = sa.orm.relationship(
        Account,
        backref=sa.orm.backref('all_user_sessions', cascade='all', lazy='dynamic'),
    )

    #: User's last known IP address
    ipaddr = sa.orm.mapped_column(sa.String(45), nullable=False)
    #: City geonameid from IP address
    geonameid_city = sa.orm.mapped_column(sa.Integer, nullable=True)
    #: State/subdivision geonameid from IP address
    geonameid_subdivision = sa.orm.mapped_column(sa.Integer, nullable=True)
    #: Country geonameid from IP address
    geonameid_country = sa.orm.mapped_column(sa.Integer, nullable=True)
    #: User's network, from IP address
    geoip_asn = sa.orm.mapped_column(sa.Integer, nullable=True)
    #: User agent
    user_agent = sa.orm.mapped_column(sa.UnicodeText, nullable=False)
    #: The login service that was used to make this session
    login_service = sa.orm.mapped_column(sa.Unicode, nullable=True)

    accessed_at = sa.orm.mapped_column(sa.TIMESTAMP(timezone=True), nullable=False)
    revoked_at = sa.orm.mapped_column(sa.TIMESTAMP(timezone=True), nullable=True)
    sudo_enabled_at = sa.orm.mapped_column(
        sa.TIMESTAMP(timezone=True), nullable=False, default=sa.func.utcnow()
    )

    def __repr__(self) -> str:
        """Represent :class:`UserSession` as a string."""
        return f'<UserSession {self.buid}>'

    @property
    def has_sudo(self) -> bool:
        return (
            self.sudo_enabled_at is None  # New session, not yet written to db
            or self.sudo_enabled_at > utcnow() - timedelta(minutes=15)
        )

    def set_sudo(self) -> None:
        self.sudo_enabled_at = sa.func.utcnow()

    def revoke(self) -> None:
        if not self.revoked_at:
            self.revoked_at = sa.func.utcnow()
            self.authtokens.delete(synchronize_session='fetch')
            session_revoked.send(self)

    @classmethod
    def get(cls, buid: str) -> Optional[UserSession]:
        return cls.query.filter_by(buid=buid).one_or_none()

    @classmethod
    def authenticate(cls, buid: str, silent: bool = False) -> Optional[UserSession]:
        """
        Retrieve a user session that is supposed to be active.

        If a session is invalid, exceptions will be raised to indicate the problem,
        unless silent mode is enabled.
        """
        if silent:
            return (
                cls.query.join(Account)
                .filter(
                    # Session key must match.
                    cls.buid == buid,
                    # Sessions are valid for one year...
                    cls.accessed_at > sa.func.utcnow() - USER_SESSION_VALIDITY_PERIOD,
                    # ...unless explicitly revoked (or user logged out).
                    cls.revoked_at.is_(None),
                    # Account must be active
                    Account.state.ACTIVE,
                )
                .one_or_none()
            )

        # Not silent? Raise exceptions on expired and revoked sessions
        user_session = cls.query.join(Account).filter(cls.buid == buid).one_or_none()
        if user_session is not None:
            if user_session.accessed_at <= utcnow() - USER_SESSION_VALIDITY_PERIOD:
                raise UserSessionExpiredError(user_session)
            if user_session.revoked_at is not None:
                raise UserSessionRevokedError(user_session)
            if not user_session.user.state.ACTIVE:
                raise UserSessionInactiveUserError(user_session)
        return user_session


<<<<<<< HEAD
@reopen(Account)
class __Account:
    active_user_sessions: DynamicMapped[List[UserSession]] = relationship(
=======
@reopen(User)
class __User:
    active_user_sessions: DynamicMapped[UserSession] = relationship(
>>>>>>> 7f0f2814
        UserSession,
        lazy='dynamic',
        primaryjoin=sa.and_(
            UserSession.user_id == Account.id,
            UserSession.accessed_at > sa.func.utcnow() - USER_SESSION_VALIDITY_PERIOD,
            UserSession.revoked_at.is_(None),
        ),
        order_by=UserSession.accessed_at.desc(),
        viewonly=True,
    )<|MERGE_RESOLUTION|>--- conflicted
+++ resolved
@@ -8,7 +8,16 @@
 from coaster.utils import utcnow
 
 from ..signals import session_revoked
-from . import BaseMixin, DynamicMapped, Mapped, Model, UuidMixin, relationship, sa
+from . import (
+    BaseMixin,
+    DynamicMapped,
+    Mapped,
+    Model,
+    UuidMixin,
+    backref,
+    relationship,
+    sa,
+)
 from .account import Account
 from .helpers import reopen
 
@@ -82,9 +91,9 @@
     user_id: Mapped[int] = sa.orm.mapped_column(
         sa.ForeignKey('account.id'), nullable=False
     )
-    user: Mapped[Account] = sa.orm.relationship(
+    user: Mapped[Account] = relationship(
         Account,
-        backref=sa.orm.backref('all_user_sessions', cascade='all', lazy='dynamic'),
+        backref=backref('all_user_sessions', cascade='all', lazy='dynamic'),
     )
 
     #: User's last known IP address
@@ -168,15 +177,9 @@
         return user_session
 
 
-<<<<<<< HEAD
 @reopen(Account)
 class __Account:
-    active_user_sessions: DynamicMapped[List[UserSession]] = relationship(
-=======
-@reopen(User)
-class __User:
     active_user_sessions: DynamicMapped[UserSession] = relationship(
->>>>>>> 7f0f2814
         UserSession,
         lazy='dynamic',
         primaryjoin=sa.and_(
