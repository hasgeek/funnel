"""
Notification primitives.

Notification models and support classes for implementing notifications, best understood
using examples:

Scenario: Notification about an update
    Given: User A is a participant in project P When: Project P's editor E posts an
    update U Then: User A receives a notification about update U And: The notification
    is attributed to editor E And: User A is informed of being a recipient for being a
    participant in project P And: User A can choose to unsubscribe from notifications
    about updates

How it works:

1. The view handler that creates the Update triggers an UpdateNotification on it. This
    is a subclass of Notification. The UpdateNotification class specifies the roles that
    must receive the notification.

2. Roles? Yes. UpdateNotification says it should be delivered to users possessing the
    roles 'project_crew' and 'project_participant' on the Update object, in that order.
    That means a user who is both crew and participant will only get the version meant
    for crew members and won't be notified twice. Versions will have minor differences
    such as in language: "the project you're a crew member of had an update", versus
    "the project you're a participant of had an update".

3. The view calls `dispatch_notification` with an instance of UpdateNotification
    referring to the Update instance. The dispatcher can process multiple such
    notifications at once, tagging them with a common eventid. It queues a background
    worker in RQ to process the notifications.

4. The background worker calls `UpdateNotification.dispatch` to find all recipients and
    create `UserNotification` instances for each of them. The worker can be given
    multiple notifications linked to the same event. If a user is identified as a
    recipient to more than one notification, only the first match is used. To find
    these recipients, the default notification-level dispatch method calls
    `Update.actors_for({roles})`. The default implementation in RoleMixin is aware that
    these roles are inherited from Project (using granted_via declarations), and so
    it calls `Update.project.actors_for`. The obtained UserNotification instances are
    batched and handed off to a second round of background workers.

5. Each second background worker receives a batch of UserNotification instances and
    discovers user preferences for the particular notification. Some notifications are
    defined as being for a fragment of a larger document, like for an individual
    comment in a large comment thread. In such a case, a scan is performed for previous
    unread instances of UserNotification referring to the same document, determined
    from `UserNotification.notification.document_uuid`, and those are revoked to remove
    them from the user's feed. A rollup is presented instead, showing all fragments
    since the last view or last day, whichever is greater. The second background worker
    now queues a third series of background workers, for each of the supported
    transports if at least one recipient in that batch wants to use that transport.

6. A separate render view class named RenderNewUpdateNotification contains methods named
    like `web`, `email`, `sms` and others. These are expected to return a rendered
    message. The `web` render is used for the notification feed page on the website.

7. Views are registered to the model, so the dispatch mechanism only needs to call
    ``view.email()`` etc to get the rendered content. The dispatch mechanism then calls
    the appropriate transport helper (``send_email``, etc) to do the actual sending. The
    message id returned by these functions is saved to the ``messageid_*`` columns in
    UserNotification, as a record that the notification was sent. If the transport
    doesn't support message ids, a random non-None value is used. Accurate message ids
    are only required when user interaction over the same transport is expected, such
    as reply emails.

10. The ``/updates`` endpoint on the website shows a feed of UserNotification items and
    handles the ability to mark each as read.

It is possible to have two separate notifications for the same event. For example, a
comment replying to another comment will trigger a CommentReplyNotification to the user
being replied to, and a ProjectCommentNotification or ProposalCommentNotification for
the project or proposal. The same user may be a recipient of both notifications. To
de-duplicate this, a random "eventid" is shared across both notifications, and is
required to be unique per user, so that the second notification will be skipped. This is
supported using an unusual primary and foreign key structure in :class:`Notification`
and :class:`UserNotification`:

1. Notification has pkey ``(eventid, id)``, where `id` is local to the instance
2. UserNotification has pkey ``(eventid, user_id)`` combined with a fkey to Notification
    using ``(eventid, notification_id)``
"""
from __future__ import annotations

from dataclasses import dataclass
from datetime import datetime
from types import SimpleNamespace
from typing import (
    Any,
    Callable,
    ClassVar,
    Dict,
    Generator,
    List,
    Optional,
    Sequence,
    Set,
    Tuple,
    Type,
    Union,
    cast,
)
from uuid import UUID, uuid4

from sqlalchemy import event
from sqlalchemy.orm import column_keyed_dict
from sqlalchemy.orm.exc import NoResultFound
from typing_extensions import Protocol
from werkzeug.utils import cached_property

from baseframe import __
from coaster.sqlalchemy import (
    Registry,
    SqlUuidB58Comparator,
    auto_init_default,
    immutable,
    with_roles,
)
from coaster.utils import LabeledEnum, uuid_from_base58, uuid_to_base58

<<<<<<< HEAD
from ..typing import T, UuidModelType
from . import BaseMixin, Mapped, NoIdMixin, db, hybrid_property, postgresql, sa
from .account import Account, AccountEmail, AccountPhone
=======
from ..typing import ModelType, OptionalMigratedTables, T, UuidModelType
from . import (
    BaseMixin,
    DynamicMapped,
    Mapped,
    Model,
    NoIdMixin,
    Query,
    db,
    hybrid_property,
    relationship,
    sa,
)
>>>>>>> 00db2465
from .helpers import reopen
from .phone_number import PhoneNumber, PhoneNumberMixin

__all__ = [
    'SMS_STATUS',
    'notification_categories',
    'SmsMessage',
    'NotificationType',
    'Notification',
    'PreviewNotification',
    'NotificationPreferences',
    'UserNotification',
    'NotificationFor',
    'notification_type_registry',
    'notification_web_types',
]

# --- Registries -----------------------------------------------------------------------

#: Registry of Notification subclasses for user preferences, automatically populated.
#: Inactive types and types that shadow other types are excluded from this registry
notification_type_registry: Dict[str, Type[Notification]] = {}
#: Registry of notification types that allow web renders
notification_web_types: Set[str] = set()


@dataclass
class NotificationCategory:
    """Category for a notification."""

    priority_id: int
    title: str
    available_for: Callable[[Account], bool]


#: Registry of notification categories
notification_categories: SimpleNamespace = SimpleNamespace(
    none=NotificationCategory(0, __("Uncategorized"), lambda user: False),
    account=NotificationCategory(1, __("My account"), lambda user: True),
    subscriptions=NotificationCategory(
        2, __("My subscriptions and billing"), lambda user: False
    ),
    participant=NotificationCategory(
        3,
        __("Projects I am participating in"),
        # Criteria: User has registered or proposed
        lambda user: (
            db.session.query(user.rsvps.exists()).scalar()  # type: ignore[has-type]
            or db.session.query(  # type: ignore[has-type]
                user.proposal_memberships.exists()
            ).scalar()
        ),
    ),
    project_crew=NotificationCategory(
        4,
        __("Projects I am a crew member in"),
        # Criteria: user has ever been a project crew member
        lambda user: db.session.query(  # type: ignore[has-type]
            user.projects_as_crew_memberships.exists()
        ).scalar(),
    ),
    account_admin=NotificationCategory(
        5,
        __("Accounts I manage"),
        # Criteria: user has ever been an organization admin
        lambda user: db.session.query(  # type: ignore[has-type]
            user.organization_admin_memberships.exists()
        ).scalar(),
    ),
    site_admin=NotificationCategory(
        6,
        __("As a website administrator"),
        # Criteria: User has a currently active site membership
        lambda user: bool(user.active_site_membership),
    ),
)


# --- Flags ----------------------------------------------------------------------------


class SMS_STATUS(LabeledEnum):  # noqa: N801
    """SMS delivery status."""

    QUEUED = (1, __("Queued"))
    PENDING = (2, __("Pending"))
    DELIVERED = (3, __("Delivered"))
    FAILED = (4, __("Failed"))
    UNKNOWN = (5, __("Unknown"))


# --- Legacy models --------------------------------------------------------------------


class SmsMessage(PhoneNumberMixin, BaseMixin, Model):
    """An outbound SMS message."""

    __tablename__ = 'sms_message'
    __allow_unmapped__ = True
    __phone_optional__ = False
    __phone_unique__ = False
    __phone_is_exclusive__ = False
    phone_number_reference_is_active: bool = False

    transactionid: Mapped[Optional[str]] = immutable(
        sa.orm.mapped_column(sa.UnicodeText, unique=True, nullable=True)
    )
    # The message itself
    message: Mapped[str] = immutable(
        sa.orm.mapped_column(sa.UnicodeText, nullable=False)
    )
    # Flags
    status: Mapped[int] = sa.orm.mapped_column(
        sa.Integer, default=SMS_STATUS.QUEUED, nullable=False
    )
    status_at: Mapped[Optional[datetime]] = sa.orm.mapped_column(
        sa.TIMESTAMP(timezone=True), nullable=True
    )
    fail_reason: Mapped[Optional[str]] = sa.orm.mapped_column(
        sa.UnicodeText, nullable=True
    )

    def __init__(self, **kwargs) -> None:
        phone = kwargs.pop('phone', None)
        if phone:
            kwargs['phone_number'] = PhoneNumber.add(phone)
        super().__init__(**kwargs)


# --- Notification models --------------------------------------------------------------


class NotificationType(Protocol):
    """Protocol for :class:`Notification` and :class:`PreviewNotification`."""

    type: str  # noqa: A003
    eventid: UUID
    id: UUID  # noqa: A003
    eventid_b58: str
    document: Any
    document_uuid: UUID
    fragment: Any
    fragment_uuid: Optional[UUID]
    user_id: Optional[int]
    user: Optional[Account]


class Notification(NoIdMixin, Model):
    """
    Holds a single notification for an activity on a document object.

    Notifications are fanned out to recipients using :class:`UserNotification` and
    may be accessed through the website and delivered over email, push notification, SMS
    or other transport.

    Notifications cannot hold any data and must source everything from the linked
    document and fragment.
    """

    __tablename__ = 'notification'
    __allow_unmapped__ = True

    #: Flag indicating this is an active notification type. Can be False for draft
    #: and retired notification types to hide them from preferences UI
    active: ClassVar[bool] = True

    #: Random identifier for the event that triggered this notification. Event ids can
    #: be shared across notifications, and will be used to enforce a limit of one
    #: instance of a UserNotification per-event rather than per-notification
    eventid: Mapped[UUID] = immutable(
        sa.orm.mapped_column(
            postgresql.UUID, primary_key=True, nullable=False, default=uuid4
        )
    )

    #: Notification id
    id: Mapped[UUID] = immutable(  # noqa: A003
        sa.orm.mapped_column(
            postgresql.UUID, primary_key=True, nullable=False, default=uuid4
        )
    )

    #: Default category of notification. Subclasses MUST override
    category: ClassVar[NotificationCategory] = notification_categories.none
    #: Default description for notification. Subclasses MUST override
    title: ClassVar[str] = __("Unspecified notification type")
    #: Default description for notification. Subclasses MUST override
    description: ClassVar[str] = ''
    #: Type of Notification subclass (auto-populated from subclass's `type=` parameter)
    cls_type: ClassVar[str] = ''
    #: Type for user preferences, in case a notification type is a shadow of
    #: another type (auto-populated from subclass's `shadow=` parameter)
    pref_type: ClassVar[str] = ''

    #: Document model, must be specified in subclasses
    document_model: ClassVar[Type[UuidModelType]]
    #: SQL table name for document type, auto-populated from the document model
    document_type: ClassVar[str]

    #: Fragment model, optional for subclasses
    fragment_model: ClassVar[Optional[Type[UuidModelType]]] = None
    #: SQL table name for fragment type, auto-populated from the fragment model
    fragment_type: ClassVar[Optional[str]]

    #: Roles to send notifications to. Roles must be in order of priority for situations
    #: where a user has more than one role on the document.
    roles: ClassVar[Sequence[str]] = []

    #: Exclude triggering actor from receiving notifications? Subclasses may override
    exclude_actor: ClassVar[bool] = False

    #: If this notification is typically for a single recipient, views will need to be
    #: careful about leaking out recipient identifiers such as a utm_source tracking tag
    for_private_recipient: ClassVar[bool] = False

    #: The preference context this notification is being served under. Users may have
    #: customized preferences per account (nee profile) or project
    preference_context: Optional[ModelType] = None

    #: Notification type (identifier for subclass of :class:`NotificationType`)
    type_: Mapped[str] = immutable(
        sa.orm.mapped_column('type', sa.Unicode, nullable=False)
    )

    #: Id of user that triggered this notification
    user_id: Mapped[Optional[int]] = sa.orm.mapped_column(
        sa.Integer, sa.ForeignKey('account.id', ondelete='SET NULL'), nullable=True
    )
    #: User that triggered this notification. Optional, as not all notifications are
    #: caused by user activity. Used to optionally exclude user from receiving
    #: notifications of their own activity
<<<<<<< HEAD
    user: Mapped[Optional[Account]] = sa.orm.relationship(Account)
=======
    user: Mapped[Optional[User]] = relationship(User)
>>>>>>> 00db2465

    #: UUID of document that the notification refers to
    document_uuid: Mapped[UUID] = immutable(
        sa.orm.mapped_column(postgresql.UUID, nullable=False, index=True)
    )

    #: Optional fragment within document that the notification refers to. This may be
    #: the document itself, or something within it, such as a comment. Notifications for
    #: multiple fragments are collapsed into a single notification
    fragment_uuid: Mapped[Optional[UUID]] = immutable(
        sa.orm.mapped_column(postgresql.UUID, nullable=True)
    )

    __table_args__ = (
        # This could have been achieved with a UniqueConstraint on all three columns.
        # When the third column (fragment_uuid) is null it has the same effect as the
        # PostgreSQL-specific where clause. We use the clause here to make clear our
        # intent of only enforcing a one-notification limit when the fragment is
        # present. Hence the naming convention of `_key` suffix rather than `ix_` prefix
        sa.Index(
            'notification_type_document_uuid_fragment_uuid_key',
            type_,
            document_uuid,
            fragment_uuid,
            unique=True,
            postgresql_where=fragment_uuid.is_not(None),
        ),
    )

    __mapper_args__ = {
        # 'polymorphic_identity' from subclasses is stored in the type column
        'polymorphic_on': type_,
        # When querying the Notification model, cast automatically to all subclasses
        'with_polymorphic': '*',
    }

    __roles__ = {
        'all': {
            'read': {'document_type', 'fragment_type'},
        }
    }

    __datasets__ = {
        'primary': {
            'eventid',
            'eventid_b58',
            'document_type',
            'fragment_type',
            'document',
            'fragment',
            'type',
            'user',
        },
        'related': {
            'eventid',
            'eventid_b58',
            'document_type',
            'fragment_type',
            'document',
            'fragment',
            'type',
        },
    }

    # Flags to control whether this notification can be delivered over a particular
    # transport. Subclasses can disable these if they consider notifications unsuitable
    # for particular transports.

    #: This notification class may be seen on the website
    allow_web: ClassVar[bool] = True
    #: This notification class may be delivered by email
    allow_email: ClassVar[bool] = True
    #: This notification class may be delivered by SMS
    allow_sms: ClassVar[bool] = True
    #: This notification class may be delivered by push notification
    allow_webpush: ClassVar[bool] = True
    #: This notification class may be delivered by Telegram message
    allow_telegram: ClassVar[bool] = True
    #: This notification class may be delivered by WhatsApp message
    allow_whatsapp: ClassVar[bool] = True

    # Flags to set defaults for transports, in case the user has not made a choice

    #: By default, turn on/off delivery by email
    default_email: ClassVar[bool] = True
    #: By default, turn on/off delivery by SMS
    default_sms: ClassVar[bool] = True
    #: By default, turn on/off delivery by push notification
    default_webpush: ClassVar[bool] = True
    #: By default, turn on/off delivery by Telegram message
    default_telegram: ClassVar[bool] = True
    #: By default, turn on/off delivery by WhatsApp message
    default_whatsapp: ClassVar[bool] = True

    #: Ignore transport errors? If True, an error will be ignored silently. If False,
    #: an error report will be logged for the user or site administrator. TODO
    ignore_transport_errors: ClassVar[bool] = False

    #: Registry of per-class renderers ``{cls_type: CustomNotificationView}``
    renderers: ClassVar[Dict[str, Type]] = {}
    # Can't import RenderNotification from views here, so it's typed to just Type

    def __init_subclass__(
        cls,
        type: str,  # noqa: A002  # pylint: disable=redefined-builtin
        shadows: Optional[Type[Notification]] = None,
        **kwargs,
    ) -> None:
        # For SQLAlchemy's polymorphic support
        if '__mapper_args__' not in cls.__dict__:
            cls.__mapper_args__ = {}
        cls.__mapper_args__['polymorphic_identity'] = type

        # For notification type identification and preference management
        cls.cls_type = type
        if shadows is not None:
            if {'category', 'title', 'description'} & cls.__dict__.keys():
                raise TypeError(
                    "Shadow notification types cannot have category, title or"
                    " description as they are not shown in UI"
                )
            if shadows.cls_type != shadows.pref_type:
                raise TypeError(
                    f"{cls!r} cannot shadow {shadows!r} as it shadows yet another"
                    " notification type"
                )
            cls.pref_type = shadows.pref_type
        else:
            cls.pref_type = type

        return super().__init_subclass__(**kwargs)

    def __init__(self, document=None, fragment=None, **kwargs) -> None:
        if document is not None:
            if not isinstance(document, self.document_model):
                raise TypeError(f"{document!r} is not of type {self.document_model!r}")
            kwargs['document_uuid'] = document.uuid
        if fragment is not None:
            if self.fragment_model is None:
                raise TypeError(f"{self.__class__} is not expecting a fragment")
            if not isinstance(fragment, self.fragment_model):  # pylint: disable=W1116
                raise TypeError(f"{fragment!r} is not of type {self.fragment_model!r}")
            kwargs['fragment_uuid'] = fragment.uuid
        super().__init__(**kwargs)

    @property
    def identity(self) -> Tuple[UUID, UUID]:
        """Primary key of this object."""
        return (self.eventid, self.id)

    @hybrid_property
    def eventid_b58(self) -> str:
        """URL-friendly UUID representation, using Base58 with the Bitcoin alphabet."""
        return uuid_to_base58(self.eventid)

    @eventid_b58.inplace.setter
    def _eventid_b58_setter(self, value: str) -> None:
        self.eventid = uuid_from_base58(value)

    @eventid_b58.inplace.comparator
    @classmethod
<<<<<<< HEAD
    def _eventid_b58_comparator(cls):
=======
    def _eventid_b58_comparator(cls) -> SqlUuidB58Comparator:
>>>>>>> 00db2465
        """Return SQL comparator for Base58 rendering."""
        return SqlUuidB58Comparator(cls.eventid)

    @cached_property
    def document(self) -> Optional[UuidModelType]:
        """
        Retrieve the document referenced by this Notification, if any.

        This assumes the underlying object won't disappear, as there is no SQL foreign
        key constraint enforcing a link. The proper way to do this is by having a
        secondary table for each type of document.
        """
        if self.document_uuid and self.document_model:
            return self.document_model.query.filter_by(uuid=self.document_uuid).one()
        return None

    @cached_property
    def fragment(self) -> Optional[UuidModelType]:
        """
        Retrieve the fragment within a document referenced by this Notification, if any.

        This assumes the underlying object won't disappear, as there is no SQL foreign
        key constraint enforcing a link.
        """
        if self.fragment_uuid and self.fragment_model:
            return self.fragment_model.query.filter_by(uuid=self.fragment_uuid).one()
        return None

    @classmethod
    def renderer(cls, view: Type[T]) -> Type[T]:
        """
        Register a view class containing render methods.

        Usage in views::

            from ..models import MyNotificationType
            from .views import NotificationView

            @MyNotificationType.renderer
            class MyNotificationView(NotificationView):
                ...
        """
        if cls.cls_type in cls.renderers:
            raise TypeError(
                f"A renderer has already been registered for {cls.cls_type}"
            )
        cls.renderers[cls.cls_type] = view
        return view

    @classmethod
    def allow_transport(cls, transport) -> bool:
        """Return ``cls.allow_<transport>``."""
        return getattr(cls, 'allow_' + transport)

    @property
    def role_provider_obj(self):
        """Return fragment if exists, document otherwise, indicating role provider."""
        return self.fragment or self.document

    def dispatch(self) -> Generator[UserNotification, None, None]:
        """
        Create :class:`UserNotification` instances and yield in an iterator.

        This is a heavy method and must be called from a background job. It creates
        instances of :class:`UserNotification` for each discovered recipient and yields
        them, skipping over pre-existing instances (typically caused by a second
        dispatch on the same event, such as when a background job fails midway and is
        restarted).

        Subclasses wanting more control over how their notifications are dispatched
        should override this method.
        """
        for user, role in self.role_provider_obj.actors_with(
            self.roles, with_role=True
        ):
            # If this notification requires that it not be sent to the actor that
            # triggered the notification, don't notify them. For example, a user
            # who leaves a comment should not be notified of their own comment.
            # This `if` condition uses `user_id` instead of the recommended `user`
            # for faster processing in a loop.
            if (
                self.exclude_actor
                and self.user_id is not None
                and self.user_id == user.id
            ):
                continue

            # Don't notify inactive (suspended, merged) users
            if not user.state.ACTIVE:
                continue

            # Was a notification already sent to this user? If so:
            # 1. The user has multiple roles
            # 2. We're being dispatched a second time, possibly because a background
            #    job failed and is re-queued.
            # In either case, don't notify the user a second time.

            # Since this query uses SQLAlchemy's session cache, we don't have to
            # bother with a local cache for the first case.
            existing_notification = UserNotification.query.get((user.id, self.eventid))
            if existing_notification is None:
                user_notification = UserNotification(
                    eventid=self.eventid,
                    user_id=user.id,
                    notification_id=self.id,
                    role=role,
                )
                db.session.add(user_notification)
                yield user_notification

    # Make :attr:`type_` available under the name `type`, but declare this at the very
    # end of the class to avoid conflicts with the Python `type` global that is
    # used for type-hinting
    type: Mapped[str] = sa.orm.synonym('type_')  # noqa: A003


class PreviewNotification(NotificationType):
    """
    Mimics a Notification subclass without instantiating it, for providing a preview.

    To be used with :class:`NotificationFor`::

        NotificationFor(PreviewNotification(NotificationType), user)
    """

    def __init__(  # pylint: disable=super-init-not-called
        self,
        cls: Type[Notification],
        document: UuidModelType,
        fragment: Optional[UuidModelType] = None,
        user: Optional[Account] = None,
    ) -> None:
        self.eventid = uuid4()
        self.id = uuid4()
        self.eventid_b58 = uuid_to_base58(self.eventid)
        self.cls = cls
        self.type = cls.cls_type
        self.document = document
        self.document_uuid = document.uuid
        self.fragment = fragment
        self.fragment_uuid = fragment.uuid if fragment is not None else None
        self.user = user
        self.user_id = cast(int, user.id) if user is not None else None

    def __getattr__(self, attr: str) -> Any:
        """Get an attribute."""
        return getattr(self.cls, attr)


class UserNotificationMixin:
    """Shared mixin for :class:`UserNotification` and :class:`NotificationFor`."""

    notification: Union[Notification, PreviewNotification]

    @cached_property
    def notification_type(self) -> str:
        """Return the notification type identifier."""
        return self.notification.type

    with_roles(notification_type, read={'owner'})

    @cached_property
    def notification_pref_type(self) -> str:
        """Return the notification preference type identifier."""
        # This is dependent on SQLAlchemy using the appropriate subclass of
        # :class:`Notification` so that :attr:`~Notification.pref_type` has the correct
        # value
        return self.notification.pref_type

    with_roles(notification_pref_type, read={'owner'})

    @cached_property
    def document(self) -> Optional[UuidModelType]:
        """Document that this notification is for."""
        return self.notification.document

    with_roles(document, read={'owner'})

    @cached_property
    def fragment(self) -> Optional[UuidModelType]:
        """Fragment within this document that this notification is for."""
        return self.notification.fragment

    with_roles(fragment, read={'owner'})

    # This dummy property is required because of a pending mypy issue:
    # https://github.com/python/mypy/issues/4125
    @property
    def is_revoked(self) -> bool:
        """Test if notification has been revoked."""
        raise NotImplementedError("Subclass must provide this property")

    @is_revoked.setter
    def is_revoked(self, value: bool) -> None:
        raise NotImplementedError("Subclass must provide this property")

    def is_not_deleted(self, revoke: bool = False) -> bool:
        """
        Return True if the document and optional fragment are still present.

        :param bool revoke: Mark the notification as revoked if document or fragment
            is missing
        """
        try:
            return bool(self.fragment and self.document or self.document)
        except NoResultFound:
            pass
        if revoke:
            self.is_revoked = True
            # Do not set self.rollupid because this is not a rollup
        return False


class UserNotification(UserNotificationMixin, NoIdMixin, Model):
    """
    The recipient of a notification.

    Contains delivery metadata and helper methods to render the notification.
    """

    __tablename__ = 'user_notification'
    __allow_unmapped__ = True

    # Primary key is a compound of (user_id, eventid).

    #: Id of user being notified
    user_id: Mapped[int] = immutable(
        sa.orm.mapped_column(
            sa.Integer,
            sa.ForeignKey('account.id', ondelete='CASCADE'),
            primary_key=True,
            nullable=False,
        )
    )

    #: User being notified (backref defined below, outside the model)
<<<<<<< HEAD
    user: Mapped[Account] = with_roles(
        sa.orm.relationship(Account), read={'owner'}, grants={'owner'}
=======
    user: Mapped[User] = with_roles(
        relationship(User), read={'owner'}, grants={'owner'}
>>>>>>> 00db2465
    )

    #: Random eventid, shared with the Notification instance
    eventid: Mapped[UUID] = with_roles(
        immutable(
            sa.orm.mapped_column(postgresql.UUID, primary_key=True, nullable=False)
        ),
        read={'owner'},
    )

    #: Id of notification that this user received (fkey in __table_args__ below)
    notification_id: Mapped[UUID] = sa.orm.mapped_column(
        postgresql.UUID, nullable=False
    )

    #: Notification that this user received
<<<<<<< HEAD
    notification = with_roles(
        sa.orm.relationship(
=======
    notification: Mapped[Notification] = with_roles(
        relationship(
>>>>>>> 00db2465
            Notification, backref=sa.orm.backref('recipients', lazy='dynamic')
        ),
        read={'owner'},
    )

    #: The role they held at the time of receiving the notification, used for
    #: customizing the template.
    #:
    #: Note: This column represents the first instance of a role shifting from being an
    #: entirely in-app symbol (i.e., code refactorable) to being data in the database
    #: (i.e., requiring a data migration alongside a code refactor)
    role: Mapped[str] = with_roles(
        immutable(sa.orm.mapped_column(sa.Unicode, nullable=False)), read={'owner'}
    )

    #: Timestamp for when this notification was marked as read
    read_at: Mapped[Optional[datetime]] = with_roles(
        sa.orm.mapped_column(sa.TIMESTAMP(timezone=True), default=None, nullable=True),
        read={'owner'},
    )

    #: Timestamp when/if the notification is revoked. This can happen if:
    #: 1. The action that caused the notification has been undone (future use)
    #: 2. A new notification has been raised for the same document and this user was
    #:    a recipient of the new notification
    #: 3. The underlying document or fragment has been deleted
    revoked_at: Mapped[Optional[datetime]] = with_roles(
        sa.orm.mapped_column(sa.TIMESTAMP(timezone=True), nullable=True, index=True),
        read={'owner'},
    )

    #: When a roll-up is performed, record an identifier for the items rolled up
    rollupid: Mapped[Optional[UUID]] = with_roles(
        sa.orm.mapped_column(postgresql.UUID, nullable=True, index=True),
        read={'owner'},
    )

    #: Message id for email delivery
    messageid_email: Mapped[Optional[str]] = sa.orm.mapped_column(
        sa.Unicode, nullable=True
    )
    #: Message id for SMS delivery
    messageid_sms: Mapped[Optional[str]] = sa.orm.mapped_column(
        sa.Unicode, nullable=True
    )
    #: Message id for web push delivery
    messageid_webpush: Mapped[Optional[str]] = sa.orm.mapped_column(
        sa.Unicode, nullable=True
    )
    #: Message id for Telegram delivery
    messageid_telegram: Mapped[Optional[str]] = sa.orm.mapped_column(
        sa.Unicode, nullable=True
    )
    #: Message id for WhatsApp delivery
    messageid_whatsapp: Mapped[Optional[str]] = sa.orm.mapped_column(
        sa.Unicode, nullable=True
    )

    __table_args__ = (
        sa.ForeignKeyConstraint(
            [eventid, notification_id],
            [Notification.eventid, Notification.id],
            ondelete='CASCADE',
            name='user_notification_eventid_notification_id_fkey',
        ),
    )

    __roles__ = {'owner': {'read': {'created_at'}}}

    __datasets__ = {
        'primary': {
            'created_at',
            'eventid',
            'eventid_b58',
            'role',
            'read_at',
            'is_read',
            'is_revoked',
            'rollupid',
            'notification_type',
        },
        'related': {
            'created_at',
            'eventid',
            'eventid_b58',
            'role',
            'read_at',
            'is_read',
            'is_revoked',
            'rollupid',
        },
    }

    # --- User notification properties -------------------------------------------------

    @property
    def identity(self) -> Tuple[int, UUID]:
        """Primary key of this object."""
        return (self.user_id, self.eventid)

    @hybrid_property
    def eventid_b58(self) -> str:
        """URL-friendly UUID representation, using Base58 with the Bitcoin alphabet."""
        return uuid_to_base58(self.eventid)

    @eventid_b58.inplace.setter
<<<<<<< HEAD
    def _eventid_b58_setter(self, value: str):
=======
    def _eventid_b58_setter(self, value: str) -> None:
>>>>>>> 00db2465
        self.eventid = uuid_from_base58(value)

    @eventid_b58.inplace.comparator
    @classmethod
    def _eventid_b58_comparator(cls):
        """Return SQL comparator for Base58 representation."""
        return SqlUuidB58Comparator(cls.eventid)

    with_roles(eventid_b58, read={'owner'})

    @hybrid_property
    def is_read(self) -> bool:
        """Whether this notification has been marked as read."""
        return self.read_at is not None

    @is_read.inplace.setter
    def _is_read_setter(self, value: bool) -> None:
        if value:
            if not self.read_at:
                self.read_at = sa.func.utcnow()
        else:
            self.read_at = None

    @is_read.inplace.expression
    @classmethod
<<<<<<< HEAD
    def _is_read_expression(cls):
=======
    def _is_read_expression(cls) -> sa.ColumnElement[bool]:
>>>>>>> 00db2465
        """Test if notification has been marked as read, as a SQL expression."""
        return cls.read_at.is_not(None)

    with_roles(is_read, rw={'owner'})

    @hybrid_property
    def is_revoked(self) -> bool:  # type: ignore[override]  # pylint: disable=invalid-overridden-method
        """Whether this notification has been marked as revoked."""
        return self.revoked_at is not None

    @is_revoked.inplace.setter
    def _is_revoked_setter(self, value: bool) -> None:
        """Set or remove revoked_at timestamp."""
        if value:
            if not self.revoked_at:
                self.revoked_at = sa.func.utcnow()
        else:
            self.revoked_at = None

    @is_revoked.inplace.expression
    @classmethod
    def _is_revoked_expression(cls) -> sa.ColumnElement[bool]:
        """Return SQL Expression."""
        return cls.revoked_at.is_not(None)

    with_roles(is_revoked, rw={'owner'})

    # --- Dispatch helper methods ------------------------------------------------------

    def user_preferences(self) -> NotificationPreferences:
        """Return the user's notification preferences for this notification type."""
        prefs = self.user.notification_preferences.get(self.notification_pref_type)
        if prefs is None:
            prefs = NotificationPreferences(
                notification_type=self.notification_pref_type, user=self.user
            )
            db.session.add(prefs)
            self.user.notification_preferences[self.notification_pref_type] = prefs
        return prefs

    def has_transport(self, transport: str) -> bool:
        """
        Return whether the requested transport is an option.

        Uses four criteria:

        1. The notification type allows delivery over this transport
        2. The user's main transport preferences allow this one
        3. The user's per-type preference allows it
        4. The user actually has this transport (verified email or phone, etc)
        """
        # This property inserts the row if not already present. An immediate database
        # commit is required to ensure a parallel worker processing another notification
        # doesn't make a conflicting row.
        main_prefs = self.user.main_notification_preferences
        user_prefs = self.user_preferences()
        return (
            self.notification.allow_transport(transport)
            and main_prefs.by_transport(transport)
            and user_prefs.by_transport(transport)
            and self.user.has_transport(transport)
        )

    def transport_for(
        self, transport: str
    ) -> Optional[Union[AccountEmail, AccountPhone]]:
        """
        Return transport address for the requested transport.

        Uses four criteria:

        1. The notification type allows delivery over this transport
        2. The user's main transport preferences allow this one
        3. The user's per-type preference allows it
        4. The user has this transport (verified email or phone, etc)
        """
        main_prefs = self.user.main_notification_preferences
        user_prefs = self.user_preferences()
        if (
            self.notification.allow_transport(transport)
            and main_prefs.by_transport(transport)
            and user_prefs.by_transport(transport)
        ):
            return self.user.transport_for(
                transport, self.notification.preference_context
            )
        return None

    def rollup_previous(self) -> None:
        """
        Rollup prior instances of :class:`UserNotification` against the same document.

        Revokes and sets a shared rollup id on all prior user notifications.
        """
        if not self.notification.fragment_model:
            # We can only rollup fragments within a document. Rollup doesn't apply
            # for notifications without fragments.
            return

        if self.is_revoked or self.rollupid is not None:
            # We've already been revoked or rolled up. Nothing to do.
            return

        # For rollup: find most recent unread -- or read but created in the last day --
        # that has a rollupid. Reuse that id so that the current notification becomes
        # the latest in that batch of rolled up notifications. If none, this is the
        # start of a new batch, so make a new id.
        rollupid = (
            db.session.query(UserNotification.rollupid)
            .join(Notification)
            .filter(
                # Same user
                UserNotification.user_id == self.user_id,
                # Same type of notification
                Notification.type == self.notification.type,
                # Same document
                Notification.document_uuid == self.notification.document_uuid,
                # Same reason for receiving notification as earlier instance (same role)
                UserNotification.role == self.role,
                # Earlier instance is unread or within 24 hours
                sa.or_(
                    UserNotification.read_at.is_(None),
                    # TODO: Hardcodes for PostgreSQL, turn this into a SQL func
                    # expression like func.utcnow()
                    UserNotification.created_at >= sa.text("NOW() - INTERVAL '1 DAY'"),
                ),
                # Earlier instance is not revoked
                UserNotification.revoked_at.is_(None),
                # Earlier instance has a rollupid
                UserNotification.rollupid.is_not(None),
            )
            .order_by(UserNotification.created_at.asc())
            .limit(1)
            .scalar()
        )
        if not rollupid:
            # No previous rollupid? Then we're the first. The next notification
            # will use our rollupid as long as we're unread or within a day
            self.rollupid = uuid4()
        else:
            # Use the existing id, find all using it and revoke them
            self.rollupid = rollupid

            # Now rollup all previous unread. This will skip (a) previously revoked user
            # notifications, and (b) unrolled but read user notifications.
            for previous in (
                UserNotification.query.join(Notification)
                .filter(
                    # Same user
                    UserNotification.user_id == self.user_id,
                    # Not ourselves
                    UserNotification.eventid != self.eventid,
                    # Same type of notification
                    Notification.type == self.notification.type,
                    # Same document
                    Notification.document_uuid == self.notification.document_uuid,
                    # Same role as earlier notification,
                    UserNotification.role == self.role,
                    # Earlier instance is not revoked
                    UserNotification.revoked_at.is_(None),
                    # Earlier instance shares our rollupid
                    UserNotification.rollupid == self.rollupid,
                )
                .options(
                    sa.orm.load_only(
                        UserNotification.user_id,
                        UserNotification.eventid,
                        UserNotification.revoked_at,
                        UserNotification.rollupid,
                    )
                )
            ):
                previous.is_revoked = True
                previous.rollupid = self.rollupid

    def rolledup_fragments(self) -> Optional[Query]:
        """Return all fragments in the rolled up batch as a base query."""
        if not self.notification.fragment_model:
            return None
        # Return a query on the fragment model with the rolled up identifiers
        if not self.rollupid:
            return self.notification.fragment_model.query.filter_by(
                uuid=self.notification.fragment_uuid
            )
        return self.notification.fragment_model.query.filter(
            self.notification.fragment_model.uuid.in_(
                db.session.query(Notification.fragment_uuid)
                .select_from(UserNotification)
                .join(UserNotification.notification)
                .filter(UserNotification.rollupid == self.rollupid)
            )
        )

    @classmethod
    def get_for(cls, user: Account, eventid_b58: str) -> Optional[UserNotification]:
        """Retrieve a :class:`UserNotification` using SQLAlchemy session cache."""
        return cls.query.get((user.id, uuid_from_base58(eventid_b58)))

    @classmethod
<<<<<<< HEAD
    def web_notifications_for(cls, user: Account, unread_only: bool = False) -> Query:
=======
    def web_notifications_for(
        cls, user: User, unread_only: bool = False
    ) -> Query[UserNotification]:
>>>>>>> 00db2465
        """Return web notifications for a user, optionally returning unread-only."""
        query = UserNotification.query.join(Notification).filter(
            Notification.type.in_(notification_web_types),
            UserNotification.user == user,
            UserNotification.revoked_at.is_(None),
        )
        if unread_only:
            query = query.filter(UserNotification.read_at.is_(None))
        return query.order_by(Notification.created_at.desc())

    @classmethod
    def unread_count_for(cls, user: Account) -> int:
        """Return unread notification count for a user."""
        return (
            UserNotification.query.join(Notification)
            .filter(
                Notification.type.in_(notification_web_types),
                UserNotification.user == user,
                UserNotification.read_at.is_(None),
                UserNotification.revoked_at.is_(None),
            )
            .count()
        )

    @classmethod
    def migrate_account(cls, old_account: Account, new_account: Account) -> None:
        """Migrate one account's data to another when merging accounts."""
        for user_notification in cls.query.filter_by(user_id=old_account.id).all():
            existing = cls.query.get((new_account.id, user_notification.eventid))
            # TODO: Instead of dropping old_user's dupe notifications, check which of
            # the two has a higher priority role and keep that. This may not be possible
            # if the two copies are for different notifications under the same eventid.
            if existing is not None:
                db.session.delete(user_notification)
        cls.query.filter(cls.user_id == old_account.id).update(
            {'user_id': new_account.id}, synchronize_session=False
        )


class NotificationFor(UserNotificationMixin):
    """View-only wrapper to mimic :class:`UserNotification`."""

    identity: Any = None
    read_at: Any = None
    revoked_at: Any = None
    is_revoked: bool = False
    is_read: bool = False

    views = Registry()

    def __init__(
        self, notification: Union[Notification, PreviewNotification], user: Account
    ) -> None:
        self.notification = notification
        self.eventid = notification.eventid
        self.notification_id = notification.id

        self.user = user
        self.user_id = user.id

    @property
    def role(self) -> Optional[str]:
        """User's primary matching role for this notification."""
        if self.document and self.user:
            roles = self.document.roles_for(self.user)
            for role in self.notification.roles:
                if role in roles:
                    return role
        return None

    def rolledup_fragments(self) -> Optional[Query]:
        """Return a query to load the notification fragment."""
        if not self.notification.fragment_model:
            return None
        return self.notification.fragment_model.query.filter_by(
            uuid=self.notification.fragment_uuid
        )


# --- Notification preferences ---------------------------------------------------------


class NotificationPreferences(BaseMixin, Model):
    """Holds a user's preferences for a particular :class:`Notification` type."""

    __tablename__ = 'notification_preferences'
    __allow_unmapped__ = True

    #: Id of user whose preferences are represented here
    user_id: Mapped[int] = sa.orm.mapped_column(
        sa.Integer,
        sa.ForeignKey('account.id', ondelete='CASCADE'),
        nullable=False,
        index=True,
    )
    #: User whose preferences are represented here
    user = with_roles(
<<<<<<< HEAD
        sa.orm.relationship(Account, back_populates='notification_preferences'),
=======
        relationship(User, back_populates='notification_preferences'),
>>>>>>> 00db2465
        read={'owner'},
        grants={'owner'},
    )

    # Notification type, corresponding to Notification.type (a class attribute there)
    # notification_type = '' holds the veto switch to disable a transport entirely
    notification_type: Mapped[str] = immutable(
        sa.orm.mapped_column(sa.Unicode, nullable=False)
    )

    by_email: Mapped[bool] = with_roles(
        sa.orm.mapped_column(sa.Boolean, nullable=False), rw={'owner'}
    )
    by_sms: Mapped[bool] = with_roles(
        sa.orm.mapped_column(sa.Boolean, nullable=False), rw={'owner'}
    )
    by_webpush: Mapped[bool] = with_roles(
        sa.orm.mapped_column(sa.Boolean, nullable=False), rw={'owner'}
    )
    by_telegram: Mapped[bool] = with_roles(
        sa.orm.mapped_column(sa.Boolean, nullable=False), rw={'owner'}
    )
    by_whatsapp: Mapped[bool] = with_roles(
        sa.orm.mapped_column(sa.Boolean, nullable=False), rw={'owner'}
    )

    __table_args__ = (sa.UniqueConstraint('user_id', 'notification_type'),)

    __datasets__ = {
        'preferences': {
            'by_email',
            'by_sms',
            'by_webpush',
            'by_telegram',
            'by_whatsapp',
        }
    }

    def __init__(self, **kwargs) -> None:
        super().__init__(**kwargs)
        if self.user:
            self.set_defaults()

    def __repr__(self) -> str:
        """Represent :class:`NotificationPreferences` as a string."""
        return (
            f'NotificationPreferences('
            f'notification_type={self.notification_type!r}, user={self.user!r}'
            f')'
        )

    def set_defaults(self) -> None:
        """Set defaults based on the type's defaults, and previous user prefs."""
        transport_attrs = (
            ('by_email', 'default_email'),
            ('by_sms', 'default_sms'),
            ('by_webpush', 'default_webpush'),
            ('by_telegram', 'default_telegram'),
            ('by_whatsapp', 'default_whatsapp'),
        )
        with db.session.no_autoflush:
            if not self.user.notification_preferences:
                # No existing preferences. Get defaults from notification type's class
                if (
                    self.notification_type
                    and self.notification_type in notification_type_registry
                ):
                    type_cls = notification_type_registry[self.notification_type]
                    for t_attr, d_attr in transport_attrs:
                        if getattr(self, t_attr) is None:
                            setattr(self, t_attr, getattr(type_cls, d_attr))
                else:
                    # No notification type class either. Turn on everything.
                    for t_attr, _d_attr in transport_attrs:
                        if getattr(self, t_attr) is None:
                            setattr(self, t_attr, True)
            else:
                for t_attr, _d_attr in transport_attrs:
                    if getattr(self, t_attr) is None:
                        # If this transport is enabled for any existing notification
                        # type, also enable here.
                        setattr(
                            self,
                            t_attr,
                            any(
                                getattr(np, t_attr)
                                for np in self.user.notification_preferences.values()
                            ),
                        )

    @with_roles(call={'owner'})
    def by_transport(self, transport: str) -> bool:
        """Return ``self.by_<transport>``."""
        return getattr(self, 'by_' + transport)

    @with_roles(call={'owner'})
    def set_transport(self, transport: str, value: bool) -> None:
        """Set a preference for a transport."""
        setattr(self, 'by_' + transport, value)

    @cached_property
    def type_cls(self) -> Optional[Notification]:
        """Return the Notification subclass corresponding to self.notification_type."""
        # Use `registry.get(type)` instead of `registry[type]` because the user may have
        # saved preferences for a discontinued notification type. These should ideally
        # be dropped in migrations, but it's possible for the data to be outdated.
        return notification_type_registry.get(self.notification_type)

    @classmethod
    def migrate_account(cls, old_account: Account, new_account: Account) -> None:
        """Migrate one account's data to another when merging accounts."""
        for ntype, prefs in list(old_account.notification_preferences.items()):
            if ntype in new_account.notification_preferences:
                db.session.delete(prefs)
        cls.query.filter(cls.user_id == old_account.id).update(
            {'user_id': new_account.id}, synchronize_session=False
        )

    @sa.orm.validates('notification_type')
    def _valid_notification_type(self, key: str, value: Optional[str]) -> str:
        if value == '':  # Special-cased name for main preferences
            return value
        if value is None or value not in notification_type_registry:
            raise ValueError(f"Invalid notification_type: {value}")
        return value


<<<<<<< HEAD
@reopen(Account)
class __Account:
    all_notifications = with_roles(
        sa.orm.relationship(
=======
@reopen(User)
class __User:
    all_notifications: DynamicMapped[List[UserNotification]] = with_roles(
        relationship(
>>>>>>> 00db2465
            UserNotification,
            lazy='dynamic',
            order_by=UserNotification.created_at.desc(),
            viewonly=True,
        ),
        read={'owner'},
    )

    notification_preferences: Mapped[Dict[str, NotificationPreferences]] = relationship(
        NotificationPreferences,
        collection_class=column_keyed_dict(NotificationPreferences.notification_type),
        back_populates='user',
    )

    # This relationship is wrapped in a property that creates it on first access
    _main_notification_preferences = relationship(
        NotificationPreferences,
        primaryjoin=sa.and_(
            NotificationPreferences.user_id == Account.id,
            NotificationPreferences.notification_type == '',
        ),
        uselist=False,
        viewonly=True,
    )

    @cached_property
    def main_notification_preferences(self) -> NotificationPreferences:
        """Return user's main notification preferences, toggling transports on/off."""
        if not self._main_notification_preferences:
            main = NotificationPreferences(
                notification_type='',
                user=self,
                by_email=True,
                by_sms=True,
                by_webpush=False,
                by_telegram=False,
                by_whatsapp=False,
            )
            db.session.add(main)
            return main
        return self._main_notification_preferences


# --- Signal handlers ------------------------------------------------------------------


auto_init_default(Notification.eventid)


@event.listens_for(Notification, 'mapper_configured', propagate=True)
def _register_notification_types(mapper_: Any, cls: Type[Notification]) -> None:
    # Don't register the base class itself, or inactive types
    if cls is not Notification:
        # Tell mypy what type of class we're processing
        assert issubclass(cls, Notification)  # nosec

        # Populate cls with helper attributes

        if cls.document_model is None:
            raise TypeError(
                f"Notification subclass {cls!r} must specify document_model"
            )
        cls.document_type = (
            cls.document_model.__tablename__ if cls.document_model else None
        )
        cls.fragment_type = (
            cls.fragment_model.__tablename__ if cls.fragment_model else None
        )

        # Exclude inactive notifications in the registry. It is used to populate the
        # user's notification preferences screen.
        if cls.active and cls.cls_type == cls.pref_type:
            notification_type_registry[cls.cls_type] = cls
        # Include inactive notifications in the web types, as this is used for the web
        # feed of past notifications, including deprecated (therefore inactive) types
        if cls.allow_web:
            notification_web_types.add(cls.cls_type)<|MERGE_RESOLUTION|>--- conflicted
+++ resolved
@@ -117,12 +117,7 @@
 )
 from coaster.utils import LabeledEnum, uuid_from_base58, uuid_to_base58
 
-<<<<<<< HEAD
-from ..typing import T, UuidModelType
-from . import BaseMixin, Mapped, NoIdMixin, db, hybrid_property, postgresql, sa
-from .account import Account, AccountEmail, AccountPhone
-=======
-from ..typing import ModelType, OptionalMigratedTables, T, UuidModelType
+from ..typing import ModelType, T, UuidModelType
 from . import (
     BaseMixin,
     DynamicMapped,
@@ -132,10 +127,11 @@
     Query,
     db,
     hybrid_property,
+    postgresql,
     relationship,
     sa,
 )
->>>>>>> 00db2465
+from .account import Account, AccountEmail, AccountPhone
 from .helpers import reopen
 from .phone_number import PhoneNumber, PhoneNumberMixin
 
@@ -367,11 +363,7 @@
     #: User that triggered this notification. Optional, as not all notifications are
     #: caused by user activity. Used to optionally exclude user from receiving
     #: notifications of their own activity
-<<<<<<< HEAD
-    user: Mapped[Optional[Account]] = sa.orm.relationship(Account)
-=======
-    user: Mapped[Optional[User]] = relationship(User)
->>>>>>> 00db2465
+    user: Mapped[Optional[Account]] = relationship(Account)
 
     #: UUID of document that the notification refers to
     document_uuid: Mapped[UUID] = immutable(
@@ -533,11 +525,7 @@
 
     @eventid_b58.inplace.comparator
     @classmethod
-<<<<<<< HEAD
-    def _eventid_b58_comparator(cls):
-=======
     def _eventid_b58_comparator(cls) -> SqlUuidB58Comparator:
->>>>>>> 00db2465
         """Return SQL comparator for Base58 rendering."""
         return SqlUuidB58Comparator(cls.eventid)
 
@@ -774,13 +762,8 @@
     )
 
     #: User being notified (backref defined below, outside the model)
-<<<<<<< HEAD
     user: Mapped[Account] = with_roles(
-        sa.orm.relationship(Account), read={'owner'}, grants={'owner'}
-=======
-    user: Mapped[User] = with_roles(
-        relationship(User), read={'owner'}, grants={'owner'}
->>>>>>> 00db2465
+        relationship(Account), read={'owner'}, grants={'owner'}
     )
 
     #: Random eventid, shared with the Notification instance
@@ -797,13 +780,8 @@
     )
 
     #: Notification that this user received
-<<<<<<< HEAD
-    notification = with_roles(
-        sa.orm.relationship(
-=======
     notification: Mapped[Notification] = with_roles(
         relationship(
->>>>>>> 00db2465
             Notification, backref=sa.orm.backref('recipients', lazy='dynamic')
         ),
         read={'owner'},
@@ -910,11 +888,7 @@
         return uuid_to_base58(self.eventid)
 
     @eventid_b58.inplace.setter
-<<<<<<< HEAD
-    def _eventid_b58_setter(self, value: str):
-=======
     def _eventid_b58_setter(self, value: str) -> None:
->>>>>>> 00db2465
         self.eventid = uuid_from_base58(value)
 
     @eventid_b58.inplace.comparator
@@ -940,11 +914,7 @@
 
     @is_read.inplace.expression
     @classmethod
-<<<<<<< HEAD
-    def _is_read_expression(cls):
-=======
     def _is_read_expression(cls) -> sa.ColumnElement[bool]:
->>>>>>> 00db2465
         """Test if notification has been marked as read, as a SQL expression."""
         return cls.read_at.is_not(None)
 
@@ -1144,13 +1114,9 @@
         return cls.query.get((user.id, uuid_from_base58(eventid_b58)))
 
     @classmethod
-<<<<<<< HEAD
-    def web_notifications_for(cls, user: Account, unread_only: bool = False) -> Query:
-=======
     def web_notifications_for(
-        cls, user: User, unread_only: bool = False
+        cls, user: Account, unread_only: bool = False
     ) -> Query[UserNotification]:
->>>>>>> 00db2465
         """Return web notifications for a user, optionally returning unread-only."""
         query = UserNotification.query.join(Notification).filter(
             Notification.type.in_(notification_web_types),
@@ -1248,11 +1214,7 @@
     )
     #: User whose preferences are represented here
     user = with_roles(
-<<<<<<< HEAD
-        sa.orm.relationship(Account, back_populates='notification_preferences'),
-=======
-        relationship(User, back_populates='notification_preferences'),
->>>>>>> 00db2465
+        relationship(Account, back_populates='notification_preferences'),
         read={'owner'},
         grants={'owner'},
     )
@@ -1380,17 +1342,10 @@
         return value
 
 
-<<<<<<< HEAD
 @reopen(Account)
 class __Account:
-    all_notifications = with_roles(
+    all_notifications: DynamicMapped[List[UserNotification]] = with_roles(
         sa.orm.relationship(
-=======
-@reopen(User)
-class __User:
-    all_notifications: DynamicMapped[List[UserNotification]] = with_roles(
-        relationship(
->>>>>>> 00db2465
             UserNotification,
             lazy='dynamic',
             order_by=UserNotification.created_at.desc(),
