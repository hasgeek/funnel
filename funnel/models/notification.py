--- conflicted
+++ resolved
@@ -118,11 +118,7 @@
 )
 from coaster.utils import LabeledEnum, uuid_from_base58, uuid_to_base58
 
-<<<<<<< HEAD
-from ..typing import ModelType, T, UuidModelType
-=======
-from ..typing import OptionalMigratedTables, T
->>>>>>> bea2956e
+from ..typing import T
 from . import (
     BaseMixin,
     DynamicMapped,
@@ -140,11 +136,7 @@
 from .account import Account, AccountEmail, AccountPhone
 from .helpers import reopen
 from .phone_number import PhoneNumber, PhoneNumberMixin
-<<<<<<< HEAD
-=======
 from .typing import UuidModelUnion
-from .user import User, UserEmail, UserPhone
->>>>>>> bea2956e
 
 __all__ = [
     'SMS_STATUS',
@@ -723,15 +715,9 @@
     def __init__(  # pylint: disable=super-init-not-called
         self,
         cls: Type[Notification],
-<<<<<<< HEAD
-        document: UuidModelType,
-        fragment: Optional[UuidModelType] = None,
-        user: Optional[Account] = None,
-=======
         document: UuidModelUnion,
         fragment: Optional[UuidModelUnion] = None,
-        user: Optional[User] = None,
->>>>>>> bea2956e
+        user: Optional[Account] = None,
     ) -> None:
         self.eventid = uuid4()
         self.id = uuid4()
