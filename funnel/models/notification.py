--- conflicted
+++ resolved
@@ -4,18 +4,12 @@
 Notification models and support classes for implementing notifications, best understood
 using examples:
 
-<<<<<<< HEAD
-* Scenario: Project P's editor E posts an update U
-* Where: User A is a participant on the project
-* Result: User A receives a notification about a new update on the project
-=======
 Scenario: Notification about an update
     Given: User A is a participant in project P When: Project P's editor E posts an
     update U Then: User A receives a notification about update U And: The notification
     is attributed to editor E And: User A is informed of being a recipient for being a
     participant in project P And: User A can choose to unsubscribe from notifications
     about updates
->>>>>>> 2afe8046
 
 How it works:
 
@@ -74,21 +68,6 @@
 
 It is possible to have two separate notifications for the same event. For example, a
 comment replying to another comment will trigger a CommentReplyNotification to the user
-<<<<<<< HEAD
-being replied to, and a NewCommentNotification for the document on which the comment has
-been made. The same user may be a recipient of both notifications. To de-duplicate this,
-a random "eventid" is shared across both notifications, and is required to be unique per
-user, so that the second notification will be skipped. This is supported using an
-unusual primary and foreign key structure the in :class:`Notification` and
-:class:`UserNotification`:
-
-1. Notification has pkey ``(eventid, id)``, where `id` is local to the instance
-2. UserNotification has pkey ``(eventid, user_id)`` combined with a fkey to Notification
-    using ``(eventid, notification_id)``.
-
-Notifications can also be delivered to a group chat via a hook mechanism. This is
-documented in :class:`NotificationHook`.
-=======
 being replied to, and a ProjectCommentNotification or ProposalCommentNotification for
 the project or proposal. The same user may be a recipient of both notifications. To
 de-duplicate this, a random "eventid" is shared across both notifications, and is
@@ -98,8 +77,10 @@
 
 1. Notification has pkey ``(eventid, id)``, where `id` is local to the instance
 2. UserNotification has pkey ``(eventid, user_id)`` combined with a fkey to Notification
-    using ``(eventid, notification_id)``
->>>>>>> 2afe8046
+    using ``(eventid, notification_id)``.
+
+Notifications can also be delivered to a group chat via a hook mechanism. This is
+documented in :class:`NotificationHook`.
 """
 from __future__ import annotations
 
@@ -368,7 +349,7 @@
 
     #: Roles that are typically held by multiple actors, to enable notifications sent to
     #: all of them at once via the notification hook mechanism
-    shared_roles: Dict[str, Role] = {}
+    shared_roles: ClassVar[Dict[str, Role]] = {}
 
     #: Exclude triggering actor from receiving notifications? Subclasses may override
     exclude_actor: ClassVar[bool] = False
