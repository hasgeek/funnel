"""
Notification primitives.

Notification models and support classes for implementing notifications, best understood
using examples:

Scenario: Project P's editor E posts an update U
Where: User A is a participant on the project
Result: User A receives a notification about a new update on the project

How it works:

1. View handler that creates the Update triggers an UpdateNotification on it. This is
    a subclass of Notification. The UpdateNotification class specifies the roles that
    must receive the notification.

2. Roles? Yes. UpdateNotification says it should be delivered to users possessing the
    roles 'project_crew' and 'project_participant' on the Update object, in that order.
    That means a user who is both crew and participant will only get the version meant
    for crew members and won't be notified twice. Versions will have minor differences
    such as in language: "the project you're a crew member of had an update", versus
    "the project you're a participant of had an update".

3. An UpdateNotification instance (a polymorphic class on top of Notification) is
    created referring to the Update instance. It is then dispatched from the view by
    calling the dispatch method on it, an iterator. This returns UserNotification
    instances.

4. To find users with the required roles, `Update.actors_for({roles})` is called. The
    default implementation in RoleMixin is aware that these roles are inherited from
    Project (using granted_via declarations), and so calls `Update.project.actors_for`.

5. UserNotification.dispatch is now called from the view. User preferences are obtained
    from the User model along with transport address (email, phone, etc).

6. For each user in the filtered list, a UserNotification db instance is created.

7. For notifications (not this one) where both a document and a fragment are present,
    like ProposalReceivedNotication with Project+Proposal, a scan is performed for
    previous unread instances of UserNotification referring to the same document,
    determined from UserNotification.notification.document_uuid, and those are revoked
    to remove them from the user's feed. A rollup is presented instead, showing all
    freshly submitted proposals.

8. A separate render view class named RenderNewUpdateNotification contains methods named
    like `web`, `email`, `sms` and others. These are expected to return a rendered
    message. The `web` render is used for the notification feed page on the website.

9. Views are registered to the model, so the dispatch mechanism only needs to call
    ``view.email()`` etc to get the rendered content. The dispatch mechanism then calls
    the appropriate transport helper (``send_email``, etc) to do the actual sending. The
    message id returned by these functions is saved to the messageid columns in
    UserNotification, as record that the notification was sent. If the transport doesn't
    support message ids, a random non-None value is used. Accurate message ids are only
    required when user interaction over the same transport is expected, such as reply
    emails.

10. The notifications endpoint on the website shows a feed of UserNotification items and
    handles the ability to mark each as read. This marking is not yet automatically
    performed in the links in the rendered templates that were sent out, but should be.

It is possible to have two separate notifications for the same event. For example, a
comment replying to another comment will trigger a CommentReplyNotification to the user
being replied to, and a ProjectCommentNotification or ProposalCommentNotification for
the project or proposal. The same user may be a recipient of both notifications. To
de-duplicate this, a random "eventid" is shared across both notifications, and is
required to be unique per user, so that the second notification will be skipped. This
is supported using an unusual primary and foreign key structure the in
:class:`Notification` and :class:`UserNotification`:

1. Notification has pkey ``(eventid, id)``, where `id` is local to the instance
2. UserNotification has pkey ``(eventid, user_id)`` combined with a fkey to Notification
    using ``(eventid, notification_id)``.
"""
from __future__ import annotations

from dataclasses import dataclass
from types import SimpleNamespace
from typing import (
    Any,
    Callable,
    Dict,
    Generator,
    Optional,
    Sequence,
    Set,
    Tuple,
    Type,
    Union,
    get_type_hints,
)
from uuid import UUID, uuid4

from sqlalchemy import event
from sqlalchemy.orm.collections import column_mapped_collection
from sqlalchemy.orm.exc import NoResultFound

from werkzeug.utils import cached_property

from baseframe import __
from coaster.sqlalchemy import (
    DynamicAssociationProxy,
    Query,
    SqlUuidB58Comparator,
    auto_init_default,
    immutable,
    with_roles,
)
from coaster.utils import LabeledEnum, uuid_from_base58, uuid_to_base58

from .. import models  # For locals() namespace, to discover models from type defn
from ..typing import OptionalMigratedTables, T, UuidModelType
<<<<<<< HEAD
from . import BaseMixin, NoIdMixin, UuidMixin, UUIDType, db, hybrid_property
=======
from . import BaseMixin, Mapped, NoIdMixin, UUIDType, db, hybrid_property, sa
>>>>>>> f6cec2d4
from .helpers import reopen
from .membership_mixin import ImmutableUserMembershipMixin
from .user import User, UserEmail, UserPhone

__all__ = [
    'SMS_STATUS',
    'notification_categories',
    'SMSMessage',
    'Notification',
    'PreviewNotification',
    'NotificationPreferences',
    'UserNotification',
    'NotificationFor',
    'notification_type_registry',
    'notification_web_types',
]

# --- Registries -----------------------------------------------------------------------

#: Registry of Notification subclasses, automatically populated
notification_type_registry: Dict[str, Notification] = {}
#: Registry of notification types that allow web renders
notification_web_types: Set[Notification] = set()


@dataclass
class NotificationCategory:
    """Category for a notification."""

    priority_id: int
    title: str
    available_for: Callable[[User], bool]


@dataclass
class Role:
    """User-facing name and description for a role."""

    #: Role name
    name: str
    #: Role title
    title: str
    #: Optional role description
    description: Optional[str] = None


#: Registry of notification categories
notification_categories: SimpleNamespace = SimpleNamespace(
    none=NotificationCategory(0, __("Uncategorized"), lambda user: False),
    account=NotificationCategory(1, __("My account"), lambda user: True),
    subscriptions=NotificationCategory(
        2, __("My subscriptions and billing"), lambda user: False
    ),
    participant=NotificationCategory(
        3,
        __("Projects I am participating in"),
        # Criteria: User has registered or proposed
        lambda user: (
            db.session.query(user.rsvps.exists()).scalar()
            or db.session.query(user.proposal_memberships.exists()).scalar()
        ),
    ),
    project_crew=NotificationCategory(
        4,
        __("Projects I am a crew member in"),
        # Criteria: user has ever been a project crew member
        lambda user: db.session.query(
            user.projects_as_crew_memberships.exists()
        ).scalar(),
    ),
    organization_admin=NotificationCategory(
        5,
        __("Organizations I manage"),
        # Criteria: user has ever been an organization admin
        lambda user: db.session.query(
            user.organization_admin_memberships.exists()
        ).scalar(),
    ),
    site_admin=NotificationCategory(
        6,
        __("As a website administrator"),
        # Criteria: User has a currently active site membership
        lambda user: bool(user.active_site_membership),
    ),
)


# --- Flags ----------------------------------------------------------------------------


class SMS_STATUS(LabeledEnum):  # noqa: N801
    """SMS delivery status."""

    QUEUED = (1, __("Queued"))
    PENDING = (2, __("Pending"))
    DELIVERED = (3, __("Delivered"))
    FAILED = (4, __("Failed"))
    UNKNOWN = (5, __("Unknown"))


# --- Legacy models --------------------------------------------------------------------


class SMSMessage(BaseMixin, db.Model):
    """An outbound SMS message."""

    __tablename__ = 'sms_message'
    # Phone number that the message was sent to
    phone_number = immutable(sa.Column(sa.String(15), nullable=False))
    transactionid = immutable(sa.Column(sa.UnicodeText, unique=True, nullable=True))
    # The message itself
    message = immutable(sa.Column(sa.UnicodeText, nullable=False))
    # Flags
    status = sa.Column(sa.Integer, default=SMS_STATUS.QUEUED, nullable=False)
    status_at = sa.Column(sa.TIMESTAMP(timezone=True), nullable=True)
    fail_reason = sa.Column(sa.UnicodeText, nullable=True)


# --- Notification models --------------------------------------------------------------


class Notification(NoIdMixin, db.Model):
    """
    Holds a single notification for an activity on a document object.

    Notifications are fanned out to recipients using :class:`UserNotification` and
    may be accessed through the website and delivered over email, push notification, SMS
    or other transport.

    Notifications cannot hold any data and must source everything from the linked
    document and fragment.
    """

    __tablename__ = 'notification'

    #: Flag indicating this is an active notification type. Can be False for draft
    #: and retired notification types to hide them from preferences UI
    active = True

    #: Random identifier for the event that triggered this notification. Event ids can
    #: be shared across notifications, and will be used to enforce a limit of one
    #: instance of a UserNotification per-event rather than per-notification
    eventid = immutable(
        sa.Column(
            UUIDType(binary=False), primary_key=True, nullable=False, default=uuid4
        )
    )

    #: Notification id
    id = immutable(  # noqa: A003
        sa.Column(
            UUIDType(binary=False), primary_key=True, nullable=False, default=uuid4
        )
    )

    #: Default category of notification. Subclasses MUST override
    category: NotificationCategory = notification_categories.none
    #: Default description for notification. Subclasses MUST override
    title = __("Unspecified notification type")
    #: Default description for notification. Subclasses MUST override
    description = ''

    #: Document model is auto-populated from the document type
    document_model: Type[UuidModelType]
    #: Document type is auto-populated from the document model
    document_type: str

    #: Fragment model is auto-populated from the fragment type
    fragment_model: Optional[Type[UuidModelType]]

    #: Fragment type is auto-populated from the fragment model
    fragment_type: Optional[str]

    #: Roles to send notifications to. Roles must be in order of priority for situations
    #: where a user has more than one role on the document.
    roles: Sequence[str] = []

    #: Roles that are typically held by multiple actors, to enable notifications sent to
    #: all of them at once via the notification hook mechanism
    shared_roles: Dict[str, Role] = {}

    #: Exclude triggering actor from receiving notifications? Subclasses may override
    exclude_actor = False

    #: If this notification is typically for a single recipient, views will need to be
    #: careful about leaking out recipient identifiers such as a utm_source tracking tag
    for_private_recipient = False

    #: The preference context this notification is being served under. Users may have
    #: customized preferences per profile or project
    preference_context: db.Model = None

    #: Notification type (identifier for subclass of :class:`NotificationType`)
    type_: sa.Column[str] = immutable(sa.Column('type', sa.Unicode, nullable=False))

    #: Id of user that triggered this notification
    user_id: sa.Column[Optional[int]] = immutable(
        db.Column(None, sa.ForeignKey('user.id', ondelete='SET NULL'), nullable=True)
    )
    #: User that triggered this notification. Optional, as not all notifications are
    #: caused by user activity. Used to optionally exclude user from receiving
    #: notifications of their own activity
    user: Mapped[Optional[User]] = immutable(sa.orm.relationship(User))

    #: UUID of document that the notification refers to
    document_uuid: sa.Column[UUID] = immutable(
        sa.Column(UUIDType(binary=False), nullable=False, index=True)
    )

    #: Optional fragment within document that the notification refers to. This may be
    #: the document itself, or something within it, such as a comment. Notifications for
    #: multiple fragments are collapsed into a single notification
    fragment_uuid: sa.Column[Optional[UUID]] = immutable(
        sa.Column(UUIDType(binary=False), nullable=True)
    )

    __table_args__ = (
        # This could have been achieved with a UniqueConstraint on all three columns.
        # When the third column (fragment_uuid) is null it has the same effect as the
        # PostgreSQL-specific where clause. We use the clause here to make clear our
        # intent of only enforcing a one-notification limit when the fragment is
        # present. Hence the naming convention of `_key` suffix rather than `ix_` prefix
        sa.Index(
            'notification_type_document_uuid_fragment_uuid_key',
            type_,
            document_uuid,
            fragment_uuid,
            unique=True,
            postgresql_where=fragment_uuid.isnot(None),
        ),
    )

    __mapper_args__ = {
        # 'polymorphic_identity' from subclasses is stored in the type column
        'polymorphic_on': type_,
        # When querying the Notification model, cast automatically to all subclasses
        'with_polymorphic': '*',
    }

    __roles__ = {
        'all': {
            'read': {'document_type', 'fragment_type'},
        }
    }

    __datasets__ = {
        'primary': {
            'eventid',
            'eventid_b58',
            'document_type',
            'fragment_type',
            'document',
            'fragment',
            'type',
            'user',
        },
        'related': {
            'eventid',
            'eventid_b58',
            'document_type',
            'fragment_type',
            'document',
            'fragment',
            'type',
        },
    }

    # Flags to control whether this notification can be delivered over a particular
    # transport. Subclasses can disable these if they consider notifications unsuitable
    # for particular transports.

    #: This notification class may be seen on the website
    allow_web = True
    #: This notification class may be delivered by email
    allow_email = True
    #: This notification class may be delivered by SMS
    allow_sms = True
    #: This notification class may be delivered by push notification
    allow_webpush = True
    #: This notification class may be delivered by Telegram message
    allow_telegram = True
    #: This notification class may be delivered by WhatsApp message
    allow_whatsapp = True

    # Flags to set defaults for transports, in case the user has not made a choice

    #: By default, turn on/off delivery by email
    default_email = True
    #: By default, turn on/off delivery by SMS
    default_sms = True
    #: By default, turn on/off delivery by push notification
    default_webpush = True
    #: By default, turn on/off delivery by Telegram message
    default_telegram = True
    #: By default, turn on/off delivery by WhatsApp message
    default_whatsapp = True

    #: Ignore transport errors? If True, an error will be ignored silently. If False,
    #: an error report will be logged for the user or site administrator. TODO
    ignore_transport_errors = False

    #: Registry of per-class renderers ``{cls_type(): CustomNotificationView}``
    renderers: Dict[str, Type] = {}  # Can't import RenderNotification from views here

    def __init__(self, document=None, fragment=None, **kwargs) -> None:
        if document is not None:
            if not isinstance(document, self.document_model):
                raise TypeError(f"{document!r} is not of type {self.document_model!r}")
            kwargs['document_uuid'] = document.uuid
        if fragment is not None:
            if self.fragment_model is None:
                raise TypeError(f"{self.__class__} is not expecting a fragment")
            if not isinstance(fragment, self.fragment_model):
                raise TypeError(f"{fragment!r} is not of type {self.fragment_model!r}")
            kwargs['fragment_uuid'] = fragment.uuid
        super().__init__(**kwargs)

    @classmethod
    def cls_type(cls) -> str:
        """Return notification type."""
        return cls.__mapper_args__['polymorphic_identity']  # type: ignore[return-value]

    @property
    def identity(self) -> Tuple[UUID, UUID]:
        """Primary key of this object."""
        return (self.eventid, self.id)

    @hybrid_property
    def eventid_b58(self) -> str:
        """URL-friendly UUID representation, using Base58 with the Bitcoin alphabet."""
        return uuid_to_base58(self.eventid)

    @eventid_b58.setter
    def eventid_b58(self, value: str) -> None:
        self.eventid = uuid_from_base58(value)

    @eventid_b58.comparator
    def eventid_b58(cls):  # noqa: N805  # pylint: disable=no-self-argument
        """Return SQL comparator for Base58 rendering."""
        return SqlUuidB58Comparator(cls.eventid)

    @cached_property
    def document(self) -> Optional[UuidModelType]:
        """
        Retrieve the document referenced by this Notification, if any.

        This assumes the underlying object won't disappear, as there is no SQL foreign
        key constraint enforcing a link. This risk is mitigated in the view layer.
        """
        if self.document_uuid and self.document_model:
            return self.document_model.query.filter_by(uuid=self.document_uuid).one()
        return None

    @cached_property
    def fragment(self) -> Optional[UuidModelType]:
        """
        Retrieve the fragment within a document referenced by this Notification, if any.

        This assumes the underlying object won't disappear, as there is no SQL foreign
        key constraint enforcing a link. As with :prop:`document`, the risk of a missing
        database entry is mitigated in the view layer.
        """
        if self.fragment_uuid and self.fragment_model:
            return self.fragment_model.query.filter_by(uuid=self.fragment_uuid).one()
        return None

    @classmethod
    def renderer(cls, view: Type[T]) -> Type[T]:
        """
        Register a view class containing render methods.

        Usage in views::

            from ..models import MyNotificationType
            from .views import NotificationView

            @MyNotificationType.renderer
            class MyNotificationView(NotificationView):
                ...
        """
        if cls.cls_type() in cls.renderers:
            raise TypeError(
                f"A renderer has already been registered for {cls.cls_type()}"
            )
        cls.renderers[cls.cls_type()] = view
        return view

    @classmethod
    def allow_transport(cls, transport) -> bool:
        """Return ``cls.allow_<transport>``."""
        return getattr(cls, 'allow_' + transport)

    @property
    def role_provider_obj(self):
        """Return fragment if exists, document otherwise, indicating role provider."""
        return self.fragment or self.document

    @classmethod
    def hook_context_models(cls) -> Sequence[db.Model]:
        """
        Return models in which hooks may be located for this notification type.

        See :meth:`hook_context_uuids` for an explanation.
        """
        return [cls.document_model]

    def hook_context_uuids(self) -> Dict[str, UUID]:
        """
        Return UUIDs of documents to find notification hooks in.

        Notifications are typically dispatched to a single user at a time, but it is
        possible to send them to a role all at once using a notification hook. Hooks are
        defined on a document or one of its parents, are set to trigger on specified
        notification types, roles and contexts, and will only actually trigger if a
        consenting user attached to the hook is eligible for the notification.
        """
        return {self.document_type: self.document_uuid}

    def dispatch(self) -> Generator[UserNotification, None, None]:
        """
        Create :class:`UserNotification` instances and yield in an iterator.

        This is a heavy method and must be called from a background job. When making
        new notifications, it will revoke previous notifications issued against the
        same document.

        Subclasses wanting more control over how their notifications are dispatched
        should override this method.
        """
        for user, role in self.role_provider_obj.actors_with(
            self.roles, with_role=True
        ):
            # If this notification requires that it not be sent to the actor that
            # triggered the notification, don't notify them. For example, a user
            # who leaves a comment should not be notified of their own comment.
            # This `if` condition uses `user_id` instead of the recommended `user`
            # for faster processing in a loop.
            if (
                self.exclude_actor
                and self.user_id is not None
                and self.user_id == user.id
            ):
                continue

            # Don't notify inactive (suspended, merged) users
            if not user.state.ACTIVE:
                continue

            # Was a notification already sent to this user? If so:
            # 1. The user has multiple roles
            # 2. We're being dispatched a second time, possibly because a background
            #    job failed and is re-queued.
            # In either case, don't notify the user a second time.

            # Since this query uses SQLAlchemy's session cache, we don't have to
            # bother with a local cache for the first case.
            existing_notification = UserNotification.query.get((user.id, self.eventid))
            if existing_notification is None:
                user_notification = UserNotification(
                    eventid=self.eventid,
                    user_id=user.id,
                    notification_id=self.id,
                    role=role,
                )
                db.session.add(user_notification)
                yield user_notification

    def eligible_hooks(self) -> Generator[NotificationHook, None, None]:
        """Find eligible hooks for this notification."""
        # TODO: Find hooks, check if any of their consenting users have a matching
        # UserNotification instance (ie, they are eligible), then yield them

    # Make :attr:`type_` available under the name `type`, but declare this at the very
    # end of the class to avoid conflicts with the Python `type` global that is
    # used for type-hinting
    type: Mapped[str] = sa.orm.synonym('type_')  # noqa: A003


class PreviewNotification:
    """
    Mimics a Notification subclass without instantiating it, for providing a preview.

    To be used with :class:`NotificationFor`::

        NotificationFor(PreviewNotification(NotificationType), user)
    """

    def __init__(
        self,
        cls: Notification,
        document: UuidModelType,
        fragment: Optional[UuidModelType] = None,
    ) -> None:
        self.eventid = self.eventid_b58 = self.id = 'preview'  # May need to be a UUID
        self.cls = cls
        self.document = document
        self.document_uuid = document.uuid
        self.fragment = fragment
        self.fragment_uuid = fragment.uuid if fragment is not None else None

    def __getattr__(self, attr: str) -> Any:
        """Get an attribute."""
        return getattr(self.cls, attr)


class UserNotificationMixin:
    """Shared mixin for :class:`UserNotification` and :class:`NotificationFor`."""

    notification: Notification

    @property
    def notification_type(self) -> str:
        """Return the notification type identifier."""
        return self.notification.type

    with_roles(notification_type, read={'owner'})

    @property
    def document(self) -> Optional[db.Model]:
        """Document that this notification is for."""
        return self.notification.document

    with_roles(document, read={'owner'})

    @property
    def fragment(self) -> Optional[db.Model]:
        """Fragment within this document that this notification is for."""
        return self.notification.fragment

    with_roles(fragment, read={'owner'})

    # This dummy property is required because of a pending mypy issue:
    # https://github.com/python/mypy/issues/4125
    @property
    def is_revoked(self) -> bool:
        """Test if notification has been revoked."""
        raise NotImplementedError("Subclass must provide this property")

    @is_revoked.setter
    def is_revoked(self, value: bool) -> None:
        raise NotImplementedError("Subclass must provide this property")

    def is_not_deleted(self, revoke: bool = False) -> bool:
        """
        Return True if the document and optional fragment are still present.

        :param bool revoke: Mark the notification as revoked if document or fragment
            is missing
        """
        try:
            return bool(self.fragment and self.document or self.document)
        except NoResultFound:
            pass
        if revoke:
            self.is_revoked = True
            # Do not set self.rollupid because this is not a rollup
        return False


class UserNotification(UserNotificationMixin, NoIdMixin, db.Model):
    """
    The recipient of a notification.

    Contains delivery metadata and helper methods to render the notification.
    """

    __tablename__ = 'user_notification'

    # Primary key is a compound of (user_id, eventid).

    #: Id of user being notified
    user_id: sa.Column[int] = immutable(
        db.Column(
            None,
            sa.ForeignKey('user.id', ondelete='CASCADE'),
            primary_key=True,
            nullable=False,
        )
    )

    #: User being notified (backref defined below, outside the model)
    user = with_roles(
        immutable(sa.orm.relationship(User)), read={'owner'}, grants={'owner'}
    )

    #: Random eventid, shared with the Notification instance
    eventid = with_roles(
        immutable(sa.Column(UUIDType(binary=False), primary_key=True, nullable=False)),
        read={'owner'},
    )

    #: Id of notification that this user received
    notification_id: sa.Column[UUID] = immutable(
        db.Column(None, nullable=False)
    )  # fkey in __table_args__ below
    #: Notification that this user received
    notification = with_roles(
        immutable(
            sa.orm.relationship(
                Notification, backref=sa.orm.backref('recipients', lazy='dynamic')
            )
        ),
        read={'owner'},
    )

    #: The role they held at the time of receiving the notification, used for
    #: customizing the template.
    #:
    #: Note: This column represents the first instance of a role shifting from being an
    #: entirely in-app symbol (i.e., code refactorable) to being data in the database
    #: (i.e., requiring a data migration alongside a code refactor)
    role = with_roles(immutable(sa.Column(sa.Unicode, nullable=False)), read={'owner'})

    #: Timestamp for when this notification was marked as read
    read_at = with_roles(
        sa.Column(sa.TIMESTAMP(timezone=True), default=None, nullable=True),
        read={'owner'},
    )

    #: Timestamp when/if the notification is revoked. This can happen if:
    #: 1. The action that caused the notification has been undone (future use)
    #: 2. A new notification has been raised for the same document and this user was
    #:    a recipient of the new notification
    #: 3. The underlying document or fragment has been deleted
    revoked_at = with_roles(
        sa.Column(sa.TIMESTAMP(timezone=True), nullable=True, index=True),
        read={'owner'},
    )

    #: When a roll-up is performed, record an identifier for the items rolled up
    rollupid = with_roles(
        sa.Column(UUIDType(binary=False), nullable=True, index=True), read={'owner'}
    )

    #: Message id for email delivery
    messageid_email = sa.Column(sa.Unicode, nullable=True)
    #: Message id for SMS delivery
    messageid_sms = sa.Column(sa.Unicode, nullable=True)
    #: Message id for web push delivery
    messageid_webpush = sa.Column(sa.Unicode, nullable=True)
    #: Message id for Telegram delivery
    messageid_telegram = sa.Column(sa.Unicode, nullable=True)
    #: Message id for WhatsApp delivery
    messageid_whatsapp = sa.Column(sa.Unicode, nullable=True)

    __table_args__ = (
        sa.ForeignKeyConstraint(
            [eventid, notification_id],  # type: ignore[list-item]
            [Notification.eventid, Notification.id],
            ondelete='CASCADE',
            name='user_notification_eventid_notification_id_fkey',
        ),
    )

    __roles__ = {'owner': {'read': {'created_at'}}}

    __datasets__ = {
        'primary': {
            'created_at',
            'eventid',
            'eventid_b58',
            'role',
            'read_at',
            'is_read',
            'is_revoked',
            'rollupid',
            'notification_type',
        },
        'related': {
            'created_at',
            'eventid',
            'eventid_b58',
            'role',
            'read_at',
            'is_read',
            'is_revoked',
            'rollupid',
        },
    }

    # --- User notification properties -------------------------------------------------

    @property
    def identity(self) -> Tuple[int, UUID]:
        """Primary key of this object."""
        return (self.user_id, self.eventid)

    @hybrid_property
    def eventid_b58(self) -> str:
        """URL-friendly UUID representation, using Base58 with the Bitcoin alphabet."""
        return uuid_to_base58(self.eventid)

    @eventid_b58.setter
    def eventid_b58(self, value: str):
        self.eventid = uuid_from_base58(value)

    @eventid_b58.comparator
    def eventid_b58(cls):  # noqa: N805  # pylint: disable=no-self-argument
        """Return SQL comparator for Base58 representation."""
        return SqlUuidB58Comparator(cls.eventid)

    with_roles(eventid_b58, read={'owner'})

    @hybrid_property
    def is_read(self) -> bool:
        """Whether this notification has been marked as read."""
        return self.read_at is not None

    @is_read.setter
    def is_read(self, value: bool) -> None:
        if value:
            if not self.read_at:
                self.read_at = sa.func.utcnow()
        else:
            self.read_at = None

    @is_read.expression
    def is_read(cls):  # noqa: N805  # pylint: disable=no-self-argument
        """Test if notification has been marked as read, as a SQL expression."""
        return cls.read_at.isnot(None)

    with_roles(is_read, rw={'owner'})

    @hybrid_property
    def is_revoked(self) -> bool:
        """Whether this notification has been marked as revoked."""
        return self.revoked_at is not None

    @is_revoked.setter
    def is_revoked(self, value: bool) -> None:
        if value:
            if not self.revoked_at:
                self.revoked_at = sa.func.utcnow()
        else:
            self.revoked_at = None

    # PyLint complains because the hybrid property doesn't resemble the mixin's property
    # pylint: disable=no-self-argument,arguments-renamed,invalid-overridden-method
    @is_revoked.expression
    def is_revoked(cls):  # noqa: N805
        return cls.revoked_at.isnot(None)

    # pylint: enable=no-self-argument,arguments-renamed,invalid-overridden-method

    with_roles(is_revoked, rw={'owner'})

    # --- Dispatch helper methods ------------------------------------------------------

    def user_preferences(self) -> NotificationPreferences:
        """Return the user's notification preferences for this notification type."""
        prefs = self.user.notification_preferences.get(self.notification_type)
        if prefs is None:
            prefs = NotificationPreferences(
                user=self.user, notification_type=self.notification_type
            )
            db.session.add(prefs)
            self.user.notification_preferences[self.notification_type] = prefs
        return prefs

    def has_transport(self, transport: str) -> bool:
        """
        Return whether the requested transport is an option.

        Uses four criteria:

        1. The notification type allows delivery over this transport
        2. The user's main transport preferences allow this one
        3. The user's per-type preference allows it
        4. The user actually has this transport (verified email or phone, etc)
        """
        # This property inserts the row if not already present. An immediate database
        # commit is required to ensure a parallel worker processing another notification
        # doesn't make a conflicting row.
        main_prefs = self.user.main_notification_preferences
        user_prefs = self.user_preferences()
        return (
            self.notification.allow_transport(transport)
            and main_prefs.by_transport(transport)
            and user_prefs.by_transport(transport)
            and self.user.has_transport(transport)
        )

    def transport_for(self, transport: str) -> Optional[Union[UserEmail, UserPhone]]:
        """
        Return transport address for the requested transport.

        Uses four criteria:

        1. The notification type allows delivery over this transport
        2. The user's main transport preferences allow this one
        3. The user's per-type preference allows it
        4. The user has this transport (verified email or phone, etc)
        """
        main_prefs = self.user.main_notification_preferences
        user_prefs = self.user_preferences()
        if (
            self.notification.allow_transport(transport)
            and main_prefs.by_transport(transport)
            and user_prefs.by_transport(transport)
        ):
            return self.user.transport_for(
                transport, self.notification.preference_context
            )
        return None

    def rollup_previous(self) -> None:
        """
        Rollup prior instances of :class:`UserNotification` against the same document.

        Revokes and sets a shared rollup id on all prior user notifications.
        """
        if not self.notification.fragment_model:
            # We can only rollup fragments within a document. Rollup doesn't apply
            # for notifications without fragments.
            return

        if self.is_revoked or self.rollupid is not None:
            # We've already been revoked or rolled up. Nothing to do.
            return

        # For rollup: find most recent unread that has a rollupid. Reuse that id so that
        # the current notification becomes the latest in that batch of rolled up
        # notifications. If none, this is the start of a new batch, so make a new id.
        rollupid = (
            db.session.query(UserNotification.rollupid)
            .join(Notification)
            .filter(
                # Same user
                UserNotification.user_id == self.user_id,
                # Same type of notification
                Notification.type == self.notification.type,
                # Same document
                Notification.document_uuid == self.notification.document_uuid,
                # Same reason for receiving notification as earlier instance (same role)
                UserNotification.role == self.role,
                # Earlier instance is unread
                UserNotification.read_at.is_(None),
                # Earlier instance is not revoked
                UserNotification.revoked_at.is_(None),
                # Earlier instance has a rollupid
                UserNotification.rollupid.isnot(None),
            )
            .order_by(UserNotification.created_at.asc())
            .limit(1)
            .scalar()
        )
        if not rollupid:
            # No previous rollupid? Then we're the first. The next notification
            # will use our rollupid as long as we're unread
            self.rollupid = uuid4()
        else:
            # Use the existing id, find all using it and revoke them
            self.rollupid = rollupid

            # Now rollup all previous unread. This will skip (a) previously revoked user
            # notifications, and (b) unrolled but read user notifications.
            for previous in (
                UserNotification.query.join(Notification)
                .filter(
                    # Same user
                    UserNotification.user_id == self.user_id,
                    # Not ourselves
                    UserNotification.eventid != self.eventid,
                    # Same type of notification
                    Notification.type == self.notification.type,
                    # Same document
                    Notification.document_uuid == self.notification.document_uuid,
                    # Same role as earlier notification,
                    UserNotification.role == self.role,
                    # Earlier instance is not revoked
                    UserNotification.revoked_at.is_(None),
                    # Earlier instance shares our rollupid
                    UserNotification.rollupid == self.rollupid,
                )
                .options(
                    sa.orm.load_only(
                        UserNotification.user_id,
                        UserNotification.eventid,
                        UserNotification.revoked_at,
                        UserNotification.rollupid,
                    )
                )
            ):
                previous.is_revoked = True
                previous.rollupid = self.rollupid

    def rolledup_fragments(self) -> Optional[Query]:
        """Return all fragments in the rolled up batch as a base query."""
        if not self.notification.fragment_model:
            return None
        # Return a query on the fragment model with the rolled up identifiers
        if not self.rollupid:
            return self.notification.fragment_model.query.filter_by(
                uuid=self.notification.fragment_uuid
            )
        return self.notification.fragment_model.query.filter(
            self.notification.fragment_model.uuid.in_(
                db.session.query(Notification.fragment_uuid)
                .select_from(UserNotification)
                .join(UserNotification.notification)
                .filter(UserNotification.rollupid == self.rollupid)
            )
        )

    @classmethod
    def get_for(cls, user: User, eventid_b58: str) -> Optional[UserNotification]:
        """Retrieve a :class:`UserNotification` using SQLAlchemy session cache."""
        return cls.query.get((user.id, uuid_from_base58(eventid_b58)))

    @classmethod
    def web_notifications_for(cls, user: User, unread_only: bool = False) -> Query:
        """Return web notifications for a user, optionally returning unread-only."""
        query = UserNotification.query.join(Notification).filter(
            Notification.type.in_(notification_web_types),
            UserNotification.user == user,
            UserNotification.revoked_at.is_(None),
        )
        if unread_only:
            query = query.filter(UserNotification.read_at.is_(None))
        return query.order_by(Notification.created_at.desc())

    @classmethod
    def unread_count_for(cls, user: User) -> int:
        """Return unread notification count for a user."""
        return (
            UserNotification.query.join(Notification)
            .filter(
                Notification.type.in_(notification_web_types),
                UserNotification.user == user,
                UserNotification.read_at.is_(None),
                UserNotification.revoked_at.is_(None),
            )
            .count()
        )

    @classmethod
    def migrate_user(  # type: ignore[return]
        cls, old_user: User, new_user: User
    ) -> OptionalMigratedTables:
        """Migrate one user account to another when merging user accounts."""
        for user_notification in cls.query.filter_by(user_id=old_user.id).all():
            existing = cls.query.get((new_user.id, user_notification.eventid))
            # TODO: Instead of dropping old_user's dupe notifications, check which of
            # the two has a higher priority role and keep that. This may not be possible
            # if the two copies are for different notifications under the same eventid.
            if existing is not None:
                db.session.delete(user_notification)
        cls.query.filter_by(user_id=old_user.id).update(
            {'user_id': new_user.id}, synchronize_session=False
        )


class NotificationFor(UserNotificationMixin):
    """View-only wrapper to mimic :class:`UserNotification`."""

    identity: Any = None
    read_at: Any = None
    revoked_at: Any = None
    is_revoked: bool = False
    is_read: bool = False

    def __init__(self, notification, user) -> None:
        self.notification = notification
        self.eventid = notification.eventid
        self.notification_id = notification.id

        self.user = user
        self.user_id = user.id

    @property
    def role(self) -> Optional[str]:
        """User's primary matching role for this notification."""
        if self.document and self.user:
            roles = self.document.roles_for(self.user)
            for role in self.notification.roles:
                if role in roles:
                    return role
        return None

    def rolledup_fragments(self) -> Optional[Query]:
        """Return a query to load the notification fragment."""
        if not self.notification.fragment_model:
            return None
        return self.notification.fragment_model.query.filter_by(
            uuid=self.notification.fragment_uuid
        )


# --- Notification hooks ---------------------------------------------------------------


class NotificationHook(BaseMixin, UuidMixin, db.Model):
    """
    A notification hook allows user-specified delivery of notifications.

    Notifications are targeted at roles on documents, and typically delivered to users
    holding those roles. A group of role-holding users may want the notification
    delivered to them as a group, for example as a message in a chat group, where it
    can be processed as a group activity rather than as a single user activity. A hook
    has three trigger conditions, all of which must be satisfied:

    1. A context where the hook is defined, from where it applies to everything within
        that context. For example, a hook defined on a Profile will apply to all
        Projects contained within that Profile.

    2. Notification types and target roles that the hook is configured for.

    3. One or more consenting users who must be eligible for receiving the notification.

    In addition, a hook has one or more custom delivery transports for the
    notification. Transport types are defined as individual classes, and each may
    require custom configuration.
    """

    __tablename__ = 'notification_hook'
    __uuid_primary_key__ = True

    #: Type of document that the notification hook is attached to. Used only for audit
    document_type = immutable(db.Column(db.Unicode, nullable=False, index=True))

    #: UUID of document that the notification hook is attached to, used to find the hook
    document_uuid = immutable(
        db.Column(UUIDType(binary=False), nullable=False, index=True)
    )

    #: Id of user who created this hook, for audit only (and hence nullable).
    user_id = immutable(
        db.Column(None, db.ForeignKey('user.id', ondelete='SET NULL'), nullable=True)
    )
    #: User who created this hook, for audit only
    user = db.relationship(User)

    # TODO: Another way to do this: allow a hook to be defined only on a project or
    # profile, and identify which by using two fkeys, with a check constraint to only
    # allow one to be set. This will let SQL cascades remove hooks when the parent is
    # deleted, but will make it harder to specify additional hook contexts.

    @classmethod
    def new(cls, context: UuidMixin, user: User) -> NotificationHook:
        """Create a new notification hook on a given context."""
        hook = cls(
            document_type=context.__tablename__, document_uuid=context.uuid, user=user
        )
        hook_membership = NotificationHookMembership(
            notification_hook=hook, user=user, granted_by=user
        )
        db.session.add(hook)
        db.session.add(hook_membership)
        return hook


class NotificationHookTypeRole(NoIdMixin, db.Model):
    """Secondary model for notification type and role enabled in a hook."""

    __tablename__ = 'notification_hook_type_role'
    __uuid_primary_key__ = True

    notification_hook_id = db.Column(
        None,
        db.ForeignKey('notification_hook.id', ondelete='CASCADE'),
        nullable=False,
        primary_key=True,
    )
    notification_hook = db.relationship(NotificationHook, backref='enabled_types')
    notification_type = db.Column(db.Unicode, nullable=False, primary_key=True)
    notification_role = db.Column(db.Unicode, nullable=False, primary_key=True)

    @property
    def type_role(self):
        return f'{self.notification_type}/{self.notification_role}'


class NotificationHookMembership(ImmutableUserMembershipMixin, db.Model):
    """Consenting users on a notification hook."""

    __tablename__ = 'notification_hook_membership'

    notification_hook_id = immutable(
        db.Column(
            None,
            db.ForeignKey('notification_hook.id', ondelete='CASCADE'),
            nullable=False,
        )
    )
    notification_hook = immutable(
        db.relationship(
            NotificationHook,
            backref=db.backref(
                'memberships', lazy='dynamic', cascade='all', passive_deletes=True
            ),
        )
    )
    parent = db.synonym('notification_hook')
    parent_id = db.synonym('notification_hook_id')


NotificationHook.consenting_user_memberships = with_roles(
    db.relationship(
        NotificationHookMembership,
        lazy='dynamic',
        primaryjoin=db.and_(
            NotificationHookMembership.notification_hook_id == NotificationHook.id,
            NotificationHookMembership.is_active,
        ),
        viewonly=True,
    ),
    grants_via={'user': {'consenting_user'}},
)
NotificationHook.users = DynamicAssociationProxy('consenting_user_memberships', 'user')
NotificationHook.invited_user_memberships = with_roles(
    db.relationship(
        NotificationHookMembership,
        lazy='dynamic',
        primaryjoin=db.and_(
            NotificationHookMembership.notification_hook_id == NotificationHook.id,
            NotificationHookMembership.is_invite,
            NotificationHookMembership.revoked_at.is_(None),
        ),
        viewonly=True,
    ),
    grants_via={'user': {'invited_user'}},
)
NotificationHook.invited_users = DynamicAssociationProxy(
    'invited_user_memberships', 'user'
)

# TODO: Spec option to revoke individual notifications in favour of group notifications.
# This may also require a separate web view for group notifications


class NotificationHookTarget:
    # TODO
    pass


# --- Notification preferences ---------------------------------------------------------


class NotificationPreferences(BaseMixin, db.Model):
    """Holds a user's preferences for a particular :class:`Notification` type."""

    __tablename__ = 'notification_preferences'

    #: Id of user whose preferences are represented here
    user_id: sa.Column[int] = immutable(
        db.Column(
            None,
            sa.ForeignKey('user.id', ondelete='CASCADE'),
            nullable=False,
            index=True,
        )
    )
    #: User whose preferences are represented here
    user = with_roles(
        immutable(sa.orm.relationship(User, back_populates='notification_preferences')),
        read={'owner'},
        grants={'owner'},
    )

    # Notification type, corresponding to Notification.type (a class attribute there)
    # notification_type = '' holds the veto switch to disable a transport entirely
    notification_type = immutable(sa.Column(sa.Unicode, nullable=False))

    by_email = with_roles(sa.Column(sa.Boolean, nullable=False), rw={'owner'})
    by_sms = with_roles(sa.Column(sa.Boolean, nullable=False), rw={'owner'})
    by_webpush = with_roles(sa.Column(sa.Boolean, nullable=False), rw={'owner'})
    by_telegram = with_roles(sa.Column(sa.Boolean, nullable=False), rw={'owner'})
    by_whatsapp = with_roles(sa.Column(sa.Boolean, nullable=False), rw={'owner'})

    __table_args__ = (sa.UniqueConstraint('user_id', 'notification_type'),)

    __datasets__ = {
        'preferences': {
            'by_email',
            'by_sms',
            'by_webpush',
            'by_telegram',
            'by_whatsapp',
        }
    }

    def __init__(self, **kwargs) -> None:
        super().__init__(**kwargs)
        if self.user:
            self.set_defaults()

    def __repr__(self) -> str:
        """Represent :class:`NotificationPreferences` as a string."""
        return (
            f'NotificationPreferences('
            f'notification_type={self.notification_type!r}, user={self.user!r}'
            f')'
        )

    def set_defaults(self) -> None:
        """Set defaults based on the type's defaults, and previous user prefs."""
        transport_attrs = (
            ('by_email', 'default_email'),
            ('by_sms', 'default_sms'),
            ('by_webpush', 'default_webpush'),
            ('by_telegram', 'default_telegram'),
            ('by_whatsapp', 'default_whatsapp'),
        )
        with db.session.no_autoflush:
            if not self.user.notification_preferences:
                # No existing preferences. Get defaults from notification type's class
                if (
                    self.notification_type
                    and self.notification_type in notification_type_registry
                ):
                    type_cls = notification_type_registry[self.notification_type]
                    for t_attr, d_attr in transport_attrs:
                        if getattr(self, t_attr) is None:
                            setattr(self, t_attr, getattr(type_cls, d_attr))
                else:
                    # No notification type class either. Turn on everything.
                    for t_attr, _d_attr in transport_attrs:
                        if getattr(self, t_attr) is None:
                            setattr(self, t_attr, True)
            else:
                for t_attr, _d_attr in transport_attrs:
                    if getattr(self, t_attr) is None:
                        # If this transport is enabled for any existing notification
                        # type, also enable here.
                        setattr(
                            self,
                            t_attr,
                            any(
                                getattr(np, t_attr)
                                for np in self.user.notification_preferences.values()
                            ),
                        )

    @with_roles(call={'owner'})
    def by_transport(self, transport: str) -> bool:
        """Return ``self.by_<transport>``."""
        return getattr(self, 'by_' + transport)

    @with_roles(call={'owner'})
    def set_transport(self, transport: str, value: bool) -> None:
        """Set a preference for a transport."""
        setattr(self, 'by_' + transport, value)

    @cached_property
    def type_cls(self) -> Optional[Notification]:
        """Return the Notification subclass corresponding to self.notification_type."""
        # Use `registry.get(type)` instead of `registry[type]` because the user may have
        # saved preferences for a discontinued notification type. These should ideally
        # be dropped in migrations, but it's possible for the data to be outdated.
        return notification_type_registry.get(self.notification_type)

    @classmethod
    def migrate_user(  # type: ignore[return]
        cls, old_user: User, new_user: User
    ) -> OptionalMigratedTables:
        """Migrate one user account to another when merging user accounts."""
        for ntype, prefs in list(old_user.notification_preferences.items()):
            if ntype in new_user.notification_preferences:
                db.session.delete(prefs)
        NotificationPreferences.query.filter_by(user_id=old_user.id).update(
            {'user_id': new_user.id}, synchronize_session=False
        )

    @sa.orm.validates('notification_type')
    def _valid_notification_type(self, key: str, value: Optional[str]) -> str:
        if value == '':  # Special-cased name for main preferences
            return value
        if value is None or value not in notification_type_registry:
            raise ValueError(f"Invalid notification_type: {value}")
        return value


@reopen(User)
class __User:
    all_notifications = with_roles(
        sa.orm.relationship(
            UserNotification,
            lazy='dynamic',
            order_by=UserNotification.created_at.desc(),
            viewonly=True,
        ),
        read={'owner'},
    )

    notification_preferences = sa.orm.relationship(
        NotificationPreferences,
        collection_class=column_mapped_collection(
            NotificationPreferences.notification_type
        ),
        back_populates='user',
    )

    # This relationship is wrapped in a property that creates it on first access
    _main_notification_preferences = sa.orm.relationship(
        NotificationPreferences,
        primaryjoin=sa.and_(
            NotificationPreferences.user_id == User.id,
            NotificationPreferences.notification_type == '',
        ),
        uselist=False,
        viewonly=True,
    )

    @cached_property
    def main_notification_preferences(self) -> NotificationPreferences:
        """Return user's main notification preferences, toggling transports on/off."""
        if not self._main_notification_preferences:
            main = NotificationPreferences(
                user=self,
                notification_type='',
                by_email=True,
                by_sms=True,
                by_webpush=False,
                by_telegram=False,
                by_whatsapp=False,
            )
            db.session.add(main)
            return main
        return self._main_notification_preferences


# --- Signal handlers ------------------------------------------------------------------


auto_init_default(Notification.eventid)


@event.listens_for(Notification, 'mapper_configured', propagate=True)
def _register_notification_types(mapper_, cls) -> None:
    # Don't register the base class itself, or inactive types
    if cls is not Notification:
        # Tell mypy what type of class we're processing
        assert issubclass(cls, Notification)  # nosec

        # Populate cls with helper attributes

        type_hints = get_type_hints(cls, localns=vars(models))
        cls.document_model = (
            type_hints['document']
            if 'document' in type_hints
            and isinstance(type_hints['document'], type)
            and issubclass(type_hints['document'], db.Model)
            else None
        )
        cls.document_type = (
            cls.document_model.__tablename__  # type: ignore[attr-defined]
            if cls.document_model
            else None
        )
        cls.fragment_model = (
            type_hints['fragment']
            if 'fragment' in type_hints
            and isinstance(type_hints['fragment'], type)
            and issubclass(type_hints['fragment'], db.Model)
            else None
        )
        cls.fragment_type = (
            cls.fragment_model.__tablename__  # type: ignore[attr-defined]
            if cls.fragment_model
            else None
        )

        # Exclude inactive notifications in the registry. It is used to populate the
        # user's notification preferences screen.
        if cls.active:
            notification_type_registry[
                cls.__mapper_args__['polymorphic_identity']
            ] = cls
        # Include inactive notifications in the web types, as this is used for the web
        # feed of past notifications, including deprecated (therefore inactive) types
        if cls.allow_web:
            notification_web_types.add(cls.__mapper_args__['polymorphic_identity'])<|MERGE_RESOLUTION|>--- conflicted
+++ resolved
@@ -110,11 +110,7 @@
 
 from .. import models  # For locals() namespace, to discover models from type defn
 from ..typing import OptionalMigratedTables, T, UuidModelType
-<<<<<<< HEAD
-from . import BaseMixin, NoIdMixin, UuidMixin, UUIDType, db, hybrid_property
-=======
-from . import BaseMixin, Mapped, NoIdMixin, UUIDType, db, hybrid_property, sa
->>>>>>> f6cec2d4
+from . import BaseMixin, Mapped, NoIdMixin, UuidMixin, UUIDType, db, hybrid_property, sa
 from .helpers import reopen
 from .membership_mixin import ImmutableUserMembershipMixin
 from .user import User, UserEmail, UserPhone
