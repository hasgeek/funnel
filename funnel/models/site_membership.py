--- conflicted
+++ resolved
@@ -6,13 +6,8 @@
 
 from werkzeug.utils import cached_property
 
-<<<<<<< HEAD
-from ..typing import Mapped
-from . import Model, declared_attr, relationship, sa
+from . import Mapped, Model, declared_attr, relationship, sa
 from .account import Account
-=======
-from . import Mapped, Model, User, declared_attr, relationship, sa
->>>>>>> bea2956e
 from .helpers import reopen
 from .membership_mixin import ImmutableUserMembershipMixin
 
