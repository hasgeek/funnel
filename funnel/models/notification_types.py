--- conflicted
+++ resolved
@@ -6,13 +6,8 @@
 
 from baseframe import __
 
-<<<<<<< HEAD
-from ..typing import UuidModelType
-from . import Mapped
 from .account import Account
 from .account_admin_membership import AccountAdminMembership
-=======
->>>>>>> bea2956e
 from .comment import Comment, Commentset
 from .moderation import CommentModeratorReport
 from .notification import Notification, notification_categories
@@ -43,66 +38,45 @@
 # --- Protocol and Mixin classes -------------------------------------------------------
 
 
-<<<<<<< HEAD
-class AccountSubtype(UuidModelType):
-    """Model that links to an account."""
-
-    account: Mapped[Account]
-
-
-class ProjectSubtype(UuidModelType):
-    """Model that links to a project."""
-
-    project: Mapped[Project]
-
-
-=======
->>>>>>> bea2956e
 class DocumentHasProject:
     """Mixin class for documents linked to a project."""
 
     @property
     def preference_context(self) -> Account:
         """Return document's project's account as preference context."""
-<<<<<<< HEAD
-        return self.document.project.account
-=======
-        return self.document.project.profile  # type: ignore[attr-defined]
->>>>>>> bea2956e
+        return self.document.project.account  # type: ignore[attr-defined]
 
 
 class DocumentHasAccount:
     """Mixin class for documents linked to an account."""
 
-<<<<<<< HEAD
-    document: AccountSubtype
-
-=======
->>>>>>> bea2956e
     @property
     def preference_context(self) -> Account:
         """Return document's account as preference context."""
-<<<<<<< HEAD
-        return self.document.account
-=======
-        return self.document.profile  # type: ignore[attr-defined]
->>>>>>> bea2956e
+        return self.document.account  # type: ignore[attr-defined]
+
+
+class DocumentIsAccount:
+    """Mixin class for when the account is the document."""
+
+    @property
+    def preference_context(self) -> Account:
+        """Return document itself as preference context."""
+        return self.document  # type: ignore[attr-defined]
 
 
 # --- Account notifications ------------------------------------------------------------
 
 
-class AccountPasswordNotification(Notification[User, None], type='user_password_set'):
+class AccountPasswordNotification(
+    DocumentIsAccount, Notification[Account, None], type='user_password_set'
+):
     """Notification when the user's password changes."""
 
     category = notification_categories.account
     title = __("When my account password changes")
     description = __("For your safety, in case this was not authorized")
 
-<<<<<<< HEAD
-    document_model = Account
-=======
->>>>>>> bea2956e
     exclude_actor = False
     roles = ['owner']
     for_private_recipient = True
@@ -175,13 +149,9 @@
 
 
 class ProjectStartingNotification(
-<<<<<<< HEAD
-    DocumentHasAccount, Notification, type='project_starting'
-=======
-    DocumentHasProfile,
+    DocumentHasAccount,
     Notification[Project, Optional[Session]],
     type='project_starting',
->>>>>>> bea2956e
 ):
     """Notification of a session about to start."""
 
@@ -222,13 +192,9 @@
 
 
 class ProjectCrewMembershipNotification(
-<<<<<<< HEAD
-    DocumentHasAccount, Notification, type='project_crew_membership_granted'
-=======
-    DocumentHasProfile,
+    DocumentHasAccount,
     Notification[Project, ProjectCrewMembership],
     type='project_crew_membership_granted',
->>>>>>> bea2956e
 ):
     """Notification of being granted crew membership (including role changes)."""
 
@@ -236,45 +202,24 @@
     title = __("When a project crew member is added or removed")
     description = __("Crew members have access to the project’s settings and data")
 
-<<<<<<< HEAD
-    document_model = Project
-    fragment_model = ProjectCrewMembership
     roles = ['member', 'project_crew']
-=======
-    roles = ['subject', 'project_crew']
->>>>>>> bea2956e
     exclude_actor = True  # Alerts other users of actor's actions; too noisy for actor
 
 
 class ProjectCrewMembershipRevokedNotification(
-<<<<<<< HEAD
-    DocumentHasAccount,
-    Notification,
-=======
-    DocumentHasProfile,
+    DocumentHasAccount,
     Notification[Project, ProjectCrewMembership],
->>>>>>> bea2956e
     type='project_crew_membership_revoked',
     shadows=ProjectCrewMembershipNotification,
 ):
     """Notification of being removed from crew membership (including role changes)."""
 
-<<<<<<< HEAD
-    document_model = Project
-    fragment_model = ProjectCrewMembership
     roles = ['member', 'project_crew']
-=======
-    roles = ['subject', 'project_crew']
->>>>>>> bea2956e
     exclude_actor = True  # Alerts other users of actor's actions; too noisy for actor
 
 
 class ProposalReceivedNotification(
-<<<<<<< HEAD
-    DocumentHasAccount, Notification, type='proposal_received'
-=======
-    DocumentHasProfile, Notification[Project, Proposal], type='proposal_received'
->>>>>>> bea2956e
+    DocumentHasAccount, Notification[Project, Proposal], type='proposal_received'
 ):
     """Notification to editors of new proposals."""
 
@@ -286,11 +231,7 @@
 
 
 class RegistrationReceivedNotification(
-<<<<<<< HEAD
-    DocumentHasAccount, Notification, type='rsvp_received'
-=======
-    DocumentHasProfile, Notification[Project, Rsvp], type='rsvp_received'
->>>>>>> bea2956e
+    DocumentHasAccount, Notification[Project, Rsvp], type='rsvp_received'
 ):
     """Notification to promoters of new registrations."""
 
@@ -307,13 +248,9 @@
 
 
 class OrganizationAdminMembershipNotification(
-<<<<<<< HEAD
-    DocumentHasAccount, Notification, type='organization_membership_granted'
-=======
-    DocumentHasProfile,
-    Notification[Organization, OrganizationMembership],
+    DocumentHasAccount,
+    Notification[Account, AccountAdminMembership],
     type='organization_membership_granted',
->>>>>>> bea2956e
 ):
     """Notification of being granted admin membership (including role changes)."""
 
@@ -321,36 +258,19 @@
     title = __("When account admins change")
     description = __("Account admins control all projects under the account")
 
-<<<<<<< HEAD
-    document_model = Account
-    fragment_model = AccountAdminMembership
-    roles = ['member', 'account_admin']
-=======
-    roles = ['subject', 'profile_admin']
->>>>>>> bea2956e
+    roles = ['member', 'profile_admin']
     exclude_actor = True  # Alerts other users of actor's actions; too noisy for actor
 
 
 class OrganizationAdminMembershipRevokedNotification(
-<<<<<<< HEAD
-    DocumentHasAccount,
-    Notification,
-=======
-    DocumentHasProfile,
-    Notification[Organization, OrganizationMembership],
->>>>>>> bea2956e
+    DocumentHasAccount,
+    Notification[Account, AccountAdminMembership],
     type='organization_membership_revoked',
     shadows=OrganizationAdminMembershipNotification,
 ):
     """Notification of being granted admin membership (including role changes)."""
 
-<<<<<<< HEAD
-    document_model = Account
-    fragment_model = AccountAdminMembership
-    roles = ['member', 'account_admin']
-=======
-    roles = ['subject', 'profile_admin']
->>>>>>> bea2956e
+    roles = ['member', 'profile_admin']
     exclude_actor = True  # Alerts other users of actor's actions; too noisy for actor
 
 
