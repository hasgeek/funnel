"""Notification types."""

from __future__ import annotations

from typing import Dict
from uuid import UUID

from typing_extensions import Protocol

from baseframe import __

from . import db
from .comment import Comment, Commentset
<<<<<<< HEAD
from .notification import Notification, Role, notification_categories
=======
from .moderation import CommentModeratorReport
from .notification import Notification, notification_categories
>>>>>>> 7f6741ac
from .organization_membership import OrganizationMembership
from .profile import Profile
from .project import Project
from .project_membership import ProjectCrewMembership
from .proposal import Proposal
from .rsvp import Rsvp
from .session import Session
from .update import Update
from .user import Organization, User

__all__ = [
    'AccountPasswordNotification',
    'NewUpdateNotification',
    'CommentReportReceivedNotification',
    'CommentReplyNotification',
    'NewCommentNotification',
    'ProposalReceivedNotification',
    'ProposalSubmittedNotification',
    'RegistrationCancellationNotification',
    'RegistrationConfirmationNotification',
    'ProjectStartingNotification',
    'OrganizationAdminMembershipNotification',
    'OrganizationAdminMembershipRevokedNotification',
]


# --- Role definitions -----------------------------------------------------------------


role_profile_owner = Role('profile_owner', __("Organization owner"))
role_profile_admin = Role('profile_admin', __("Organization administrator"))
role_project_participant = Role('project_participant', __("Project participant"))
role_project_crew = Role('project_crew', __("All project crew"))
role_project_editor = Role('project_editor', __("Project editor"))
role_project_promoter = Role('project_promoter', __("Project promoter"))
role_document_subscriber = Role('document_subscriber', __("Document subscriber"))


# --- Mixin classes --------------------------------------------------------------------


<<<<<<< HEAD
class NotificationDocumentProtocol(Protocol):
    document_type: str
=======
class DocumentHasProject:
    """Mixin class for documents linked to a project."""

>>>>>>> 7f6741ac
    document: db.Model
    document_uuid: UUID


class DocumentHasProject:
    @property
<<<<<<< HEAD
    def preference_context(self: NotificationDocumentProtocol) -> Profile:
=======
    def preference_context(self) -> Profile:
        """Return document's project's profile as preference context."""
>>>>>>> 7f6741ac
        return self.document.project.profile

    def hook_context_uuids(self: NotificationDocumentProtocol) -> Dict[str, UUID]:
        """Return UUIDs of current and parent documents for notification hook hosts."""
        project = self.document.project
        return {
            self.document_type: self.document_uuid,
            'project': project.uuid,
            'profile': project.profile.uuid,
        }

<<<<<<< HEAD
=======
class DocumentHasProfile:
    """Mixin class for documents linked to a profile."""

    document: db.Model
>>>>>>> 7f6741ac

class DocumentHasProfile:
    @property
<<<<<<< HEAD
    def preference_context(self: NotificationDocumentProtocol) -> Profile:
=======
    def preference_context(self) -> Profile:
        """Return document's profile as preference context."""
>>>>>>> 7f6741ac
        return self.document.profile

    def hook_context_uuids(self: NotificationDocumentProtocol) -> Dict[str, UUID]:
        """Return UUIDs of current and parent documents for notification hook hosts."""
        return {
            self.document_type: self.document_uuid,  # type: ignore[attr-defined]
            'profile': self.document.profile.uuid,
        }


# --- Account notifications ------------------------------------------------------------


class AccountPasswordNotification(Notification):
    """Notification when the user's password changes."""

    __mapper_args__ = {'polymorphic_identity': 'user_password_set'}
    category = notification_categories.account
    title = __("When my account password changes")
    description = __("For your safety, in case this was not authorized")

    document: User
    exclude_actor = False
    roles = ['owner']
    for_private_recipient = True


# --- Project participant notifications ------------------------------------------------


class RegistrationConfirmationNotification(DocumentHasProject, Notification):
    """Notification confirming registration to a project."""

    __mapper_args__ = {'polymorphic_identity': 'rsvp_yes'}
    category = notification_categories.participant
    title = __("When I register for a project")
    description = __("This will prompt a calendar entry in Gmail and other apps")

    document: Rsvp
    roles = ['owner']
    exclude_actor = False  # This is a notification to the actor
    for_private_recipient = True


class RegistrationCancellationNotification(DocumentHasProject, Notification):
    """Notification confirming cancelling registration to a project."""

    __mapper_args__ = {'polymorphic_identity': 'rsvp_no'}
    category = notification_categories.participant
    title = __("When I cancel my registration")
    description = __("Confirmation for your records")

    document: Rsvp
    roles = ['owner']
    exclude_actor = False  # This is a notification to the actor
    for_private_recipient = True
    allow_web = False


class NewUpdateNotification(DocumentHasProject, Notification):
    """Notifications of new updates."""

    __mapper_args__ = {'polymorphic_identity': 'update_new'}

    category = notification_categories.participant
    title = __("When a project posts an update")
    description = __(
        "Typically contains critical information such as video conference links"
    )

    document: Update
    roles = ['project_crew', 'project_participant']
    shared_roles = {
        'project_crew': role_project_crew,
        'project_participant': role_project_participant,
    }
    exclude_actor = False  # Send to everyone including the actor


class ProposalSubmittedNotification(DocumentHasProject, Notification):
    """Notification to the proposer on a successful submission."""

    __mapper_args__ = {'polymorphic_identity': 'proposal_submitted'}

    category = notification_categories.participant
    title = __("When I make a submission")
    description = __("Confirmation for your records")

    document: Proposal
    roles = ['creator']  # TODO: Change this to include collaborators
    exclude_actor = False  # This notification is for the actor

    # Email is typically fine. Messengers may be too noisy
    default_email = True
    default_sms = False
    default_webpush = False
    default_telegram = False
    default_whatsapp = False


class ProjectStartingNotification(DocumentHasProfile, Notification):
    """Notification of a session about to start."""

    __mapper_args__ = {'polymorphic_identity': 'project_starting'}

    category = notification_categories.participant
    title = __("When a project I’ve registered for is about to start")
    description = __("You will be notified 5-10 minutes before the starting time")

    document: Project
    fragment: Session
    roles = ['project_crew', 'project_participant']
    shared_roles = {
        'project_crew': role_project_crew,
        'project_participant': role_project_participant,
    }
    # This is a notification triggered without an actor


# --- Comment notifications ------------------------------------------------------------


class NewCommentNotification(Notification):
    """Notification of new comment."""

    __mapper_args__ = {'polymorphic_identity': 'comment_new'}

    category = notification_categories.participant
    title = __("When there is a new comment on a project or proposal I’m in")
    exclude_actor = True

    document: Commentset
    fragment: Comment
    roles = ['replied_to_commenter', 'document_subscriber']
    shared_roles = {'document_subscriber': role_document_subscriber}


class CommentReplyNotification(Notification):
    """Notification of comment replies."""

    __mapper_args__ = {'polymorphic_identity': 'comment_reply'}

    category = notification_categories.participant
    title = __("When someone replies to my comment")
    exclude_actor = True

    document: Comment  # Parent comment (being replied to)
    fragment: Comment  # Child comment (the reply that triggered notification)
    roles = ['replied_to_commenter']


# --- Project crew notifications -------------------------------------------------------


class ProjectCrewMembershipNotification(DocumentHasProject, Notification):
    """Notification of being granted crew membership (including role changes)."""

    __mapper_args__ = {'polymorphic_identity': 'project_crew_membership_granted'}
    active = False

    category = notification_categories.project_crew
    title = __("When a project crew member is added, or roles change")
    description = __("Crew members have access to the project’s controls")

    document: Project
    fragment: ProjectCrewMembership
    roles = ['subject', 'project_crew']
    shared_roles = {'project_crew': role_project_crew}
    exclude_actor = True  # Alerts other users of actor's actions; too noisy for actor


class ProjectCrewMembershipRevokedNotification(DocumentHasProject, Notification):
    """Notification of being granted crew membership (including role changes)."""

    __mapper_args__ = {'polymorphic_identity': 'project_crew_membership_revoked'}
    active = False

    category = notification_categories.project_crew
    title = __("When a project crew member is removed, including me")

    document: Project
    fragment: ProjectCrewMembership
    roles = ['subject', 'project_crew']
    shared_roles = {'project_crew': role_project_crew}
    exclude_actor = True  # Alerts other users of actor's actions; too noisy for actor


class ProposalReceivedNotification(DocumentHasProfile, Notification):
    """Notification to editors of new proposals."""

    __mapper_args__ = {'polymorphic_identity': 'proposal_received'}

    category = notification_categories.project_crew
    title = __("When my project receives a new proposal")

    document: Project
    fragment: Proposal
    roles = ['project_editor']
    shared_roles = {'project_editor': role_project_editor}
    exclude_actor = True  # Don't notify editor of proposal they submitted


class RegistrationReceivedNotification(DocumentHasProfile, Notification):
    """Notification to promoters of new registrations."""

    __mapper_args__ = {'polymorphic_identity': 'rsvp_received'}
    active = False

    category = notification_categories.project_crew
    title = __("When someone registers for my project")

    document: Project
    fragment: Rsvp
    roles = ['project_promoter']
    shared_roles = {'project_promoter': role_project_promoter}
    exclude_actor = True


# --- Organization admin notifications -------------------------------------------------


class OrganizationAdminMembershipNotification(DocumentHasProfile, Notification):
    """Notification of being granted admin membership (including role changes)."""

    __mapper_args__ = {'polymorphic_identity': 'organization_membership_granted'}

    category = notification_categories.organization_admin
    title = __("When organization admins change")
    description = __("Organization admins control all projects under the organization")

    document: Organization
    fragment: OrganizationMembership
    roles = ['subject', 'profile_admin']
    shared_roles = {'profile_admin': role_profile_admin}
    exclude_actor = True  # Alerts other users of actor's actions; too noisy for actor


class OrganizationAdminMembershipRevokedNotification(DocumentHasProfile, Notification):
    """Notification of being granted admin membership (including role changes)."""

    __mapper_args__ = {'polymorphic_identity': 'organization_membership_revoked'}

    category = notification_categories.organization_admin
    title = __("When an organization admin is removed, including me")

    document: Organization
    fragment: OrganizationMembership
    roles = ['subject', 'profile_admin']
    shared_roles = {'profile_admin': role_profile_admin}
    exclude_actor = True  # Alerts other users of actor's actions; too noisy for actor


# --- Site administrator notifications -------------------------------------------------


class CommentReportReceivedNotification(Notification):
    """Notification for comment moderators when a comment is reported as spam."""

    __mapper_args__ = {'polymorphic_identity': 'comment_report_received'}

    category = notification_categories.site_admin
    title = __("When a comment is reported as spam")

    document: Comment
    fragment: CommentModeratorReport
    roles = ['comment_moderator']
    shared_roles = {
        'comment_moderator': Role('comment_moderator', __("Comment moderator"))
    }


# TODO: Add shared role hook models and document ids
# TODO: new models: NotificationHook (links to host document_id on behalf of one user)
# TODO: HookTarget -- with polymorphic subtypes, links NotificationHook to destination
# TODO: destination types: email, telegram group, slack bot, signal bot, other?
# TODO: eventid + hook target unique constraint, so that multiple hooks leading to the
# TODO: same destination are deduped and only one notification is sent.
# TODO: Hook must specify multiple notification types + roles and be quick to discover.
# TODO: How? PG array with indexing? JSON struct with indexing?<|MERGE_RESOLUTION|>--- conflicted
+++ resolved
@@ -11,12 +11,8 @@
 
 from . import db
 from .comment import Comment, Commentset
-<<<<<<< HEAD
+from .moderation import CommentModeratorReport
 from .notification import Notification, Role, notification_categories
-=======
-from .moderation import CommentModeratorReport
-from .notification import Notification, notification_categories
->>>>>>> 7f6741ac
 from .organization_membership import OrganizationMembership
 from .profile import Profile
 from .project import Project
@@ -58,26 +54,18 @@
 # --- Mixin classes --------------------------------------------------------------------
 
 
-<<<<<<< HEAD
 class NotificationDocumentProtocol(Protocol):
+    """Protocol for documents linked to a project."""
+
     document_type: str
-=======
-class DocumentHasProject:
-    """Mixin class for documents linked to a project."""
-
->>>>>>> 7f6741ac
     document: db.Model
     document_uuid: UUID
 
 
 class DocumentHasProject:
     @property
-<<<<<<< HEAD
     def preference_context(self: NotificationDocumentProtocol) -> Profile:
-=======
-    def preference_context(self) -> Profile:
         """Return document's project's profile as preference context."""
->>>>>>> 7f6741ac
         return self.document.project.profile
 
     def hook_context_uuids(self: NotificationDocumentProtocol) -> Dict[str, UUID]:
@@ -89,22 +77,15 @@
             'profile': project.profile.uuid,
         }
 
-<<<<<<< HEAD
-=======
+
 class DocumentHasProfile:
     """Mixin class for documents linked to a profile."""
 
     document: db.Model
->>>>>>> 7f6741ac
-
-class DocumentHasProfile:
+
     @property
-<<<<<<< HEAD
     def preference_context(self: NotificationDocumentProtocol) -> Profile:
-=======
-    def preference_context(self) -> Profile:
         """Return document's profile as preference context."""
->>>>>>> 7f6741ac
         return self.document.profile
 
     def hook_context_uuids(self: NotificationDocumentProtocol) -> Dict[str, UUID]:
