"""Notification types."""

from __future__ import annotations

from typing import ClassVar, Dict
from uuid import UUID

from typing_extensions import Protocol

from baseframe import __

<<<<<<< HEAD
from ..typing import Mapped, UuidModelType
from . import db
=======
from ..typing import UuidModelType
from . import Mapped
>>>>>>> 7e6649a0
from .comment import Comment, Commentset
from .moderation import CommentModeratorReport
from .notification import Notification, Role, notification_categories
from .organization_membership import OrganizationMembership
from .profile import Profile
from .project import Project
from .project_membership import ProjectCrewMembership
from .proposal import Proposal
from .rsvp import Rsvp
from .session import Session
from .update import Update
from .user import Organization, User

__all__ = [
    'AccountPasswordNotification',
    'NewUpdateNotification',
    'CommentReportReceivedNotification',
    'CommentReplyNotification',
    'NewCommentNotification',
    'ProjectCrewMembershipNotification',
    'ProjectCrewMembershipRevokedNotification',
    'ProposalReceivedNotification',
    'ProposalSubmittedNotification',
    'RegistrationCancellationNotification',
    'RegistrationConfirmationNotification',
    'ProjectStartingNotification',
    'OrganizationAdminMembershipNotification',
    'OrganizationAdminMembershipRevokedNotification',
]


# --- Role definitions -----------------------------------------------------------------


role_profile_owner = Role('profile_owner', __("Account owner"))
role_profile_admin = Role('profile_admin', __("Account administrator"))
role_project_participant = Role('project_participant', __("Project participant"))
role_project_crew = Role('project_crew', __("All project crew"))
role_project_editor = Role('project_editor', __("Project editor"))
role_project_promoter = Role('project_promoter', __("Project promoter"))
role_document_subscriber = Role('document_subscriber', __("Document subscriber"))


# --- Protocol and Mixin classes -------------------------------------------------------


class ProfileSubtype(UuidModelType):
    """Model that links to an account (nee profile)."""

    profile: Mapped[Profile]


class ProjectSubtype(UuidModelType):
    """Model that links to a project."""

    project: Mapped[Project]


class NotificationDocumentProtocol(Protocol):
    """Protocol class for notifications with a linked document."""

    document_type: ClassVar[str]
    document: db.Model  # type: ignore[name-defined]
    document_uuid: UUID


class DocumentHasProject:
    """Mixin class for documents linked to a project."""

    document: ProjectSubtype

    @property
    def preference_context(self: NotificationDocumentProtocol) -> Profile:
        """Return document's project's account as preference context."""
        return self.document.project.profile

    def hook_context_uuids(self: NotificationDocumentProtocol) -> Dict[str, UUID]:
        """Return UUIDs of current and parent documents for notification hook hosts."""
        project = self.document.project
        return {
            self.document_type: self.document_uuid,
            'project': project.uuid,
            'profile': project.profile.uuid,
        }


class DocumentHasProfile:
    """Mixin class for documents linked to an account (nee profile)."""

    document: ProfileSubtype

    @property
    def preference_context(self: NotificationDocumentProtocol) -> Profile:
        """Return document's account as preference context."""
        return self.document.profile

    def hook_context_uuids(self: NotificationDocumentProtocol) -> Dict[str, UUID]:
        """Return UUIDs of current and parent documents for notification hook hosts."""
        return {
            self.document_type: self.document_uuid,  # type: ignore[attr-defined]
            'profile': self.document.profile.uuid,
        }


# --- Account notifications ------------------------------------------------------------


class AccountPasswordNotification(Notification, type='user_password_set'):
    """Notification when the user's password changes."""

    category = notification_categories.account
    title = __("When my account password changes")
    description = __("For your safety, in case this was not authorized")

    document_model = User
    exclude_actor = False
    roles = ['owner']
    for_private_recipient = True


# --- Project participant notifications ------------------------------------------------


class RegistrationConfirmationNotification(
    DocumentHasProject, Notification, type='rsvp_yes'
):
    """Notification confirming registration to a project."""

    category = notification_categories.participant
    title = __("When I register for a project")
    description = __("This will prompt a calendar entry in Gmail and other apps")

    document_model = Rsvp
    roles = ['owner']
    exclude_actor = False  # This is a notification to the actor
    for_private_recipient = True


class RegistrationCancellationNotification(
    DocumentHasProject,
    Notification,
    type='rsvp_no',
    shadows=RegistrationConfirmationNotification,
):
    """Notification confirming cancelling registration to a project."""

    document_model = Rsvp
    roles = ['owner']
    exclude_actor = False  # This is a notification to the actor
    for_private_recipient = True
    allow_web = False


class NewUpdateNotification(DocumentHasProject, Notification, type='update_new'):
    """Notifications of new updates."""

    category = notification_categories.participant
    title = __("When a project posts an update")
    description = __(
        "Typically contains critical information such as video conference links"
    )

    document_model = Update
    roles = ['project_crew', 'project_participant']
    shared_roles = {
        'project_crew': role_project_crew,
        'project_participant': role_project_participant,
    }
    exclude_actor = False  # Send to everyone including the actor


class ProposalSubmittedNotification(
    DocumentHasProject, Notification, type='proposal_submitted'
):
    """Notification to the proposer on a successful proposal submission."""

    category = notification_categories.participant
    title = __("When I make a submission")
    description = __("Confirmation for your records")

<<<<<<< HEAD
    document: Proposal
    roles = ['creator']  # TODO: Change this to include collaborators
=======
    document_model = Proposal
    roles = ['creator']
>>>>>>> 7e6649a0
    exclude_actor = False  # This notification is for the actor

    # Email is typically fine. Messengers may be too noisy
    default_email = True
    default_sms = False
    default_webpush = False
    default_telegram = False
    default_whatsapp = False


class ProjectStartingNotification(
    DocumentHasProfile, Notification, type='project_starting'
):
    """Notification of a session about to start."""

    category = notification_categories.participant
    title = __("When a project I’ve registered for is about to start")
    description = __("You will be notified 5-10 minutes before the starting time")

    document_model = Project
    fragment_model = Session
    roles = ['project_crew', 'project_participant']
    shared_roles = {
        'project_crew': role_project_crew,
        'project_participant': role_project_participant,
    }
    # This is a notification triggered without an actor


# --- Comment notifications ------------------------------------------------------------


class NewCommentNotification(Notification, type='comment_new'):
    """Notification of new comment."""

    category = notification_categories.participant
    title = __("When there is a new comment on something I’m involved in")
    exclude_actor = True

    document_model = Commentset
    fragment_model = Comment
    roles = ['replied_to_commenter', 'document_subscriber']
    shared_roles = {'document_subscriber': role_document_subscriber}


class CommentReplyNotification(Notification, type='comment_reply'):
    """Notification of comment replies and mentions."""

    category = notification_categories.participant
    title = __("When someone replies to my comment or mentions me")
    exclude_actor = True

    document_model = Comment  # Parent comment (being replied to)
    fragment_model = Comment  # Child comment (the reply that triggered notification)
    roles = ['replied_to_commenter']


# --- Project crew notifications -------------------------------------------------------


class ProjectCrewMembershipNotification(
    DocumentHasProfile, Notification, type='project_crew_membership_granted'
):
    """Notification of being granted crew membership (including role changes)."""

    category = notification_categories.project_crew
    title = __("When a project crew member is added or removed")
    description = __("Crew members have access to the project’s settings and data")

    document_model = Project
    fragment_model = ProjectCrewMembership
    roles = ['subject', 'project_crew']
    shared_roles = {'project_crew': role_project_crew}
    exclude_actor = True  # Alerts other users of actor's actions; too noisy for actor


class ProjectCrewMembershipRevokedNotification(
    DocumentHasProfile,
    Notification,
    type='project_crew_membership_revoked',
    shadows=ProjectCrewMembershipNotification,
):
    """Notification of being removed from crew membership (including role changes)."""

    document_model = Project
    fragment_model = ProjectCrewMembership
    roles = ['subject', 'project_crew']
    shared_roles = {'project_crew': role_project_crew}
    exclude_actor = True  # Alerts other users of actor's actions; too noisy for actor


class ProposalReceivedNotification(
    DocumentHasProfile, Notification, type='proposal_received'
):
    """Notification to editors of new proposals."""

    category = notification_categories.project_crew
    title = __("When my project receives a new proposal")

    document_model = Project
    fragment_model = Proposal
    roles = ['project_editor']
    shared_roles = {'project_editor': role_project_editor}
    exclude_actor = True  # Don't notify editor of proposal they submitted


class RegistrationReceivedNotification(
    DocumentHasProfile, Notification, type='rsvp_received'
):
    """Notification to promoters of new registrations."""

    active = False

    category = notification_categories.project_crew
    title = __("When someone registers for my project")

    document_model = Project
    fragment_model = Rsvp
    roles = ['project_promoter']
    shared_roles = {'project_promoter': role_project_promoter}
    exclude_actor = True


# --- Organization admin notifications -------------------------------------------------


class OrganizationAdminMembershipNotification(
    DocumentHasProfile, Notification, type='organization_membership_granted'
):
    """Notification of being granted admin membership (including role changes)."""

    category = notification_categories.account_admin
    title = __("When account admins change")
    description = __("Account admins control all projects under the account")

    document_model = Organization
    fragment_model = OrganizationMembership
    roles = ['subject', 'profile_admin']
    shared_roles = {'profile_admin': role_profile_admin}
    exclude_actor = True  # Alerts other users of actor's actions; too noisy for actor


class OrganizationAdminMembershipRevokedNotification(
    DocumentHasProfile,
    Notification,
    type='organization_membership_revoked',
    shadows=OrganizationAdminMembershipNotification,
):
    """Notification of being granted admin membership (including role changes)."""

    document_model = Organization
    fragment_model = OrganizationMembership
    roles = ['subject', 'profile_admin']
    shared_roles = {'profile_admin': role_profile_admin}
    exclude_actor = True  # Alerts other users of actor's actions; too noisy for actor


# --- Site administrator notifications -------------------------------------------------


class CommentReportReceivedNotification(Notification, type='comment_report_received'):
    """Notification for comment moderators when a comment is reported as spam."""

    category = notification_categories.site_admin
    title = __("When a comment is reported as spam")

<<<<<<< HEAD
    document: Comment
    fragment: CommentModeratorReport
    roles = ['comment_moderator']
    shared_roles = {
        'comment_moderator': Role('comment_moderator', __("Comment moderator"))
    }


# TODO: Add shared role hook models and document ids
# TODO: new models: NotificationHook (links to host document_id on behalf of one user)
# TODO: HookTarget -- with polymorphic subtypes, links NotificationHook to destination
# TODO: destination types: email, telegram group, slack bot, signal bot, other?
# TODO: eventid + hook target unique constraint, so that multiple hooks leading to the
# TODO: same destination are deduped and only one notification is sent.
# TODO: Hook must specify multiple notification types + roles and be quick to discover.
# TODO: How? PG array with indexing? JSON struct with indexing?
=======
    document_model = Comment
    fragment_model = CommentModeratorReport
    roles = ['comment_moderator']
>>>>>>> 7e6649a0
<|MERGE_RESOLUTION|>--- conflicted
+++ resolved
@@ -9,13 +9,8 @@
 
 from baseframe import __
 
-<<<<<<< HEAD
-from ..typing import Mapped, UuidModelType
-from . import db
-=======
 from ..typing import UuidModelType
-from . import Mapped
->>>>>>> 7e6649a0
+from . import Mapped, db
 from .comment import Comment, Commentset
 from .moderation import CommentModeratorReport
 from .notification import Notification, Role, notification_categories
@@ -196,13 +191,8 @@
     title = __("When I make a submission")
     description = __("Confirmation for your records")
 
-<<<<<<< HEAD
-    document: Proposal
+    document_model = Proposal
     roles = ['creator']  # TODO: Change this to include collaborators
-=======
-    document_model = Proposal
-    roles = ['creator']
->>>>>>> 7e6649a0
     exclude_actor = False  # This notification is for the actor
 
     # Email is typically fine. Messengers may be too noisy
@@ -369,9 +359,8 @@
     category = notification_categories.site_admin
     title = __("When a comment is reported as spam")
 
-<<<<<<< HEAD
-    document: Comment
-    fragment: CommentModeratorReport
+    document_model = Comment
+    fragment_model = CommentModeratorReport
     roles = ['comment_moderator']
     shared_roles = {
         'comment_moderator': Role('comment_moderator', __("Comment moderator"))
@@ -385,9 +374,4 @@
 # TODO: eventid + hook target unique constraint, so that multiple hooks leading to the
 # TODO: same destination are deduped and only one notification is sent.
 # TODO: Hook must specify multiple notification types + roles and be quick to discover.
-# TODO: How? PG array with indexing? JSON struct with indexing?
-=======
-    document_model = Comment
-    fragment_model = CommentModeratorReport
-    roles = ['comment_moderator']
->>>>>>> 7e6649a0
+# TODO: How? PG array with indexing? JSON struct with indexing?