--- conflicted
+++ resolved
@@ -25,6 +25,7 @@
     'CommentReplyNotification',
     'NewCommentNotification',
     'ProjectCrewMembershipNotification',
+    'ProjectCrewMembershipRevokedNotification',
     'ProposalReceivedNotification',
     'ProposalSubmittedNotification',
     'RegistrationCancellationNotification',
@@ -200,27 +201,14 @@
 # --- Project crew notifications -------------------------------------------------------
 
 
-<<<<<<< HEAD
-class ProjectCrewMembershipNotification(DocumentHasProfile, Notification):
+class ProjectCrewMembershipNotification(
+    DocumentHasProject, Notification, type='project_crew_membership_granted'
+):
     """Notification of being granted crew membership (including role changes)."""
-
-    __mapper_args__ = {'polymorphic_identity': 'project_crew_membership_granted'}
 
     category = notification_categories.project_crew
     title = __("When a project crew member is added or removed")
     description = __("Crew members have access to the project’s settings and data")
-
-=======
-class ProjectCrewMembershipNotification(
-    DocumentHasProject, Notification, type='project_crew_membership_granted'
-):
-    """Notification of being granted crew membership (including role changes)."""
-
-    active = False
-
-    category = notification_categories.project_crew
-    title = __("When a project crew member is added, or roles change")
-    description = __("Crew members have access to the project’s controls")
 
     document: Project
     fragment: ProjectCrewMembership
@@ -234,15 +222,12 @@
     type='project_crew_membership_revoked',
     shadows=ProjectCrewMembershipNotification,
 ):
-    """Notification of being granted crew membership (including role changes)."""
-
-    active = False
-
->>>>>>> ccc4ce07
+    """Notification of being removed from crew membership (including role changes)."""
+
     document: Project
     fragment: ProjectCrewMembership
     roles = ['subject', 'project_crew']
-    exclude_actor = False  # Alerts other users of actor's actions; too noisy for actor
+    exclude_actor = True  # Alerts other users of actor's actions; too noisy for actor
 
 
 class ProposalReceivedNotification(
