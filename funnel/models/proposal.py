# -*- coding: utf-8 -*-

from sqlalchemy.ext.associationproxy import association_proxy
from sqlalchemy.ext.hybrid import hybrid_property

from werkzeug.utils import cached_property

from baseframe import __
from coaster.sqlalchemy import SqlSplitIdComparator, StateManager, with_roles
from coaster.utils import LabeledEnum

from ..utils import geonameid_from_location
from . import (
    BaseMixin,
    BaseScopedIdNameMixin,
    CoordinatesMixin,
    MarkdownColumn,
    TimestampMixin,
    TSVectorType,
    UrlType,
    UuidMixin,
    db,
)
from .commentvote import SET_TYPE, Commentset, Voteset
from .helpers import add_search_trigger
from .project import Project
from .user import User
from .video import VideoMixin

__all__ = ['PROPOSAL_STATE', 'Proposal', 'ProposalRedirect', 'ProposalSuuidRedirect']

_marker = object()


# --- Constants ------------------------------------------------------------------


class PROPOSAL_STATE(LabeledEnum):  # NOQA: N801
    # Draft-state for future use, so people can save their proposals and submit only when ready
    # If you add any new state, you need to add a migration to modify the check constraint
    DRAFT = (0, 'draft', __("Draft"))
    SUBMITTED = (1, 'submitted', __("Submitted"))
    CONFIRMED = (2, 'confirmed', __("Confirmed"))
    WAITLISTED = (3, 'waitlisted', __("Waitlisted"))
    REJECTED = (5, 'rejected', __("Rejected"))
    CANCELLED = (6, 'cancelled', __("Cancelled"))
    AWAITING_DETAILS = (7, 'awaiting_details', __("Awaiting details"))
    UNDER_EVALUATION = (8, 'under_evaluation', __("Under evaluation"))
    DELETED = (11, 'deleted', __("Deleted"))

    # These 3 are not in the editorial workflow anymore - Feb 23 2018
    SHORTLISTED = (4, 'shortlisted', __("Shortlisted"))
    SHORTLISTED_FOR_REHEARSAL = (
        9,
        'shortlisted_for_rehearsal',
        __("Shortlisted for rehearsal"),
    )
    REHEARSAL = (10, 'rehearsal', __("Rehearsal ongoing"))

    # Groups
    CONFIRMABLE = {
        WAITLISTED,
        UNDER_EVALUATION,
        SHORTLISTED,
        SHORTLISTED_FOR_REHEARSAL,
        REHEARSAL,
    }
    REJECTABLE = {
        WAITLISTED,
        UNDER_EVALUATION,
        SHORTLISTED,
        SHORTLISTED_FOR_REHEARSAL,
        REHEARSAL,
    }
    WAITLISTABLE = {CONFIRMED, UNDER_EVALUATION}
    EVALUATEABLE = {SUBMITTED, AWAITING_DETAILS}
    DELETABLE = {
        DRAFT,
        SUBMITTED,
        CONFIRMED,
        WAITLISTED,
        REJECTED,
        AWAITING_DETAILS,
        UNDER_EVALUATION,
    }
    CANCELLABLE = {
        DRAFT,
        SUBMITTED,
        CONFIRMED,
        WAITLISTED,
        REJECTED,
        AWAITING_DETAILS,
        UNDER_EVALUATION,
    }
    UNDO_TO_SUBMITTED = {AWAITING_DETAILS, UNDER_EVALUATION, REJECTED}
    # SHORLISTABLE = {SUBMITTED, AWAITING_DETAILS, UNDER_EVALUATION}


# --- Models ------------------------------------------------------------------


class Proposal(
    UuidMixin, BaseScopedIdNameMixin, CoordinatesMixin, VideoMixin, db.Model
):
    __tablename__ = 'proposal'

    user_id = db.Column(None, db.ForeignKey('user.id'), nullable=False)
    user = with_roles(
        db.relationship(
            User,
            primaryjoin=user_id == User.id,
            backref=db.backref('proposals', cascade='all'),
        ),
        grants={'creator'},
    )

    speaker_id = db.Column(None, db.ForeignKey('user.id'), nullable=True)
    speaker = db.relationship(
        User,
        primaryjoin=speaker_id == User.id,
        lazy='joined',
        backref=db.backref('speaker_at', cascade='all'),
    )

    email = db.Column(db.Unicode(80), nullable=True)
    phone = db.Column(db.Unicode(80), nullable=True)
    bio = MarkdownColumn('bio', nullable=True)
    project_id = db.Column(None, db.ForeignKey('project.id'), nullable=False)
    project = db.relationship(
        Project,
        primaryjoin=project_id == Project.id,
        backref=db.backref('proposals', cascade='all', lazy='dynamic'),
    )
    parent = db.synonym('project')

    abstract = MarkdownColumn('abstract', nullable=True)
    outline = MarkdownColumn('outline', nullable=True)
    requirements = MarkdownColumn('requirements', nullable=True)
    slides = db.Column(UrlType, nullable=True)
    links = db.Column(db.Text, default='', nullable=True)

    _state = db.Column(
        'state',
        db.Integer,
        StateManager.check_constraint('state', PROPOSAL_STATE),
        default=PROPOSAL_STATE.SUBMITTED,
        nullable=False,
    )
    state = StateManager('_state', PROPOSAL_STATE, doc="Current state of the proposal")

    voteset_id = db.Column(None, db.ForeignKey('voteset.id'), nullable=False)
    voteset = db.relationship(
        Voteset, uselist=False, lazy='joined', cascade='all', single_parent=True
    )

    commentset_id = db.Column(None, db.ForeignKey('commentset.id'), nullable=False)
    commentset = db.relationship(
        Commentset,
        uselist=False,
        lazy='joined',
        cascade='all',
        single_parent=True,
        backref=db.backref('proposal', uselist=False),
    )

    edited_at = db.Column(db.TIMESTAMP(timezone=True), nullable=True)
    location = db.Column(db.Unicode(80), nullable=False)

    search_vector = db.deferred(
        db.Column(
            TSVectorType(
                'title',
                'abstract_text',
                'outline_text',
                'requirements_text',
                'slides',
                'links',
                'bio_text',
                weights={
                    'title': 'A',
                    'abstract_text': 'B',
                    'outline_text': 'B',
                    'requirements_text': 'B',
                    'slides': 'B',
                    'links': 'B',
                    'bio_text': 'B',
                },
                regconfig='english',
                hltext=lambda: db.func.concat_ws(
                    ' / ',
                    Proposal.title,
                    Proposal.abstract_html,
                    Proposal.outline_html,
                    Proposal.requirements_html,
                    Proposal.links,
                    Proposal.bio_html,
                ),
            ),
            nullable=False,
        )
    )

    project_editors = with_roles(
        association_proxy('project', 'editors'), grants={'project_editor'}
    )

    __table_args__ = (
        db.UniqueConstraint('project_id', 'url_id'),
        db.Index('ix_proposal_search_vector', 'search_vector', postgresql_using='gin'),
    )

    __roles__ = {
        'all': {
            'read': {
                'title',
                'user',
                'speaker',
                'speaking',
                'bio',
                'abstract',
                'outline',
                'requirements',
                'slides',
                'video',
                'links',
                'location',
                'latitude',
                'longitude',
                'coordinates',
                'session',
                'project',
            },
            'call': {'url_for'},
        },
        'reviewer': {'read': {'email', 'phone'}},
        'project_editor': {'read': {'email', 'phone'}},
    }

    def __init__(self, **kwargs):
        super(Proposal, self).__init__(**kwargs)
        self.voteset = Voteset(settype=SET_TYPE.PROPOSAL)
        self.commentset = Commentset(settype=SET_TYPE.PROPOSAL)

    def __repr__(self):
        return '<Proposal "{proposal}" in project "{project}" by "{user}">'.format(
            proposal=self.title, project=self.project.title, user=self.owner.fullname
        )

    @db.validates('project')
    def _validate_project(self, key, value):
        if not value:
            raise ValueError(value)

        if value != self.project and self.project is not None:
            redirect = ProposalRedirect.query.get((self.project_id, self.url_id))
            if redirect is None:
                redirect = ProposalRedirect(
                    project=self.project, url_id=self.url_id, proposal=self
                )
                db.session.add(redirect)
            else:
                redirect.proposal = self
        return value

    # State transitions
    state.add_conditional_state(
        'SCHEDULED',
        state.CONFIRMED,
        lambda proposal: proposal.session is not None and proposal.session.scheduled,
        label=('scheduled', __("Confirmed & Scheduled")),
    )

    @with_roles(call={'creator'})
    @state.transition(
        state.AWAITING_DETAILS,
        state.DRAFT,
        title=__("Draft"),
        message=__("This proposal has been withdrawn"),
        type='danger',
    )
    def withdraw(self):
        pass

    @with_roles(call={'creator'})
    @state.transition(
        state.DRAFT,
        state.SUBMITTED,
        title=__("Submit"),
        message=__("This proposal has been submitted"),
        type='success',
    )
    def submit(self):
        pass

    # TODO: remove project_editor once ProposalMembership UI
    # has been implemented
    @with_roles(call={'project_editor', 'reviewer'})
    @state.transition(
        state.UNDO_TO_SUBMITTED,
        state.SUBMITTED,
        title=__("Send Back to Submitted"),
        message=__("This proposal has been submitted"),
        type='danger',
    )
    def undo_to_submitted(self):
        pass

    @with_roles(call={'project_editor', 'reviewer'})
    @state.transition(
        state.CONFIRMABLE,
        state.CONFIRMED,
        title=__("Confirm"),
        message=__("This proposal has been confirmed"),
        type='success',
    )
    def confirm(self):
        pass

    @with_roles(call={'project_editor', 'reviewer'})
    @state.transition(
        state.CONFIRMED,
        state.SUBMITTED,
        title=__("Unconfirm"),
        message=__("This proposal is no longer confirmed"),
        type='danger',
    )
    def unconfirm(self):
        pass

    @with_roles(call={'project_editor', 'reviewer'})
    @state.transition(
        state.WAITLISTABLE,
        state.WAITLISTED,
        title=__("Waitlist"),
        message=__("This proposal has been waitlisted"),
        type='primary',
    )
    def waitlist(self):
        pass

    @with_roles(call={'project_editor', 'reviewer'})
    @state.transition(
        state.REJECTABLE,
        state.REJECTED,
        title=__("Reject"),
        message=__("This proposal has been rejected"),
        type='danger',
    )
    def reject(self):
        pass

    @with_roles(call={'creator'})
    @state.transition(
        state.CANCELLABLE,
        state.CANCELLED,
        title=__("Cancel"),
        message=__("This proposal has been cancelled"),
        type='danger',
    )
    def cancel(self):
        pass

    @with_roles(call={'project_editor', 'reviewer'})
    @state.transition(
        state.SUBMITTED,
        state.AWAITING_DETAILS,
        title=__("Awaiting details"),
        message=__("Awaiting details for this proposal"),
        type='primary',
    )
    def awaiting_details(self):
        pass

    @with_roles(call={'project_editor', 'reviewer'})
    @state.transition(
        state.EVALUATEABLE,
        state.UNDER_EVALUATION,
        title=__("Under evaluation"),
        message=__("This proposal has been put under evaluation"),
        type='success',
    )
    def under_evaluation(self):
        pass

    @with_roles(call={'creator'})
    @state.transition(
        state.DELETABLE,
        state.DELETED,
        title=__("Delete"),
        message=__("This proposal has been deleted"),
        type='danger',
    )
    def delete(self):
        pass

    # These 3 transitions are not in the editorial workflow anymore - Feb 23 2018

    # @with_roles(call={'project_editor'})
    # @state.transition(state.SUBMITTED, state.SHORTLISTED, title=__("Shortlist"), message=__("This proposal has been shortlisted"), type='success')
    # def shortlist(self):
    #     pass

    # @with_roles(call={'project_editor'})
    # @state.transition(state.SHORLISTABLE, state.SHORTLISTED_FOR_REHEARSAL, title=__("Shortlist for rehearsal"), message=__("This proposal has been shortlisted for rehearsal"), type='success')
    # def shortlist_for_rehearsal(self):
    #     pass

    # @with_roles(call={'project_editor'})
    # @state.transition(state.SHORTLISTED_FOR_REHEARSAL, state.REHEARSAL, title=__("Rehearsal ongoing"), message=__("Rehearsal is now ongoing for this proposal"), type='success')
    # def rehearsal_ongoing(self):
    #     pass

    @with_roles(call={'project_editor', 'reviewer'})
    def move_to(self, project):
        """
        Move to a new project and reset the url_id
        """
        self.project = project
        self.url_id = None
        self.make_id()

    @with_roles(call={'project_editor', 'reviewer'})
    def transfer_to(self, user):
        """
        Transfer the proposal to a new user and speaker
        """
        self.speaker = user

    @property
    def owner(self):
        return self.speaker or self.user

    @property
    def speaking(self):
        return self.speaker == self.user

    @speaking.setter
    def speaking(self, value):
        if value:
            self.speaker = self.user
        else:
            if self.speaker == self.user:
                self.speaker = None  # Reset only if it's currently set to user

    @property
    def datetime(self):
        return self.created_at  # Until proposals have a workflow-driven datetime

    @cached_property
    def has_outstation_speaker(self):
        """
        Returns True iff the location can be geocoded and is found to be different
        compared to the project's location.
        """
        geonameid = geonameid_from_location(self.location)
        return bool(geonameid) and self.project.location_geonameid.isdisjoint(geonameid)

    def getnext(self):
        return (
            Proposal.query.filter(Proposal.project == self.project)
            .filter(Proposal.id != self.id)
            .filter(Proposal._state == self.state.value)
            .filter(Proposal.created_at < self.created_at)
            .order_by(db.desc('created_at'))
            .first()
        )

    def getprev(self):
        return (
            Proposal.query.filter(Proposal.project == self.project)
            .filter(Proposal.id != self.id)
            .filter(Proposal._state == self.state.value)
            .filter(Proposal.created_at > self.created_at)
            .order_by('created_at')
            .first()
        )

    def votes_count(self):
        return len(self.voteset.votes)

    def permissions(self, user, inherited=None):
        perms = super(Proposal, self).permissions(user, inherited)
        if user is not None:
            perms.update(('vote_proposal', 'new_comment', 'vote_comment'))
            if user == self.owner:
                perms.update(
                    (
                        'view-proposal',
                        'edit_proposal',
                        'delete-proposal',  # FIXME: Prevent deletion of confirmed proposals
                        'submit-proposal',  # For workflows, to confirm the form is ready for submission (from draft state)
                        'transfer-proposal',
                    )
                )
                if self.speaker != self.user:
                    perms.add('decline-proposal')  # Decline speaking
        return perms

    def roles_for(self, actor=None, anchors=()):
        roles = super(Proposal, self).roles_for(actor, anchors)
        if self.state.DRAFT:
            if 'reader' in roles:
                # https://github.com/hasgeek/funnel/pull/220#discussion_r168724439
                roles.remove('reader')
        else:
            roles.add('reader')
<<<<<<< HEAD
=======

        active_membership = self.active_memberships.filter_by(user=actor).one_or_none()
        if active_membership is not None:
            # this grants either `reviewer` or `speaker`
            roles.update(active_membership.offered_roles())
            roles.add('commenter')

        if (
            'participant' in self.project.roles_for(actor, anchors)
            or actor == self.user
        ):
            roles.add('commenter')

>>>>>>> b0aba3da
        return roles


add_search_trigger(Proposal, 'search_vector')


class ProposalRedirect(TimestampMixin, db.Model):
    __tablename__ = 'proposal_redirect'

    project_id = db.Column(
        None, db.ForeignKey('project.id'), nullable=False, primary_key=True
    )
    project = db.relationship(
        Project,
        primaryjoin=project_id == Project.id,
        backref=db.backref('proposal_redirects', cascade='all'),
    )
    parent = db.synonym('project')
    url_id = db.Column(db.Integer, nullable=False, primary_key=True)

    proposal_id = db.Column(
        None, db.ForeignKey('proposal.id', ondelete='SET NULL'), nullable=True
    )
    proposal = db.relationship(Proposal, backref='redirects')

    @hybrid_property
    def url_id_name(self):
        """
        Returns a URL name that is just :attr:`url_id`. This property is also
        available as :attr:`url_name` for legacy reasons. This property will
        likely never be called directly on an instance. It exists for the SQL
        comparator that will be called to load the instance.
        """
        return str(self.url_id)

    @url_id_name.comparator
    def url_id_name(cls):  # NOQA: N805
        return SqlSplitIdComparator(cls.url_id, splitindex=0)

    url_name = url_id_name  # Legacy name

    def __repr__(self):
        return '<ProposalRedirect %s/%s/%s: %s/%s/%s>' % (
            self.project.profile.name,
            self.project.name,
            self.url_id,
            self.proposal.project.profile.name if self.proposal else "(none)",
            self.proposal.project.name if self.proposal else "(none)",
            self.proposal.url_id if self.proposal else "(none)",
        )

    def redirect_view_args(self):
        if self.proposal:
            return {
                'profile': self.proposal.project.profile.name,
                'project': self.proposal.project.name,
                'proposal': self.proposal.url_name,
            }
        else:
            return {}


class ProposalSuuidRedirect(BaseMixin, db.Model):
    """Holds Proposal SUUIDs from before when they were deprecated"""

    __tablename__ = 'proposal_suuid_redirect'

    suuid = db.Column(db.Unicode(22), nullable=False, index=True)
    proposal_id = db.Column(
        None, db.ForeignKey('proposal.id', ondelete='CASCADE'), nullable=False
    )
    proposal = db.relationship(Proposal)<|MERGE_RESOLUTION|>--- conflicted
+++ resolved
@@ -504,22 +504,10 @@
                 roles.remove('reader')
         else:
             roles.add('reader')
-<<<<<<< HEAD
-=======
-
-        active_membership = self.active_memberships.filter_by(user=actor).one_or_none()
-        if active_membership is not None:
-            # this grants either `reviewer` or `speaker`
-            roles.update(active_membership.offered_roles())
+
+        if {'project_participant', 'speaker', 'reviewer'}.intersection(roles):
             roles.add('commenter')
 
-        if (
-            'participant' in self.project.roles_for(actor, anchors)
-            or actor == self.user
-        ):
-            roles.add('commenter')
-
->>>>>>> b0aba3da
         return roles
 
 
