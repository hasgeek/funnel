--- conflicted
+++ resolved
@@ -1,10 +1,5 @@
 # -*- coding: utf-8 -*-
 
-<<<<<<< HEAD
-from sqlalchemy.ext.hybrid import hybrid_property
-from werkzeug.utils import cached_property
-=======
->>>>>>> cacc7519
 from . import db, TimestampMixin, UuidMixin, BaseScopedIdNameMixin, MarkdownColumn, JsonDict, CoordinatesMixin, UrlType
 from .user import User
 from .project import Project
@@ -13,11 +8,8 @@
 from coaster.utils import LabeledEnum
 from coaster.sqlalchemy import SqlSplitIdComparator, StateManager, with_roles
 from baseframe import __
-<<<<<<< HEAD
-=======
 from sqlalchemy.ext.hybrid import hybrid_property
 from werkzeug.utils import cached_property
->>>>>>> cacc7519
 from ..util import geonameid_from_location
 
 __all__ = ['PROPOSAL_STATE', 'Proposal', 'ProposalRedirect']
@@ -126,13 +118,9 @@
         'reviewer': {
             'read': {
                 'email', 'phone'
-<<<<<<< HEAD
-                },
+            },
             'call': {
                 'assign_label'
-                }
-=======
->>>>>>> cacc7519
             }
         }
     }
