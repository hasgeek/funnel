# -*- coding: utf-8 -*-

<<<<<<< HEAD
from flask import url_for, abort
from . import (
    db,
    TimestampMixin,
    UuidMixin,
    BaseScopedIdNameMixin,
    MarkdownColumn,
    JsonDict,
    CoordinatesMixin,
)
from .user import User
from .project import Project
from .section import Section
from .commentvote import Commentset, Voteset, SET_TYPE
from coaster.utils import LabeledEnum
from coaster.sqlalchemy import SqlSplitIdComparator, StateManager, with_roles
from baseframe import __
=======
>>>>>>> 751c693a
from sqlalchemy.ext.hybrid import hybrid_property

from werkzeug.utils import cached_property

from baseframe import __
from coaster.sqlalchemy import SqlSplitIdComparator, StateManager, with_roles
from coaster.utils import LabeledEnum

from ..util import geonameid_from_location
from . import (
    BaseScopedIdNameMixin,
    CoordinatesMixin,
    MarkdownColumn,
    TimestampMixin,
    TSVectorType,
    UrlType,
    UuidMixin,
    db,
)
from .commentvote import SET_TYPE, Commentset, Voteset
from .helpers import add_search_trigger
from .project import Project
from .user import User

__all__ = ['PROPOSAL_STATE', 'Proposal', 'ProposalRedirect']

_marker = object()


# --- Constants ------------------------------------------------------------------


<<<<<<< HEAD
class PROPOSAL_STATE(LabeledEnum):
=======
class PROPOSAL_STATE(LabeledEnum):  # NOQA: N801
>>>>>>> 751c693a
    # Draft-state for future use, so people can save their proposals and submit only when ready
    # If you add any new state, you need to add a migration to modify the check constraint
    DRAFT = (0, 'draft', __("Draft"))
    SUBMITTED = (1, 'submitted', __("Submitted"))
    CONFIRMED = (2, 'confirmed', __("Confirmed"))
    WAITLISTED = (3, 'waitlisted', __("Waitlisted"))
    REJECTED = (5, 'rejected', __("Rejected"))
    CANCELLED = (6, 'cancelled', __("Cancelled"))
    AWAITING_DETAILS = (7, 'awaiting_details', __("Awaiting details"))
    UNDER_EVALUATION = (8, 'under_evaluation', __("Under evaluation"))
    DELETED = (11, 'deleted', __("Deleted"))

    # These 3 are not in the editorial workflow anymore - Feb 23 2018
    SHORTLISTED = (4, 'shortlisted', __("Shortlisted"))
    SHORTLISTED_FOR_REHEARSAL = (
        9,
        'shortlisted_for_rehearsal',
        __("Shortlisted for rehearsal"),
    )
    REHEARSAL = (10, 'rehearsal', __("Rehearsal ongoing"))

    # Groups
    CONFIRMABLE = {
        WAITLISTED,
        UNDER_EVALUATION,
        SHORTLISTED,
        SHORTLISTED_FOR_REHEARSAL,
        REHEARSAL,
    }
    REJECTABLE = {
        WAITLISTED,
        UNDER_EVALUATION,
        SHORTLISTED,
        SHORTLISTED_FOR_REHEARSAL,
        REHEARSAL,
    }
    WAITLISTABLE = {CONFIRMED, UNDER_EVALUATION}
    EVALUATEABLE = {SUBMITTED, AWAITING_DETAILS}
    DELETABLE = {
        DRAFT,
        SUBMITTED,
        CONFIRMED,
        WAITLISTED,
        REJECTED,
        AWAITING_DETAILS,
        UNDER_EVALUATION,
    }
    CANCELLABLE = {
        DRAFT,
        SUBMITTED,
        CONFIRMED,
        WAITLISTED,
        REJECTED,
        AWAITING_DETAILS,
        UNDER_EVALUATION,
    }
<<<<<<< HEAD
    UNDO_TO_SUBMITTED = {AWAITING_DETAILS, UNDER_EVALUATION}
=======
    UNDO_TO_SUBMITTED = {AWAITING_DETAILS, UNDER_EVALUATION, REJECTED}
>>>>>>> 751c693a
    # SHORLISTABLE = {SUBMITTED, AWAITING_DETAILS, UNDER_EVALUATION}


# --- Models ------------------------------------------------------------------

<<<<<<< HEAD

class ProposalFormData(object):
    """
    Form data access helper for custom fields
    """

    def __init__(self, proposal):
        self.__dict__['proposal'] = proposal
        self.__dict__['data'] = proposal.data

    def __getattr__(self, attr, default=_marker):
        if attr in self.proposal.__invalid_fields__ or attr.startswith('_'):
            raise AttributeError("Invalid attribute: %s" % attr)

        if default is _marker:
            try:
                if hasattr(self.proposal, attr):
                    return getattr(self.proposal, attr)
                return self.data[attr]
            except KeyError:
                raise AttributeError(attr)
        else:
            if hasattr(self.proposal, attr):
                return getattr(self.proposal, attr, default)
            return self.data.get(attr, default)

    def __setattr__(self, attr, value):
        if attr in self.proposal.__invalid_fields__ or attr.startswith('_'):
            raise AttributeError("Invalid attribute: %s" % attr)

        if hasattr(self.proposal, attr):
            if attr in self.proposal.__valid_fields__:
                setattr(self.proposal, attr, value)
            else:
                raise AttributeError("Cannot set attribute: %s" % attr)
        else:
            self.data[attr] = value

=======
>>>>>>> 751c693a

class Proposal(UuidMixin, BaseScopedIdNameMixin, CoordinatesMixin, db.Model):
    __tablename__ = 'proposal'

    user_id = db.Column(None, db.ForeignKey('user.id'), nullable=False)
    user = db.relationship(
        User,
        primaryjoin=user_id == User.id,
        backref=db.backref('proposals', cascade="all, delete-orphan"),
    )

    speaker_id = db.Column(None, db.ForeignKey('user.id'), nullable=True)
    speaker = db.relationship(
        User,
        primaryjoin=speaker_id == User.id,
        lazy='joined',
        backref=db.backref('speaker_at', cascade="all"),
    )

    email = db.Column(db.Unicode(80), nullable=True)
    phone = db.Column(db.Unicode(80), nullable=True)
    bio = MarkdownColumn('bio', nullable=True)
    project_id = db.Column(None, db.ForeignKey('project.id'), nullable=False)
    project = db.relationship(
        Project,
        primaryjoin=project_id == Project.id,
        backref=db.backref('proposals', cascade="all, delete-orphan", lazy='dynamic'),
    )
    parent = db.synonym('project')

<<<<<<< HEAD
    section_id = db.Column(None, db.ForeignKey('section.id'), nullable=True)
    section = db.relationship(
        Section, primaryjoin=section_id == Section.id, backref="proposals"
    )
    objective = MarkdownColumn('objective', nullable=True)
    part_a = db.synonym('objective')
    session_type = db.Column(db.Unicode(40), nullable=True)
    technical_level = db.Column(db.Unicode(40), nullable=True)
    description = MarkdownColumn('description', nullable=True)
    part_b = db.synonym('description')
=======
    abstract = MarkdownColumn('abstract', nullable=True)
    outline = MarkdownColumn('outline', nullable=True)
>>>>>>> 751c693a
    requirements = MarkdownColumn('requirements', nullable=True)
    slides = db.Column(UrlType, nullable=True)
    preview_video = db.Column(UrlType, default=u'', nullable=True)
    links = db.Column(db.Text, default=u'', nullable=True)

    _state = db.Column(
        'state',
        db.Integer,
        StateManager.check_constraint('state', PROPOSAL_STATE),
        default=PROPOSAL_STATE.SUBMITTED,
        nullable=False,
    )
    state = StateManager('_state', PROPOSAL_STATE, doc="Current state of the proposal")

    voteset_id = db.Column(None, db.ForeignKey('voteset.id'), nullable=False)
    voteset = db.relationship(
        Voteset,
        uselist=False,
        lazy='joined',
        cascade='all, delete-orphan',
        single_parent=True,
    )

    commentset_id = db.Column(None, db.ForeignKey('commentset.id'), nullable=False)
    commentset = db.relationship(
        Commentset,
        uselist=False,
        lazy='joined',
        cascade='all, delete-orphan',
        single_parent=True,
<<<<<<< HEAD
    )

    edited_at = db.Column(db.DateTime, nullable=True)
    location = db.Column(db.Unicode(80), nullable=False)

    # Additional form data
    data = db.Column(JsonDict, nullable=False, server_default='{}')

    __table_args__ = (db.UniqueConstraint('project_id', 'url_id'),)

    # XXX: The following two may overlap. Reconsider whether both are needed

    # Allow these fields to be set on the proposal by custom forms
    __valid_fields__ = (
        'title',
        'speaker',
        'speaking',
        'email',
        'phone',
        'bio',
        'section',
        'objective',
        'session_type',
        'technical_level',
        'description',
        'requirements',
        'slides',
        'preview_video',
        'links',
        'location',
        'latitude',
        'longitude',
        'coordinates',
    )
    # Never allow these fields to be set on the proposal or proposal.data by custom forms
    __invalid_fields__ = (
        'id',
        'name',
        'url_id',
        'user_id',
        'user',
        'speaker_id',
        'project_id',
        'project',
        'parent',
        'voteset_id',
        'voteset',
        'commentset_id',
        'commentset',
        'edited_at',
        'data',
    )
=======
        backref=db.backref('proposal', uselist=False),
    )

    edited_at = db.Column(db.TIMESTAMP(timezone=True), nullable=True)
    location = db.Column(db.Unicode(80), nullable=False)

    search_vector = db.deferred(
        db.Column(
            TSVectorType(
                'title',
                'abstract_text',
                'outline_text',
                'requirements_text',
                'slides',
                'preview_video',
                'links',
                'bio_text',
                weights={
                    'title': 'A',
                    'abstract_text': 'B',
                    'outline_text': 'B',
                    'requirements_text': 'B',
                    'slides': 'B',
                    'preview_video': 'C',
                    'links': 'B',
                    'bio_text': 'B',
                },
                regconfig='english',
                hltext=lambda: db.func.concat_ws(
                    ' / ',
                    Proposal.title,
                    Proposal.abstract_html,
                    Proposal.outline_html,
                    Proposal.requirements_html,
                    Proposal.links,
                    Proposal.bio_html,
                ),
            ),
            nullable=False,
        )
    )

    __table_args__ = (
        db.UniqueConstraint('project_id', 'url_id'),
        db.Index('ix_proposal_search_vector', 'search_vector', postgresql_using='gin'),
    )

    __roles__ = {
        'all': {
            'read': {
                'title',
                'user',
                'speaker',
                'speaking',
                'bio',
                'abstract',
                'outline',
                'requirements',
                'slides',
                'preview_video',
                'links',
                'location',
                'latitude',
                'longitude',
                'coordinates',
                'session',
                'project',
            },
            'call': {'url_for'},
        },
        'reviewer': {'read': {'email', 'phone'}},
    }
>>>>>>> 751c693a

    def __init__(self, **kwargs):
        super(Proposal, self).__init__(**kwargs)
        self.voteset = Voteset(settype=SET_TYPE.PROPOSAL)
        self.commentset = Commentset(settype=SET_TYPE.PROPOSAL)

    def __repr__(self):
        return u'<Proposal "{proposal}" in project "{project}" by "{user}">'.format(
            proposal=self.title, project=self.project.title, user=self.owner.fullname
        )

    @db.validates('project')
    def _validate_project(self, key, value):
        if not value:
            raise ValueError(value)

        if value != self.project and self.project is not None:
            redirect = ProposalRedirect.query.get((self.project_id, self.url_id))
            if redirect is None:
                redirect = ProposalRedirect(
                    project=self.project, url_id=self.url_id, proposal=self
                )
                db.session.add(redirect)
            else:
                redirect.proposal = self
        return value

    # State transitions
    state.add_conditional_state(
        'SCHEDULED',
        state.CONFIRMED,
<<<<<<< HEAD
        lambda proposal: proposal.session is not None,
        label=('scheduled', __("Confirmed & Scheduled")),
    )
    state.add_conditional_state(
        'MOVABLE',
        state.DELETABLE,
        lambda proposal: proposal.session is None,
        label=('movable', __("Movable")),
    )
=======
        lambda proposal: proposal.session is not None and proposal.session.scheduled,
        label=('scheduled', __("Confirmed & Scheduled")),
    )
>>>>>>> 751c693a

    @with_roles(call={'speaker', 'proposer'})
    @state.transition(
        state.AWAITING_DETAILS,
        state.DRAFT,
        title=__("Draft"),
        message=__("This proposal has been withdrawn"),
        type='danger',
    )
    def withdraw(self):
        pass

    @with_roles(call={'speaker', 'proposer'})
    @state.transition(
        state.DRAFT,
        state.SUBMITTED,
        title=__("Submit"),
        message=__("This proposal has been submitted"),
        type='success',
    )
    def submit(self):
        pass

    @with_roles(call={'admin', 'reviewer'})
    @state.transition(
        state.UNDO_TO_SUBMITTED,
        state.SUBMITTED,
        title=__("Send Back to Submitted"),
        message=__("This proposal has been submitted"),
        type='danger',
    )
    def undo_to_submitted(self):
        pass

    @with_roles(call={'admin'})
    @state.transition(
        state.CONFIRMABLE,
        state.CONFIRMED,
        title=__("Confirm"),
        message=__("This proposal has been confirmed"),
        type='success',
    )
    def confirm(self):
        pass

    @with_roles(call={'admin'})
    @state.transition(
        state.CONFIRMED,
        state.SUBMITTED,
        title=__("Unconfirm"),
        message=__("This proposal is no longer confirmed"),
        type='danger',
    )
    def unconfirm(self):
        pass

    @with_roles(call={'admin'})
    @state.transition(
        state.WAITLISTABLE,
        state.WAITLISTED,
        title=__("Waitlist"),
        message=__("This proposal has been waitlisted"),
        type='primary',
    )
    def waitlist(self):
        pass

    @with_roles(call={'admin'})
    @state.transition(
        state.REJECTABLE,
        state.REJECTED,
        title=__("Reject"),
        message=__("This proposal has been rejected"),
        type='danger',
    )
    def reject(self):
        pass

    @with_roles(call={'speaker', 'proposer'})
    @state.transition(
        state.CANCELLABLE,
        state.CANCELLED,
        title=__("Cancel"),
        message=__("This proposal has been cancelled"),
        type='danger',
    )
    def cancel(self):
        pass

    @with_roles(call={'admin', 'reviewer'})
    @state.transition(
        state.SUBMITTED,
        state.AWAITING_DETAILS,
        title=__("Awaiting details"),
        message=__("Awaiting details for this proposal"),
        type='primary',
    )
    def awaiting_details(self):
        pass

    @with_roles(call={'admin', 'reviewer'})
    @state.transition(
        state.EVALUATEABLE,
        state.UNDER_EVALUATION,
        title=__("Under evaluation"),
        message=__("This proposal has been put under evaluation"),
        type='success',
    )
    def under_evaluation(self):
        pass

    @with_roles(call={'speaker', 'proposer'})
    @state.transition(
        state.DELETABLE,
        state.DELETED,
        title=__("Delete"),
        message=__("This proposal has been deleted"),
        type='danger',
    )
    def delete(self):
        pass

    # These 3 transitions are not in the editorial workflow anymore - Feb 23 2018

    # @with_roles(call={'admin'})
    # @state.transition(state.SUBMITTED, state.SHORTLISTED, title=__("Shortlist"), message=__("This proposal has been shortlisted"), type='success')
    # def shortlist(self):
    #     pass

    # @with_roles(call={'admin'})
    # @state.transition(state.SHORLISTABLE, state.SHORTLISTED_FOR_REHEARSAL, title=__("Shortlist for rehearsal"), message=__("This proposal has been shortlisted for rehearsal"), type='success')
    # def shortlist_for_rehearsal(self):
    #     pass

    # @with_roles(call={'admin'})
    # @state.transition(state.SHORTLISTED_FOR_REHEARSAL, state.REHEARSAL, title=__("Rehearsal ongoing"), message=__("Rehearsal is now ongoing for this proposal"), type='success')
    # def rehearsal_ongoing(self):
    #     pass

    @with_roles(call={'admin'})
    def move_to(self, project):
        """
        Move to a new project and reset the url_id
        """
        self.project = project
        self.url_id = None
        self.make_id()

    @with_roles(call={'admin'})
<<<<<<< HEAD
    def copy_to(self, project, user):
        """
        Make a copy of the proposal in a new project.
        ``user`` is the person making the copy.
        """
        new_proposal = Proposal(
            name=self.name,
            title=self.title,
            user=user,
            speaker=self.speaker,
            project=project,
            email=self.email,
            phone=self.phone,
            bio=self.bio,  # section=?
            objective=self.objective,
            part_a=self.part_a,
            session_type=self.session_type,
            technical_level=self.technical_level,
            description=self.description,
            part_b=self.part_b,
            requirements=self.requirements,
            slides=self.slides,
            preview_video=self.preview_video,
            links=self.links,
            location=self.location,
        )
        db.session.add(new_proposal)
        return new_proposal

    @property
    def formdata(self):
        return ProposalFormData(self)
=======
    def transfer_to(self, user):
        """
        Transfer the proposal to a new user and speaker
        """
        self.speaker = user
>>>>>>> 751c693a

    @property
    def owner(self):
        return self.speaker or self.user

    @property
    def speaking(self):
        return self.speaker == self.user

    @speaking.setter
    def speaking(self, value):
        if value:
            self.speaker = self.user
        else:
            if self.speaker == self.user:
                self.speaker = None  # Reset only if it's currently set to user

    @property
    def datetime(self):
        return self.created_at  # Until proposals have a workflow-driven datetime

    @cached_property
    def has_outstation_speaker(self):
        """
        Returns True iff the location can be geocoded and is found to be different
        compared to the project's location.
        """
        geonameid = geonameid_from_location(self.location)
        return bool(geonameid) and self.project.location_geonameid.isdisjoint(geonameid)

    def getnext(self):
        return (
            Proposal.query.filter(Proposal.project == self.project)
            .filter(Proposal.id != self.id)
<<<<<<< HEAD
=======
            .filter(Proposal._state == self.state.value)
>>>>>>> 751c693a
            .filter(Proposal.created_at < self.created_at)
            .order_by(db.desc('created_at'))
            .first()
        )

    def getprev(self):
        return (
            Proposal.query.filter(Proposal.project == self.project)
            .filter(Proposal.id != self.id)
<<<<<<< HEAD
=======
            .filter(Proposal._state == self.state.value)
>>>>>>> 751c693a
            .filter(Proposal.created_at > self.created_at)
            .order_by('created_at')
            .first()
        )

    def votes_count(self):
        return len(self.voteset.votes)

<<<<<<< HEAD
    def votes_by_group(self):
        votes_groups = dict([(group.name, 0) for group in self.project.usergroups])
        groupuserids = dict(
            [
                (group.name, [user.userid for user in group.users])
                for group in self.project.usergroups
            ]
        )
        for vote in self.voteset.votes:
            for groupname, userids in groupuserids.items():
                if vote.user.userid in userids:
                    votes_groups[groupname] += -1 if vote.votedown else +1
        return votes_groups

    def votes_by_date(self):
        if 'tz' in request.args:
            try:
                tz = timezone(request.args['tz'])
            except UnknownTimeZoneError:
                abort(400)
        else:
            tz = None
        votes_bydate = dict([(group.name, {}) for group in self.project.usergroups])
        groupuserids = dict(
            [
                (group.name, [user.userid for user in group.users])
                for group in self.project.usergroups
            ]
        )
        for vote in self.voteset.votes:
            for groupname, userids in groupuserids.items():
                if vote.user.userid in userids:
                    if tz:
                        date = tz.normalize(
                            vote.updated_at.replace(tzinfo=utc).astimezone(tz)
                        ).strftime('%Y-%m-%d')
                    else:
                        date = vote.updated_at.strftime('%Y-%m-%d')
                    votes_bydate[groupname].setdefault(date, 0)
                    votes_bydate[groupname][date] += -1 if vote.votedown else +1
        return votes_bydate

    def permissions(self, user, inherited=None):
        perms = super(Proposal, self).permissions(user, inherited)
        if user is not None:
            perms.update(['vote-proposal', 'new-comment', 'vote-comment'])
=======
    def permissions(self, user, inherited=None):
        perms = super(Proposal, self).permissions(user, inherited)
        if user is not None:
            perms.update(['vote_proposal', 'new_comment', 'vote_comment'])
>>>>>>> 751c693a
            if user == self.owner:
                perms.update(
                    [
                        'view-proposal',
<<<<<<< HEAD
                        'edit-proposal',
=======
                        'edit_proposal',
>>>>>>> 751c693a
                        'delete-proposal',  # FIXME: Prevent deletion of confirmed proposals
                        'submit-proposal',  # For workflows, to confirm the form is ready for submission (from draft state)
                        'transfer-proposal',
                    ]
                )
                if self.speaker != self.user:
                    perms.add('decline-proposal')  # Decline speaking
        return perms

    def roles_for(self, actor=None, anchors=()):
        roles = super(Proposal, self).roles_for(actor, anchors)
        if self.owner == actor:
            roles.update({'owner', 'speaker', 'proposer'})
        if self.user == actor:
            roles.add('creator')
        roles.update(self.project.roles_for(actor, anchors))
        if self.state.DRAFT and 'reader' in roles:
            roles.remove(
                'reader'
            )  # https://github.com/hasgeek/funnel/pull/220#discussion_r168724439
        return roles

<<<<<<< HEAD
    def url_for(self, action='view', _external=False, **kwargs):
        if action == 'view':
            return url_for(
                'proposal_view',
                profile=self.project.profile.name,
                project=self.project.name,
                proposal=self.url_name,
                _external=_external,
                **kwargs
            )
        elif action == 'json':
            return url_for(
                'proposal_json',
                profile=self.project.profile.name,
                project=self.project.name,
                proposal=self.url_name,
                _external=_external,
                **kwargs
            )
        elif action == 'edit':
            return url_for(
                'proposal_edit',
                profile=self.project.profile.name,
                project=self.project.name,
                proposal=self.url_name,
                _external=_external,
                **kwargs
            )
        elif action == 'delete':
            return url_for(
                'proposal_delete',
                profile=self.project.profile.name,
                project=self.project.name,
                proposal=self.url_name,
                _external=_external,
                **kwargs
            )
        elif action == 'voteup':
            return url_for(
                'proposal_voteup',
                profile=self.project.profile.name,
                project=self.project.name,
                proposal=self.url_name,
                _external=_external,
                **kwargs
            )
        elif action == 'votedown':
            return url_for(
                'proposal_votedown',
                profile=self.project.profile.name,
                project=self.project.name,
                proposal=self.url_name,
                _external=_external,
                **kwargs
            )
        elif action == 'votecancel':
            return url_for(
                'proposal_cancelvote',
                profile=self.project.profile.name,
                project=self.project.name,
                proposal=self.url_name,
                _external=_external,
                **kwargs
            )
        elif action == 'next':
            return url_for(
                'proposal_next',
                profile=self.project.profile.name,
                project=self.project.name,
                proposal=self.url_name,
                _external=_external,
                **kwargs
            )
        elif action == 'prev':
            return url_for(
                'proposal_prev',
                profile=self.project.profile.name,
                project=self.project.name,
                proposal=self.url_name,
                _external=_external,
                **kwargs
            )
        elif action == 'schedule':
            return url_for(
                'proposal_schedule',
                profile=self.project.profile.name,
                project=self.project.name,
                proposal=self.url_name,
                _external=_external,
                **kwargs
            )
        elif action == 'transition':
            return url_for(
                'proposal_transition',
                profile=self.project.profile.name,
                project=self.project.name,
                proposal=self.url_name,
                _external=_external,
                **kwargs
            )
        elif action == 'move-to':
            return url_for(
                'proposal_moveto',
                profile=self.project.profile.name,
                project=self.project.name,
                proposal=self.url_name,
                _external=_external,
                **kwargs
            )
=======

add_search_trigger(Proposal, 'search_vector')
>>>>>>> 751c693a


class ProposalRedirect(TimestampMixin, db.Model):
    __tablename__ = 'proposal_redirect'

    project_id = db.Column(
        None, db.ForeignKey('project.id'), nullable=False, primary_key=True
    )
    project = db.relationship(
        Project,
        primaryjoin=project_id == Project.id,
        backref=db.backref('proposal_redirects', cascade="all, delete-orphan"),
    )
    parent = db.synonym('project')
    url_id = db.Column(db.Integer, nullable=False, primary_key=True)

    proposal_id = db.Column(
        None, db.ForeignKey('proposal.id', ondelete='SET NULL'), nullable=True
    )
    proposal = db.relationship(Proposal, backref='redirects')

    @hybrid_property
    def url_id_name(self):
        """
        Returns a URL name that is just :attr:`url_id`. This property is also
        available as :attr:`url_name` for legacy reasons. This property will
        likely never be called directly on an instance. It exists for the SQL
        comparator that will be called to load the instance.
        """
        return unicode(self.url_id)

    @url_id_name.comparator
    def url_id_name(cls):  # NOQA: N805
        return SqlSplitIdComparator(cls.url_id, splitindex=0)

    url_name = url_id_name  # Legacy name

    def __repr__(self):
        return '<ProposalRedirect %s/%s/%s: %s/%s/%s>' % (
            self.project.profile.name,
            self.project.name,
            self.url_id,
            self.proposal.project.profile.name if self.proposal else "(none)",
            self.proposal.project.name if self.proposal else "(none)",
            self.proposal.url_id if self.proposal else "(none)",
        )

    def redirect_view_args(self):
        if self.proposal:
            return {
                'profile': self.proposal.project.profile.name,
                'project': self.proposal.project.name,
                'proposal': self.proposal.url_name,
            }
        else:
            return {}<|MERGE_RESOLUTION|>--- conflicted
+++ resolved
@@ -1,25 +1,5 @@
 # -*- coding: utf-8 -*-
 
-<<<<<<< HEAD
-from flask import url_for, abort
-from . import (
-    db,
-    TimestampMixin,
-    UuidMixin,
-    BaseScopedIdNameMixin,
-    MarkdownColumn,
-    JsonDict,
-    CoordinatesMixin,
-)
-from .user import User
-from .project import Project
-from .section import Section
-from .commentvote import Commentset, Voteset, SET_TYPE
-from coaster.utils import LabeledEnum
-from coaster.sqlalchemy import SqlSplitIdComparator, StateManager, with_roles
-from baseframe import __
-=======
->>>>>>> 751c693a
 from sqlalchemy.ext.hybrid import hybrid_property
 
 from werkzeug.utils import cached_property
@@ -52,11 +32,7 @@
 # --- Constants ------------------------------------------------------------------
 
 
-<<<<<<< HEAD
-class PROPOSAL_STATE(LabeledEnum):
-=======
 class PROPOSAL_STATE(LabeledEnum):  # NOQA: N801
->>>>>>> 751c693a
     # Draft-state for future use, so people can save their proposals and submit only when ready
     # If you add any new state, you need to add a migration to modify the check constraint
     DRAFT = (0, 'draft', __("Draft"))
@@ -113,57 +89,12 @@
         AWAITING_DETAILS,
         UNDER_EVALUATION,
     }
-<<<<<<< HEAD
-    UNDO_TO_SUBMITTED = {AWAITING_DETAILS, UNDER_EVALUATION}
-=======
     UNDO_TO_SUBMITTED = {AWAITING_DETAILS, UNDER_EVALUATION, REJECTED}
->>>>>>> 751c693a
     # SHORLISTABLE = {SUBMITTED, AWAITING_DETAILS, UNDER_EVALUATION}
 
 
 # --- Models ------------------------------------------------------------------
 
-<<<<<<< HEAD
-
-class ProposalFormData(object):
-    """
-    Form data access helper for custom fields
-    """
-
-    def __init__(self, proposal):
-        self.__dict__['proposal'] = proposal
-        self.__dict__['data'] = proposal.data
-
-    def __getattr__(self, attr, default=_marker):
-        if attr in self.proposal.__invalid_fields__ or attr.startswith('_'):
-            raise AttributeError("Invalid attribute: %s" % attr)
-
-        if default is _marker:
-            try:
-                if hasattr(self.proposal, attr):
-                    return getattr(self.proposal, attr)
-                return self.data[attr]
-            except KeyError:
-                raise AttributeError(attr)
-        else:
-            if hasattr(self.proposal, attr):
-                return getattr(self.proposal, attr, default)
-            return self.data.get(attr, default)
-
-    def __setattr__(self, attr, value):
-        if attr in self.proposal.__invalid_fields__ or attr.startswith('_'):
-            raise AttributeError("Invalid attribute: %s" % attr)
-
-        if hasattr(self.proposal, attr):
-            if attr in self.proposal.__valid_fields__:
-                setattr(self.proposal, attr, value)
-            else:
-                raise AttributeError("Cannot set attribute: %s" % attr)
-        else:
-            self.data[attr] = value
-
-=======
->>>>>>> 751c693a
 
 class Proposal(UuidMixin, BaseScopedIdNameMixin, CoordinatesMixin, db.Model):
     __tablename__ = 'proposal'
@@ -194,21 +125,8 @@
     )
     parent = db.synonym('project')
 
-<<<<<<< HEAD
-    section_id = db.Column(None, db.ForeignKey('section.id'), nullable=True)
-    section = db.relationship(
-        Section, primaryjoin=section_id == Section.id, backref="proposals"
-    )
-    objective = MarkdownColumn('objective', nullable=True)
-    part_a = db.synonym('objective')
-    session_type = db.Column(db.Unicode(40), nullable=True)
-    technical_level = db.Column(db.Unicode(40), nullable=True)
-    description = MarkdownColumn('description', nullable=True)
-    part_b = db.synonym('description')
-=======
     abstract = MarkdownColumn('abstract', nullable=True)
     outline = MarkdownColumn('outline', nullable=True)
->>>>>>> 751c693a
     requirements = MarkdownColumn('requirements', nullable=True)
     slides = db.Column(UrlType, nullable=True)
     preview_video = db.Column(UrlType, default=u'', nullable=True)
@@ -239,60 +157,6 @@
         lazy='joined',
         cascade='all, delete-orphan',
         single_parent=True,
-<<<<<<< HEAD
-    )
-
-    edited_at = db.Column(db.DateTime, nullable=True)
-    location = db.Column(db.Unicode(80), nullable=False)
-
-    # Additional form data
-    data = db.Column(JsonDict, nullable=False, server_default='{}')
-
-    __table_args__ = (db.UniqueConstraint('project_id', 'url_id'),)
-
-    # XXX: The following two may overlap. Reconsider whether both are needed
-
-    # Allow these fields to be set on the proposal by custom forms
-    __valid_fields__ = (
-        'title',
-        'speaker',
-        'speaking',
-        'email',
-        'phone',
-        'bio',
-        'section',
-        'objective',
-        'session_type',
-        'technical_level',
-        'description',
-        'requirements',
-        'slides',
-        'preview_video',
-        'links',
-        'location',
-        'latitude',
-        'longitude',
-        'coordinates',
-    )
-    # Never allow these fields to be set on the proposal or proposal.data by custom forms
-    __invalid_fields__ = (
-        'id',
-        'name',
-        'url_id',
-        'user_id',
-        'user',
-        'speaker_id',
-        'project_id',
-        'project',
-        'parent',
-        'voteset_id',
-        'voteset',
-        'commentset_id',
-        'commentset',
-        'edited_at',
-        'data',
-    )
-=======
         backref=db.backref('proposal', uselist=False),
     )
 
@@ -365,7 +229,6 @@
         },
         'reviewer': {'read': {'email', 'phone'}},
     }
->>>>>>> 751c693a
 
     def __init__(self, **kwargs):
         super(Proposal, self).__init__(**kwargs)
@@ -397,21 +260,9 @@
     state.add_conditional_state(
         'SCHEDULED',
         state.CONFIRMED,
-<<<<<<< HEAD
-        lambda proposal: proposal.session is not None,
-        label=('scheduled', __("Confirmed & Scheduled")),
-    )
-    state.add_conditional_state(
-        'MOVABLE',
-        state.DELETABLE,
-        lambda proposal: proposal.session is None,
-        label=('movable', __("Movable")),
-    )
-=======
         lambda proposal: proposal.session is not None and proposal.session.scheduled,
         label=('scheduled', __("Confirmed & Scheduled")),
     )
->>>>>>> 751c693a
 
     @with_roles(call={'speaker', 'proposer'})
     @state.transition(
@@ -561,7 +412,6 @@
         self.make_id()
 
     @with_roles(call={'admin'})
-<<<<<<< HEAD
     def copy_to(self, project, user):
         """
         Make a copy of the proposal in a new project.
@@ -591,16 +441,11 @@
         db.session.add(new_proposal)
         return new_proposal
 
-    @property
-    def formdata(self):
-        return ProposalFormData(self)
-=======
     def transfer_to(self, user):
         """
         Transfer the proposal to a new user and speaker
         """
         self.speaker = user
->>>>>>> 751c693a
 
     @property
     def owner(self):
@@ -635,10 +480,7 @@
         return (
             Proposal.query.filter(Proposal.project == self.project)
             .filter(Proposal.id != self.id)
-<<<<<<< HEAD
-=======
             .filter(Proposal._state == self.state.value)
->>>>>>> 751c693a
             .filter(Proposal.created_at < self.created_at)
             .order_by(db.desc('created_at'))
             .first()
@@ -648,10 +490,7 @@
         return (
             Proposal.query.filter(Proposal.project == self.project)
             .filter(Proposal.id != self.id)
-<<<<<<< HEAD
-=======
             .filter(Proposal._state == self.state.value)
->>>>>>> 751c693a
             .filter(Proposal.created_at > self.created_at)
             .order_by('created_at')
             .first()
@@ -660,68 +499,15 @@
     def votes_count(self):
         return len(self.voteset.votes)
 
-<<<<<<< HEAD
-    def votes_by_group(self):
-        votes_groups = dict([(group.name, 0) for group in self.project.usergroups])
-        groupuserids = dict(
-            [
-                (group.name, [user.userid for user in group.users])
-                for group in self.project.usergroups
-            ]
-        )
-        for vote in self.voteset.votes:
-            for groupname, userids in groupuserids.items():
-                if vote.user.userid in userids:
-                    votes_groups[groupname] += -1 if vote.votedown else +1
-        return votes_groups
-
-    def votes_by_date(self):
-        if 'tz' in request.args:
-            try:
-                tz = timezone(request.args['tz'])
-            except UnknownTimeZoneError:
-                abort(400)
-        else:
-            tz = None
-        votes_bydate = dict([(group.name, {}) for group in self.project.usergroups])
-        groupuserids = dict(
-            [
-                (group.name, [user.userid for user in group.users])
-                for group in self.project.usergroups
-            ]
-        )
-        for vote in self.voteset.votes:
-            for groupname, userids in groupuserids.items():
-                if vote.user.userid in userids:
-                    if tz:
-                        date = tz.normalize(
-                            vote.updated_at.replace(tzinfo=utc).astimezone(tz)
-                        ).strftime('%Y-%m-%d')
-                    else:
-                        date = vote.updated_at.strftime('%Y-%m-%d')
-                    votes_bydate[groupname].setdefault(date, 0)
-                    votes_bydate[groupname][date] += -1 if vote.votedown else +1
-        return votes_bydate
-
-    def permissions(self, user, inherited=None):
-        perms = super(Proposal, self).permissions(user, inherited)
-        if user is not None:
-            perms.update(['vote-proposal', 'new-comment', 'vote-comment'])
-=======
     def permissions(self, user, inherited=None):
         perms = super(Proposal, self).permissions(user, inherited)
         if user is not None:
             perms.update(['vote_proposal', 'new_comment', 'vote_comment'])
->>>>>>> 751c693a
             if user == self.owner:
                 perms.update(
                     [
                         'view-proposal',
-<<<<<<< HEAD
-                        'edit-proposal',
-=======
                         'edit_proposal',
->>>>>>> 751c693a
                         'delete-proposal',  # FIXME: Prevent deletion of confirmed proposals
                         'submit-proposal',  # For workflows, to confirm the form is ready for submission (from draft state)
                         'transfer-proposal',
@@ -744,120 +530,8 @@
             )  # https://github.com/hasgeek/funnel/pull/220#discussion_r168724439
         return roles
 
-<<<<<<< HEAD
-    def url_for(self, action='view', _external=False, **kwargs):
-        if action == 'view':
-            return url_for(
-                'proposal_view',
-                profile=self.project.profile.name,
-                project=self.project.name,
-                proposal=self.url_name,
-                _external=_external,
-                **kwargs
-            )
-        elif action == 'json':
-            return url_for(
-                'proposal_json',
-                profile=self.project.profile.name,
-                project=self.project.name,
-                proposal=self.url_name,
-                _external=_external,
-                **kwargs
-            )
-        elif action == 'edit':
-            return url_for(
-                'proposal_edit',
-                profile=self.project.profile.name,
-                project=self.project.name,
-                proposal=self.url_name,
-                _external=_external,
-                **kwargs
-            )
-        elif action == 'delete':
-            return url_for(
-                'proposal_delete',
-                profile=self.project.profile.name,
-                project=self.project.name,
-                proposal=self.url_name,
-                _external=_external,
-                **kwargs
-            )
-        elif action == 'voteup':
-            return url_for(
-                'proposal_voteup',
-                profile=self.project.profile.name,
-                project=self.project.name,
-                proposal=self.url_name,
-                _external=_external,
-                **kwargs
-            )
-        elif action == 'votedown':
-            return url_for(
-                'proposal_votedown',
-                profile=self.project.profile.name,
-                project=self.project.name,
-                proposal=self.url_name,
-                _external=_external,
-                **kwargs
-            )
-        elif action == 'votecancel':
-            return url_for(
-                'proposal_cancelvote',
-                profile=self.project.profile.name,
-                project=self.project.name,
-                proposal=self.url_name,
-                _external=_external,
-                **kwargs
-            )
-        elif action == 'next':
-            return url_for(
-                'proposal_next',
-                profile=self.project.profile.name,
-                project=self.project.name,
-                proposal=self.url_name,
-                _external=_external,
-                **kwargs
-            )
-        elif action == 'prev':
-            return url_for(
-                'proposal_prev',
-                profile=self.project.profile.name,
-                project=self.project.name,
-                proposal=self.url_name,
-                _external=_external,
-                **kwargs
-            )
-        elif action == 'schedule':
-            return url_for(
-                'proposal_schedule',
-                profile=self.project.profile.name,
-                project=self.project.name,
-                proposal=self.url_name,
-                _external=_external,
-                **kwargs
-            )
-        elif action == 'transition':
-            return url_for(
-                'proposal_transition',
-                profile=self.project.profile.name,
-                project=self.project.name,
-                proposal=self.url_name,
-                _external=_external,
-                **kwargs
-            )
-        elif action == 'move-to':
-            return url_for(
-                'proposal_moveto',
-                profile=self.project.profile.name,
-                project=self.project.name,
-                proposal=self.url_name,
-                _external=_external,
-                **kwargs
-            )
-=======
 
 add_search_trigger(Proposal, 'search_vector')
->>>>>>> 751c693a
 
 
 class ProposalRedirect(TimestampMixin, db.Model):
