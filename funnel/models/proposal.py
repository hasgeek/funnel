from __future__ import annotations

from typing import Iterable, Optional, Set

from baseframe import __
from coaster.sqlalchemy import StateManager, with_roles
from coaster.utils import LabeledEnum

from . import (
    BaseMixin,
    BaseScopedIdNameMixin,
    MarkdownColumn,
    TSVectorType,
    UuidMixin,
    db,
)
from .comment import SET_TYPE, Commentset
from .helpers import (
    add_search_trigger,
    markdown_content_options,
    reopen,
    visual_field_delimiter,
)
from .project import Project
from .project_membership import project_child_role_map
from .reorder_mixin import ReorderMixin
from .user import User
from .video_mixin import VideoMixin

__all__ = ['PROPOSAL_STATE', 'Proposal', 'ProposalSuuidRedirect']

_marker = object()


# --- Constants ------------------------------------------------------------------


class PROPOSAL_STATE(LabeledEnum):  # NOQA: N801
    # Draft-state for future use, so people can save their proposals and submit only when ready
    # If you add any new state, you need to add a migration to modify the check constraint
    DRAFT = (0, 'draft', __("Draft"))
    SUBMITTED = (1, 'submitted', __("Submitted"))
    CONFIRMED = (2, 'confirmed', __("Confirmed"))
    WAITLISTED = (3, 'waitlisted', __("Waitlisted"))
    REJECTED = (5, 'rejected', __("Rejected"))
    CANCELLED = (6, 'cancelled', __("Cancelled"))
    AWAITING_DETAILS = (7, 'awaiting_details', __("Awaiting details"))
    UNDER_EVALUATION = (8, 'under_evaluation', __("Under evaluation"))
    DELETED = (11, 'deleted', __("Deleted"))

    # These 3 are not in the editorial workflow anymore - Feb 23 2018
    SHORTLISTED = (4, 'shortlisted', __("Shortlisted"))
    SHORTLISTED_FOR_REHEARSAL = (
        9,
        'shortlisted_for_rehearsal',
        __("Shortlisted for rehearsal"),
    )
    REHEARSAL = (10, 'rehearsal', __("Rehearsal ongoing"))

    # Groups
    PUBLIC = {  # States visible to the public
        SUBMITTED,
        CONFIRMED,
        WAITLISTED,
        REJECTED,
        CANCELLED,
        AWAITING_DETAILS,
        UNDER_EVALUATION,
    }
    CONFIRMABLE = {
        WAITLISTED,
        UNDER_EVALUATION,
        SHORTLISTED,
        SHORTLISTED_FOR_REHEARSAL,
        REHEARSAL,
    }
    REJECTABLE = {
        WAITLISTED,
        UNDER_EVALUATION,
        SHORTLISTED,
        SHORTLISTED_FOR_REHEARSAL,
        REHEARSAL,
    }
    WAITLISTABLE = {CONFIRMED, UNDER_EVALUATION}
    EVALUATEABLE = {SUBMITTED, AWAITING_DETAILS}
    DELETABLE = {
        DRAFT,
        SUBMITTED,
        CONFIRMED,
        WAITLISTED,
        REJECTED,
        AWAITING_DETAILS,
        UNDER_EVALUATION,
    }
    CANCELLABLE = {
        DRAFT,
        SUBMITTED,
        CONFIRMED,
        WAITLISTED,
        REJECTED,
        AWAITING_DETAILS,
        UNDER_EVALUATION,
    }
    UNDO_TO_SUBMITTED = {AWAITING_DETAILS, UNDER_EVALUATION, REJECTED}
    # SHORLISTABLE = {SUBMITTED, AWAITING_DETAILS, UNDER_EVALUATION}


# --- Models ------------------------------------------------------------------


class Proposal(UuidMixin, BaseScopedIdNameMixin, VideoMixin, ReorderMixin, db.Model):
    __tablename__ = 'proposal'

    user_id = db.Column(None, db.ForeignKey('user.id'), nullable=False)
    user = with_roles(
        db.relationship(
            User,
            primaryjoin=user_id == User.id,
            backref=db.backref('created_proposals', cascade='all', lazy='dynamic'),
        ),
        grants={'creator', 'participant'},
    )

<<<<<<< HEAD
    speaker_id = db.Column(None, db.ForeignKey('user.id'), nullable=True)
    speaker = with_roles(
        db.relationship(
            User,
            primaryjoin=speaker_id == User.id,
            lazy='joined',
            backref=db.backref('speaker_at', cascade='all', lazy='dynamic'),
        ),
        grants={'presenter', 'participant'},
    )

    # TODO: Remove this, phone is in user account anyway
    phone = db.Column(db.Unicode(80), nullable=True)

=======
>>>>>>> 6e329de6
    project_id = db.Column(None, db.ForeignKey('project.id'), nullable=False)
    project = with_roles(
        db.relationship(
            Project,
            primaryjoin=project_id == Project.id,
            backref=db.backref(
                'proposals', cascade='all', lazy='dynamic', order_by='Proposal.url_id'
            ),
        ),
        grants_via={None: project_child_role_map},
    )
    parent_id = db.synonym('project_id')
    parent = db.synonym('project')

    #: Reuse the `url_id` column from BaseScopedIdNameMixin as a sorting order column.
    #: `url_id` was a public number on talkfunnel.com, but is private on hasgeek.com.
    #: Old values are now served as redirects from Nginx config, so the column is
    #: redundant and can be renamed pending a patch to the base class in Coaster. This
    #: number is no longer considered suitable for public display because it is assigned
    #: to all proposals, including drafts. A user-facing sequence will have gaps.
    #: Should numbering be required in the product, see `Update.number` for a better
    #: implementation.
    seq = db.synonym('url_id')

    # TODO: Stand-in for `submitted_at` until proposals have a workflow-driven datetime
    datetime = db.synonym('created_at')

    _state = db.Column(
        'state',
        db.Integer,
        StateManager.check_constraint('state', PROPOSAL_STATE),
        default=PROPOSAL_STATE.SUBMITTED,
        nullable=False,
    )
    state = StateManager('_state', PROPOSAL_STATE, doc="Current state of the proposal")

    commentset_id = db.Column(None, db.ForeignKey('commentset.id'), nullable=False)
    commentset = db.relationship(
        Commentset,
        uselist=False,
        lazy='joined',
        cascade='all',
        single_parent=True,
        back_populates='proposal',
    )

    body = MarkdownColumn(
        'body', nullable=False, default='', options=markdown_content_options
    )
    description = db.Column(db.Unicode, nullable=False, default='')
    custom_description = db.Column(db.Boolean, nullable=False, default=False)
    template = db.Column(db.Boolean, nullable=False, default=False)
    featured = db.Column(db.Boolean, nullable=False, default=False)

    edited_at = db.Column(db.TIMESTAMP(timezone=True), nullable=True)

    search_vector = db.deferred(
        db.Column(
            TSVectorType(
                'title',
                'description',
                'body_text',
                weights={
                    'title': 'A',
                    'description': 'B',
                    'body_text': 'B',
                },
                regconfig='english',
                hltext=lambda: db.func.concat_ws(
                    visual_field_delimiter,
                    Proposal.title,
                    Proposal.body_html,
                ),
            ),
            nullable=False,
        )
    )

    __table_args__ = (
        db.UniqueConstraint(
            'project_id', 'url_id', name='proposal_project_id_url_id_key'
        ),
        db.Index('ix_proposal_search_vector', 'search_vector', postgresql_using='gin'),
    )

    __roles__ = {
        'all': {
            'read': {
                'urls',
                'uuid_b58',
                'url_name_uuid_b58',
                'title',
                'body',
                'user',
                'first_user',
                'session',
                'project',
                'datetime',
            },
            'call': {'url_for', 'state', 'commentset', 'views'},
        },
        'project_editor': {
            'call': {'reorder_item', 'reorder_before', 'reorder_after'},
        },
    }

    __datasets__ = {
        'primary': {
            'urls',
            'uuid_b58',
            'url_name_uuid_b58',
            'title',
            'body',
            'user',
            'first_user',
            'session',
            'project',
        },
        'without_parent': {
            'urls',
            'uuid_b58',
            'url_name_uuid_b58',
            'title',
            'body',
            'user',
            'first_user',
            'session',
        },
        'related': {'urls', 'uuid_b58', 'url_name_uuid_b58', 'title'},
    }

    def __init__(self, **kwargs) -> None:
        super().__init__(**kwargs)
        self.commentset = Commentset(settype=SET_TYPE.PROPOSAL)
        # Assume self.user is set. Fail if not.
        db.session.add(
            ProposalMembership(proposal=self, user=self.user, granted_by=self.user)
        )

    def __repr__(self):
        """Represent :class:`Proposal` as a string."""
        return '<Proposal "{proposal}" in project "{project}" by "{user}">'.format(
            proposal=self.title, project=self.project.title, user=self.user.fullname
        )

    # State transitions
    state.add_conditional_state(
        'SCHEDULED',
        state.CONFIRMED,
        lambda proposal: proposal.session is not None and proposal.session.scheduled,
        label=('scheduled', __("Confirmed &amp; scheduled")),
    )

    @with_roles(call={'creator'})
    @state.transition(
        state.AWAITING_DETAILS,
        state.DRAFT,
        title=__("Draft"),
        message=__("This proposal has been withdrawn"),
        type='danger',
    )
    def withdraw(self):
        pass

    @with_roles(call={'creator'})
    @state.transition(
        state.DRAFT,
        state.SUBMITTED,
        title=__("Submit"),
        message=__("This proposal has been submitted"),
        type='success',
    )
    def submit(self):
        pass

    # TODO: remove project_editor once ProposalMembership UI
    # has been implemented
    @with_roles(call={'project_editor'})
    @state.transition(
        state.UNDO_TO_SUBMITTED,
        state.SUBMITTED,
        title=__("Send Back to Submitted"),
        message=__("This proposal has been submitted"),
        type='danger',
    )
    def undo_to_submitted(self):
        pass

    @with_roles(call={'project_editor'})
    @state.transition(
        state.CONFIRMABLE,
        state.CONFIRMED,
        title=__("Confirm"),
        message=__("This proposal has been confirmed"),
        type='success',
    )
    def confirm(self):
        pass

    @with_roles(call={'project_editor'})
    @state.transition(
        state.CONFIRMED,
        state.SUBMITTED,
        title=__("Unconfirm"),
        message=__("This proposal is no longer confirmed"),
        type='danger',
    )
    def unconfirm(self):
        pass

    @with_roles(call={'project_editor'})
    @state.transition(
        state.WAITLISTABLE,
        state.WAITLISTED,
        title=__("Waitlist"),
        message=__("This proposal has been waitlisted"),
        type='primary',
    )
    def waitlist(self):
        pass

    @with_roles(call={'project_editor'})
    @state.transition(
        state.REJECTABLE,
        state.REJECTED,
        title=__("Reject"),
        message=__("This proposal has been rejected"),
        type='danger',
    )
    def reject(self):
        pass

    @with_roles(call={'creator'})
    @state.transition(
        state.CANCELLABLE,
        state.CANCELLED,
        title=__("Cancel"),
        message=__("This proposal has been cancelled"),
        type='danger',
    )
    def cancel(self):
        pass

    @with_roles(call={'creator'})
    @state.transition(
        state.CANCELLED,
        state.SUBMITTED,
        title=__("Undo cancel"),
        message=__("This proposal's cancellation has been reversed"),
        type='success',
    )
    def undo_cancel(self):
        pass

    @with_roles(call={'project_editor'})
    @state.transition(
        state.SUBMITTED,
        state.AWAITING_DETAILS,
        title=__("Awaiting details"),
        message=__("Awaiting details for this proposal"),
        type='primary',
    )
    def awaiting_details(self):
        pass

    @with_roles(call={'project_editor'})
    @state.transition(
        state.EVALUATEABLE,
        state.UNDER_EVALUATION,
        title=__("Under evaluation"),
        message=__("This proposal has been put under evaluation"),
        type='success',
    )
    def under_evaluation(self):
        pass

    @with_roles(call={'creator'})
    @state.transition(
        state.DELETABLE,
        state.DELETED,
        title=__("Delete"),
        message=__("This proposal has been deleted"),
        type='danger',
    )
    def delete(self):
        pass

    @with_roles(call={'project_editor'})
    def move_to(self, project):
        """Move to a new project and reset :attr:`url_id`."""
        self.project = project
        self.url_id = None
        self.make_id()

    def update_description(self) -> None:
        if not self.custom_description:
            body = self.body_text.strip()
            if body:
                self.description = body.splitlines()[0]
            else:
                self.description = ''

    def getnext(self):
        return (
            Proposal.query.filter(
                Proposal.project == self.project,
                Proposal.seq > self.seq,
            )
            .order_by(Proposal.seq.asc())
            .first()
        )

    def getprev(self):
        return (
            Proposal.query.filter(
                Proposal.project == self.project,
                Proposal.seq < self.seq,
            )
            .order_by(Proposal.seq.desc())
            .first()
        )

    def roles_for(self, actor: Optional[User], anchors: Iterable = ()) -> Set:
        roles = super().roles_for(actor, anchors)
        if self.state.DRAFT:
            if 'reader' in roles:
                # https://github.com/hasgeek/funnel/pull/220#discussion_r168724439
                roles.remove('reader')
        else:
            roles.add('reader')

        if roles.has_any(('project_participant', 'submitter')):
            roles.add('commenter')

        return roles

    @classmethod
    def all_public(cls):
        return cls.query.join(Project).filter(Project.state.PUBLISHED, cls.state.PUBLIC)


add_search_trigger(Proposal, 'search_vector')


class ProposalSuuidRedirect(BaseMixin, db.Model):
    """Holds Proposal SUUIDs from before when they were deprecated."""

    __tablename__ = 'proposal_suuid_redirect'

    suuid = db.Column(db.Unicode(22), nullable=False, index=True)
    proposal_id = db.Column(
        None, db.ForeignKey('proposal.id', ondelete='CASCADE'), nullable=False
    )
    proposal = db.relationship(Proposal)


@reopen(Commentset)
class __Commentset:
    proposal = db.relationship(Proposal, uselist=False, back_populates='commentset')


@reopen(Project)
class __Project:
    @property
    def proposals_all(self):
        if self.subprojects:
            return Proposal.query.filter(
                Proposal.project_id.in_([self.id] + [s.id for s in self.subprojects])
            )
        else:
            return self.proposals

    @property
    def proposals_by_state(self):
        if self.subprojects:
            basequery = Proposal.query.filter(
                Proposal.project_id.in_([self.id] + [s.id for s in self.subprojects])
            )
        else:
            basequery = Proposal.query.filter_by(project=self)
        return Proposal.state.group(
            basequery.filter(
                ~(Proposal.state.DRAFT), ~(Proposal.state.DELETED)
            ).order_by(db.desc('created_at'))
        )

    @property
    def proposals_by_confirmation(self):
        if self.subprojects:
            basequery = Proposal.query.filter(
                Proposal.project_id.in_([self.id] + [s.id for s in self.subprojects])
            )
        else:
            basequery = Proposal.query.filter_by(project=self)
        return {
            'confirmed': basequery.filter(Proposal.state.CONFIRMED)
            .order_by(db.desc('created_at'))
            .all(),
            'unconfirmed': basequery.filter(
                ~(Proposal.state.CONFIRMED),
                ~(Proposal.state.DRAFT),
                ~(Proposal.state.DELETED),
            )
            .order_by(db.desc('created_at'))
            .all(),
        }

    # Whether the project has any featured proposals. Returns `None` instead of
    # a boolean if the project does not have any proposal.
    _has_featured_proposals = db.column_property(
        db.exists()
        .where(Proposal.project_id == Project.id)
        .where(Proposal.featured.is_(True))
        .correlate_except(Proposal),
        deferred=True,
    )

    @property
    def has_featured_proposals(self) -> bool:
        return bool(self._has_featured_proposals)

    with_roles(has_featured_proposals, read={'all'})


# Tail imports
from .proposal_membership import ProposalMembership  # isort:skip<|MERGE_RESOLUTION|>--- conflicted
+++ resolved
@@ -120,24 +120,6 @@
         ),
         grants={'creator', 'participant'},
     )
-
-<<<<<<< HEAD
-    speaker_id = db.Column(None, db.ForeignKey('user.id'), nullable=True)
-    speaker = with_roles(
-        db.relationship(
-            User,
-            primaryjoin=speaker_id == User.id,
-            lazy='joined',
-            backref=db.backref('speaker_at', cascade='all', lazy='dynamic'),
-        ),
-        grants={'presenter', 'participant'},
-    )
-
-    # TODO: Remove this, phone is in user account anyway
-    phone = db.Column(db.Unicode(80), nullable=True)
-
-=======
->>>>>>> 6e329de6
     project_id = db.Column(None, db.ForeignKey('project.id'), nullable=False)
     project = with_roles(
         db.relationship(
