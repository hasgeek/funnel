--- conflicted
+++ resolved
@@ -12,13 +12,19 @@
 from coaster.sqlalchemy import StateManager, with_roles
 from coaster.utils import LabeledEnum
 
-<<<<<<< HEAD
-from . import Mapped, Model, NoIdMixin, UuidMixin, backref, db, relationship, sa
+from . import (
+    Mapped,
+    Model,
+    NoIdMixin,
+    Query,
+    UuidMixin,
+    backref,
+    db,
+    relationship,
+    sa,
+    types,
+)
 from .account import Account, AccountEmail, AccountEmailClaim, AccountPhone
-=======
-from ..typing import OptionalMigratedTables
-from . import Mapped, Model, NoIdMixin, Query, UuidMixin, db, relationship, sa, types
->>>>>>> bea2956e
 from .helpers import reopen
 from .profile import Profile
 from .project import Project
@@ -255,11 +261,11 @@
 @reopen(Profile)
 class __Profile:
     @property
-    def rsvp_followers(self) -> Query[User]:
+    def rsvp_followers(self) -> Query[Account]:
         """All users with an active RSVP in a project."""
         return (
-            User.query.filter(User.state.ACTIVE)
-            .join(Rsvp, Rsvp.user_id == User.id)
+            Account.query.filter(Account.state.ACTIVE)
+            .join(Rsvp, Rsvp.user_id == Account.id)
             .join(Project, Rsvp.project_id == Project.id)
             .filter(Rsvp.state.YES, Project.state.PUBLISHED, Project.profile == self)
         )
