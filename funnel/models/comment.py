"""Comment and Commentset models."""

from __future__ import annotations

from datetime import datetime
from typing import Iterable, List, Optional, Set, Union

from sqlalchemy.orm import CompositeProperty

from werkzeug.utils import cached_property

from baseframe import _, __
from coaster.sqlalchemy import LazyRoleSet, RoleAccessProxy, StateManager, with_roles
from coaster.utils import LabeledEnum

from . import (
    BaseMixin,
    Mapped,
<<<<<<< HEAD
    MarkdownColumnNative,
=======
>>>>>>> 756e882f
    TSVectorType,
    UuidMixin,
    db,
    hybrid_property,
    markdown_cached_column,
    sa,
)
from .helpers import MessageComposite, add_search_trigger, reopen
from .user import DuckTypeUser, User, deleted_user, removed_user

__all__ = ['Comment', 'Commentset']


# --- Constants ------------------------------------------------------------------------


class COMMENTSET_STATE(LabeledEnum):  # noqa: N801
    DISABLED = (1, __("Disabled"))  # Disabled for all
    OPEN = (2, __("Open"))  # Open for all
    PARTICIPANTS = (3, __("Participants-only"))  # Only for participants
    COLLABORATORS = (4, __("Collaborators-only"))  # Only for editors/collaborators

    NOT_DISABLED = {OPEN, PARTICIPANTS, COLLABORATORS}


class COMMENT_STATE(LabeledEnum):  # noqa: N801
    # If you add any new state, you need to migrate the check constraint as well
    SUBMITTED = (1, 'submitted', __("Submitted"))
    SCREENED = (2, 'screened', __("Screened"))
    HIDDEN = (3, 'hidden', __("Hidden"))
    SPAM = (4, 'spam', __("Spam"))
    # Deleted state for when there are replies to be preserved
    DELETED = (5, 'deleted', __("Deleted"))
    VERIFIED = (6, 'verified', __("Verified"))

    PUBLIC = {SUBMITTED, VERIFIED}
    REMOVED = {SPAM, DELETED}
    REPORTABLE = {SUBMITTED, SCREENED, HIDDEN}
    VERIFIABLE = {SUBMITTED, SCREENED, HIDDEN, SPAM}


# What is this Commentset attached to?
# TODO: Deprecated, doesn't help as much as we thought it would
class SET_TYPE:  # noqa: N801
    PROJECT = 0
    PROPOSAL = 2
    COMMENT = 3
    UPDATE = 4


message_deleted = MessageComposite(__("[deleted]"), 'del')
message_removed = MessageComposite(__("[removed]"), 'del')


# --- Models ---------------------------------------------------------------------------


class Commentset(UuidMixin, BaseMixin, db.Model):
    __tablename__ = 'commentset'
    #: Commentset state code
    _state = sa.Column(
        'state',
        sa.SmallInteger,
        StateManager.check_constraint('state', COMMENTSET_STATE),
        nullable=False,
        default=COMMENTSET_STATE.OPEN,
    )
    #: Commentset state manager
    state = StateManager('_state', COMMENTSET_STATE, doc="Commentset state")
    #: Type of parent object
    settype: sa.Column[Optional[int]] = with_roles(
        sa.Column('type', sa.Integer, nullable=True), read={'all'}, datasets={'primary'}
    )
    #: Count of comments, stored to avoid count(*) queries
    count = with_roles(
        sa.Column(sa.Integer, default=0, nullable=False),
        read={'all'},
        datasets={'primary'},
    )
    #: Timestamp of last comment, for ordering.
    last_comment_at: sa.Column[Optional[datetime]] = with_roles(
        sa.Column(sa.TIMESTAMP(timezone=True), nullable=True),
        read={'all'},
        datasets={'primary'},
    )

    __roles__ = {
        'all': {
            'read': {'project', 'proposal', 'update', 'urls'},
            'call': {'url_for', 'forms'},
        }
    }

    __datasets__ = {
        'primary': {'uuid_b58', 'url_name_uuid_b58', 'urls'},
        'related': {'uuid_b58', 'url_name_uuid_b58'},
    }

    def __init__(self, **kwargs) -> None:
        super().__init__(**kwargs)
        self.count = 0

    @cached_property
    def parent(self) -> db.Model:
        # FIXME: Move this to a CommentMixin that uses a registry, like EmailAddress
        if self.project is not None:
            return self.project
        if self.proposal is not None:
            return self.proposal
        if self.update is not None:
            return self.update
        raise TypeError("Commentset has an unknown parent")

    with_roles(parent, read={'all'}, datasets={'primary'})

    @cached_property
    def parent_type(self) -> Optional[str]:
        parent = self.parent
        if parent is not None:
            return parent.__tablename__
        return None

    with_roles(parent_type, read={'all'})

    @cached_property
    def last_comment(self):
        return (
            self.comments.filter(Comment.state.PUBLIC)
            .order_by(Comment.created_at.desc())
            .first()
        )

    with_roles(last_comment, read={'all'}, datasets={'primary'})

    def roles_for(
        self, actor: Optional[User] = None, anchors: Iterable = ()
    ) -> LazyRoleSet:
        roles = super().roles_for(actor, anchors)
        parent_roles = self.parent.roles_for(actor, anchors)
        if 'participant' in parent_roles or 'commenter' in parent_roles:
            roles.add('parent_participant')
        return roles

    @with_roles(call={'all'})
    @state.requires(state.NOT_DISABLED)
    def post_comment(
        self, actor: User, message: str, in_reply_to: Optional[Comment] = None
    ) -> Comment:
        """Post a comment."""
        # TODO: Add role check for non-OPEN states. Either:
        # 1. Add checking for restrictions to the view (retaining @state.requires here),
        # 2. Make a CommentMixin (like EmailAddressMixin) and insert logic into the
        #    parent, which can override methods and add custom restrictions
        comment = Comment(
            user=actor,
            commentset=self,
            message=message,
            in_reply_to=in_reply_to,
        )
        self.count = Commentset.count + 1
        db.session.add(comment)
        return comment

    @state.transition(state.OPEN, state.DISABLED)
    def disable_comments(self):
        """Disable posting of comments."""

    @state.transition(state.DISABLED, state.OPEN)
    def enable_comments(self):
        """Enable posting of comments."""

    # Transitions for the other two states are pending on the TODO notes in post_comment


class Comment(UuidMixin, BaseMixin, db.Model):
    __tablename__ = 'comment'

    user_id: sa.Column[Optional[int]] = db.Column(
        None, sa.ForeignKey('user.id'), nullable=True
    )
    _user: Mapped[Optional[User]] = with_roles(
        sa.orm.relationship(
            User, backref=sa.orm.backref('comments', lazy='dynamic', cascade='all')
        ),
        grants={'author'},
    )
    commentset_id: sa.Column[int] = db.Column(
        None, sa.ForeignKey('commentset.id'), nullable=False
    )
    commentset = with_roles(
        sa.orm.relationship(
            Commentset,
            backref=sa.orm.backref('comments', lazy='dynamic', cascade='all'),
        ),
        grants_via={None: {'document_subscriber'}},
    )

    in_reply_to_id: sa.Column[Optional[int]] = db.Column(
        None, sa.ForeignKey('comment.id'), nullable=True
    )
    replies = sa.orm.relationship(
        'Comment', backref=sa.orm.backref('in_reply_to', remote_side='Comment.id')
    )

<<<<<<< HEAD
    _message = MarkdownColumnNative(  # type: ignore[has-type]
=======
    _message = markdown_cached_column(  # type: ignore[has-type]
>>>>>>> 756e882f
        'message', profile='basic', nullable=False
    )

    _state = sa.Column(
        'state',
        sa.Integer,
        StateManager.check_constraint('state', COMMENT_STATE),
        default=COMMENT_STATE.SUBMITTED,
        nullable=False,
    )
    state = StateManager('_state', COMMENT_STATE, doc="Current state of the comment")

    edited_at = with_roles(
        sa.Column(sa.TIMESTAMP(timezone=True), nullable=True),
        read={'all'},
        datasets={'primary', 'related', 'json'},
    )

    __roles__ = {
        'all': {
            'read': {'created_at', 'urls', 'uuid_b58', 'has_replies'},
            'call': {'state', 'commentset', 'view_for', 'url_for'},
        },
        'replied_to_commenter': {'granted_via': {'in_reply_to': '_user'}},
    }

    __datasets__ = {
        'primary': {'created_at', 'urls', 'uuid_b58'},
        'related': {'created_at', 'urls', 'uuid_b58'},
        'json': {'created_at', 'urls', 'uuid_b58'},
        'minimal': {'created_at', 'uuid_b58'},
    }

    search_vector = sa.orm.deferred(
        sa.Column(
            TSVectorType(
                'message_text',
                weights={'message_text': 'A'},
                regconfig='english',
                hltext=lambda: Comment.message_html,
            ),
            nullable=False,
        )
    )

    __table_args__ = (
        sa.Index('ix_comment_search_vector', 'search_vector', postgresql_using='gin'),
    )

    def __init__(self, **kwargs) -> None:
        super().__init__(**kwargs)
        self.commentset.last_comment_at = sa.func.utcnow()

    @cached_property
    def has_replies(self):
        return bool(self.replies)

    @property
    def current_access_replies(self) -> List[RoleAccessProxy]:
        return [
            reply.current_access(datasets=('json', 'related'))
            for reply in self.replies
            if reply.state.PUBLIC
        ]

    with_roles(current_access_replies, read={'all'}, datasets={'related', 'json'})

    @hybrid_property
    def user(self) -> Union[User, DuckTypeUser]:
        return (
            deleted_user
            if self.state.DELETED
            else removed_user
            if self.state.SPAM
            else self._user
        )

    @user.setter
    def user(self, value: Optional[User]) -> None:
        self._user = value

    @user.expression
    def user(cls):  # noqa: N805  # pylint: disable=no-self-argument
        return cls._user

    with_roles(user, read={'all'}, datasets={'primary', 'related', 'json', 'minimal'})

    # XXX: We're returning MarkownComposite, not CompositeProperty, but mypy doesn't
    # know. This is pending a fix to SQLAlchemy's type system, hopefully in 2.0
    @hybrid_property
    def message(self) -> Union[CompositeProperty, MessageComposite]:
        """Return the message of the comment if not deleted or removed."""
        return (
            message_deleted
            if self.state.DELETED
            else message_removed
            if self.state.SPAM
            else self._message
        )

    @message.setter
    def message(self, value: str) -> None:
        """Edit the message of a comment."""
        self._message = value  # type: ignore[assignment]

    @message.expression
    def message(cls):  # noqa: N805  # pylint: disable=no-self-argument
        """Return SQL expression for comment message column."""
        return cls._message

    with_roles(
        message, read={'all'}, datasets={'primary', 'related', 'json', 'minimal'}
    )

    @property
    def absolute_url(self) -> str:
        return self.url_for()

    with_roles(absolute_url, read={'all'}, datasets={'primary', 'related', 'json'})

    @property
    def title(self) -> str:
        obj = self.commentset.parent
        if obj is not None:
            return _("{user} commented on {obj}").format(
                user=self.user.pickername, obj=obj.title
            )
        return _("{user} commented").format(user=self.user.pickername)

    with_roles(title, read={'all'}, datasets={'primary', 'related', 'json'})

    @property
    def badges(self) -> Set[str]:
        badges = set()
        roles = set()
        if self.commentset.project is not None:
            roles = self.commentset.project.roles_for(self._user)
        elif self.commentset.proposal is not None:
            roles = self.commentset.proposal.project.roles_for(self._user)
            if 'submitter' in self.commentset.proposal.roles_for(self._user):
                badges.add(_("Submitter"))
        if 'editor' in roles:
            if 'promoter' in roles:
                badges.add(_("Editor & Promoter"))
            else:
                badges.add(_("Editor"))
        elif 'promoter' in roles:
            badges.add(_("Promoter"))
        return badges

    with_roles(badges, read={'all'}, datasets={'related', 'json'})

    @state.transition(None, state.DELETED)
    def delete(self) -> None:
        """Delete this comment."""
        if len(self.replies) > 0:
            self.user = None  # type: ignore[assignment]
            self.message = ''  # type: ignore[assignment]
        else:
            if self.in_reply_to and self.in_reply_to.state.DELETED:
                # If the comment this is replying to is deleted, ask it to reconsider
                # removing itself
                in_reply_to = self.in_reply_to
                in_reply_to.replies.remove(self)
                db.session.delete(self)
                in_reply_to.delete()
            else:
                db.session.delete(self)

    @state.transition(None, state.SPAM)
    def mark_spam(self) -> None:
        """Mark this comment as spam."""

    @state.transition(state.VERIFIABLE, state.VERIFIED)
    def mark_not_spam(self) -> None:
        """Mark this comment as not spam."""

    def roles_for(
        self, actor: Optional[User] = None, anchors: Iterable = ()
    ) -> LazyRoleSet:
        roles = super().roles_for(actor, anchors)
        roles.add('reader')
        return roles


add_search_trigger(Comment, 'search_vector')


@reopen(Commentset)
class __Commentset:
    toplevel_comments = sa.orm.relationship(
        Comment,
        lazy='dynamic',
        primaryjoin=sa.and_(
            Comment.commentset_id == Commentset.id, Comment.in_reply_to_id.is_(None)
        ),
        viewonly=True,
    )<|MERGE_RESOLUTION|>--- conflicted
+++ resolved
@@ -16,10 +16,6 @@
 from . import (
     BaseMixin,
     Mapped,
-<<<<<<< HEAD
-    MarkdownColumnNative,
-=======
->>>>>>> 756e882f
     TSVectorType,
     UuidMixin,
     db,
@@ -224,11 +220,7 @@
         'Comment', backref=sa.orm.backref('in_reply_to', remote_side='Comment.id')
     )
 
-<<<<<<< HEAD
-    _message = MarkdownColumnNative(  # type: ignore[has-type]
-=======
     _message = markdown_cached_column(  # type: ignore[has-type]
->>>>>>> 756e882f
         'message', profile='basic', nullable=False
     )
 
