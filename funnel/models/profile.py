# -*- coding: utf-8 -*-

from sqlalchemy.ext.hybrid import hybrid_property

from coaster.sqlalchemy import SqlBuidComparator
from coaster.utils import buid2uuid, uuid2buid
from flask_lastuser.sqlalchemy import ProfileBase

from . import MarkdownColumn, TSVectorType, UrlType, UuidMixin, db
from .helpers import RESERVED_NAMES, add_search_trigger
from .user import Organization, Team, User

__all__ = ['Profile']


# This overrides the `userid` column inherited from Flask-Lastuser. We've
# switched to UUIDs in Funnel.
class UseridMixin(object):
    @hybrid_property
    def userid(self):
        return uuid2buid(self.uuid)

    @userid.setter
    def userid(self, value):
        self.uuid = buid2uuid(value)

    @userid.comparator
    def userid(cls):  # NOQA: N805
        return SqlBuidComparator(cls.uuid)


class Profile(UseridMixin, UuidMixin, ProfileBase, db.Model):
    __tablename__ = 'profile'
    reserved_names = RESERVED_NAMES

    admin_team_id = db.Column(
        None, db.ForeignKey('team.id', ondelete='SET NULL'), nullable=True
    )
    admin_team = db.relationship(Team)

    description = MarkdownColumn('description', default='', nullable=False)
    logo_url = db.Column(UrlType, nullable=True)
    #: Legacy profiles are available via funnelapp, non-legacy in the main app
    legacy = db.Column(db.Boolean, default=False, nullable=False)

    search_vector = db.deferred(
        db.Column(
            TSVectorType(
                'name',
                'title',
                'description_text',
                weights={'name': 'A', 'title': 'A', 'description_text': 'B'},
                regconfig='english',
                hltext=lambda: db.func.concat_ws(
                    ' / ', Profile.title, Profile.description_html
                ),
            ),
            nullable=False,
        )
    )

    user = db.relationship(
        User, primaryjoin='Profile.uuid == foreign(User.uuid)', uselist=False
    )
    organization = db.relationship(
        Organization,
        primaryjoin='Profile.uuid == foreign(Organization.uuid)',
        uselist=False,
    )

    __table_args__ = (
        db.Index('ix_profile_search_vector', 'search_vector', postgresql_using='gin'),
    )

    __roles__ = {'all': {'read': {'id', 'name', 'title', 'description', 'logo_url'}}}

<<<<<<< HEAD
=======
    @property
    def teams(self):
        if self.organization:
            return self.organization.teams
        else:
            return []

    def permissions(self, user, inherited=None):
        perms = super(Profile, self).permissions(user, inherited)
        perms.add('view')
        if user:
            if self.userid in user.user_organizations_owned_ids() or (
                self.admin_team and user in self.admin_team.users
            ):
                perms.add('edit-profile')
                perms.add('new_project')
                perms.add('delete-project')
                perms.add('edit_project')
        return perms

>>>>>>> d08808e5
    def roles_for(self, actor=None, anchors=()):
        roles = super(Profile, self).roles_for(actor, anchors)
        roles.add('reader')

        if actor is not None:
            membership = self.active_admin_memberships.filter_by(
                user=actor
            ).one_or_none()
            if membership is not None:
                roles.update(membership.offered_roles())

        return roles


add_search_trigger(Profile, 'search_vector')<|MERGE_RESOLUTION|>--- conflicted
+++ resolved
@@ -74,8 +74,6 @@
 
     __roles__ = {'all': {'read': {'id', 'name', 'title', 'description', 'logo_url'}}}
 
-<<<<<<< HEAD
-=======
     @property
     def teams(self):
         if self.organization:
@@ -96,7 +94,6 @@
                 perms.add('edit_project')
         return perms
 
->>>>>>> d08808e5
     def roles_for(self, actor=None, anchors=()):
         roles = super(Profile, self).roles_for(actor, anchors)
         roles.add('reader')
