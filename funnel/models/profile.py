--- conflicted
+++ resolved
@@ -65,16 +65,12 @@
         # migration to memberships
         if actor is not None and self.admin_team in actor.teams:
             roles.add('admin')
-<<<<<<< HEAD
 
         membership = self.active_admin_memberships.filter_by(user=actor).one_or_none()
         if membership:
             roles.update(membership.offered_roles())
 
         return roles
-=======
-        return roles
 
 
-add_search_trigger(Profile, 'search_vector')
->>>>>>> 7634f265
+add_search_trigger(Profile, 'search_vector')