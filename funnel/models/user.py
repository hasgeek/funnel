--- conflicted
+++ resolved
@@ -125,12 +125,6 @@
     )
     #: User's status (active, suspended, merged, etc)
     status = db.Column(db.SmallInteger, nullable=False, default=USER_STATUS.ACTIVE)
-<<<<<<< HEAD
-    #: User avatar (URL to browser-ready image)
-    #: TODO: Drop this column and use profile logo instead
-    avatar = with_roles(db.Column(db.UnicodeText, nullable=True), read={'all'})
-=======
->>>>>>> 618c126b
 
     #: Other user accounts that were merged into this user account
     oldusers = association_proxy('oldids', 'olduser')
