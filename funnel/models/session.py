--- conflicted
+++ resolved
@@ -86,26 +86,6 @@
         sa.orm.mapped_column(sa.Integer, nullable=False), read={'all'}
     )
 
-<<<<<<< HEAD
-    search_vector: Mapped[str] = sa.orm.deferred(
-        sa.Column(
-            TSVectorType(
-                'title',
-                'description_text',
-                'speaker',
-                weights={
-                    'title': 'A',
-                    'description_text': 'B',
-                    'speaker': 'A',
-                },
-                regconfig='english',
-                hltext=lambda: sa.func.concat_ws(
-                    visual_field_delimiter,
-                    Session.title,
-                    Session.speaker,
-                    Session.description_html,
-                ),
-=======
     search_vector: Mapped[TSVectorType] = sa.orm.mapped_column(
         TSVectorType(
             'title',
@@ -122,7 +102,6 @@
                 Session.title,
                 Session.speaker,
                 Session.description_html,
->>>>>>> 00db2465
             ),
         ),
         nullable=False,
@@ -234,14 +213,9 @@
 
     @scheduled.inplace.expression
     @classmethod
-<<<<<<< HEAD
-    def _scheduled_expression(cls):
-        return (cls.start_at.isnot(None)) & (cls.end_at.isnot(None))
-=======
     def _scheduled_expression(cls) -> sa.ColumnElement[bool]:
         """Return SQL Expression."""
         return (cls.start_at.is_not(None)) & (cls.end_at.is_not(None))
->>>>>>> 00db2465
 
     @cached_property
     def start_at_localized(self) -> Optional[datetime]:
