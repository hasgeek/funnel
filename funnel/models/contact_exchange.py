--- conflicted
+++ resolved
@@ -15,13 +15,8 @@
 from coaster.sqlalchemy import LazyRoleSet
 from coaster.utils import uuid_to_base58
 
-<<<<<<< HEAD
-from . import Mapped, RoleMixin, TimestampMixin, db, sa
+from . import Mapped, Model, Query, RoleMixin, TimestampMixin, db, relationship, sa
 from .account import Account
-=======
-from ..typing import OptionalMigratedTables
-from . import Mapped, Model, Query, RoleMixin, TimestampMixin, db, relationship, sa
->>>>>>> 00db2465
 from .project import Project
 from .sync_ticket import TicketParticipant
 
@@ -55,19 +50,11 @@
     __tablename__ = 'contact_exchange'
     __allow_unmapped__ = True
     #: User who scanned this contact
-<<<<<<< HEAD
-    user_id: Mapped[int] = sa.Column(
-        sa.Integer, sa.ForeignKey('account.id', ondelete='CASCADE'), primary_key=True
-    )
-    user: Mapped[Account] = sa.orm.relationship(
+    user_id: Mapped[int] = sa.orm.mapped_column(
+        sa.ForeignKey('account.id', ondelete='CASCADE'), primary_key=True
+    )
+    user: Mapped[Account] = relationship(
         Account,
-=======
-    user_id = sa.orm.mapped_column(
-        sa.Integer, sa.ForeignKey('user.id', ondelete='CASCADE'), primary_key=True
-    )
-    user: Mapped[User] = relationship(
-        User,
->>>>>>> 00db2465
         backref=sa.orm.backref(
             'scanned_contacts',
             lazy='dynamic',
@@ -110,11 +97,7 @@
     }
 
     def roles_for(
-<<<<<<< HEAD
-        self, actor: Optional[Account] = None, anchors: Iterable = ()
-=======
-        self, actor: Optional[User] = None, anchors: Sequence = ()
->>>>>>> 00db2465
+        self, actor: Optional[Account] = None, anchors: Sequence = ()
     ) -> LazyRoleSet:
         roles = super().roles_for(actor, anchors)
         if actor is not None:
@@ -139,7 +122,7 @@
 
     @classmethod
     def grouped_counts_for(
-        cls, user: User, archived: bool = False
+        cls, user: Account, archived: bool = False
     ) -> List[Tuple[ProjectId, List[DateCountContacts]]]:
         """Return count of contacts grouped by project and date."""
         subq = sa.select(
@@ -261,13 +244,8 @@
 
     @classmethod
     def contacts_for_project_and_date(
-<<<<<<< HEAD
-        cls, user: Account, project: Project, date: date_type, archived=False
-    ):
-=======
-        cls, user: User, project: Project, date: date_type, archived: bool = False
+        cls, user: Account, project: Project, date: date_type, archived: bool = False
     ) -> Query[ContactExchange]:
->>>>>>> 00db2465
         """Return contacts for a given user, project and date."""
         query = cls.query.join(TicketParticipant).filter(
             cls.user == user,
@@ -293,7 +271,7 @@
 
     @classmethod
     def contacts_for_project(
-        cls, user: User, project: Project, archived: bool = False
+        cls, user: Account, project: Project, archived: bool = False
     ) -> Query[ContactExchange]:
         """Return contacts for a given user and project."""
         query = cls.query.join(TicketParticipant).filter(
