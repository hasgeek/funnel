--- conflicted
+++ resolved
@@ -8,12 +8,8 @@
 
 from coaster.sqlalchemy import DynamicAssociationProxy, immutable, with_roles
 
-<<<<<<< HEAD
-from . import Mapped, db, sa
+from . import DynamicMapped, Mapped, Model, db, relationship, sa
 from .account import Account
-=======
-from . import DynamicMapped, Mapped, Model, db, relationship, sa
->>>>>>> 00db2465
 from .helpers import reopen
 from .membership_mixin import (
     FrozenAttributionMixin,
@@ -29,13 +25,8 @@
 class ProjectSponsorMembership(  # type: ignore[misc]
     FrozenAttributionMixin,
     ReorderMembershipMixin,
-<<<<<<< HEAD
     ImmutableUserMembershipMixin,
-    db.Model,  # type: ignore[name-defined]
-=======
-    ImmutableProfileMembershipMixin,
     Model,
->>>>>>> 00db2465
 ):
     """Sponsor of a project."""
 
@@ -165,13 +156,8 @@
 class ProposalSponsorMembership(  # type: ignore[misc]
     FrozenAttributionMixin,
     ReorderMembershipMixin,
-<<<<<<< HEAD
     ImmutableUserMembershipMixin,
-    db.Model,  # type: ignore[name-defined]
-=======
-    ImmutableProfileMembershipMixin,
     Model,
->>>>>>> 00db2465
 ):
     """Sponsor of a proposal."""
 
@@ -300,13 +286,8 @@
         ProjectSponsorMembership,
         lazy='dynamic',
         primaryjoin=sa.and_(
-<<<<<<< HEAD
             ProjectSponsorMembership.member_id == Account.id,
-            ~ProjectSponsorMembership.is_invite,  # type: ignore[operator]
-=======
-            ProjectSponsorMembership.profile_id == Profile.id,
             ~ProjectSponsorMembership.is_invite,
->>>>>>> 00db2465
         ),
         order_by=ProjectSponsorMembership.granted_at.desc(),
         viewonly=True,
@@ -318,13 +299,8 @@
         ProjectSponsorMembership,
         lazy='dynamic',
         primaryjoin=sa.and_(
-<<<<<<< HEAD
             ProjectSponsorMembership.member_id == Account.id,
-            ProjectSponsorMembership.is_active,  # type: ignore[arg-type]
-=======
-            ProjectSponsorMembership.profile_id == Profile.id,
             ProjectSponsorMembership.is_active,
->>>>>>> 00db2465
         ),
         order_by=ProjectSponsorMembership.granted_at.desc(),
         viewonly=True,
@@ -337,15 +313,9 @@
             ProjectSponsorMembership,
             lazy='dynamic',
             primaryjoin=sa.and_(
-<<<<<<< HEAD
                 ProjectSponsorMembership.member_id == Account.id,
-                ProjectSponsorMembership.is_invite,  # type: ignore[arg-type]
-                ProjectSponsorMembership.revoked_at.is_(None),  # type: ignore[has-type]
-=======
-                ProjectSponsorMembership.profile_id == Profile.id,
                 ProjectSponsorMembership.is_invite,
                 ProjectSponsorMembership.revoked_at.is_(None),
->>>>>>> 00db2465
             ),
             order_by=ProjectSponsorMembership.granted_at.desc(),
             viewonly=True,
@@ -359,13 +329,8 @@
         ProposalSponsorMembership,
         lazy='dynamic',
         primaryjoin=sa.and_(
-<<<<<<< HEAD
             ProposalSponsorMembership.member_id == Account.id,
-            ~ProposalSponsorMembership.is_invite,  # type: ignore[operator]
-=======
-            ProposalSponsorMembership.profile_id == Profile.id,
             ~ProposalSponsorMembership.is_invite,
->>>>>>> 00db2465
         ),
         order_by=ProposalSponsorMembership.granted_at.desc(),
         viewonly=True,
@@ -377,13 +342,8 @@
         ProposalSponsorMembership,
         lazy='dynamic',
         primaryjoin=sa.and_(
-<<<<<<< HEAD
             ProposalSponsorMembership.member_id == Account.id,
-            ProposalSponsorMembership.is_active,  # type: ignore[arg-type]
-=======
-            ProposalSponsorMembership.profile_id == Profile.id,
             ProposalSponsorMembership.is_active,
->>>>>>> 00db2465
         ),
         order_by=ProposalSponsorMembership.granted_at.desc(),
         viewonly=True,
@@ -396,17 +356,9 @@
             ProposalSponsorMembership,
             lazy='dynamic',
             primaryjoin=sa.and_(
-<<<<<<< HEAD
                 ProposalSponsorMembership.member_id == Account.id,
-                ProposalSponsorMembership.is_invite,  # type: ignore[arg-type]
-                ProposalSponsorMembership.revoked_at.is_(  # type: ignore[has-type]
-                    None
-                ),
-=======
-                ProposalSponsorMembership.profile_id == Profile.id,
                 ProposalSponsorMembership.is_invite,
                 ProposalSponsorMembership.revoked_at.is_(None),
->>>>>>> 00db2465
             ),
             order_by=ProposalSponsorMembership.granted_at.desc(),
             viewonly=True,
