--- conflicted
+++ resolved
@@ -26,23 +26,6 @@
 # Some of these imports are order sensitive due to circular dependencies
 # All of them have to be imported after TimestampMixin is patched
 
-<<<<<<< HEAD
-from .commentvote import *
-from .contact_exchange import *
-from .draft import *
-from .event import *
-from .feedback import *
-from .profile import *
-from .project import *
-from .membership import *
-from .proposal import *
-from .rsvp import *
-from .section import *
-from .session import *
-from .user import *
-from .venue import *
-from .label import *
-=======
 from .commentvote import *       # isort:skip
 from .draft import *             # isort:skip
 from .event import *             # isort:skip
@@ -57,4 +40,4 @@
 from .session import *           # isort:skip
 from .user import *              # isort:skip
 from .venue import *             # isort:skip
->>>>>>> 7634f265
+from .membership import *        # isort:skip