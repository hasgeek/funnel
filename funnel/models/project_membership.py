"""Project crew and (future) participant registration membership."""

from __future__ import annotations

<<<<<<< HEAD
from typing import Dict, List, Set, Union
from uuid import UUID  # noqa: F401 # pylint: disable=unused-import
=======
from typing import Set
>>>>>>> 7f0f2814

from werkzeug.utils import cached_property

from coaster.sqlalchemy import DynamicAssociationProxy, immutable, with_roles

from . import DynamicMapped, Mapped, Model, declared_attr, relationship, sa
from .account import Account
from .helpers import reopen
from .membership_mixin import ImmutableUserMembershipMixin
from .project import Project

__all__ = ['ProjectCrewMembership', 'project_child_role_map']

#: Roles in a project and their remapped names in objects attached to a project
project_child_role_map: Dict[str, str] = {
    'editor': 'project_editor',
    'promoter': 'project_promoter',
    'usher': 'project_usher',
    'crew': 'project_crew',
    'participant': 'project_participant',
    'reader': 'reader',
}

#: ProjectCrewMembership maps project's `account_admin` role to membership's `editor`
#: role in addition to the recurring role grant map
project_membership_role_map: Dict[str, Union[str, Set[str]]] = {
    'account_admin': {'account_admin', 'editor'}
}
project_membership_role_map.update(project_child_role_map)


class ProjectCrewMembership(ImmutableUserMembershipMixin, Model):
    """Users can be crew members of projects, with specified access rights."""

    __tablename__ = 'project_crew_membership'
    __allow_unmapped__ = True

    #: Legacy data has no granted_by
    __null_granted_by__ = True

    #: List of is_role columns in this model
    __data_columns__ = ('is_editor', 'is_promoter', 'is_usher', 'label')

    __roles__ = {
        'all': {
            'read': {
                'urls',
                'member',
                'project',
                'is_editor',
                'is_promoter',
                'is_usher',
                'label',
            }
        },
        'project_crew': {
            'read': {
                'record_type_label',
                'granted_at',
                'granted_by',
                'revoked_at',
                'revoked_by',
                'is_self_granted',
                'is_self_revoked',
            }
        },
    }
    __datasets__ = {
        'primary': {
            'urls',
            'uuid_b58',
            'offered_roles',
            'is_editor',
            'is_promoter',
            'is_usher',
            'label',
            'member',
            'project',
        },
        'without_parent': {
            'urls',
            'uuid_b58',
            'offered_roles',
            'is_editor',
            'is_promoter',
            'is_usher',
            'label',
            'member',
        },
        'related': {
            'urls',
            'uuid_b58',
            'offered_roles',
            'is_editor',
            'is_promoter',
            'is_usher',
            'label',
        },
    }

    project_id: Mapped[int] = sa.orm.mapped_column(
        sa.Integer, sa.ForeignKey('project.id', ondelete='CASCADE'), nullable=False
    )
    project: Mapped[Project] = with_roles(
        relationship(
            Project,
            backref=sa.orm.backref(
                'crew_memberships',
                lazy='dynamic',
                cascade='all',
                passive_deletes=True,
            ),
        ),
        grants_via={None: project_membership_role_map},
    )
    parent_id: Mapped[int] = sa.orm.synonym('project_id')
    parent_id_column = 'project_id'
    parent: Mapped[Project] = sa.orm.synonym('project')

    # Project crew roles (at least one must be True):

    #: Editors can edit all common and editorial details of an event
    is_editor: Mapped[bool] = sa.orm.mapped_column(
        sa.Boolean, nullable=False, default=False
    )
    #: Promoters are responsible for promotion and have write access
    #: to common details plus read access to everything else. Unlike
    #: editors, they cannot edit the schedule
    is_promoter: Mapped[bool] = sa.orm.mapped_column(
        sa.Boolean, nullable=False, default=False
    )
    #: Ushers help participants find their way around an event and have
    #: the ability to scan badges at the door
    is_usher: Mapped[bool] = sa.orm.mapped_column(
        sa.Boolean, nullable=False, default=False
    )

    #: Optional label, indicating the member's role in the project
    label = immutable(
        sa.orm.mapped_column(
            sa.Unicode,
            sa.CheckConstraint(
                "label <> ''", name='project_crew_membership_label_check'
            ),
            nullable=True,
        )
    )

    @declared_attr.directive
    @classmethod
    def __table_args__(cls) -> tuple:
        """Table arguments."""
        args = list(super().__table_args__)
        kwargs = args.pop(-1) if args and isinstance(args[-1], dict) else None
        args.append(
            sa.CheckConstraint(
                sa.or_(
                    cls.is_editor.is_(True),
                    cls.is_promoter.is_(True),
                    cls.is_usher.is_(True),
                ),
                name='project_crew_membership_has_role',
            )
        )
        if kwargs:
            args.append(kwargs)
        return tuple(args)

    @cached_property
    def offered_roles(self) -> Set[str]:
        """Roles offered by this membership record."""
        roles = {'crew', 'participant'}
        if self.is_editor:
            roles.add('editor')
        if self.is_promoter:
            roles.add('promoter')
        if self.is_usher:
            roles.add('usher')
        return roles


# Project relationships: all crew, vs specific roles
@reopen(Project)
class __Project:
    active_crew_memberships: DynamicMapped[ProjectCrewMembership] = with_roles(
        relationship(
            ProjectCrewMembership,
            lazy='dynamic',
            primaryjoin=sa.and_(
                ProjectCrewMembership.project_id == Project.id,
                ProjectCrewMembership.is_active,
            ),
            viewonly=True,
        ),
        grants_via={'member': {'editor', 'promoter', 'usher', 'participant', 'crew'}},
    )

    active_editor_memberships: DynamicMapped[ProjectCrewMembership] = relationship(
        ProjectCrewMembership,
        lazy='dynamic',
        primaryjoin=sa.and_(
            ProjectCrewMembership.project_id == Project.id,
            ProjectCrewMembership.is_active,
            ProjectCrewMembership.is_editor.is_(True),
        ),
        viewonly=True,
    )

    active_promoter_memberships: DynamicMapped[ProjectCrewMembership] = relationship(
        ProjectCrewMembership,
        lazy='dynamic',
        primaryjoin=sa.and_(
            ProjectCrewMembership.project_id == Project.id,
            ProjectCrewMembership.is_active,
            ProjectCrewMembership.is_promoter.is_(True),
        ),
        viewonly=True,
    )

    active_usher_memberships: DynamicMapped[ProjectCrewMembership] = relationship(
        ProjectCrewMembership,
        lazy='dynamic',
        primaryjoin=sa.and_(
            ProjectCrewMembership.project_id == Project.id,
            ProjectCrewMembership.is_active,
            ProjectCrewMembership.is_usher.is_(True),
        ),
        viewonly=True,
    )

    crew = DynamicAssociationProxy('active_crew_memberships', 'member')
    editors = DynamicAssociationProxy('active_editor_memberships', 'member')
    promoters = DynamicAssociationProxy('active_promoter_memberships', 'member')
    ushers = DynamicAssociationProxy('active_usher_memberships', 'member')


# Similarly for users (add as needs come up)
@reopen(Account)
class __Account:
    # pylint: disable=invalid-unary-operand-type

    # This relationship is only useful to check if the user has ever been a crew member.
    # Most operations will want to use one of the active membership relationships.
    projects_as_crew_memberships = relationship(
        ProjectCrewMembership,
        lazy='dynamic',
        foreign_keys=[ProjectCrewMembership.member_id],
        viewonly=True,
    )

    # This is used to determine if it is safe to purge the member's database record
    projects_as_crew_noninvite_memberships: DynamicMapped[
        List[ProjectCrewMembership]
    ] = relationship(
        ProjectCrewMembership,
        lazy='dynamic',
        primaryjoin=sa.and_(
            ProjectCrewMembership.member_id == Account.id,
            ~ProjectCrewMembership.is_invite,
        ),
        viewonly=True,
    )
    projects_as_crew_active_memberships = relationship(
        ProjectCrewMembership,
        lazy='dynamic',
        primaryjoin=sa.and_(
            ProjectCrewMembership.member_id == Account.id,
            ProjectCrewMembership.is_active,
        ),
        viewonly=True,
    )

    projects_as_crew = DynamicAssociationProxy(
        'projects_as_crew_active_memberships', 'project'
    )

    projects_as_editor_active_memberships = relationship(
        ProjectCrewMembership,
        lazy='dynamic',
        primaryjoin=sa.and_(
            ProjectCrewMembership.member_id == Account.id,
            ProjectCrewMembership.is_active,
            ProjectCrewMembership.is_editor.is_(True),
        ),
        viewonly=True,
    )

    projects_as_editor = DynamicAssociationProxy(
        'projects_as_editor_active_memberships', 'project'
    )


Account.__active_membership_attrs__.add('projects_as_crew_active_memberships')
Account.__noninvite_membership_attrs__.add('projects_as_crew_noninvite_memberships')<|MERGE_RESOLUTION|>--- conflicted
+++ resolved
@@ -2,18 +2,13 @@
 
 from __future__ import annotations
 
-<<<<<<< HEAD
 from typing import Dict, List, Set, Union
-from uuid import UUID  # noqa: F401 # pylint: disable=unused-import
-=======
-from typing import Set
->>>>>>> 7f0f2814
 
 from werkzeug.utils import cached_property
 
 from coaster.sqlalchemy import DynamicAssociationProxy, immutable, with_roles
 
-from . import DynamicMapped, Mapped, Model, declared_attr, relationship, sa
+from . import DynamicMapped, Mapped, Model, backref, declared_attr, relationship, sa
 from .account import Account
 from .helpers import reopen
 from .membership_mixin import ImmutableUserMembershipMixin
@@ -114,7 +109,7 @@
     project: Mapped[Project] = with_roles(
         relationship(
             Project,
-            backref=sa.orm.backref(
+            backref=backref(
                 'crew_memberships',
                 lazy='dynamic',
                 cascade='all',
