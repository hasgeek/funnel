"""Project crew and (future) participant registration membership."""

from __future__ import annotations

<<<<<<< HEAD
from typing import Dict, Set, Union
from uuid import UUID  # noqa: F401 # pylint: disable=unused-import
=======
from typing import List, Set
>>>>>>> 00db2465

from werkzeug.utils import cached_property

from coaster.sqlalchemy import DynamicAssociationProxy, immutable, with_roles

<<<<<<< HEAD
from . import Mapped, db, declared_attr, sa
from .account import Account
=======
from . import DynamicMapped, Mapped, Model, declared_attr, relationship, sa
>>>>>>> 00db2465
from .helpers import reopen
from .membership_mixin import ImmutableUserMembershipMixin
from .project import Project

__all__ = ['ProjectCrewMembership', 'project_child_role_map']

#: Roles in a project and their remapped names in objects attached to a project
project_child_role_map: Dict[str, str] = {
    'editor': 'project_editor',
    'promoter': 'project_promoter',
    'usher': 'project_usher',
    'crew': 'project_crew',
    'participant': 'project_participant',
    'reader': 'reader',
}

#: ProjectCrewMembership maps project's `account_admin` role to membership's `editor`
#: role in addition to the recurring role grant map
project_membership_role_map: Dict[str, Union[str, Set[str]]] = {
    'account_admin': {'account_admin', 'editor'}
}
project_membership_role_map.update(project_child_role_map)


class ProjectCrewMembership(ImmutableUserMembershipMixin, Model):
    """Users can be crew members of projects, with specified access rights."""

    __tablename__ = 'project_crew_membership'
    __allow_unmapped__ = True

    #: Legacy data has no granted_by
    __null_granted_by__ = True

    #: List of is_role columns in this model
    __data_columns__ = ('is_editor', 'is_promoter', 'is_usher', 'label')

    __roles__ = {
        'all': {
            'read': {
                'urls',
                'member',
                'project',
                'is_editor',
                'is_promoter',
                'is_usher',
                'label',
            }
        },
        'project_crew': {
            'read': {
                'record_type_label',
                'granted_at',
                'granted_by',
                'revoked_at',
                'revoked_by',
                'is_self_granted',
                'is_self_revoked',
            }
        },
    }
    __datasets__ = {
        'primary': {
            'urls',
            'uuid_b58',
            'offered_roles',
            'is_editor',
            'is_promoter',
            'is_usher',
            'label',
            'member',
            'project',
        },
        'without_parent': {
            'urls',
            'uuid_b58',
            'offered_roles',
            'is_editor',
            'is_promoter',
            'is_usher',
            'label',
            'member',
        },
        'related': {
            'urls',
            'uuid_b58',
            'offered_roles',
            'is_editor',
            'is_promoter',
            'is_usher',
            'label',
        },
    }

    project_id: Mapped[int] = sa.orm.mapped_column(
        sa.Integer, sa.ForeignKey('project.id', ondelete='CASCADE'), nullable=False
    )
    project: Mapped[Project] = with_roles(
        relationship(
            Project,
            backref=sa.orm.backref(
                'crew_memberships',
                lazy='dynamic',
                cascade='all',
                passive_deletes=True,
            ),
        ),
        grants_via={None: project_membership_role_map},
    )
    parent_id: Mapped[int] = sa.orm.synonym('project_id')
    parent_id_column = 'project_id'
    parent: Mapped[Project] = sa.orm.synonym('project')

    # Project crew roles (at least one must be True):

    #: Editors can edit all common and editorial details of an event
    is_editor: Mapped[bool] = sa.orm.mapped_column(
        sa.Boolean, nullable=False, default=False
    )
    #: Promoters are responsible for promotion and have write access
    #: to common details plus read access to everything else. Unlike
    #: editors, they cannot edit the schedule
    is_promoter: Mapped[bool] = sa.orm.mapped_column(
        sa.Boolean, nullable=False, default=False
    )
    #: Ushers help participants find their way around an event and have
    #: the ability to scan badges at the door
    is_usher: Mapped[bool] = sa.orm.mapped_column(
        sa.Boolean, nullable=False, default=False
    )

    #: Optional label, indicating the member's role in the project
    label = immutable(
        sa.orm.mapped_column(
            sa.Unicode,
            sa.CheckConstraint(
                "label <> ''", name='project_crew_membership_label_check'
            ),
            nullable=True,
        )
    )

    @declared_attr.directive
    @classmethod
    def __table_args__(cls) -> tuple:
        """Table arguments."""
        args = list(super().__table_args__)
        kwargs = args.pop(-1) if args and isinstance(args[-1], dict) else None
        args.append(
            sa.CheckConstraint(
                sa.or_(
                    cls.is_editor.is_(True),
                    cls.is_promoter.is_(True),
                    cls.is_usher.is_(True),
                ),
                name='project_crew_membership_has_role',
            )
        )
        if kwargs:
            args.append(kwargs)
        return tuple(args)

    @cached_property
    def offered_roles(self) -> Set[str]:
        """Roles offered by this membership record."""
        roles = {'crew', 'participant'}
        if self.is_editor:
            roles.add('editor')
        if self.is_promoter:
            roles.add('promoter')
        if self.is_usher:
            roles.add('usher')
        return roles


# Project relationships: all crew, vs specific roles
@reopen(Project)
class __Project:
    active_crew_memberships: DynamicMapped[List[ProjectCrewMembership]] = with_roles(
        relationship(
            ProjectCrewMembership,
            lazy='dynamic',
            primaryjoin=sa.and_(
                ProjectCrewMembership.project_id == Project.id,
                ProjectCrewMembership.is_active,
            ),
            viewonly=True,
        ),
        grants_via={'member': {'editor', 'promoter', 'usher', 'participant', 'crew'}},
    )

    active_editor_memberships: DynamicMapped[
        List[ProjectCrewMembership]
    ] = relationship(
        ProjectCrewMembership,
        lazy='dynamic',
        primaryjoin=sa.and_(
            ProjectCrewMembership.project_id == Project.id,
            ProjectCrewMembership.is_active,
            ProjectCrewMembership.is_editor.is_(True),
        ),
        viewonly=True,
    )

    active_promoter_memberships: DynamicMapped[
        List[ProjectCrewMembership]
    ] = relationship(
        ProjectCrewMembership,
        lazy='dynamic',
        primaryjoin=sa.and_(
            ProjectCrewMembership.project_id == Project.id,
            ProjectCrewMembership.is_active,
            ProjectCrewMembership.is_promoter.is_(True),
        ),
        viewonly=True,
    )

    active_usher_memberships: DynamicMapped[List[ProjectCrewMembership]] = relationship(
        ProjectCrewMembership,
        lazy='dynamic',
        primaryjoin=sa.and_(
            ProjectCrewMembership.project_id == Project.id,
            ProjectCrewMembership.is_active,
            ProjectCrewMembership.is_usher.is_(True),
        ),
        viewonly=True,
    )

    crew = DynamicAssociationProxy('active_crew_memberships', 'member')
    editors = DynamicAssociationProxy('active_editor_memberships', 'member')
    promoters = DynamicAssociationProxy('active_promoter_memberships', 'member')
    ushers = DynamicAssociationProxy('active_usher_memberships', 'member')


# Similarly for users (add as needs come up)
@reopen(Account)
class __Account:
    # pylint: disable=invalid-unary-operand-type

    # This relationship is only useful to check if the user has ever been a crew member.
    # Most operations will want to use one of the active membership relationships.
    projects_as_crew_memberships = relationship(
        ProjectCrewMembership,
        lazy='dynamic',
        foreign_keys=[ProjectCrewMembership.member_id],
        viewonly=True,
    )

<<<<<<< HEAD
    # This is used to determine if it is safe to purge the member's database record
    projects_as_crew_noninvite_memberships = sa.orm.relationship(
        ProjectCrewMembership,
        lazy='dynamic',
        primaryjoin=sa.and_(
            ProjectCrewMembership.member_id == Account.id,
            ~ProjectCrewMembership.is_invite,  # type: ignore[operator]
=======
    # This is used to determine if it is safe to purge the subject's database record
    projects_as_crew_noninvite_memberships = relationship(
        ProjectCrewMembership,
        lazy='dynamic',
        primaryjoin=sa.and_(
            ProjectCrewMembership.user_id == User.id,
            ~ProjectCrewMembership.is_invite,
>>>>>>> 00db2465
        ),
        viewonly=True,
    )
    projects_as_crew_active_memberships = relationship(
        ProjectCrewMembership,
        lazy='dynamic',
        primaryjoin=sa.and_(
<<<<<<< HEAD
            ProjectCrewMembership.member_id == Account.id,
            ProjectCrewMembership.is_active,  # type: ignore[arg-type]
=======
            ProjectCrewMembership.user_id == User.id,
            ProjectCrewMembership.is_active,
>>>>>>> 00db2465
        ),
        viewonly=True,
    )

    projects_as_crew = DynamicAssociationProxy(
        'projects_as_crew_active_memberships', 'project'
    )

    projects_as_editor_active_memberships = relationship(
        ProjectCrewMembership,
        lazy='dynamic',
        primaryjoin=sa.and_(
<<<<<<< HEAD
            ProjectCrewMembership.member_id == Account.id,
            ProjectCrewMembership.is_active,  # type: ignore[arg-type]
=======
            ProjectCrewMembership.user_id == User.id,
            ProjectCrewMembership.is_active,
>>>>>>> 00db2465
            ProjectCrewMembership.is_editor.is_(True),
        ),
        viewonly=True,
    )

    projects_as_editor = DynamicAssociationProxy(
        'projects_as_editor_active_memberships', 'project'
    )


Account.__active_membership_attrs__.add('projects_as_crew_active_memberships')
Account.__noninvite_membership_attrs__.add('projects_as_crew_noninvite_memberships')<|MERGE_RESOLUTION|>--- conflicted
+++ resolved
@@ -2,23 +2,15 @@
 
 from __future__ import annotations
 
-<<<<<<< HEAD
-from typing import Dict, Set, Union
+from typing import Dict, List, Set, Union
 from uuid import UUID  # noqa: F401 # pylint: disable=unused-import
-=======
-from typing import List, Set
->>>>>>> 00db2465
 
 from werkzeug.utils import cached_property
 
 from coaster.sqlalchemy import DynamicAssociationProxy, immutable, with_roles
 
-<<<<<<< HEAD
-from . import Mapped, db, declared_attr, sa
+from . import DynamicMapped, Mapped, Model, declared_attr, relationship, sa
 from .account import Account
-=======
-from . import DynamicMapped, Mapped, Model, declared_attr, relationship, sa
->>>>>>> 00db2465
 from .helpers import reopen
 from .membership_mixin import ImmutableUserMembershipMixin
 from .project import Project
@@ -266,23 +258,15 @@
         viewonly=True,
     )
 
-<<<<<<< HEAD
     # This is used to determine if it is safe to purge the member's database record
-    projects_as_crew_noninvite_memberships = sa.orm.relationship(
+    projects_as_crew_noninvite_memberships: DynamicMapped[
+        List[ProjectCrewMembership]
+    ] = relationship(
         ProjectCrewMembership,
         lazy='dynamic',
         primaryjoin=sa.and_(
             ProjectCrewMembership.member_id == Account.id,
-            ~ProjectCrewMembership.is_invite,  # type: ignore[operator]
-=======
-    # This is used to determine if it is safe to purge the subject's database record
-    projects_as_crew_noninvite_memberships = relationship(
-        ProjectCrewMembership,
-        lazy='dynamic',
-        primaryjoin=sa.and_(
-            ProjectCrewMembership.user_id == User.id,
             ~ProjectCrewMembership.is_invite,
->>>>>>> 00db2465
         ),
         viewonly=True,
     )
@@ -290,13 +274,8 @@
         ProjectCrewMembership,
         lazy='dynamic',
         primaryjoin=sa.and_(
-<<<<<<< HEAD
             ProjectCrewMembership.member_id == Account.id,
-            ProjectCrewMembership.is_active,  # type: ignore[arg-type]
-=======
-            ProjectCrewMembership.user_id == User.id,
-            ProjectCrewMembership.is_active,
->>>>>>> 00db2465
+            ProjectCrewMembership.is_active,
         ),
         viewonly=True,
     )
@@ -309,13 +288,8 @@
         ProjectCrewMembership,
         lazy='dynamic',
         primaryjoin=sa.and_(
-<<<<<<< HEAD
             ProjectCrewMembership.member_id == Account.id,
-            ProjectCrewMembership.is_active,  # type: ignore[arg-type]
-=======
-            ProjectCrewMembership.user_id == User.id,
-            ProjectCrewMembership.is_active,
->>>>>>> 00db2465
+            ProjectCrewMembership.is_active,
             ProjectCrewMembership.is_editor.is_(True),
         ),
         viewonly=True,
