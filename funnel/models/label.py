--- conflicted
+++ resolved
@@ -4,7 +4,7 @@
 
 from typing import List, Union
 
-from sqlalchemy.ext.orderinglist import ordering_list
+from sqlalchemy.ext.orderinglist import OrderingList, ordering_list
 
 from coaster.sqlalchemy import with_roles
 
@@ -13,7 +13,6 @@
     Mapped,
     Model,
     TSVectorType,
-    backref,
     hybrid_property,
     relationship,
     sa,
@@ -73,14 +72,8 @@
         remote_side='Label.id', back_populates='options'
     )
     # See https://docs.sqlalchemy.org/en/13/orm/self_referential.html
-<<<<<<< HEAD
-    options = relationship(
-        'Label',
-        backref=backref('main_label', remote_side='Label.id'),
-=======
-    options: Mapped[List[Label]] = relationship(
+    options: Mapped[OrderingList[Label]] = relationship(
         back_populates='main_label',
->>>>>>> bea2956e
         order_by='Label.seq',
         passive_deletes=True,
         collection_class=ordering_list('seq', count_from=1),
