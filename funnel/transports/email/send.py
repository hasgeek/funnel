"""Support functions for sending an email."""

from email.utils import formataddr, getaddresses, parseaddr
from typing import List, NamedTuple, Union

from flask import current_app
from flask_mailman import EmailMultiAlternatives
from flask_mailman.message import sanitize_address

from html2text import html2text
from premailer import transform

from baseframe import statsd

from ... import app, mail
from ...models import EmailAddress, EmailAddressBlockedError, User
from ..base import TransportRecipientError

__all__ = [
    'EmailAttachment',
    'jsonld_confirm_action',
    'jsonld_view_action',
    'process_recipient',
    'send_email',
]

# Short Type
EmailRecipient = Union[User, tuple, str]


class EmailAttachment(NamedTuple):
    """An email attachment. Must have content, filename and mimetype."""

    content: str
    filename: str
    mimetype: str


def jsonld_view_action(description, url, title):
    return {
        "@context": "http://schema.org",
        "@type": "EmailMessage",
        "description": description,
        "potentialAction": {"@type": "ViewAction", "name": title, "url": url},
        "publisher": {
            "@type": "Organization",
            "name": current_app.config['SITE_TITLE'],
            "url": 'https://' + current_app.config['DEFAULT_DOMAIN'] + '/',
        },
    }


def jsonld_confirm_action(description, url, title):
    return {
        "@context": "http://schema.org",
        "@type": "EmailMessage",
        "description": description,
        "potentialAction": {
            "@type": "ConfirmAction",
            "name": title,
            "handler": {"@type": "HttpActionHandler", "url": url},
        },
    }


def process_recipient(recipient: EmailRecipient) -> str:
    """
    Processes recipient in any of the given input formats. These could be:
    1. A User object
    2. A Tuple
    3. String.
    :param recipient: Recipient of an Email Address
    :returns RFC 2822 compliant Email Address (String)
    """
    if isinstance(recipient, User):
        formatted = formataddr((recipient.fullname, str(recipient.email)))
    elif isinstance(recipient, tuple):
        formatted = formataddr(recipient)
    elif isinstance(recipient, str):
        formatted = recipient
    else:
        raise ValueError(
            "Not a valid email format. Provide either a User object, or a tuple of"
            " (realname, email), or a preformatted string with Name <email>"
        )

    realname, email_address = parseaddr(formatted)
    if not email_address:
        raise ValueError("No email address to sanitize")

    while True:
        try:
            # try to sanitize the address to check
            sanitize_address((realname, email_address), 'utf-8')
            break
        except ValueError:
            # `realname` is too long, call this function again but
            # truncate realname by 1 character
            realname = realname[:-1]

    # `realname` and `addr` are valid, return formatted string
    return formataddr((realname, email_address))


<<<<<<< HEAD
def send_email(
    subject: str,
    to: List[EmailRecipient],
    content: str,
    attachments: List[EmailAttachment] = None,
    from_email: EmailRecipient = None,
):
=======
def send_email(subject, to, content, attachments=None, from_email=None, headers=None):
>>>>>>> e394eb18
    """
    Helper function to send an email.

    :param str subject: Subject line of email message
    :param list to: List of recipients. May contain (a) User objects, (b) tuple of
        (name, email_address), or (c) a pre-formatted email address
    :param str content: HTML content of the message (plain text is auto-generated)
    :param list attachments: List of :class:`EmailAttachment` attachments
    :param from_email: Email Recipient
    """
    # Parse recipients and convert as needed
    to = [process_recipient(recipient) for recipient in to]
    if from_email:
        from_email = process_recipient(from_email)
    body = html2text(content)
    html = transform(content, base_url=f'https://{app.config["DEFAULT_DOMAIN"]}/')
    msg = EmailMultiAlternatives(
        subject=subject,
        to=to,
        body=body,
        from_email=from_email,
        headers=headers,
        alternatives=[(html, 'text/html')],
    )
    if attachments:
        for attachment in attachments:
            msg.attach(
                content=attachment.content,
                filename=attachment.filename,
                mimetype=attachment.mimetype,
            )
    try:
        # If an EmailAddress is blocked, this line will throw an exception
        emails = [
            EmailAddress.add(email) for name, email in getaddresses(msg.recipients())
        ]
    except EmailAddressBlockedError as e:
        raise TransportRecipientError(e)
    # FIXME: This won't raise an exception on delivery_state.HARD_FAIL. We need to do
    # catch that, remove the recipient, and notify the user via the upcoming
    # notification centre. (Raise a TransportRecipientError)

    result = mail.send(msg)

    # After sending, mark the address as having received an email and also update the statistics counters.
    # Note that this will only track emails sent by *this app*. However SES events will track statistics
    # across all apps and hence the difference between this counter and SES event counters will be emails
    # sent by other apps.
    statsd.incr("email_address.ses_email.sent", count=len(emails))
    for ea in emails:
        ea.mark_sent()

    # FIXME: 'result' is a number. Why? We need message-id
    return result<|MERGE_RESOLUTION|>--- conflicted
+++ resolved
@@ -69,8 +69,8 @@
     1. A User object
     2. A Tuple
     3. String.
-    :param recipient: Recipient of an Email Address
-    :returns RFC 2822 compliant Email Address (String)
+    :param recipient: Recipient of an email
+    :returns: RFC 2822 formatted string email address
     """
     if isinstance(recipient, User):
         formatted = formataddr((recipient.fullname, str(recipient.email)))
@@ -102,17 +102,14 @@
     return formataddr((realname, email_address))
 
 
-<<<<<<< HEAD
 def send_email(
     subject: str,
     to: List[EmailRecipient],
     content: str,
     attachments: List[EmailAttachment] = None,
     from_email: EmailRecipient = None,
+    headers: dict = None,
 ):
-=======
-def send_email(subject, to, content, attachments=None, from_email=None, headers=None):
->>>>>>> e394eb18
     """
     Helper function to send an email.
 
