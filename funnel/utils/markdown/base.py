"""Markdown parser and config profiles."""
# pylint: disable=too-many-arguments

from __future__ import annotations

from dataclasses import dataclass
from typing import (
    Any,
    Callable,
    ClassVar,
    Dict,
    Iterable,
    Optional,
    Set,
    Union,
    overload,
)
import re

from markdown_it import MarkdownIt
from markupsafe import Markup
from mdit_py_plugins import anchors, container, deflist, footnote, tasklists
from typing_extensions import Literal

from coaster.utils import make_name
from coaster.utils.text import normalize_spaces_multiline

from .mdit_plugins import (  # toc_plugin,
    block_code_extend_plugin,
    del_plugin,
    embeds_plugin,
    footnote_extend_plugin,
    html_extend_plugin,
    ins_plugin,
    mark_plugin,
    sub_plugin,
    sup_plugin,
)
from .tabs import render_tab

__all__ = ['MarkdownPlugin', 'MarkdownConfig', 'MarkdownString', 'markdown_escape']

# --- Markdown escaper and string ------------------------------------------------------

#: Based on the ASCII punctuation list in the CommonMark spec at
#: https://spec.commonmark.org/0.30/#backslash-escapes
markdown_escape_re = re.compile(r"""([\[\\\]{|}\(\)`~!@#$%^&*=+;:'"<>/,.?_-])""")


def markdown_escape(text: str) -> MarkdownString:
    """
    Escape all Markdown formatting characters and strip whitespace at ends.

    As per the CommonMark spec, all ASCII punctuation can be escaped with a backslash
    and compliant parsers will then render the punctuation mark as a literal character.
    However, escaping any other character will cause the backslash to be rendered. This
    escaper therefore targets only ASCII punctuation characters listed in the spec.

    Edge whitespace is significant in Markdown and must be stripped when escaping:

    * Four spaces at the start will initiate a code block
    * Two spaces at the end will cause a line-break in non-GFM Markdown

    Replacing these spaces with &nbsp; is not suitable because non-breaking spaces
    affect HTML rendering, specifically the CSS ``white-space: normal`` sequence
    collapsing behaviour.

    :returns: Escaped text as an instance of :class:`MarkdownString`, to avoid
        double-escaping
    """
    if hasattr(text, '__markdown__'):
        return MarkdownString(text.__markdown__())
    return MarkdownString(markdown_escape_re.sub(r'\\\1', text).strip())


class MarkdownString(str):
    """Markdown string, implements a __markdown__ method."""

    __slots__ = ()

    def __new__(
        cls, base: Any = '', encoding: Optional[str] = None, errors: str = 'strict'
    ) -> MarkdownString:
        if hasattr(base, '__markdown__'):
            base = base.__markdown__()

        if encoding is None:
            return super().__new__(cls, base)

        return super().__new__(cls, base, encoding, errors)

    def __markdown__(self) -> MarkdownString:
        """Return a markdown source string."""
        return self

    @classmethod
    def escape(cls, text: str) -> MarkdownString:
        """Escape a string."""
        rv = markdown_escape(text)

        if rv.__class__ is not cls:
            return cls(rv)

        return rv

    # TODO: Implement other methods supported by markupsafe


# --- Markdown dataclasses -------------------------------------------------------------

OptionStrings = Literal['html', 'breaks', 'linkify', 'typographer']


@dataclass
class MarkdownPlugin:
    """Markdown plugin registry with configuration."""

    #: Registry of named sub-classes
    registry: ClassVar[Dict[str, MarkdownConfig]] = {}

    #: Optional name for this config, for adding to the registry
    name: str
    func: Callable
    config: Optional[Dict[str, Any]] = None

    def __post_init__(self):
        # If this plugin+configuration has a name, add it to the registry
        if self.name is not None:
            if self.name in self.registry:
                raise NameError(f"Plugin {self.name} has already been registered")
            self.registry[self.name] = self


@dataclass
class MarkdownConfig:
    """Markdown processor with custom configuration, with a registry."""

    #: Registry of named sub-classes
    registry: ClassVar[Dict[str, MarkdownConfig]] = {}

    #: Optional name for this config, for adding to the registry
    name: Optional[str] = None

    #: Markdown-it preset configuration
    preset: Literal[
        'default', 'zero', 'commonmark', 'js-default', 'gfm-like'
    ] = 'commonmark'
    #: Updated options against the preset
    options_update: Optional[Dict[OptionStrings, bool]] = None
    #: Allow only inline rules (skips all block rules)?
    inline: bool = False

    #: Use these plugins
    plugins: Iterable[Union[str, MarkdownPlugin]] = ()
    #: Enable these rules (provided by plugins)
    enable_rules: Optional[Set[str]] = None
    #: Disable these rules
    disable_rules: Optional[Set[str]] = None

    #: If linkify is enabled, apply to fuzzy links too?
    linkify_fuzzy_link: bool = False
    #: If linkify is enabled, make email links too?
    linkify_fuzzy_email: bool = False

    def __post_init__(self):
        if (
            'html' in self.options_update
            and self.options_update['html']
            and 'html_ext' not in self.plugins
        ):
            raise ValueError(
                'HTML mode is turned on without adding the html_ext plugin'
            )
        try:
            self.plugins = [
                MarkdownPlugin.registry[plugin] if isinstance(plugin, str) else plugin
                for plugin in self.plugins
            ]
        except KeyError as exc:
            raise TypeError(f"Unknown Markdown plugin {exc.args[0]}") from None

        # If this plugin+configuration has a name, add it to the registry
        if self.name is not None:
            if self.name in self.registry:
                raise NameError(f"Config {self.name} has already been registered")
            self.registry[self.name] = self

    @overload
    def render(self, text: None) -> None:
        ...

    @overload
    def render(self, text: str) -> Markup:
        ...

    def render(self, text: Optional[str]) -> Optional[Markup]:
        """Parse and render Markdown using markdown-it-py with the selected config."""
        if text is None:
            return None

        # Replace invisible characters with spaces
        text = normalize_spaces_multiline(text)

        md = MarkdownIt(self.preset, self.options_update or {})

        if md.linkify is not None:
            md.linkify.set(
                {
                    'fuzzy_link': self.linkify_fuzzy_link,
                    'fuzzy_email': self.linkify_fuzzy_email,
                }
            )

        if self.enable_rules:
            md.enable(self.enable_rules)
        if self.disable_rules:
            md.disable(self.disable_rules)

        for plugin in self.plugins:
            md.use(plugin.func, **(plugin.config or {}))  # type: ignore[union-attr]

        if self.inline:
            return Markup(md.renderInline(text or ''))
        return Markup(md.render(text or ''))


# --- Markdown plugins -----------------------------------------------------------------

MarkdownPlugin('deflists', deflist.deflist_plugin)
MarkdownPlugin('footnote', footnote.footnote_plugin)
MarkdownPlugin(
    'heading_anchors',
    anchors.anchors_plugin,
    {
        'min_level': 1,
        'max_level': 6,
        'slug_func': lambda x: 'h:' + make_name(x),
        'permalink': True,
        'permalinkSymbol': '#',
    },
)
MarkdownPlugin(
    'tasklists',
    tasklists.tasklists_plugin,
    {'enabled': True, 'label': True, 'label_after': False},
)
MarkdownPlugin('ins', ins_plugin)
MarkdownPlugin('del', del_plugin)
MarkdownPlugin('sub', sub_plugin)
MarkdownPlugin('sup', sup_plugin)
MarkdownPlugin('mark', mark_plugin)

MarkdownPlugin(
    'tab_container',
    container.container_plugin,
    {'name': 'tab', 'marker': ':', 'render': render_tab},
)
MarkdownPlugin('markmap', embeds_plugin, {'name': 'markmap'})
MarkdownPlugin('vega-lite', embeds_plugin, {'name': 'vega-lite'})
MarkdownPlugin('mermaid', embeds_plugin, {'name': 'mermaid'})
MarkdownPlugin('block_code_ext', block_code_extend_plugin)
MarkdownPlugin('footnote_ext', footnote_extend_plugin)
MarkdownPlugin('html_ext', html_extend_plugin)
# MarkdownPlugin('toc', toc_plugin)

# --- Markdown configurations ----------------------------------------------------------

MarkdownConfig(
    name='basic',
    options_update={'html': False, 'breaks': True},
    plugins=['block_code_ext'],
)

MarkdownConfig(
    name='document',
    preset='gfm-like',
    options_update={
        'html': True,
        'linkify': True,
        'typographer': True,
        'breaks': True,
    },
    plugins=[
        'tab_container',
        'block_code_ext',
<<<<<<< HEAD
        'html_ext',
=======
        'deflists',
>>>>>>> 475756b8
        'footnote',
        'footnote_ext',  # Must be after 'footnote' to take effect
        'heading_anchors',
        'tasklists',
        'ins',
        'del',
        'sub',
        'sup',
        'mark',
        'markmap',
        'vega-lite',
        'mermaid',
        # 'toc',
    ],
    enable_rules={'smartquotes'},
)

#: This profile is meant for inline fields (like Title) and allows for only inline
#: visual markup: emphasis, code, ins/underline, del/strikethrough, superscripts,
#: subscripts and smart quotes. It does not allow hyperlinks, images or HTML tags.
#: Text in these fields will also have to be presented raw for embeds and other third
#: party uses. We have considered using an alternative "plaintext" renderer that uses
#: Unicode characters for bold/italic/sub/sup, but found this unsuitable as these
#: character ranges are not comprehensive. Instead, plaintext use will include the
#: Markdown formatting characters as-is.
MarkdownConfig(
    name='inline',
    preset='zero',
    options_update={'html': False, 'breaks': False, 'typographer': True},
    plugins=['ins', 'del', 'sup', 'sub'],
    inline=True,
    enable_rules={'emphasis', 'backticks', 'escape', 'smartquotes'},
)<|MERGE_RESOLUTION|>--- conflicted
+++ resolved
@@ -283,11 +283,8 @@
     plugins=[
         'tab_container',
         'block_code_ext',
-<<<<<<< HEAD
         'html_ext',
-=======
         'deflists',
->>>>>>> 475756b8
         'footnote',
         'footnote_ext',  # Must be after 'footnote' to take effect
         'heading_anchors',
