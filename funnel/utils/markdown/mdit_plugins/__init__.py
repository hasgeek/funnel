--- conflicted
+++ resolved
@@ -1,11 +1,8 @@
 """Plugins for markdown-it-py."""
 # flake8: noqa
 
-<<<<<<< HEAD
 from .del_tag import *
-=======
 from .embeds import *
->>>>>>> 93666ec3
 from .ins_tag import *
 from .mark_tag import *
 from .sub_tag import *
