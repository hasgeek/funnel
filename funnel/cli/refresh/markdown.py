"""Cache refresh actions."""

from __future__ import annotations

from typing import ClassVar, Dict, Generic, Iterable, List, Optional, Set, Type, TypeVar

import click
import rich.progress

from ... import models
from ...models import db, sa
from ...typing import IdModelType
from . import refresh

_M = TypeVar('_M', bound=IdModelType)


class MarkdownModel(Generic[_M]):
    """Holding class for a model that has markdown fields with custom configuration."""

    registry: ClassVar[Dict[str, MarkdownModel]] = {}
    config_registry: ClassVar[Dict[str, Set[MarkdownModel]]] = {}

<<<<<<< HEAD
    def __init__(self, model, fields: Set[str]) -> None:
=======
    def __init__(self, model: Type[_M], fields: Set[str]) -> None:
>>>>>>> 00db2465
        self.name = model.__tablename__
        self.model = model
        self.fields = fields
        self.config_fields: Dict[str, Set[str]] = {}
        for field in fields:
            config = getattr(model, field).original_property.composite_class.config.name
            self.config_fields.setdefault(config, set()).add(field)

    @classmethod
    def register(cls, model: Type[_M], fields: Set[str]) -> None:
        """Create an instance and add it to the registry."""
        obj = cls(model, fields)
        for config in obj.config_fields:
            cls.config_registry.setdefault(config, set()).add(obj)
        cls.registry[obj.name] = obj

    def reparse(self, config: Optional[str] = None, obj: Optional[_M] = None) -> None:
        """Reparse Markdown fields, optionally for a single config profile."""
        if config and config not in self.config_fields:
            return
        if config:
            fields = self.config_fields[config]
        else:
            fields = self.fields

        iter_list: Iterable[_M]

        if obj is not None:
            iter_list = [obj]
            iter_total = 1
        else:
            load_columns = (
                [self.model.id]
                + [getattr(self.model, f'{field}_text'.lstrip('_')) for field in fields]
                + [getattr(self.model, f'{field}_html'.lstrip('_')) for field in fields]
            )
            iter_list = (
                self.model.query.order_by(self.model.id)
                .options(sa.orm.load_only(*load_columns))
                .yield_per(10)
            )
            iter_total = self.model.query.count()

        for item in rich.progress.track(
            iter_list, description=self.name, total=iter_total
        ):
            for field in fields:
                setattr(item, field, getattr(item, field).text)

        # Save after reparsing
        with rich.progress.Progress(
            rich.progress.SpinnerColumn(),
            rich.progress.TextColumn("[progress.description]{task.description}"),
            transient=True,
        ) as progress:
            progress.add_task("saving...")
            db.session.commit()


MarkdownModel.register(models.Comment, {'_message'})
MarkdownModel.register(models.Account, {'description'})
MarkdownModel.register(models.Project, {'description', 'instructions'})
MarkdownModel.register(models.Proposal, {'body'})
MarkdownModel.register(models.Session, {'description'})
MarkdownModel.register(models.Update, {'body'})
MarkdownModel.register(models.Venue, {'description'})
MarkdownModel.register(models.VenueRoom, {'description'})


@refresh.command('markdown')
@click.argument('content', type=click.Choice(MarkdownModel.registry.keys()), nargs=-1)
@click.option(
    '-a',
    '--all',
    'allcontent',
    is_flag=True,
    help="Reparse all Markdown content (use with caution).",
)
@click.option(
    '-c',
    '--config',
    type=click.Choice(MarkdownModel.config_registry.keys()),
    help="Reparse Markdown content using a specific configuration.",
)
@click.option(
    '-u',
    '--url',
    help="Reparse content at this URL",
)
def markdown(
    content: List[str], config: Optional[str], allcontent: bool, url: Optional[str]
) -> None:
    """Reparse Markdown content."""
    if allcontent:
        if config or content or url:
            raise click.BadOptionUsage(
                'allcontent',
                "The --all option overrides other options and must be used standalone",
            )
        for mm in MarkdownModel.registry.values():
            mm.reparse()
    else:
        if url:
            raise click.BadOptionUsage('url', "URL refresh is not supported yet.")
        if content:
            for model in content:
                MarkdownModel.registry[model].reparse()
        if config:
            for mm in MarkdownModel.config_registry[config]:
                mm.reparse(config)
    if not (allcontent or config or content or url):
        click.echo("Specify content, --config <name>, --url <url>, or --all")<|MERGE_RESOLUTION|>--- conflicted
+++ resolved
@@ -21,11 +21,7 @@
     registry: ClassVar[Dict[str, MarkdownModel]] = {}
     config_registry: ClassVar[Dict[str, Set[MarkdownModel]]] = {}
 
-<<<<<<< HEAD
-    def __init__(self, model, fields: Set[str]) -> None:
-=======
     def __init__(self, model: Type[_M], fields: Set[str]) -> None:
->>>>>>> 00db2465
         self.name = model.__tablename__
         self.model = model
         self.fields = fields
