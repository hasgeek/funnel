--- conflicted
+++ resolved
@@ -15,11 +15,7 @@
 @app.cli.command('dbconfig')
 def dbconfig():
     """Show required database configuration."""
-<<<<<<< HEAD
-    print(
-=======
     print(  # noqa: T201
->>>>>>> c194cc5c
         '''
 -- Pipe this into psql as a super user. Example:
 -- flask dbconfig | sudo -u postgres psql funnel
@@ -35,8 +31,4 @@
 @app.cli.command('baseframe_translations_path')
 def baseframe_translations_path():
     """Show path to Baseframe translations."""
-<<<<<<< HEAD
-    print(baseframe_translations.dirname)
-=======
-    print(baseframe_translations.dirname)  # noqa: T201
->>>>>>> c194cc5c
+    print(baseframe_translations.dirname)  # noqa: T201