--- conflicted
+++ resolved
@@ -98,16 +98,12 @@
         <ul class="grid projects" role="list">
           {%- if profile.features.new_project() %}
             <li class="grid__col-12 grid__col-xs-12 grid__col-sm-6 grid__col-lg-4" role="listitem">
-<<<<<<< HEAD
               <a class="card card--upcoming card--new clickable-card" href="{{ profile.url_for('new_project') }}" aria-label="{% trans %}Create a new project{% endtrans %}" data-testid="new-project" data-ga="Add new project">
-=======
-              <a class="card card--upcoming card--new clickable-card" href="{{ profile.url_for('new_project') }}" aria-label="{% trans %}Create a new project{% endtrans %}" data-cy="new-project" data-ga="Add new project">
                 <div class="flex-wrapper flex-wrapper--center flex-wrapper--space-between margin-top margin-bottom margin-right margin-left">
                   <div class="flex-wrapper flex-wrapper--center">
                     {{ profileavatar(profile, add_profile_link=false, css_class='flex-item-align-end margin-right') }}
                   </div>
                 </div>
->>>>>>> 5d7240fa
                 <div class="card__image-wrapper">
                   <img class="card__image" src="{{ url_for('static', filename='img/default-banner.png') }}" alt="new"/>
                   <p class="card__image-wrapper__icon-wrapper">{{ faicon(icon='plus', icon_size='display1', css_class="mui--align-middle card__image-wrapper__icon-wrapper__icon") }}</p>
@@ -163,69 +159,12 @@
     {% endif %}
 
     {{ featured_section(featured_project) }}
-
-<<<<<<< HEAD
-          <div class="mui-container membership-container">
-            <div class="grid">
-              <div class="grid__col-md-7 grid__col-lg-8 mui--hidden-xs mui--hidden-sm mui--hidden-md">
-                {% if membership_project.bg_image.url %}
-                  <img class="img-responsive img-rounded-border js-lazyload-img" data-src="{{ membership_project.bg_image.resize(img_size.profile_banner) }}" alt="{% trans %}Membership{% endtrans %}"/>
-                  <noscript>
-                    <img class="img-responsive img-rounded-border" src="{{ membership_project.bg_image.resize(img_size.profile_banner) }}" alt="{% trans %}Membership{% endtrans %}"/>
-                  </noscript>
-                {% else %}
-                  <img class="img-responsive img-rounded-border" src="{{ url_for('static', filename='img/default-banner.png') }}" alt="{% trans %}Membership{% endtrans %}"/>
-                {% endif %}
-              </div>
-              <div class="grid__col-12 grid__col-md-5 grid__col-lg-4">
-                <div class="card card--shaped  mui--hidden-lg mui--hidden-xl">
-                  <div class="card__image-wrapper">
-                    {% if membership_project.bg_image.url %}
-                      <img class="card__image js-lazyload-img" data-src="{{ membership_project.bg_image.resize(img_size.spotlight_banner) }}" alt="{% trans %}Membership{% endtrans %}"/>
-                      <noscript>
-                        <img class="card__image" src="{{ membership_project.bg_image.resize(img_size.spotlight_banner) }}" alt="{% trans %}Membership{% endtrans %}"/>
-                      </noscript>
-                    {% else %}
-                      <img class="card__image" src="{{ url_for('static', filename='img/default-banner.png') }}" alt="{% trans %}Membership{% endtrans %}"/>
-                    {% endif %}
-                  </div>
-                  <div class="card__body">
-                    <div class="markdown">{{ membership_project.description }}</div>
-                  </div>
-                </div>
-                <div class="markdown membership-container__content mui--hidden-xs mui--hidden-sm mui--hidden-md">{{ membership_project.description }}</div>
-                {% if profile.current_roles.member %}
-                  <div class="membership-container__btn-wrapper"><button class="mui-btn mui-btn--accent mui-btn--small zero-bottom-margin zero-top-margin mui--is-disabled display-block">{% trans %}You are a member{% endtrans %}</button></div>
-                {% elif membership_project.features.show_tickets %}
-                  <div class="membership-container__btn-wrapper">
-                    <button class="js-open-ticket-widget mui-btn mui-btn--primary price-btn zero-bottom-margin zero-top-margin display-block">
-                      <span class="price-btn__txt" data-testid="unregistered">{% trans %}Become a member{% endtrans %}</span>
-                      <span class="price-btn__txt price-btn__txt--smaller primary-color-lighter-txt js-tickets-available"><span class="js-ticket-price"></span></span>
-                      <span class="price-btn__txt price-btn__txt--smaller mui--text-light js-tickets-not-available mui--hide">{% trans %}Sales closed{% endtrans %}</span>
-                    </button>
-                    <div class="tickets-wrapper">
-                      <div class="tickets-wrapper__modal">
-                        <div id="tickets" class="tickets-wrapper__modal__body">
-                          <span role="button" aria-label="{% trans %}Close tickets{% endtrans %}" class="tickets-wrapper__modal__body__close" id="close-ticket-widget" data-ga="Close tickets">{{ faicon(icon='times', baseline=false, icon_size='title') }}</span>
-                          <div id="boxoffice-widget"><p class="mui--text-body2">{% trans %}Loading…{% endtrans %}</p></div>
-                        </div>
-                      </div>
-                    </div>
-                  </div>
-                {%- endif %}
-              </div>
-            </div>
-          </div>
-        </div>
-      </div>
-=======
     {% if profile.current_roles.member %}
       {{ upcoming_section(upcoming_projects) }}
       {{ membership_section(membership_project, profile) }}
     {% else %}
       {{ membership_section(membership_project, profile) }}
       {{ upcoming_section(upcoming_projects) }}
->>>>>>> 5d7240fa
     {% endif %}
 
     {{ open_cfp_section(open_cfp_projects) }}
