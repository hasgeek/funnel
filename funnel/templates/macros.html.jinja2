--- conflicted
+++ resolved
@@ -190,25 +190,15 @@
       {%- if project.primary_venue -%}
         <a class="sub-navbar__item mui--text-subhead mui--text-light {% if current_page == 'project' %}js-smooth-scroll js-samepage{%- endif %}" href="{%- if current_page != 'project' -%}{{ project.url_for() }}{%- endif %}#venue" data-action="Venue(navbar)" data-cy-navbar="venue">{% trans %}Venue{% endtrans %} <span class="sub-navbar__item__icon mui--pull-right">{{ faicon(icon='chevron-right', icon_size='subhead') }}</span></a>
       {%- endif %}
-<<<<<<< HEAD
       {%- if project.current_roles.editor or not project.cfp_state.NONE -%}
-        <a class="sub-navbar__item mui--text-subhead mui--text-light {% if current_page == 'proposals' %}js-smooth-scroll js-samepage{%- endif %}" href="{%- if current_page != 'proposals' -%}{{ project.url_for('view_proposals') }}{%- endif %}#call-for-proposal" data-action="Proposals(navbar)" data-cy-navbar="proposals">{% trans %}Proposals{% endtrans %} <span class="sub-navbar__item__icon mui--pull-right">{% assets "fa5-sprite" %}<svg class="fa5-icon fa5-icon--subhead fa5--align-baseline" aria-hidden="true" role="img"><use xlink:href="{{ ASSET_URL }}#chevron-right"></use></svg>{% endassets %}</span></a>
-=======
-      {%- if project.current_roles.admin or not project.cfp_state.NONE -%}
         <a class="sub-navbar__item mui--text-subhead mui--text-light {% if current_page == 'proposals' %}js-smooth-scroll js-samepage{%- endif %}" href="{%- if current_page != 'proposals' -%}{{ project.url_for('view_proposals') }}{%- endif %}#call-for-proposal" data-action="Proposals(navbar)" data-cy-navbar="proposals">{% trans %}Proposals{% endtrans %} <span class="sub-navbar__item__icon mui--pull-right">{{ faicon(icon='chevron-right', icon_size='subhead') }}</span></a>
->>>>>>> 2efcb42a
       {%- endif %}
       {%- if project.schedule_state.PUBLISHED %}
         <a class="sub-navbar__item mui--text-subhead mui--text-light {% if current_page == 'schedule' %}js-smooth-scroll js-samepage{%- endif %}" href="{%- if current_page != 'schedule' -%}{{ project.url_for('schedule') }}{%- else %}#schedule{%- endif %}" data-action="Schedule(navbar)" data-cy-navbar="schedule">{% trans %}Schedule{% endtrans %} <span class="sub-navbar__item__icon mui--pull-right">{{ faicon(icon='chevron-right', icon_size='subhead') }}</span></a>
       {%- endif %}
-<<<<<<< HEAD
-      <a class="sub-navbar__item mui--text-subhead mui--text-light" href="{{ project.url_for('membership') }}" title="Crew" data-action="Crew(navbar)" data-cy-navbar="crew">{% trans %}Crew{% endtrans %} <span class="sub-navbar__item__icon mui--pull-right"><i class="material-icons mui--align-middle">chevron_right</i></span></a>
+      <a class="sub-navbar__item mui--text-subhead mui--text-light" href="{{ project.url_for('membership') }}" title="Crew" data-action="Crew(navbar)" data-cy-navbar="crew">{% trans %}Crew{% endtrans %} <span class="sub-navbar__item__icon mui--pull-right">{{ faicon(icon='chevron-right', icon_size='subhead') }}</span></a>
       {%- if project.current_roles.editor or project.current_roles.concierge or project.current_roles.usher -%}
-        <a class="sub-navbar__item mui--text-subhead mui--text-light {% if current_page == 'settings' %}js-smooth-scroll js-samepage{%- endif %}" href="{%- if current_page != 'settings' -%}{{ project.url_for('settings') }}{%- endif %}#admin-panel" data-action="Settings(navbar)" data-cy-navbar="settings">{% trans %}Settings{% endtrans %} <span class="sub-navbar__item__icon mui--pull-right">{% assets "fa5-sprite" %}<svg class="fa5-icon fa5-icon--subhead fa5--align-baseline" aria-hidden="true" role="img"><use xlink:href="{{ ASSET_URL }}#chevron-right"></use></svg>{% endassets %}</span></a>
-=======
-      {%- if project.current_roles.admin or current_auth.permissions.checkin_event -%}
         <a class="sub-navbar__item mui--text-subhead mui--text-light {% if current_page == 'settings' %}js-smooth-scroll js-samepage{%- endif %}" href="{%- if current_page != 'settings' -%}{{ project.url_for('settings') }}{%- endif %}#admin-panel" data-action="Settings(navbar)" data-cy-navbar="settings">{% trans %}Settings{% endtrans %} <span class="sub-navbar__item__icon mui--pull-right">{{ faicon(icon='chevron-right', icon_size='subhead') }}</span></a>
->>>>>>> 2efcb42a
       {%- endif %}
     </nav>
   </div>
