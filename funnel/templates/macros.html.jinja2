{% from "baseframe/forms.html.jinja2" import renderform %}

{% macro calendarwidget(project) %}
  <div aria-label="{{ project.datelocation }}">
    <div class="card__calendar" aria-hidden="true">
      <div class="calendar">
        <p class="calendar__weekdays__month__name">{{ project.calendar_weeks.weeks[0].month }} {{ project.calendar_weeks.weeks[0].year }}</p>
        <div class="calendar__weekdays mui--bg-accent">
          {% for week in project.calendar_weeks.weeks|sort(attribute='year') %}
            <div class="calendar__weekdays__dates">
              {% for date in week.dates %}
                <p class="calendar__weekdays__dates__date {% if date.count > 0 %}calendar__weekdays__dates__date--active {% elif date.isoformat == project.calendar_weeks.today %} calendar__weekdays__dates__date--today{% endif %} {% if date.day_start_at %} calendar__weekdays__dates__date--showtime{% endif %}">
                  <span class="calendar__weekdays__dates__date__text">{{ date.day }}</span><br>
                  <span class="calendar__weekdays__name mui--text-title {% if date.count > 0 %}calendar__weekdays__name--active {% elif date.isoformat == project.calendar_weeks.today %} calendar__weekdays__name--today{% endif %}">{{ project.calendar_weeks.days[loop.index-1] }}</span>
                  {% if date.day_start_at %}<span class="calendar__weekdays__dates__time">{{ date.day_start_at }} - {{ date.day_end_at }}</span>{% endif %}
                </p>
              {% endfor %}
            </div>
          {% endfor %}
        </div>
      </div>
    </div>
  </div>
{% endmacro %}

{% macro saveprojectform(project, form, formid='save-form') %}
  <form id={{formid}} class="js-save-form" action="{{ project.url_for('save') }}" method="POST">
    {{ form.hidden_tag() }}
    <p class="no-jshidden zero-bottom-margin">
      {%- if current_auth.is_anonymous %}
        <a class="mui-btn--nostyle"  href="{{ url_for('login') }}" data-action="Login to save project">{% assets "fa5-sprite" %}<svg class="fa5-icon fa5-icon--title fa5--align-baseline" aria-hidden="true" role="img"><use xlink:href="{{ ASSET_URL }}#bookmark"></use></svg>{% endassets %}</a>
      {%- else %}
        <input type="hidden" name="save" value="">
        <button type="submit" value="true" class="mui-btn--nostyle animate-btn {% if not project.is_saved_by(current_auth.user) %} animate-btn--show {% endif %}" data-action="Save {{project.title}}" onclick="this.form.save.value=this.value">
          {% assets "fa5-sprite" %}<svg class="fa5-icon fa5-icon--title fa5--align-baseline" aria-hidden="true" role="img"><use xlink:href="{{ ASSET_URL }}#bookmark"></use></svg>{% endassets %}
        </button>
        <button type="submit" value="false" class="mui-btn--nostyle animate-btn animate-btn--saved{% if project.is_saved_by(current_auth.user) %} animate-btn--show {% endif %}" data-action="Unsave {{project.title}}" onclick="this.form.save.value=this.value">{% assets "fa5-sprite" %}<svg class="fa5-icon fa5-icon--title fa5--align-baseline" aria-hidden="true" role="img"><use xlink:href="{{ ASSET_URL }}#bookmark-solid"></use></svg>{% endassets %}</button>
      {%- endif %}
    </p>
  </form>
{% endmacro %}

{% macro project_header(project, project_save_form, class='', current_page='project') %}
  <div class="mui-container project-banner {% if class %}{{ class }}{% endif %}">
    <div class="grid">
      {%- if project.profile %}
<<<<<<< HEAD
        <div class="grid__col-sm-12 profile-details">
          {%- if project.profile.logo_url.url %}<a href="{{project.profile.url_for()}}" class="profile-details__logo-wrapper">
            <img class="profile-details__logo_wrapper__logo" src="{{ project.profile.logo_url }}" alt="{{ project.profile.title }}"/></a>{% endif %}
          <a href="{{ project.profile.url_for() }}" class="mui--text-subhead mui--text-bold profile-details__text" data-cy="profile-link">{{ project.profile.title|e }}</a>
          <span class="mui--text-subhead mui--text-bold profile-details__text">project</span>
=======
        <div class="grid__col-sm-12">
          <div class="profile-details">
            {%- if project.profile.logo_url.url %}
              <a href="{{project.profile.url_for()}}" class="profile-details__logo-wrapper">
                <img class="profile-details__logo_wrapper__logo" src="{{ project.profile.logo_url }}" alt="{{ project.profile.title }}"/>
              </a>
            {% endif %}
            <a href="{{project.profile.url_for()}}" class="mui--text-subhead mui--text-bold profile-details__text">{{ project.profile.title|e }}</a>&nbsp;
            <span class="mui--text-subhead mui--text-bold profile-details__text">project</span>
          </div>
>>>>>>> 0da6847d
        </div>
      {% endif %}
      <div class="grid__col-sm-12 project-banner__headline">
        <h1 class="mui--text-display1 mui--text-bold">{{ project.title|e }}</h1>
        <p class="mui--text-headline mui--text-light zero-bottom-margin">{{ project.tagline }}</p>
      </div>
      {% if project.livestream_urls %}
        <div role="tabpanel" class="grid__col-sm-12 grid__col-md-8 livestream-box" id="livestream">
          <ul class="mui-tabs__bar project-banner__box" role="tablist">
            {%- for stream in project.livestream_urls %}
              <li role="presentation" {%- if loop.first %} class="mui--is-active"{% endif %}>
                <a role="tab" data-mui-toggle="tab" data-mui-controls="pane-justified-{{ loop.index }}">Livestream {{loop.index}}</a>
              </li>
            {%- endfor %}
          </ul>

          {%- for stream in project.livestream_urls %}
            <div role="tabpanel" class="mui-tabs__pane {%- if loop.first %} mui--is-active{% endif %}" id="pane-justified-{{ loop.index }}">
              <div class="project-banner__box">
                <div class="embed-video-wrapper js-embed-video" data-video-src="{{ stream }}">
                  <p class="video_txt">
                    {% assets "fa5-sprite" %}<svg class="fa5-icon fa5-icon--display1 fa5--align-baseline" aria-hidden="true" role="img"><use xlink:href="{{ ASSET_URL }}#video"></use></svg>{% endassets %}<br>
                    <a href="{{ stream }}" target="_blank" class="mui--text-title">{% trans %}Preview video{% endtrans %}</a>
                  </p>
                </div>
              </div>
            </div>
          {%- endfor %}
        </div>
      {% elif project.banner_video_url.url or project.bg_image.url %}
        <div class="grid__col-sm-12 grid__col-md-8 project-banner__box">
          <div class="embed-video-wrapper">
            {% if project.banner_video_url.url %}
              {{ project.banner_video_url|safe }}
            {%- elif project.bg_image.url %}
              <img class="project-banner__box__image" src="{{ project.bg_image }}" alt="{{ project.title }}" data-cy="bg_image"/>
            {% endif %}
          </div>
        </div>
      {% endif %}
      <div class="grid__col-md-4 project-details__box {% if project.livestream_urls %}project-details__box--topmargin{% endif %}">
        <div class="mui--text-body1 mui--text-light profile-text js-truncate-readmore" data-truncate-lines="2">{{ project.profile.description|safe|striptags }}</div>
        <div class="bookmark-icon  {% if not project.calendar_weeks.weeks %} bookmark-icon--height {% endif %}">{{ saveprojectform(project, project_save_form) }}</div>
        {% if project.calendar_weeks.weeks and project.calendar_weeks.weeks|length > 0 %}
          {{ calendarwidget(project) }}
        {% endif %}
        {%- if project.start_at %}
        <p class="mui--text-light mui--text-subhead project-time">{% assets "fa5-sprite" %}<svg class="fa5-icon fa5-title fa5--align-baseline" aria-hidden="true" role="img"><use xlink:href="{{ ASSET_URL }}#clock"></use></svg>{% endassets %} <span>{{ project.start_at }}</span>{%- if project.end_at %} <span>–{{ project.end_at }}</span>{%- endif %}</p>
        {%- endif %}
        {%- if project.primary_venue %}
          <p class="mui--text-light mui--text-subhead project-venue">{% assets "fa5-sprite" %}<svg class="fa5-icon fa5-title fa5--align-baseline" aria-hidden="true" role="img"><use xlink:href="{{ ASSET_URL }}#map-marker-alt"></use></svg>{% endassets %} <span>{{ project.primary_venue.title }}</span>{%- if project.primary_venue.city %}, <span>{{ project.primary_venue.city }}</span>{%- endif %}</p>
        {%- endif %}
        {% if project.cfp_state.OPEN -%}
          <p><a class="mui-btn mui-btn--raised mui--d-block propose-btn" href="{{ project.url_for('new_proposal') }}" title="Propose a session" data-action="Propose a session(page)" data-cy="propose-a-session">{% trans %}Propose a session{% endtrans %}</a></p>
        {%- elif project.cfp_state.CLOSED or project.cfp_state.EXPIRED %}
          <div>
            <a class="mui-btn mui-btn--raised mui--d-block propose-btn strike-text" title="Propose a session" data-action="Propose a session(page)" data-cy="propose-a-session">{% trans %}Propose a session{% endtrans %}</a>
            <p class="mui--text-light mui--text-caption mui--text-center">Submissions are closed for this project</p>
          </div>
        {%- endif %}
        <div class="mui--hidden-xs mui--hidden-sm">
          {%- if project.allow_rsvp or project.boxoffice_data and project.boxoffice_data.item_collection_id -%}
            <a href="{%- if current_page == 'project' -%}#tickets{%- else %}{{ project.url_for() }}#tickets{%- endif %}" class="mui-btn mui-btn--raised mui-btn--primary mui--d-block {% if current_page == 'project' %}js-smooth-scroll js-samepage{%- endif %}" title="Tickets" data-action="Buy Tickets" id="ticket-btn">{% trans %}Tickets{% endtrans %}</a>
          {%- elif project.buy_tickets_url.url %}
            <a class="mui-btn mui-btn--raised mui-btn--primary mui--d-block" href="{{ project.buy_tickets_url }}" title="Tickets" data-action="Buy Tickets">{% trans %}Tickets{% endtrans %}</a>
          {%- endif %}
        </div>
        <div class="project-banner__action">
          <div class="project-banner__action__social">
            <a class="list-group-item share-popup  mui--text-headline mui--text-light" data-width="550" data-height="250" rel="noopener" target="_blank" href="https://twitter.com/share?url={{ project.url_for(_external=true) }}" aria-label="{% trans %}Tweet this{% endtrans %}" title="{% trans %}Tweet this{% endtrans %}">{% assets "fa5-sprite" %}<svg class="fa5-icon fa5-icon--headline mui--align-bottom" aria-hidden="true" role="img"><use xlink:href="{{ ASSET_URL }}#twitter-square"></use></svg>{% endassets %}</a>
            <a class="list-group-item share-popup  mui--text-headline mui--text-light" data-width="520" data-height="230" rel="noopener" target="_blank" href="http://www.facebook.com/sharer.php?s=100&p[url]={{ project.url_for(_external=true) }}" aria-label="{% trans %}Share on Facebook{% endtrans %}" title="{% trans %}Share on Facebook{% endtrans %}">{% assets "fa5-sprite" %}<svg class="fa5-icon fa5-icon--headline mui--align-bottom" aria-hidden="true" role="img"><use xlink:href="{{ ASSET_URL }}#facebook-square"></use></svg>{% endassets %}</a>
            <a class="list-group-item share-popup  mui--text-headline mui--text-light" href="mailto:?subject={{ project.title }}&amp;body={{ project.url_for(_external=true) }}" aria-label="{% trans %}Email this{% endtrans %}" title="Email this">{% assets "fa5-sprite" %}<svg class="fa5-icon fa5-icon--headline mui--align-bottom" aria-hidden="true" role="img"><use xlink:href="{{ ASSET_URL }}#envelope"></use></svg>{% endassets %}</a>
          </div>
        </div>
      </div>
    </div>
  </div>
  <div class="sub-navbar-container sub-navbar-container--sticky mui--bg-accent {% if class %}{{ class }}{% endif %}">
    <nav class="sub-navbar mui-container" id="page-navbar">
      <a class="sub-navbar__item mui--text-subhead mui--text-light mui--hidden-xs mui--hidden-sm {% if current_page == 'project' %}js-smooth-scroll js-samepage{%- endif %}" href="{%- if current_page != 'project' -%}{{ project.url_for() }}{%- endif %}#about" title="About" data-action="About(navbar)" data-cy-navbar="about">{% trans %}About{% endtrans %}</a>
      {%- if project.allow_rsvp or project.boxoffice_data and project.boxoffice_data.item_collection_id -%}
        <div class="sub-navbar__item--wrapper" id="ticket-wrapper"><a href='#tickets' class="open-ticket-widget sub-navbar__item sub-navbar__item--primarybg mui--text-subhead mui--text-light mui--hidden-md mui--hidden-lg mui--hidden-xl" title="Tickets" data-action="Tickets(navbar)" id="ticket-btn" data-cy-navbar="tickets">{% trans %}Tickets{% endtrans %} <span class="sub-navbar__item__icon mui--pull-right">{% assets "fa5-sprite" %}<svg class="fa5-icon fa5-icon--subhead fa5--align-baseline" aria-hidden="true" role="img"><use xlink:href="{{ ASSET_URL }}#chevron-right"></use></svg>{% endassets %}</span></a></div>
      {%- elif project.buy_tickets_url.url %}
        <div class="sub-navbar__item--wrapper" id="ticket-wrapper"><a class="sub-navbar__item sub-navbar__item--primarybg mui--text-subhead mui--text-light mui--hidden-md mui--hidden-lg mui--hidden-xl" href="{{ project.buy_tickets_url }}" title="Tickets" data-action="Tickets(navbar)" id="ticket-btn">{% trans %}Tickets{% endtrans %} <span class="sub-navbar__item__icon mui--pull-right">{% assets "fa5-sprite" %}<svg class="fa5-icon fa5-icon--subhead fa5--align-baseline" aria-hidden="true" role="img"><use xlink:href="{{ ASSET_URL }}#chevron-right"></use></svg>{% endassets %}</span></a></div>
      {%- endif %}
      {%- if project.featured_sessions %}
        <a class="sub-navbar__item mui--text-subhead mui--text-light {% if current_page == 'project' %}js-smooth-scroll js-samepage{%- endif %}" href="{%- if current_page != 'project' -%}{{ project.url_for() }}{%- endif %}#talks" title="Talks" data-action="Talks(navbar)" data-cy-navbar="talks">{% trans %}Talks{% endtrans %} <span class="sub-navbar__item__icon mui--pull-right">{% assets "fa5-sprite" %}<svg class="fa5-icon fa5-icon--subhead fa5--align-baseline" aria-hidden="true" role="img"><use xlink:href="{{ ASSET_URL }}#chevron-right"></use></svg>{% endassets %}</span></a>
      {%- endif %}
      {%- if project.hasjob_embed_url.url -%}
        <a class="sub-navbar__item mui--text-subhead mui--text-light {% if current_page == 'project' %}js-smooth-scroll js-samepage{%- endif %}" href="{%- if current_page != 'project' -%}{{ project.url_for() }}{%- endif %}#related-jobs" title="Jobs" data-action="Jobs(navbar)" data-cy-navbar="jobs">{% trans %}Jobs{% endtrans %} <span class="sub-navbar__item__icon mui--pull-right">{% assets "fa5-sprite" %}<svg class="fa5-icon fa5-icon--subhead fa5--align-baseline" aria-hidden="true" role="img"><use xlink:href="{{ ASSET_URL }}#chevron-right"></use></svg>{% endassets %}</span></a>
      {%- endif %}
      {%- if project.primary_venue -%}
        <a class="sub-navbar__item mui--text-subhead mui--text-light {% if current_page == 'project' %}js-smooth-scroll js-samepage{%- endif %}" href="{%- if current_page != 'project' -%}{{ project.url_for() }}{%- endif %}#venue" title="Venue" data-action="Venue(navbar)" data-cy-navbar="venue">{% trans %}Venue{% endtrans %} <span class="sub-navbar__item__icon mui--pull-right">{% assets "fa5-sprite" %}<svg class="fa5-icon fa5-icon--subhead fa5--align-baseline" aria-hidden="true" role="img"><use xlink:href="{{ ASSET_URL }}#chevron-right"></use></svg>{% endassets %}</span></a>
      {%- endif %}
      {%- if project.current_roles.admin or not project.cfp_state.NONE -%}
        <a class="sub-navbar__item mui--text-subhead mui--text-light {% if current_page == 'proposals' %}js-smooth-scroll js-samepage{%- endif %}" href="{%- if current_page != 'proposals' -%}{{ project.url_for('view_proposals') }}{%- endif %}#call-for-proposal" title="Proposals" data-action="Proposals(navbar)" data-cy-navbar="proposals">{% trans %}Proposals{% endtrans %} <span class="sub-navbar__item__icon mui--pull-right">{% assets "fa5-sprite" %}<svg class="fa5-icon fa5-icon--subhead fa5--align-baseline" aria-hidden="true" role="img"><use xlink:href="{{ ASSET_URL }}#chevron-right"></use></svg>{% endassets %}</span></a>
      {%- endif %}
      {%- if project.schedule_state.PUBLISHED %}
        <a class="sub-navbar__item mui--text-subhead mui--text-light {% if current_page == 'schedule' %}js-smooth-scroll js-samepage{%- endif %}" href="{%- if current_page != 'schedule' -%}{{ project.url_for('schedule') }}{%- else %}#schedule{%- endif %}" title="Schedule" data-action="Schedule(navbar)" data-cy-navbar="schedule">{% trans %}Schedule{% endtrans %} <span class="sub-navbar__item__icon mui--pull-right">{% assets "fa5-sprite" %}<svg class="fa5-icon fa5-icon--subhead fa5--align-baseline" aria-hidden="true" role="img"><use xlink:href="{{ ASSET_URL }}#chevron-right"></use></svg>{% endassets %}</span></a>
      {%- endif %}
      {%- if project.current_roles.admin or current_auth.permissions.checkin_event -%}
        <a class="sub-navbar__item mui--text-subhead mui--text-light {% if current_page == 'settings' %}js-smooth-scroll js-samepage{%- endif %}" href="{%- if current_page != 'settings' -%}{{ project.url_for('settings') }}{%- endif %}#admin-panel" title="Settings" data-action="Settings(navbar)" data-cy-navbar="settings">{% trans %}Settings{% endtrans %} <span class="sub-navbar__item__icon mui--pull-right">{% assets "fa5-sprite" %}<svg class="fa5-icon fa5-icon--subhead fa5--align-baseline" aria-hidden="true" role="img"><use xlink:href="{{ ASSET_URL }}#chevron-right"></use></svg>{% endassets %}</span></a>
      {%- endif %}
    </nav>
  </div>
{% endmacro %}<|MERGE_RESOLUTION|>--- conflicted
+++ resolved
@@ -44,13 +44,6 @@
   <div class="mui-container project-banner {% if class %}{{ class }}{% endif %}">
     <div class="grid">
       {%- if project.profile %}
-<<<<<<< HEAD
-        <div class="grid__col-sm-12 profile-details">
-          {%- if project.profile.logo_url.url %}<a href="{{project.profile.url_for()}}" class="profile-details__logo-wrapper">
-            <img class="profile-details__logo_wrapper__logo" src="{{ project.profile.logo_url }}" alt="{{ project.profile.title }}"/></a>{% endif %}
-          <a href="{{ project.profile.url_for() }}" class="mui--text-subhead mui--text-bold profile-details__text" data-cy="profile-link">{{ project.profile.title|e }}</a>
-          <span class="mui--text-subhead mui--text-bold profile-details__text">project</span>
-=======
         <div class="grid__col-sm-12">
           <div class="profile-details">
             {%- if project.profile.logo_url.url %}
@@ -58,10 +51,9 @@
                 <img class="profile-details__logo_wrapper__logo" src="{{ project.profile.logo_url }}" alt="{{ project.profile.title }}"/>
               </a>
             {% endif %}
-            <a href="{{project.profile.url_for()}}" class="mui--text-subhead mui--text-bold profile-details__text">{{ project.profile.title|e }}</a>&nbsp;
+            <a href="{{project.profile.url_for()}}" class="mui--text-subhead mui--text-bold profile-details__text" data-cy="profile-link">{{ project.profile.title|e }}</a>&nbsp;
             <span class="mui--text-subhead mui--text-bold profile-details__text">project</span>
           </div>
->>>>>>> 0da6847d
         </div>
       {% endif %}
       <div class="grid__col-sm-12 project-banner__headline">
