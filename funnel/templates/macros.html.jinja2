{% from "baseframe/forms.html.jinja2" import renderform %}
{% from "baseframe/components.html.jinja2" import faicon, alertbox %}

{% macro calendarwidget(calendar, compact=true) %}
  <div class="card__calendar {% if compact %} card__calendar--compact {% endif %}" aria-hidden="true">
    <div class="calendar">
      {% set event = namespace(month='', year='', first_week='', previous='', next='') %}
      <div class="calendar__weekdays mui--bg-accent {% if calendar.weeks|length > 1 %} calendar__weekdays--rows {% endif %}">
        {% for week in calendar.weeks|sort(attribute='year') %}
          {% set event.previous = false %}
          {% set event.next = false %}
          {% if not event.first_week and week.upcoming %}
            {% set event.first_week = week %}
            {% if loop.index0 > 0 %}
              {% set event.previous = true %}
            {% endif %}
            {% if loop.index != calendar.weeks|length and calendar.weeks[loop.index].upcoming %}
              {% set event.next = true %}
            {% endif %}
          {% endif %}
          <p class="calendar__month-name {% if week.upcoming %}calendar__month-name--upcoming{% endif %} {% if event.first_week == week %}calendar__month-name--upcoming--first calendar__month-name--latest{% endif %} {% if week.month != event.month %}calendar__month-name--unique{% endif %} {% if loop.index == calendar.weeks|length and not week.upcoming %}calendar__month-name--latest{% endif %}">{{ week.month }} {{ week.year }}<span class="calendar__counting" data-today="{{ calendar.today }}" data-month="{{ week.month }}"></span></p>
          {% set event.month = week.month  %}
          {% set event.year = week.year  %}
          <div class="calendar__weekdays__dates {% if week.upcoming %}calendar__weekdays__dates--upcoming{% endif %} {% if event.first_week == week %}calendar__weekdays__dates--upcoming--first calendar__weekdays__dates--latest {% endif %} {% if loop.index == calendar.weeks|length and not week.upcoming %}calendar__weekdays__dates--latest {% endif %}"  data-month="{{ week.month }}">
            {% if event.previous  %}
              <p class="calendar__weekdays__dates__date calendar__weekdays__dates__icon calendar__weekdays__dates__icon--left">
                {{ faicon(icon='chevron-left',  baseline=false, css_class='calendar__weekdays__dates__icon__next') }}
              </p>
            {% endif %}
            {% for date in week.dates %}
              <p class="calendar__weekdays__dates__date {% if date.count > 0 %}calendar__weekdays__dates__date--active {% elif date.isoformat == calendar.today %} calendar__weekdays__dates__date--today{% endif %} {% if date.day_start_at %} calendar__weekdays__dates__date--showtime{% endif %}" {% if date.count > 0 %} data-event-date="{{ date.isoformat }}" {% endif %} data-event-month="{{ week.month }}">
                <span class="calendar__weekdays__dates__date__day">{{ date.day }}</span>
                <span class="calendar__weekdays__dates__date__name">{{ calendar.days[loop.index-1] }}</span>
                {% if date.day_start_at %}<span class="calendar__weekdays__dates__time">{{ date.day_start_at }} – {{ date.day_end_at }}</span>{% endif %}
              </p>
            {% endfor %}
            {% if event.next  %}
              <p class="calendar__weekdays__dates__date calendar__weekdays__dates__icon calendar__weekdays__dates__icon--right">
                {{ faicon(icon='chevron-right',  baseline=false, css_class='calendar__weekdays__dates__icon__next') }}
              </p>
            {% endif %}
          </div>
        {% endfor %}
      </div>
    </div>
  </div>
{% endmacro %}

{% macro saveprojectform(project, form, formid='save-form', txt=false) %}
  <form id={{formid}} class="js-save-form" action="{{ project.url_for('save') }}" method="POST">
    {{ form.hidden_tag() }}
    <p class="no-jshidden zero-bottom-margin">
      {%- if current_auth.is_anonymous %}
        <a class="mui--text-body2"  href="{{ url_for('login') }}" data-action="Login to save project"><span class="mui--text-body2 mui--text-light login-txt">{% trans %}Login{% endtrans %} <span class="mui--hidden-xs mui--hidden-sm">{% trans %}to save{% endtrans %}</span></span>{{ faicon(icon='bookmark', css_class='mui--text-light') }}</a>
      {%- else %}
        <input type="hidden" name="save" value="">
        <button type="submit" value="true" class="mui-btn mui-btn--nostyle animate-btn {% if not project.is_saved_by(current_auth.user) %} animate-btn--show {% endif %}" data-action="Save {{project.title}}" onclick="this.form.save.value=this.value" data-cy="bookmark">{% if txt %}<span class="mui--text-body2 mui--text-light txt">{% trans %}Save <span class="mui--hidden-xs mui--hidden-sm">this project</span>{% endtrans %}</span>{% endif %}{{ faicon(icon='bookmark', icon_size='caption', baseline=false, css_class='mui--text-light') }}
        </button>
        <button type="submit" value="false" class="mui-btn mui-btn--nostyle animate-btn animate-btn--saved{% if project.is_saved_by(current_auth.user) %} animate-btn--show {% endif %}" data-action="Unsave {{project.title}}" onclick="this.form.save.value=this.value" data-cy="bookmarked">{% if txt %}<span class="mui--text-body2 mui--text-light txt">{% trans %}Unsave <span class="mui--hidden-xs mui--hidden-sm">this project</span>{% endtrans %}</span>{% endif %}{{ faicon(icon='bookmark-solid', icon_size='caption', baseline=false, css_class='bookmarked') }}</button>
      {%- endif %}
    </p>
  </form>
{% endmacro %}

{% macro share_dropdown(url, title) %}
  <ul class="mui-dropdown__menu mui-dropdown__menu--right" data-cy="share-dropdown">
    <li><a class="details__box__control__link mui--text-title" target="_blank" href="//twitter.com/share?url={{ url }}&amp;via=HasGeek&amp;text={{ title }}&amp;utm_campaign=share-twitter" data-url="{{ url }}" data-via="HasGeek" data-text="{{ title }}" data-action="Tweet video">Twitter</a></li>
    <li><a class="details__box__control__link mui--text-title" target="_blank" href="//www.facebook.com/sharer.php?u={{ url }}&amp;t={{ title }}&amp;utm_campaign=share-facebook" data-href="{{ url }}" data-action="Share video on facebook">Facebook</a></li>
    <li><a class="details__box__control__link mui--text-title" href="mailto:?subject={{ title }}&amp;body={{ url }}&amp;utm_campaign=share-email" data-action="Email video">Email</a></li>
    <li><a class="details__box__control__link mui--text-title" href="https://www.linkedin.com/shareArticle?mini=true&url={{ url }}&title={{ title }}&amp;utm_campaign=share-linkedin" data-action="Share about {{ title }} on linkedin">Linkedin</a></li>
  </ul>
{% endmacro %}

{% macro project_share(project, project_save_form) %}
  <div class="project-banner__footer">
    <div class="bookmark">{{ saveprojectform(project, project_save_form, txt=true) }}</div>
    {% if project.schedule_state.PUBLISHED %}
      <a class="add-calendar" aria-label="Add to calendar" href="{{ project.url_for('subscribe_schedule') }}" rel="modal:open" aria-label="Add to calendar" data-action="Add to calendar" data-cy="add-to-calendar"><span class="mui--text-body2 mui--text-light txt">{% trans %}Add to calendar{% endtrans %}</span>{{ faicon(icon='calendar-plus', baseline=false, css_class='mui--text-light') }}</a>
    {% endif %}
    <div class="mui-dropdown">
      <a href="javascript:void(0)" class="details__box__control__link mui--text-subhead share" data-mui-toggle="dropdown" data-action="Share dropdown" data-cy="share-project"><span class="mui--text-body2 mui--text-light txt">{% trans %}Share <span class="mui--hidden-xs mui--hidden-sm">this project</span>{% endtrans %}</span>{{ faicon(icon='share-square', icon_size='subhead', baseline=false, css_class='mui--text-light') }}</a>
      {{ share_dropdown(project.url_for(_external=true), project.title) }}
    </div>
  </div>
{% endmacro %}

{% macro livestream_edit_btn(project) %}
  {% if project.view_for('edit_livestream').is_available() %}
    <a href="{{ project.url_for('edit_livestream') }}" class="mui-btn mui-btn--raised icon-btn project-banner__box__add-btn" aria-label="{% trans %}Update livestream URLs{% endtrans %}">{{ faicon(icon='video-plus', baseline=false) }}</a>
  {% endif %}
{% endmacro %}

{% macro banner_edit_btn(project) %}
  {% if project.view_for('edit_banner').is_available() %}
    <a href="{{ project.url_for('edit_banner') }}" class="mui-btn mui-btn--raised icon-btn project-banner__box__add-btn project-banner__box__add-btn--second js-modal-form" aria-label="{% trans %}Update banner image{% endtrans %}" rel="modal:open" data-hash="edit_banner">{{ faicon(icon='camera', baseline=false) }}</a>
  {% endif %}
{% endmacro %}

{% macro project_header(project, project_save_form, csrf_form, class='', current_page='project', pinned=true) %}
  {% if current_auth.user.is_site_editor %}
    <div class="site-admin">
      <div class="mui-container">
        <div class="grid">
          <div class="grid__col-sm-12">
            <a href="#featured-form-modal" rel="modal:open" class="mui--text-light mui--text-subhead"></a>
            <div class="mui-checkbox">
              <label class="mui--text-light mui--text-subhead">
                <input type="checkbox" {% if project.featured %}checked{% endif %} onclick="$('#featured-form-modal').modal()">
                {% trans %}Featured project{% endtrans %}
              </label>
            </div>
            <div class="modal" id="featured-form-modal">
              <div class="modal__header">
                <a class="modal__close mui--text-dark" href="javascript:void(0);" data-target="close cancel register modal" aria-label="{% trans %}Close{% endtrans %}" rel="modal:close">{{ faicon(icon='times', icon_size='title') }}</a>
                <p class="mui--text-title mui--text-bold mui--text-dark">
                  {% if project.featured %}
                    {% trans %}Do you want to change this project's state to unfeatured?{% endtrans %}
                  {% else %}
                    {% trans %}Do you want to update this project's state to featured?{% endtrans %}
                  {% endif %}
                </p>
              </div>
              <div class="modal__body">
                <form action="{{ project.url_for('toggle_featured') }}" method="post">
                  {{ csrf_form.hidden_tag() }}
                  <button name="transition" class="mui-btn mui-btn--accent mui-btn--flat mui--pull-right">
                    {% if project.featured %}
                      {% trans %}Remove featured{% endtrans %}
                    {% else %}
                      {% trans %}Make featured{% endtrans %}
                    {% endif %}
                  </button>
                </form>
              </div>
            </div>
          </div>
        </div>
      </div>
    </div>
  {% endif %}
  <div class="mui-container project-banner {% if class %}{{ class }}{% endif %}">
    <div class="grid">
      {% if project.view_for('edit').is_available() and project.features.schedule_no_sessions() %}
        <div class="grid__col-sm-12">
          {{ alertbox('warning', gettext("This project will not be listed as it has no sessions in the schedule")) }}
        </div>
      {% endif %}
      {% if project.view_for('view').is_available() and project.state.DRAFT %}
      <div class="grid__col-sm-12">
        {{ alertbox('warning', gettext("This project is currently not published")) }}
      </div>
      {% endif %}
      <div class="grid__col-sm-12">
        <div class="project-banner__profile-details">
          {%- if project.profile.logo_url.url %}
            <a href="{{ project.profile.url_for() }}" class="project-banner__profile-details__logo-wrapper" data-action="View {{ project.profile.title }}(project page)">
              <img class="project-banner__profile-details__logo_wrapper__logo" src="{{ project.profile.logo_url }}" alt="{{ project.profile.title }}"/>
            </a>
          {% endif %}
          <a href="{{ project.profile.url_for() }}" class="mui--text-subhead mui--text-bold project-banner__profile-details__text" data-cy="profile-link" data-action="View {{ project.profile.title }}(project page)">{{ project.profile.title }}</a>
        </div>
      </div>
      <div class="grid__col-sm-12 project-banner__headline">
        <h1 class="mui--text-display1 mui--text-bold zero-top-margin zero-bottom-margin">{{ project.title }}
          {% if project.view_for('edit_slug').is_available() %}
            <a class="mui--text-body2" href="{{ project.url_for('edit_slug') }}" aria-label="edit project url" data-action="edit project url">{% trans %}Edit url{% endtrans %} {{ faicon(icon='edit') }}</a>
          {% endif %}
        </h1>
        <p class="mui--text-headline mui--text-light zero-bottom-margin">{{ project.tagline }}</p>
      </div>
      {% if project.livestream_urls %}
        <div role="tabpanel" class="grid__col-sm-12 grid__col-md-8 livestream-box" id="livestream">
          <ul class="mui-tabs__bar project-banner__box" role="tablist">
            {%- for stream in project.livestream_urls %}
              <li role="presentation" {%- if loop.first %} class="mui--is-active"{% endif %}>
                <a role="tab" data-mui-toggle="tab" data-mui-controls="pane-justified-{{ loop.index }}">Livestream {{loop.index}}</a>
              </li>
            {%- endfor %}
          </ul>

          {%- for stream in project.livestream_urls %}
            <div role="tabpanel" class="mui-tabs__pane {%- if loop.first %} mui--is-active{% endif %}" id="pane-justified-{{ loop.index }}">
              <div class="project-banner__box">
                {{ livestream_edit_btn(project) }}
                <div class="embed-video-wrapper js-embed-video" data-video-src="{{ stream }}">
                  <p class="video_txt">
                    {{ faicon(icon='video', icon_size='display1') }}<br>
                    <a href="{{ stream }}" target="_blank" class="mui--text-title">{% trans %}Preview video{% endtrans %}</a>
                  </p>
                </div>
              </div>
            </div>
          {%- endfor %}
          {{ project_share(project, project_save_form) }}
        </div>
      {% else %}
        <div class="grid__col-sm-12 grid__col-md-8 project-banner__box">
          <div class="embed-video-wrapper">
            {{ livestream_edit_btn(project) }}
            {% if project.banner_video_url.url %}
              <div class="embed-video-wrapper js-embed-video" data-video-src="{{ project.banner_video_url }}">
                <p class="video_txt">
                  {{ faicon(icon='video', icon_size='display1') }}<br>
                  <a href="{{ project.banner_video_url }}" target="_blank" class="mui--text-title">{% trans %}Preview video{% endtrans %}</a>
                </p>
              </div>
            {%- elif project.bg_image.url %}
              {{ banner_edit_btn(project) }}
              <img class="project-banner__box__image" src="{{ project.bg_image }}" alt="{{ project.title }}" data-cy="bg_image"/>
            {%- else %}
              {{ banner_edit_btn(project) }}
              <img class="project-banner__box__image" src="{{ url_for('static', filename='img/default-banner.png') }}"/>
            {% endif %}
          </div>
          {{ project_share(project, project_save_form) }}
        </div>
      {% endif %}
      <div class="grid__col-md-4 project-details__box {% if project.livestream_urls %}project-details__box--topmargin{% endif %}">
        {% if project.schedule_state.PUBLISHED and project.calendar_weeks_full.weeks and project.calendar_weeks_full.weeks|length > 0 %}
          <div aria-label="{{ project.datelocation }}">
            {{ calendarwidget(project.calendar_weeks_full, compact=false) }}
          </div>
        {% endif %}
        <div class="project-details__box--ticketbox">
          {% if project.features.tickets()  %}
            <div class="mui--hidden-xs mui--hidden-sm">
              <a href="{%- if current_page != 'project' -%}{{ project.url_for() }}{%- endif %}#tickets" class="mui-btn mui-btn--raised mui-btn--primary mui--d-block {% if current_page == 'project' %}js-smooth-scroll js-samepage{%- endif %}" data-action="Get tickets(header)" id="get-tickets">
              {% trans %}Get tickets{% endtrans %}</a>
            </div>
          {% elif project.features.rsvp() %}
            {%- if current_auth.is_anonymous %}
              <p class="mui--text-body2 mui--text-light">{{ project.views.registration_text() }}</p>
              <a class="mui-btn mui-btn--raised mui-btn--primary  mui--d-block"  href="{{ url_for('login') }}" data-action="Login to register">Login to register</a>
            {% elif project.features.rsvp_unregistered() -%}
              <p class="mui--text-body2 mui--text-light">{{ project.views.registration_text() }}</p>
              <a class="mui-btn mui-btn--raised mui-btn--primary  mui--d-block" href="#register-modal" id="register-btn">{% trans %}Register{% endtrans %}</a>
              <div class="modal reg-modal" id="register-modal">
                <div class="modal__header">
                  <a class="modal__close mui--text-dark" href="javascript:void(0);" data-target="close cancel register modal" aria-label="{% trans %}Close{% endtrans %}" rel="modal:close">{{ faicon(icon='times', icon_size='title') }}</a>
                  <p class="mui--text-title mui--text-bold mui--text-dark reg-modal__txt">{{ project.title }}</p>
                </div>
                <div class="modal__body">
                  <p class="mui--text-body2 reg-modal__txt">{% trans %}This will share your name and email address with the project’s crew so they can keep you updated. You can cancel your registration at any time.{% endtrans %}</p>
                  <form action="{{ project.url_for('register') }}" method="post" class="form-inline">
                    {{ csrf_form.hidden_tag() }}
                    <div class="mui--text-right modal__body__btn">
                      <button class="mui-btn mui-btn--flat mui-btn--primary" type="submit" name="submit" value="yes" data-cy="confirm">{% trans %}Confirm{% endtrans %}</button>
                    </div>
                  </form>
                </div>
              </div>
            {%- elif project.features.rsvp_registered() %}
              <p class="mui--text-body2 mui--text-light">{{ faicon(icon='check', baseline=false, css_class='mui--align-middle mui--text-success check-icon') }}{{ project.views.registration_text() }}</p>
              <a class="mui-btn mui-btn--raised mui--d-block" href="#register-modal" id="register-btn">{% trans %}Cancel registration{% endtrans %}</a>
              <div class="modal reg-modal" id="register-modal">
                <div class="modal__header">
                  <a class="modal__close mui--text-dark" href="javascript:void(0);" data-target="close cancel register modal" aria-label="{% trans %}Close{% endtrans %}" rel="modal:close">{{ faicon(icon='times', icon_size='title') }}</a>
                  <p class="mui--text-title mui--text-bold mui--text-dark reg-modal__txt">{{ project.title }}</p>
                </div>
                <div class="modal__body">
                  <p class="mui--text-subhead reg-modal__txt">{% trans %}Can’t make it?{% endtrans %}</p>
                  <form action="{{ project.url_for('deregister') }}" method="post" class="form-inline">
                    {{ csrf_form.hidden_tag() }}
                    <div class="mui--text-right modal__body__btn">
                      <button class="mui-btn mui-btn--flat mui-btn--primary" type="submit" name="submit" value="no">{% trans %}Confirm cancellation{% endtrans %}</button>
                    </div>
                  </form>
                </div>
              </div>
            {%- endif %}
            {% if project.view_for('rsvp_list').is_available() %}
              <a href="{{ project.url_for('rsvp_list') }}" class="mui--d-block mui--text-center" data-cy="see-responses">{% trans %}View participants{% endtrans %}</a>
            {% endif %}
          {% elif project.view_for('edit_schedule').is_available() %}
            <a class="mui-btn mui-btn--raised mui-btn--accent  mui--d-block" href="{{ project.url_for('edit_schedule') }}">{% trans %}Add schedule to enable rsvp{% endtrans %}</a>
          {%- endif %}
          <hr class="mui-divider">
          {% if project.cfp_state.OPEN -%}
            <div class="propose propose--lessmargin">
              <a class="mui-btn mui-btn--raised mui--d-block propose__btn" href="{{ project.url_for('new_proposal') }}" data-action="Submit a session proposal(header)" data-cy="propose-a-session">{% trans %}Submit a session proposal{% endtrans %}</a>
              {% if project.cfp_end_at_localized -%}<p class="propose__txt">{{ faicon(icon='info-circle', css_class='secondary-color-txt') }} <em class="mui--text-light">{% trans date=project.cfp_end_at_localized|datetime %}Proposal submission closes on {{ date }}{% endtrans %}</em></p>{% endif %}
            </div>
          {% elif project.view_for('cfp').is_available() -%}
            <div class="propose propose--lessmargin">
              <a href="{{ project.url_for('cfp') }}" class="mui-btn mui-btn--raised mui-btn--dark mui--d-block">
                {% if project.cfp_state.DRAFT or project.cfp_state.PRIVATE_DRAFT or project.cfp_state.UNAVAILABLE -%}
                  {% trans %}Open proposal submissions{% endtrans %}
                {%- else %}
                  {% trans %}Add proposal guidelines{% endtrans %}
                {%- endif %}
              </a>
            </div>
          {%- elif project.cfp_state.UNAVAILABLE %}
            <div class="propose propose--lessmargin">
              <a class="mui-btn mui-btn--raised mui--d-block propose__btn propose__btn--strike" data-cy="Submit a session proposal" data-action="Propose a session(closed)">{% trans %}Submit a session proposal{% endtrans %}</a>
              <p class="mui--text-light mui--text-caption mui--text-center zero-bottom-margin">{% trans %}Submissions are closed for this project{% endtrans %}</p>
            </div>
          {%- endif %}
          {%- if project.primary_venue %}
            <p class="project-venue"><a class="mui--text-hyperlink mui--text-subhead {% if current_page == 'project' %}js-smooth-scroll{%- endif %}" href="{%- if current_page != 'project' -%}{{ project.url_for() }}{%- endif %}#venue" data-action="Venue(header)" data-action="Venue(header)">{{ faicon(icon='map-marker-alt') }} <span>{{ project.primary_venue.title }}</span>{%- if project.primary_venue.city %}, <span>{{ project.primary_venue.city }}</span>{%- endif %}</a></p>
          {% elif project.view_for('venues').is_available() %}
            <a href="{{ project.url_for('venues') }}" class="mui-btn mui-btn--raised mui--d-block mui-btn--accent">{% trans %}Add venue{% endtrans %}</a>
          {%- endif %}
        </div>
      </div>
    </div>
  </div>
  <div class="sub-navbar-container sub-navbar-container--sticky mui--bg-accent {% if class %}{{ class }}{% endif %}">
    <nav class="sub-navbar mui-container" id="page-navbar">
      <a class="sub-navbar__item mui--text-subhead mui--text-light mui--hidden-xs mui--hidden-sm {% if current_page == 'project' %}js-smooth-scroll js-samepage{%- endif %}" href="{%- if current_page != 'project' -%}{{ project.url_for() }}{%- endif %}#about" data-action="About(navbar)" data-cy-navbar="about">{% trans %}About{% endtrans %}</a>
      {% if project.features.tickets() -%}
        <div class="sub-navbar__item--wrapper" id="ticket-wrapper"><a href='#tickets' class="open-ticket-widget sub-navbar__item sub-navbar__item--primarybg mui--text-subhead mui--text-light mui--hidden-md mui--hidden-lg mui--hidden-xl" data-action="Tickets(navbar)" id="ticket-btn" data-cy-navbar="tickets">{% trans %}Get tickets{% endtrans %} <span class="sub-navbar__item__icon mui--pull-right">{{ faicon(icon='chevron-right', icon_size='subhead') }}</span></a></div>
      {%- endif %}
      {%- if project.featured_sessions %}
        <a class="sub-navbar__item mui--text-subhead mui--text-light {% if current_page == 'project' %}js-smooth-scroll js-samepage{%- endif %}" href="{%- if current_page != 'project' -%}{{ project.url_for() }}{%- endif %}#talks" data-action="Talks(navbar)" data-cy-navbar="talks">{% trans %}Talks{% endtrans %} <span class="sub-navbar__item__icon mui--pull-right">{{ faicon(icon='chevron-right', icon_size='subhead') }}</span></a>
      {%- endif %}
      {%- if project.hasjob_embed_url.url -%}
        <a class="sub-navbar__item mui--text-subhead mui--text-light {% if current_page == 'project' %}js-smooth-scroll js-samepage{%- endif %}" href="{%- if current_page != 'project' -%}{{ project.url_for() }}{%- endif %}#related-jobs" data-action="Jobs(navbar)" data-cy-navbar="jobs">{% trans %}Jobs{% endtrans %} <span class="sub-navbar__item__icon mui--pull-right">{{ faicon(icon='chevron-right', icon_size='subhead') }}</span></a>
      {%- endif %}
      {%- if project.primary_venue -%}
        <a class="sub-navbar__item mui--text-subhead mui--text-light {% if current_page == 'project' %}js-smooth-scroll js-samepage{%- endif %}" href="{%- if current_page != 'project' -%}{{ project.url_for() }}{%- endif %}#venue" data-action="Venue(navbar)" data-cy-navbar="venue">{% trans %}Venue{% endtrans %} <span class="sub-navbar__item__icon mui--pull-right">{{ faicon(icon='chevron-right', icon_size='subhead') }}</span></a>
      {%- endif %}
      <a class="sub-navbar__item mui--text-subhead mui--text-light {% if current_page == 'updates' %}sub-navbar__item--active{%- endif %}" href="{%- if current_page != 'updates' -%}{{ project.url_for('updates') }}{%- endif %}" data-action="Updates(navbar)" data-cy-navbar="updates">{% trans %}Updates{% endtrans %} <span class="sub-navbar__item__icon mui--pull-right">{{ faicon(icon='chevron-right', icon_size='subhead') }}</span></a>
      <a class="sub-navbar__item mui--text-subhead mui--text-light {% if current_page == 'comments' %}sub-navbar__item--active{%- endif %}" href="{%- if current_page != 'comments' -%}{{ project.url_for('comments') }}{%- endif %}" data-action="comments(navbar)" data-cy-navbar="comments">{% trans %}Comments{% endtrans %} <span class="sub-navbar__item__icon mui--pull-right">{{ faicon(icon='chevron-right', icon_size='subhead') }}</span></a>
      {%- if project.has_sessions_with_video %}
        <a class="sub-navbar__item mui--text-subhead mui--text-light {% if current_page == 'videos' %}sub-navbar__item--active{%- endif %}" href="{%- if current_page != 'videos' -%}{{ project.url_for('session_videos') }}{%- endif %}" data-action="Video(navbar)" data-cy-navbar="video">{% trans %}Video{% endtrans %} <span class="sub-navbar__item__icon mui--pull-right">{{ faicon(icon='chevron-right', icon_size='subhead') }}</span></a>
      {%- endif %}
      {%- if project.current_roles.editor or not project.cfp_state.NONE -%}
        <a class="sub-navbar__item mui--text-subhead mui--text-light {% if current_page == 'proposals' %}sub-navbar__item--active{%- endif %}" href="{%- if current_page != 'proposals' -%}{{ project.url_for('view_proposals') }}{%- endif %}" data-action="Proposals(navbar)" data-cy-navbar="proposals">{% trans %}Proposals{% endtrans %} <span class="sub-navbar__item__icon mui--pull-right">{{ faicon(icon='chevron-right', icon_size='subhead') }}</span></a>
      {%- endif %}
      {%- if project.schedule_state.PUBLISHED %}
        <a class="sub-navbar__item mui--text-subhead mui--text-light {% if current_page == 'schedule' %}sub-navbar__item--active{%- endif %}" href="{%- if current_page != 'schedule' -%}{{ project.url_for('schedule') }}{%- endif %}" data-action="Schedule(navbar)" data-cy-navbar="schedule">{% trans %}Schedule{% endtrans %} <span class="sub-navbar__item__icon mui--pull-right">{{ faicon(icon='chevron-right', icon_size='subhead') }}</span></a>
      {%- endif %}
      <a class="sub-navbar__item mui--text-subhead mui--text-light {% if current_page == 'crew' %}sub-navbar__item--active{%- endif %}"" href="{%- if current_page != 'crew' -%}{{ project.url_for('crew') }}{%- endif %}" title="Crew" data-action="Crew(navbar)" data-cy-navbar="crew">{% trans %}Crew{% endtrans %} <span class="sub-navbar__item__icon mui--pull-right">{{ faicon(icon='chevron-right', icon_size='subhead') }}</span></a>
      {%- if project.current_roles.editor or project.current_roles.concierge or project.current_roles.usher -%}
        <a class="sub-navbar__item mui--text-subhead mui--text-light {% if current_page == 'settings' %}sub-navbar__item--active{%- endif %}" href="{%- if current_page != 'settings' -%}{{ project.url_for('settings') }}{%- endif %}" data-action="Settings(navbar)" data-cy-navbar="settings">{% trans %}Settings{% endtrans %} <span class="sub-navbar__item__icon mui--pull-right">{{ faicon(icon='chevron-right', icon_size='subhead') }}</span></a>
      {%- endif %}
    </nav>
  </div>
  {% with pinned_post = project.pinned_post %}{%- if pinned_post and pinned %}
  <ul class="mui-list--unstyled pinned">
    <li>
      <a href="{{ pinned_post.urls['project_view'] }}" class="pinned__post">
        <p class="pinned__post__heading mui-container">{{ faicon(icon='thumbtack', icon_size='caption') }} <span class="mui--text-subhead">Pinned update</span></p>
        <p class="pinned__post__body mui-container"><span class="mui--text-subhead mui--text-bold mui--text-dark">{{ pinned_post.title }}</span> <span class="mui--text-subhead mui--text-light pinned__post__body__text js-truncate" data-truncate-lines="1">{{ pinned_post.body.text }}</span></p>
      </a>
    </li>
  </ul>
  {%- endif %}{%- endwith %}
{% endmacro %}

{% macro embed_video_player(video) %}
  {% if video.source != 'raw' %}
    <iframe src="{{ video.embeddable_url }}" frameborder="0" allowfullscreen></iframe>
  {% else %}
    <p class="video_txt">
      {{ faicon(icon='video', icon_size='display1') }}<br>
      <a href="{{ video.id }}" target="_blank" class="mui--text-title">{% trans %}Preview video{% endtrans %}</a>
    </p>
  {%- endif %}
{% endmacro %}

{% macro video_action_bar(video, proposal='', session='') %}
  {%- if video.source == 'youtube' -%}
    <p><a href="https://videoken.com" target="_blank" class="mui--text-caption details__box__control__link">Powered by VideoKen</a></p>
  {%- endif %}

  {%- if proposal and 'edit_proposal' in proposal.permissions(current_auth.user) %}
    <a class="details__box__control__link mui--text-subhead" href="{{ proposal.url_for('edit') }}#field-video" data-cy="edit-video" aria-label="{% trans %}Edit proposal video{% endtrans %}">{{ faicon(icon='edit', icon_size='subhead', css_class='fa5--link') }}</a>
  {% elif session and session.project.current_roles.editor %}
    <a class="details__box__control__link mui--text-subhead" href="{{ session.url_for('edit') }}" data-cy="edit-video" aria-label="{% trans %}Edit session video{% endtrans %}">{{ faicon(icon='edit', icon_size='subhead', css_class='fa5--link') }}</a>
  {%- endif %}

  {%- if proposal or session %}
    {%- if proposal %}
      {% set url, title = proposal.url_for(_external=true), proposal.title  %}
    {% else %}
      {% set url, title = session.url_for(_external=true), session.title %}
    {%- endif %}
      <div class="mui-dropdown">
        <a href="javascript:void(0)" class="details__box__control__link mui--text-subhead" data-mui-toggle="dropdown" data-action="Share dropdown" data-cy="share-project">{{ faicon(icon='share-square', icon_size='subhead', css_class=share_icon_css) }}</a>
        {{ share_dropdown(url, title) }}
      </div>
  {%- endif %}
{% endmacro %}

{% macro account_tabs(active_tab='account') %}
  <div class="tabs" id="jquery-scroll-tabs">
    <a {% if active_tab != 'account' %}href="{{ url_for('account') }}"{%- endif %} class="tabs__item mui--text-body2 mui--text-light mui--text-uppercase  {% if active_tab == 'account' %}tabs__item--active{%- endif %}">{% trans %}Account{% endtrans %}</a>
    <a {% if active_tab != 'saved' %}href="{{ url_for('saved') }}"{%- endif %} class="tabs__item mui--text-body2 mui--text-light mui--text-uppercase {% if active_tab == 'saved' %}tabs__item--active{%- endif %}">{% trans %}My saves{% endtrans %}</a>
    <a {% if active_tab != 'scan' %}href="{{ url_for('scan_contact') }}"{%- endif %} class="tabs__item mui--text-body2 mui--text-light mui--text-uppercase {% if active_tab == 'scan' %}tabs__item--active{%- endif %}">{% trans %}Scan badge{% endtrans %}</a>
    <a {% if active_tab != 'contacts' %}href="{{ url_for('contacts') }}"{%- endif %} class="tabs__item mui--text-body2 mui--text-light mui--text-uppercase {% if active_tab == 'contacts' %}tabs__item--active{%- endif %}">{% trans %}Contacts{% endtrans %}</a>
  </div>
{% endmacro %}

{% macro projectcard(project, project_save_form, include_calendar=true, calendarwidget_compact=true) %}
  <a class="card card--upcoming clickable-card" href="{{ project.url_for() }}" aria-label="{{ project.title }}" data-cy-title="{{ project.title }}" data-action="View {{ project.title }}(upcoming)">
    <div class="card__image-wrapper">
      {% if project.bg_image.url %}
        <img class="card__image js-lazyload-img" data-src="{{ project.bg_image }}" alt="{{ project.title }}"/>
        <noscript>
          <img class="card__image" src="{{ project.bg_image }}" alt="{{ project.title }}"/>
        </noscript>
      {% else %}
        <img class="card__image" src="{{ url_for('static', filename='img/card-background.png') }}" alt="{{ project.title }}"/>
        <p class="card__image__tagline mui--text-body2">{{ project.title }}</p>
      {% endif %}
    </div>
    <div class="card__body">
      {%- if not current_auth.is_anonymous and project_save_form %}
        {% set save_form_id = "upcoming_" + project.uuid_b58 %}
        <div class="card__body__bookmark {% if not project.calendar_weeks_compact.weeks %} card__body__bookmark--pushup {% endif %}">{{ saveprojectform(project, project_save_form, save_form_id) }}</div>
      {% endif %}
      {%- if include_calendar%}
        {% if calendarwidget_compact and project.schedule_state.PUBLISHED and project.calendar_weeks_compact.weeks and project.calendar_weeks_compact.weeks|length > 0 %}
          <div aria-label="{{ project.datelocation }}">
            {{ calendarwidget(project.calendar_weeks_compact) }}
          </div>
        {% elif project.schedule_state.PUBLISHED and project.calendar_weeks_full.weeks and project.calendar_weeks_full.weeks|length > 0 %}
          <div aria-label="{{ project.datelocation }}">
            {{ calendarwidget(project.calendar_weeks_full, compact=false) }}
          </div>
        {% endif %}
        <h3 class="card__body__title mui--text-subhead {% if not project.calendar_weeks_compact.weeks %} card__body__title--smaller {% endif %}"><span class="mui--text-bold">{{ project.title_inline }}</span> <span class="mui--text-light js-truncate" data-truncate-lines="2">{{ project.tagline }}</span></h3>
        <p class="card__body__location mui--text-light">{% if project.primary_venue %}{{ faicon(icon='map-marker-alt', icon_size='caption', baseline=false) }} {% if project.primary_venue.city %}{{ project.primary_venue.city }}{% else %}{{ project.primary_venue.title }}{% endif %}{% elif project.location %}{{ faicon(icon='map-marker-alt', icon_size='caption', baseline=false) }} {{ project.location }}{% endif %}</p>
      {% else %}
        <h3 class="card__body__subtitle mui--text-subhead mui--text-bold">{{ project.title }}</h3>
        <p class="mui--text-caption mui--text-light js-truncate" data-truncate-lines="2">{{ project.tagline }}</p>
        <hr class="separator">
        {% if project.cfp_end_at_localized %}<p class="mui--text-caption zero-bottom-margin secondary-color-txt"><em>{% trans date=project.cfp_end_at_localized|datetime(format='dd MMM, YYYY, hh:mm a') %}Submission closes on {{ date }}{% endtrans %}</em></p>{% endif %}
      {% endif %}
    </div>
  </a>
{% endmacro %}

{% macro featured_section(featured_project, project_save_form) %}
  {% if featured_project %}
    {% with current_sessions = featured_project.current_sessions() if
    featured_project is not none else none %}
    {% if current_sessions and current_sessions.sessions|length > 0 %}
    <div class="projects-wrapper">
      <div class="mui-container">
        <div class="grid">
          <div class="grid__col-12">
            <h2 class="mui--text-headline mui--text-bold project-headline">
              {% if not featured_project.livestream_urls and
              current_sessions.sessions|length > 0 %} {% trans %}Live schedule{%
              endtrans %} {% elif featured_project.livestream_urls and not
              current_sessions.sessions|length > 0 %} {% trans %}Livestream{%
              endtrans %} {% elif featured_project.livestream_urls and
              current_sessions.sessions|length > 0 %} {% trans %}Livestream and
              schedule{% endtrans %} {% endif %}
            </h2>
          </div>
          <div class="grid__col-xs-12">
            <div class="card card--spotlight card--spotlight--live">
              <div class="card__image-wrapper">
                {% if featured_project.bg_image.url %}
                  <img class="card__image" src="{{ featured_project.bg_image }}" alt="{{ featured_project.title }}"/>
                {% else %}
                  <img class="card__image" src="{{ url_for('static', filename='img/card-background.png') }}" alt="{{ featured_project.title }}"/>
                  <p class="card__image__tagline">{{ featured_project.title }}</p>
                {% endif %}
              </div>
              <div class="card__body">
                <h3 class="card__body__title mui--text-headline mui--text-bold zero-top-margin">
                  <a class="clickable-card" href="{{ featured_project.url_for() }}">{{ featured_project.title }}</a>
                </h3>
                <p class="mui--text-title mui--text-bold primary-color-txt zero-bottom-margin">Live</p>
                {% if current_sessions.sessions|length > 0 %}
                  <p class="mui--text-subhead mui--text-light">{{ faicon(icon='clock') }} {% trans session=current_sessions.sessions[0].start_at_localized|time %}Session starts at {{ session }}{% endtrans %}</p>
                {% endif %}
                <div>
                  {%- if featured_project.livestream_urls %}
                    <a class="mui-btn mui-btn--primary mui-btn--raised" aria-label="{% trans %}Watch livestream{% endtrans %}" href="{{ featured_project.url_for() }}">{% trans %}Livestream{% endtrans %}</a>
                  {%- endif %}
                  {%- if current_sessions.sessions|length > 0 %}
                    <a class="mui-btn mui-btn--primary mui-btn--raised" data-action="View Schedule(live event card)" href="{{ featured_project.url_for('schedule') }}">{% trans %}Schedule{% endtrans %}</a>
                  {%- endif %}
                </div>
              </div>
            </div>
          </div>
        </div>
      </div>
    </div>
    {% endif %}
    {% endwith %}

    <div class="projects-wrapper">
      <div class="spotlight">
        <div class="mui-container">
          <div class="grid">
            <div class="grid__col-12">
              <h2 class="mui--text-headline mui--text-bold project-headline">{% trans %}Spotlight{% endtrans %}</h2>
            </div>
          </div>
        </div>
        <div class="mui-container">
          <div class="grid">
            <div class="grid__col-12">
              <a class="card card--spotlight clickable-card" href="{{ featured_project.url_for() }}" aria-label="{{ featured_project.title }}" data-cy-project="{{ featured_project.title }}" data-action="View {{ featured_project.title }}(spotlight)">
                <div class="card__image-wrapper">
                  {% if featured_project.bg_image.url %}
                    <img class="card__image" src="{{ featured_project.bg_image }}" alt="{{ featured_project.title }}"/>
                  {% else %}
                    <img class="card__image" src="{{ url_for('static', filename='img/card-background.png') }}" alt="{{ featured_project.title }}"/>
                    <p class="card__image__tagline">{{ featured_project.title }}</p>
                  {% endif %}
                </div>
                <div class="card__body">
                  <h3 class="card__body__title mui--text-headline mui--text-bold">{{ featured_project.title }}</h3>
                  {% if featured_project.tagline %}
                  <p class="card__body__subtitle mui--text-subhead zero-top-margin js-truncate mui--text-light" data-truncate-lines="3">{{ featured_project.tagline }}</p>
                  {% endif %}
                  {%- if not current_auth.is_anonymous %}
                    {% set save_form_id = "featured_" + featured_project.uuid_b58 %}
                    <div class="card__body__bookmark">
                      {{ saveprojectform(featured_project, project_save_form, save_form_id) }}
                    </div>
                  {% endif %}
                  {% if featured_project.calendar_weeks_compact.weeks and featured_project.calendar_weeks_compact.weeks|length > 0 %}
                    <div aria-label="{{ featured_project.datelocation }}">
                      {{ calendarwidget(featured_project.calendar_weeks_compact) }}
                    </div>
                  {% endif %}
                  {% if featured_project.primary_venue %}
                    <p class="card__body__location mui--text-light">{{ faicon(icon='map-marker-alt', icon_size='caption', baseline=false) }} {{ featured_project.primary_venue.title }}{% if featured_project.primary_venue.city %}, {{ featured_project.primary_venue.city }}{% endif %}</p>
                  {% elif featured_project.location %}
                    <p class="card__body__location mui--text-light">{{ faicon(icon='map-marker-alt', icon_size='caption', baseline=false) }} {{ featured_project.location }}</p>
                  {% endif %}
                </div>
              </a>
            </div>
          </div>
        </div>
      </div>
    </div>
  {% endif %}
{% endmacro %}

{% macro upcoming_section(upcoming_projects, project_save_form) %}
  {% if upcoming_projects|length > 0 %}
    <div class="projects-wrapper">
      <div class="mui-container">
        <div class="grid">
          <div class="grid__col-12">
            <h2 class="mui--text-headline mui--text-bold project-headline">{% trans %}Upcoming{% endtrans %}</h2>
          </div>
        </div>
        <ul class="mui-list--unstyled grid upcoming" role="list">
          {% for project in upcoming_projects %}
          <li class="grid__col-xs-12 grid__col-sm-6 grid__col-lg-4" role="listitem">
            {{ projectcard(project, project_save_form) }}
          </li>
          {%- endfor -%}
        </ul>
      </div>
    </div>
  {% endif %}
{% endmacro %}

{% macro open_cfp_section(open_cfp_projects, project_save_form) %}
  {% if open_cfp_projects %}
    <div class="projects-wrapper">
      <div class="mui-container">
        <div class="grid">
          <div class="grid__col-12">
            <h2 class="mui--text-headline mui--text-bold project-headline">{% trans %}Accepting proposal submissions{% endtrans %}</h2>
          </div>
        </div>
        <ul class="grid projects" role="list">
          {% for project in open_cfp_projects %}
            <li class="grid__col-xs-12 grid__col-sm-4 grid__col-lg-3 js-cfp-projects {% if loop.index > 4 %}mui--hide{% endif %}"
              role="listitem">
              {{ projectcard(project, include_calendar=false) }}
            </li>
          {%- endfor -%}
        </ul>
        {% if open_cfp_projects|length > 4 %}
          <div class="mui--text-center">
            <a href="javascript:void(0)" data-target="show all cfp projects" class="jquery-show-all mui--text-uppercase" data-projects="js-cfp-projects" data-action="Show all cfp projects(index page)" aria-expanded="true">{% trans %}Show more{% endtrans %}</a>
          </div>
        {% endif %}
      </div>
    </div>
  {% endif %}
{% endmacro %}

{% macro all_projects_section(all_projects, project_save_form) %}
  {% if all_projects %}
    <div class="projects-wrapper">
      <div class="mui-container">
        <div class="grid">
          <div class="grid__col-12">
            <h2 class="mui--text-headline mui--text-bold project-headline">{% trans %}All projects{% endtrans %}</h2>
          </div>
        </div>
        <ul class="grid projects" role="list">
          {% for project in all_projects %}
            <li class="grid__col-12 grid__col-xs-12 grid__col-sm-6 grid__col-lg-4" role="listitem">
              {{ projectcard(project, project_save_form) }}
            </li>
          {%- endfor -%}
        </ul>
      </div>
    </div>
  {% endif %}
{% endmacro %}

{% macro past_projects_section() %}
  {% raw %}
    <div class="projects-wrapper" id="past-project-table">
      <div class="mui-container">
        <div class="grid projects">
          <div class="grid__col-12">
            <h2 class="mui--text-headline mui--text-bold project-headline" v-if="pastprojects.length">{{ title }}</h2>
          </div>
          <div class="grid__col-12 mui-table--responsive-wrapper">
            <table class="mui-table mui-table--bordered mui-table--responsive past-events-table">
              <thead class="mui--bg-primary-light">
                <tr>
                  <th class="mui--text-subhead mui--text-capitalize" v-for="heading in headings" v-if="pastprojects.length">{{ heading }}</th>
                </tr>
              </thead>
              <tbody>
                <tr v-for="project in pastprojects">
                  <td data-th="Date">
                    <p class="mui--text-subhead zero-bottom-margin">{{ project.datetime }}</p>
                  </td>
                  <td data-th="Event name" class="past-events-table__title">
                    <p class="mui--text-subhead zero-bottom-margin">
                      <a :href="project.url" data-action="past-event(index page list)">{{ project.title }}</a>
                    </p>
                  </td>
                  <td data-th="Location">
                    <p class="mui--text-subhead zero-bottom-margin">{{ project.venue }}</p>
                  </td>
                </tr>
              </tbody>
            </table>
            <p class="js-lazy-loader loading" v-if="next_page"></p>
          </div>
        </div>
      </div>
    </div>
  {% endraw %}
{% endmacro %}

{% macro profile_admin_buttons(profile) %}
  <div class="mui-dropdown mui--d-inlineblock">
    <a href="javascript:void(0)" class="mui--text-title mui-btn profile-dropdown-btn" data-mui-toggle="dropdown" data-action="Share dropdown" data-cy="admin-dropdown">{{ faicon(icon='ellipsis-v', icon_size='title', baseline=false) }}</a>
    <ul class="mui-dropdown__menu mui-dropdown__menu--right">
      {%- if profile.organization %}<li><a href="{{ profile.urls['members'] }}" data-cy-btn="profile-crew">{%- if profile.current_roles.owner %}{% trans %}Manage admins{% endtrans %}{% else %}{% trans %}View admins{% endtrans %}{% endif %}</a></li>{% endif %}
      <li><a href="{{ profile.url_for('edit') }}" data-cy-btn="edit-details">{% trans %}Edit this profile{% endtrans %}</a></li>
      {%- if profile.features.make_private() %}<li><a href="#make-private-modal" rel="modal:open">{% trans %}Make profile private{% endtrans %}</a></li>{% endif %}
    </ul>
  </div>
  <div class="modal" id="make-private-modal">
    <div class="modal__header">
      <a class="modal__close mui--text-dark" href="javascript:void(0);" data-target="close cancel register modal" aria-label="{% trans %}Close{% endtrans %}" rel="modal:close">{{ faicon(icon='times', icon_size='title') }}</a>
      <p class="mui--text-title mui--text-bold mui--text-dark">{% trans %}Make this profile private?{% endtrans %}</p>
    </div>
    <div class="modal__body">
      <ul class="mui-list--aligned mui--text-body2">
        <li>{% trans %}Will not be visible to anyone other than you{% endtrans %}</li>
        <li>{% trans %}Cannot host projects{% endtrans %}</li>
        <li>{% trans %}Any existing projects will become inaccessible until the profile is public again{% endtrans %}</li>
      </ul>
      <form action="{{ profile.url_for('transition') }}" method="post">
        {{ profile.forms.transition().hidden_tag() }}
        <button name="transition" value="make_private" class="mui-btn mui-btn--accent mui--pull-right mui-btn--flat">{% trans %}Make private{% endtrans %}</button>
      </form>
    </div>
  </div>
{% endmacro %}

{% macro profile_header(profile, class='', current_page='profile') %}
  <div class="{% if class %}{{ class }}{% endif %}">
  <div class="profile mui--bg-accent">
    {%- if profile.banner_image_url.url %}
      <div class="profile__background">
        <img class="profile__background__image" src="{{ profile.banner_image_url.url }}" alt="{{ profile.title }}"/>
      </div>
    {% endif %}
    <div class="mui-container profile__banner">
      <div class="grid">
        <div class="grid__col-12">
          <div class="profile__banner__box">
            {%- if profile.banner_image_url.url %}
              <img class="profile__banner__box__img" src="{{ profile.banner_image_url }}" alt="{{ profile.title }}" data-cy="profile-banner-img"/>
            {% else %}
              <img class="profile__banner__box__img profile__banner__box__img--default" src="{{ url_for('static', filename='img/card-background.png') }}" alt="{{ profile.title }}"/>
            {% endif %}
          </div>
          {%- if profile.current_roles.admin %}
            <a href="{{ profile.url_for('edit_banner_image_url') }}" class="mui-btn mui-btn--default mui-btn--raised profile__banner__upload js-modal-form" title="{% trans %}Add cover photo url{% endtrans %}" aria-label="{% trans %}Add cover photo url{% endtrans %}" data-cy="add-banner" rel="modal:open" data-hash="edit_banner">{{ faicon(icon='camera', icon_size='body2', css_class='profile__banner__icon') }} <span class="mui--hidden-xs mui--hidden-sm">Add cover photo url</span></a>
          {% endif %}
          <div class="profile__logo">
            {%- if profile.logo_url.url %}
              <img class="profile__logo__img" src="{{ profile.logo_url.url }}" alt="{{ profile.title }}"/>
            {% else %}
              <span class="profile__logo__nologo">{{ faicon(icon='user-solid', css_class='profile__logo__icon') }}</span>
            {% endif %}
            {%- if profile.current_roles.admin %}
              <a href="{{ profile.url_for('edit_logo_url') }}" class="profile__logo__upload mui--text-dark js-modal-form" rel="modal:open" data-hash="edit_logo">{{ faicon(icon='camera', baseline=false, icon_size='body2', css_class='profile__logo__upload__icon') }}</a>
            {% endif %}
            <div class="mui--hidden-xs mui--hidden-sm profile__logo__details">
              <h2 class="mui--text-headline mui--text-dark mui--text-bold zero-bottom-margin"><a class="mui--text-dark" data-cy="profile-title" href="{{ profile.url_for() }}">{{ profile.title }}</a></h2>
              <p class="mui--text-title mui--text-light">@{{ profile.name }}</p>
            </div>
          </div>
          <div class="profile__banner__btns mui--hidden-xs mui--hidden-sm">
            {% if profile.features.new_project()  %}
              <a class="mui-btn mui-btn--primary mui-btn--raised" href="{{ profile.url_for('new_project') }} ">{{ faicon(icon='plus', icon_size='caption') }}  {% trans %}New project{% endtrans %}</a>
            {% elif profile.features.make_public() %}
              <a class="mui-btn mui-btn--raised mui-btn--primary" href="#make-public-modal" rel="modal:open">{% trans %}Make profile public{% endtrans %}</a>
              <div class="modal" id="make-public-modal">
                <div class="modal__header">
                  <a class="modal__close mui--text-dark" href="javascript:void(0);" data-target="close modal" aria-label="{% trans %}Close{% endtrans %}" rel="modal:close">{{ faicon(icon='times', icon_size='title') }}</a>
                  <p class="mui--text-title mui--text-bold mui--text-dark">{% trans %}Make this profile public?{% endtrans %}</p>
                </div>
                <div class="modal__body">
                  <ul class="mui-list--aligned mui--text-body2">
                    <li>{% trans %}Will be visible to anyone visiting the page{% endtrans %}</li>
                    <li>{% trans %}Will be listed in search results{% endtrans %}</li>
                    <li>{% trans %}Can host projects{% endtrans %}</li>
                  </ul>
                  <form action="{{ profile.url_for('transition') }}" method="post">
                    {{ profile.forms.transition().hidden_tag() }}
                    <button name="transition" value="make_public" class="mui-btn mui-btn--accent mui-btn--flat mui--pull-right">{% trans %}Make public{% endtrans %}</button>
                  </form>
                </div>
              </div>
            {% endif %}
            {%- if profile.current_roles.admin %}
              <div class="mui--d-inlineblock">{{ profile_admin_buttons(profile) }}</div>
            {% endif %}
          </div>
        </div>
      </div>
    </div>
  </div>
  <div class="mui-container profile-details">
    <div class="grid">
      <div class="grid__col-12">
        <div class="mui--hidden-md mui--hidden-lg mui--hidden-xl">
          <h2 class="mui--text-headline mui--text-bold zero-bottom-margin" data-cy="profile-title"><a href="{{ profile.url_for() }}" class="mui--text-dark">{{ profile.title }}</a></h2>
          <p class="mui--text-title mui--text-light">@{{ profile.name }}</p>
        </div>
        <div>{{ profile.description.html }}</div>
        <div class="mui--visible-xs-block mui--visible-sm-block">
          {% if profile.features.new_project()  %}
            <p class="mui--d-inlineblock profile-create-btn"><a class="mui-btn mui-btn--primary mui-btn--raised" href="{{ profile.url_for('new_project') }} ">{{ faicon(icon='plus', icon_size='caption') }}  {% trans %}New project{% endtrans %}</a>
          {% elif profile.features.make_public() %}
            <p class="mui--d-inlineblock profile-create-btn"><a class="mui-btn mui-btn--primary mui-btn--raised" href="#make-public-modal" rel="modal:open">{% trans %}Make profile public{% endtrans %}</a>
          {% endif %}
          {%- if profile.current_roles.admin %}
            {{ profile_admin_buttons(profile) }}</p>
          {% endif %}
        </div>
      </div>
    </div>
  </div>
  <div class="sub-navbar-container sub-navbar-container--sticky mui--bg-accent {% if class %}{{ class }}{% endif %}">
    <nav class="sub-navbar mui-container" id="page-navbar">
      {% if profile.features.new_project()  %}
        <a class="sub-navbar__item mui--text-subhead mui--text-light mui--hidden-xs mui--hidden-sm {% if current_page == 'profile' %}sub-navbar__item--active{%- endif %}" href="{%- if current_page != 'profile' -%}{{ profile.url_for() }}{%- endif %}" data-action="all-projects" data-cy-navbar="profile">{% trans %}All projects{% endtrans %}</a>
      {% endif %}
      {%- if profile.current_roles.admin and profile.organization %}<a class="sub-navbar__item mui--text-subhead mui--text-light {% if current_page == 'admins' %}sub-navbar__item--active{%- endif %}" href="{%- if current_page != 'admins' -%}{{ profile.urls['members'] }}{%- endif %}" data-action="manage-profile-admins" data-cy-navbar="admins" aria-label="{% trans %}View admins{% endtrans %}">{% trans %}Admins{% endtrans %} <span class="sub-navbar__item__icon mui--pull-right">{{ faicon(icon='chevron-right', icon_size='subhead') }}</span></a>{% endif %}
    </nav>
  </div>
</div>
{% endmacro %}

<<<<<<< HEAD
{% macro comments_tree() %}
  {% raw %}
    <div id="comments-wrapper">
      <ul class="mui-list--unstyled" v-for="comment in comments">
        <comment :comment="comment" :isuserparticipant="isuserparticipant"></comment>
      </ul>
      <div class="comments-form">
        <component :is="Form"></component>
        <button class="mui-btn mui-btn--raised mui-btn--accent comments-form__cancelbtn" @click="closeForm($event)" v-if="commentForm">Cancel</button>
        <p class="mui--text-subhead mui--text-danger mui--text-right" v-if="errorMsg">{{ errorMsg }}</p>
      </div>
      <p class="mui-panel mui--bg-accent" v-if="!isuserparticipant">You need to be a participant to comment.</p>
      <a class="link" @click="fetchForm($event, newCommentUrl)" aria-label="Add new member" data-cy-btn="add-member" v-if="isuserparticipant && !commentForm">Post comment</a>
      <a class="mui-btn mui-btn--small mui-btn--raised mui-btn--primary" :href="loginUrl" data-cy="login-btn" v-if="!isuserloggedin">Login to leave a comment</a>
    </div>
    <script type="text/x-template" id="comment-template">
      <li class="comment">
        <div :id="'#c-' + comment.uuid_b58">
          <div class="comment--content">
            <div class="comment--header">
              <button class="mui-btn mui-btn--nostyle" aria-label="Hide comment" aria-expanded="true" v-if="!hide" @click="collapse(true)">
                <svg class="fa5-icon fa5-icon--subhead test fa5--align-baseline" aria-hidden="true" role="img"><use v-bind:xlink:href="svgIconUrl + '#caret-circle-up'"></use></svg>
              </button>
              <button class="mui-btn mui-btn--nostyle" aria-expanded="false" aria-label="Collapse comment" v-else @click="collapse(false)">
                <svg class="fa5-icon fa5-icon--subhead test fa5--align-baseline" aria-hidden="true" role="img"><use v-bind:xlink:href="svgIconUrl + '#caret-circle-down'"></use></svg>
              </button>
              <div class="comment--header__details">
                <span class="commenter" v-if="comment.state && comment.state.DELETED">[deleted]</span>
                <span class="commenter" v-if="comment.state && comment.state.SPAM">[removed]</span>
                <span class="commenter" v-if="!comment.state">{{ comment.user_pickername }}</span>
                <span class="badge" v-for="badge in comment.badges">{{ badge }}</span>
                <span class="mui--text-caption mui--text-accent">{{ comment.created_at_age }}</span>
                <span class="mui--text-caption mui--text-accent" v-if="comment.edited_at">(edited {{ comment.edited_at_age }})</span>
              </div>
            </div>
            <transition name="slide">
              <div class="comment--body" v-if="!hide">
                <div v-if="!comment.state">{{ comment.message_body }}</div>
                <div data-id="{{ comment.uuid_b58 }}">
                  <a class="mui--text-menu mui--text-accent link" data-cy="reply" v-if="isuserparticipant"  @click="fetchForm($event, comment.urls.reply)">[Reply]</a>
                  <a class="mui--text-menu mui--text-accent link" data-cy="report-spam" v-if="isuserparticipant" @click="fetchForm($event, comment.urls.report_spam)">[Report Spam]</a>
                  <a class="mui--text-menu mui--text-accent link" data-cy="edit" v-if="comment.urls.edit" @click="fetchForm($event, comment.urls.edit)" v-if="comment.urls.edit">[Edit]</a>
                  <a class="mui--text-menu mui--text-accent link" data-cy="delete" v-if="comment.urls.delete"  @click="fetchForm($event, comment.urls.delete)">[Delete]</a>
                  <a class="mui--text-menu mui--text-accent comment--permalink" :href="'#c-' + comment.uuid_b58">[Link]</a>
                </div>
                <div class="comments-form">
                  <component :is="Form"></component>
                  <button class="mui-btn mui-btn--raised mui-btn--accent comments-form__cancelbtn" @click="closeForm($event)" v-if="commentForm">Cancel</button>
                  <p class="mui--text-subhead mui--text-danger mui--text-right" v-if="errorMsg">{{ errorMsg }}</p>
                </div>
                <ul class="mui-list--aligned mui-list--unstyled comment--children" v-for="child_comment in comment.children_comments">
                  <comment :comment="child_comment" :isuserparticipant="isuserparticipant"></comment>
                </ul>
              </div>
            </transition>
          </div>
        </div>
=======

{% macro project_mini_header(project) %}
  <h1 class="mui--text-display1"><a href="{{ project.url_for() }}"><strong>{{ project.title }}</a></strong></h1>
  <p class="mui--text-headline">{{ project.tagline }}</p>
  <p>
  {% if project.features.tickets_or_rsvp() %}
    <a class="mui-btn mui-btn--primary mui--d-inlineblock" href="{{ project.url_for() }}#tickets" data-action="Tickets(header-proposalpage)">
      {%- if project.features.tickets() -%}
        {% if project.boxoffice_data.buy_btn_text -%}
          {{ project.boxoffice_data.buy_btn_text }}
        {% else %}
          {% trans %}Tickets{% endtrans %}
        {% endif %}
      {%- else -%}
        {% trans %}Attend{% endtrans %}
      {%- endif %}
    </a>
  {% endif %}
  {% if project.cfp_state.OPEN -%}
    <a class="mui-btn mui-btn--flat mui-btn--nopadding" href="{{ project.url_for('new_proposal') }}" data-action="Propose a session(header)">{{ faicon(icon='microphone-alt') }} {% trans %}Submit a session proposal{% endtrans %}</a>
  {% endif %}
  </p>
{% endmacro %}

{% macro posts_template() %}
  {% raw %}
    <div id="posts-wrapper" v-cloak>
      <div v-if="isEditor">
        <h2 class="mui--text-headline mui--text-left" v-if="draft">Draft</h2>
        <ul v-if="draft" class="draft-posts">
          <li v-for="post in draft"><a :href="post.urls.project_view">{{ post.title }}</a></li>
        </ul>
      </div>
      <ul class="mui-list--unstyled" v-if="posts.length > 0">
        <post :post="post" :iseditor="isEditor" v-for="post in posts"></post>
      </ul>
    </div>

    <script type="text/x-template" id="post-template">
      <li class="post user mui--bg-accent" :id="'#update-' + post.uuid_b58">
        <div class="mui--clearfix">
          <div class="mui--pull-left">
            <p class="mui--text-light mui--text-body2 post__date" v-if="post.number"><span class="mui--text-uppercase">Update #</span>{{ post.number }}<span class="interpunct" aria-hidden="true" v-if="age">&#8226; {{ age }} <span v-if="post.visibility_label == 'Restricted'">&#8226; <svg class="fa5-icon fa5-icon--body2 fa5--align-baseline" aria-hidden="true" role="img"><use v-bind:xlink:href="svgIconUrl + '#lock-alt'"></use></svg></span> <span v-if="post.is_pinned">&#8226; <svg class="fa5-icon fa5-icon--body2 mui--align-middle" aria-hidden="true" role="img"><use v-bind:xlink:href="svgIconUrl + '#thumbtack'"></use></svg></span></p>
          </div>
          <div class="mui--pull-right">
            <a class="mui--text-menu mui--text-hyperlink right-padding" :href="post.urls.project_view" aria-label="Share this post" v-if="post.visibility_label == 'Public' || iseditor"><svg class="fa5-icon fa5-icon--subhead fa5--align-baseline" aria-hidden="true" role="img"><use v-bind:xlink:href="svgIconUrl + '#share-square'"></use></svg></a>
            <div class="mui-dropdown" v-if="iseditor">
              <a href="javascript:void(0)" class="mui--text-dark" data-mui-toggle="dropdown"><svg class="fa5-icon fa5-icon--subhead fa5--align-baseline" aria-hidden="true" role="img"><use v-bind:xlink:href="svgIconUrl + '#ellipsis-v'"></use></svg></a>
              <ul class="mui-dropdown__menu mui-dropdown__menu--right" data-cy="share-dropdown">
                <li><a v-if="post.urls.project_edit" :href="post.urls.project_edit">Edit</a></li>
                <li><a v-if="post.urls.project_delete" :href="post.urls.project_delete">Delete</a></li>
              </ul>
            </div>
          </div>
        </div>
        <p class="mui--text-headline mui--text-bold">{{ post.title }}</p>
        <div class="user__box mui--clearfix post__header">
          <div class="user__box__gravatar user__box__gravatar--initials">{{ getInitials(post.user.fullname) }}</div>
          <div class="mui--d-inlineblock">
            <h3 class="mui--text-body2 user__box__fullname zero-bottom-margin">{{ post.user.fullname }}</h3>
            <h3 v-if="post.user.username" class="mui--text-caption user__box__userid"><span>@{{ post.user.username }}</span></h3>
          </div>
        </div>
        <div v-if="post.body">
          <div class="post__content mui--text-light" v-if="truncated" :inner-html.prop="truncate(post.body.html, 250)"></div>
          <div class="post__content mui--text-light fullcontent" v-else v-html="post.body.html"></div>
          <p class="mui--text-body2">
            <a @click="readMore($event, false)" v-if="setReadMore" class="read-more" aria-label="read more"><svg class="fa5-icon fa5-icon--caption fa5--align-baseline" aria-hidden="true" role="img"><use v-bind:xlink:href="svgIconUrl + '#caret-circle-down'"></use></svg> Read more</a></p>
            <a @click="readMore($event, true)" v-if="!truncated && !setReadMore" class="read-more" aria-label="hide"><svg class="fa5-icon fa5-icon--caption fa5--align-baseline" aria-hidden="true" role="img"><use v-bind:xlink:href="svgIconUrl + '#caret-circle-up'"></use></svg> Hide</a>
          </p>
        </div>
        <div v-if="!post.body && post.visibility_label == 'Restricted'">
          <p class="mui--text-body2 mui--text-light mui--text-center top-padding zero-bottom-margin"><svg class="fa5-icon fa5-icon--caption fa5--align-baseline" aria-hidden="true" role="img"><use v-bind:xlink:href="svgIconUrl + '#lock-alt'"></use></svg> <em>This update is for participants only</em></p>
        </div>
        <hr class="mui--visible-xs-block mui--visible-sm-block">
>>>>>>> 50281412
      </li>
    </script>
  {% endraw %}
{% endmacro %}<|MERGE_RESOLUTION|>--- conflicted
+++ resolved
@@ -773,7 +773,6 @@
 </div>
 {% endmacro %}
 
-<<<<<<< HEAD
 {% macro comments_tree() %}
   {% raw %}
     <div id="comments-wrapper">
@@ -831,7 +830,10 @@
             </transition>
           </div>
         </div>
-=======
+      </li>
+    </script>
+  {% endraw %}
+{% endmacro %}
 
 {% macro project_mini_header(project) %}
   <h1 class="mui--text-display1"><a href="{{ project.url_for() }}"><strong>{{ project.title }}</a></strong></h1>
@@ -907,7 +909,6 @@
           <p class="mui--text-body2 mui--text-light mui--text-center top-padding zero-bottom-margin"><svg class="fa5-icon fa5-icon--caption fa5--align-baseline" aria-hidden="true" role="img"><use v-bind:xlink:href="svgIconUrl + '#lock-alt'"></use></svg> <em>This update is for participants only</em></p>
         </div>
         <hr class="mui--visible-xs-block mui--visible-sm-block">
->>>>>>> 50281412
       </li>
     </script>
   {% endraw %}
