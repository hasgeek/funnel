--- conflicted
+++ resolved
@@ -127,13 +127,8 @@
       <div class="grid__col-sm-12">
         <div class="project-banner__profile-details">
           {%- if project.profile.logo_url.url %}
-<<<<<<< HEAD
             <a href="{{ project.profile.url_for() }}" class="project-banner__profile-details__logo-wrapper" data-ga="View {{ project.profile.title }}(project page)">
               <img class="project-banner__profile-details__logo_wrapper__logo" src="{{ project.profile.logo_url }}" alt="{{ project.profile.title }}"/>
-=======
-            <a href="{{ project.profile.url_for() }}" class="project-banner__profile-details__logo-wrapper" data-action="View {{ project.profile.title }}(project page)">
-              <img class="project-banner__profile-details__logo_wrapper__logo" src="{{ project.profile.logo_url.resize(profile_logo_small) }}" alt="{{ project.profile.title }}"/>
->>>>>>> 448db55d
             </a>
           {% endif %}
           <a href="{{ project.profile.url_for() }}" class="mui--text-subhead mui--text-bold project-banner__profile-details__text" data-cy="profile-link" data-ga="View {{ project.profile.title }}(project page)">{{ project.profile.title }}</a>
