{%- set img_size = namespace() %}
{%- set img_size.profile_banner = 1200 %}
{%- set img_size.spotlight_banner = 1200 %}
{%- set img_size.card_banner = 400 %}
{%- set img_size.card_banner_small = 100 %}
{%- set img_size.profile_logo = 240 %}
{%- set img_size.profile_logo_small = 80 %}

{%- macro faicon(icon, icon_size='body', baseline=true, css_class="") -%}
  {% assets "fa5-sprite" %}<svg class="fa5-icon {%- if icon_size %} fa5-icon--{{ icon_size }} {%- endif -%} {%- if baseline %} fa5--align-baseline {%- endif -%} {%- if css_class %} {{ css_class }} {%- endif -%}" aria-hidden="true" role="img"><use xlink:href="{{ ASSET_URL|make_relative_url }}#{{ icon }}"></use></svg>{% endassets %}
{%- endmacro %}

{%- macro alertbox(category, message="", dismissable=true, css_class="") %}
  <div class="alert alert--{{ category }} {% if dismissable %}alert--dismissable{%- endif -%} {%- if css_class %} {{ css_class }} {%- endif -%}">
    {%- if dismissable %}
      <a class="alert__close" href="#" onclick="return false;" aria-label="{% trans %}Close{% endtrans %}">
      {{ faicon(icon='times', icon_size='title', baseline=true) }}
      </a>
    {%- endif -%}
    <p class="alert__text">{{ message }}</p>
  </div>
{%- endmacro %}

{%- macro csrf_tag() %}
<input id="csrf_token" name="csrf_token" type="hidden" value="{{ csrf_token() }}"/>
{%- endmacro %}

{% macro calendarwidget(calendar, compact=true) %}
  <div class="card__calendar {% if compact %} card__calendar--compact {% endif %}" aria-hidden="true">
    <div class="calendar">
      {% set event = namespace(month='', year='', first_week='', previous='', next='') %}
      <div class="calendar__weekdays {% if calendar.weeks|length > 1 %} calendar__weekdays--rows {% endif %}">
        {% for week in calendar.weeks|sort(attribute='year') %}
          {% set event.previous = false %}
          {% set event.next = false %}
          {% if not event.first_week and week.upcoming %}
            {% set event.first_week = week %}
            {% if loop.index0 > 0 %}
              {% set event.previous = true %}
            {% endif %}
            {% if loop.index != calendar.weeks|length and calendar.weeks[loop.index].upcoming %}
              {% set event.next = true %}
            {% endif %}
          {% endif %}
          <p class="calendar__month {% if week.upcoming %}calendar__month--upcoming{% endif %} {% if event.first_week == week %}calendar__month--upcoming--first calendar__month--latest{% endif %} {% if week.month != event.month %}calendar__month--unique{% endif %} {% if loop.index == calendar.weeks|length and not week.upcoming %}calendar__month--latest{% endif %}"><span class="calendar__month__counting" data-today="{{ calendar.today }}" data-month="{{ week.month }}"></span><span class="calendar__month__name mui--text-light">{{ week.month }} {{ week.year }}</span></p>
          {% set event.month = week.month %}
          {% set event.year = week.year %}
          <div class="calendar__weekdays__dates {% if week.upcoming %}calendar__weekdays__dates--upcoming{% endif %} {% if event.first_week == week %}calendar__weekdays__dates--upcoming--first calendar__weekdays__dates--latest {% endif %} {% if loop.index == calendar.weeks|length and not week.upcoming %}calendar__weekdays__dates--latest {% endif %}" data-month="{{ week.month }}">
            <p class="calendar__weekdays__dates__date calendar__weekdays__dates__icon calendar__weekdays__dates__icon--left">
              {% if event.previous %}{{ faicon(icon='chevron-left', icon_size='caption', baseline=false, css_class="calendar__weekdays__dates__icon__next") }}{% endif %}
            </p>
            {% for date in week.dates %}
              <p class="calendar__weekdays__dates__date {% if date.count > 0 %}calendar__weekdays__dates__date--active {% elif date.isoformat == calendar.today %} calendar__weekdays__dates__date--today{% endif %} {% if date.day_start_at %} calendar__weekdays__dates__date--showtime{% endif %} {% if date.isoformat >= calendar.today %} calendar__weekdays__dates__date--latest{% endif %} calendar__weekdays__dates__date--{{ (loop.index - 1) % 7 }}" {% if date.count > 0 %} data-event-date="{{ date.isoformat }}" {% endif %} data-event-month="{{ week.month }}">
                <span class="calendar__weekdays__dates__date__day">{{ date.day }}</span>
                <span class="calendar__weekdays__dates__date__name">{{ calendar.days[(loop.index - 1) % 7] }}</span>
                {% if date.day_start_at %}<span class="calendar__weekdays__dates__time">{{ date.day_start_at }} – {{ date.day_end_at }}</span>{% endif %}
              </p>
            {% endfor %}
            <p class="calendar__weekdays__dates__date calendar__weekdays__dates__icon calendar__weekdays__dates__icon--right">
              {% if event.next %}{{ faicon(icon='chevron-right', icon_size='caption', baseline=false, css_class="calendar__weekdays__dates__icon__next") }}{% endif %}
            </p>
          </div>
        {% endfor %}
      </div>
    </div>
  </div>
{% endmacro %}

{% macro saveprojectform(project, iconsize='body', formid="save-form") %}
  <form id="{{ formid }}" class="js-save-form" action="{{ project.url_for('save') }}" method="post">
    {{ current_view.SavedProjectForm().hidden_tag() }}
    <div class="bookmark-wrapper">
      {%- if current_auth.is_anonymous %}
        <a class="mui--text-light" href="{{ url_for('login', next=request.path) }}" data-ga="Login to save project" aria-label="{% trans %}Login to save this project{% endtrans %}">{{ faicon(icon='bookmark', baseline=true, icon_size=iconsize, css_class="mui--text-light") }}</a>
      {%- else %}
        <input type="hidden" name="save" value=""/>
        <button type="submit" value="true" class="mui-btn mui-btn--nostyle animate-btn {% if not project.is_saved_by(current_auth.user) %} animate-btn--show {% endif %}" data-ga="Save this project" onclick="this.form.save.value=this.value" data-testid="bookmark" aria-label="{% trans %}Save this project{% endtrans %}">{{ faicon(icon='bookmark', baseline=true, icon_size=iconsize, css_class="mui--text-light") }}
        </button>
        <button type="submit" value="false" class="mui-btn mui-btn--nostyle animate-btn animate-btn--saved{% if project.is_saved_by(current_auth.user) %} animate-btn--show {% endif %}" data-ga="Unsave this project" onclick="this.form.save.value=this.value" data-testid="bookmarked" aria-label="{% trans %}Unsave this project{% endtrans %}">{{ faicon(icon='bookmark-solid', baseline=true, icon_size=iconsize, css_class="bookmarked") }}</button>
      {%- endif %}
    </div>
  </form>
{% endmacro %}

{% macro share_dropdown(url, title, css_class="") %}
  {%- with url_copy=url+'?utm_source=share-copy', url_email=url+'?utm_source=share-email&utm_medium=email', url_twitter=url+'?utm_source=share-twitter&utm_medium=social', url_facebook=url+'?utm_source=share-facebook&utm_medium=social', url_linkedin=url+'?utm_source=share-linkedin&utm_medium=social' %}
  <ul class="mui-dropdown__menu mui-dropdown__menu--right mui-dropdown__menu--hg-link {% if css_class %}{{ css_class }}{%- endif %}" data-testid="share-dropdown">
    <li><a class="mui--text-body2 js-copy-link" href="#" onclick="return false;" data-ga="Copy link to share" role="menuitem">{{ faicon(icon='copy', baseline=true, css_class="mui--text-light fa-icon--right-margin") }}{% trans %}Copy link{% endtrans %}<span class="js-copy-url" aria-hidden="true">{{ url_copy }}</span></a></li>
    <li><a class="mui--text-body2" href="mailto:?subject={{ title|urlencode }}&amp;body={{ url_email|urlencode }}" data-ga="Email" role="menuitem">{{ faicon(icon='envelope', baseline=true, css_class="mui--text-light fa-icon--right-margin") }}{% trans %}Email{% endtrans %}</a></li>
    <li><a class="mui--text-body2" target="_blank" rel="noopener" href="https://twitter.com/share?text={{ title|urlencode }}+(via+@hasgeek)&amp;url={{ url_twitter|urlencode }}" data-url="{{ url_twitter }}" data-via="hasgeek" data-text="{{ title }}" data-ga="Tweet" role="menuitem">{{ faicon(icon='twitter-square', baseline=true, css_class="mui--text-light fa-icon--right-margin") }}{% trans %}Twitter{% endtrans %}</a></li>
    <li><a class="mui--text-body2" target="_blank" rel="noopener" href="https://www.facebook.com/sharer.php?u={{ url_facebook|urlencode }}&amp;t={{ title|urlencode }}" data-href="{{ url_facebook }}" data-ga="Share on facebook" role="menuitem">{{ faicon(icon='facebook-square', baseline=true,css_class="mui--text-light fa-icon--right-margin") }}{% trans %}Facebook{% endtrans %}</a></li>
    <li><a class="mui--text-body2" href="https://www.linkedin.com/shareArticle?mini=true&url={{ url_linkedin|urlencode }}&title={{ title|urlencode }}" data-ga="Share on linkedin" role="menuitem">{{ faicon(icon='linkedin', baseline=true, css_class="mui--text-light fa-icon--right-margin") }}{% trans %}LinkedIn{% endtrans %}</a></li>
  </ul>
  {%- endwith %}
{% endmacro %}

{% macro embed_video_player(video) %}
  {% if video.source != 'raw' %}
    <iframe src="{{ video.embeddable_url }}" frameborder="0" allowfullscreen></iframe>
  {% else %}
    <p class="video_txt">
      {{ faicon(icon='video', icon_size='display1') }}<br/>
      <a href="{{ video.id }}" target="_blank" rel="noopener" class="mui--text-title">{% trans %}Preview video{% endtrans %}</a>
    </p>
  {%- endif %}
{% endmacro %}

{% macro video_action_bar(video, proposal='', session='', share=true) %}
  {%- if video.source == 'youtube' -%}
    <p class="zero-bottom-margin mui--pull-left"><a href="https://videoken.com" target="_blank" rel="noopener" class="mui--text-caption details__box__control__link">{% trans %}Powered by VideoKen{% endtrans %}</a></p>
  {%- endif %}

  {%- if proposal and proposal.current_roles.editor %}
    <a class="details__box__control__link mui--text-subhead" href="{{ proposal.url_for('edit') }}#field-video" data-testid="edit-video" aria-label="{% trans %}Edit submission video{% endtrans %}">{{ faicon(icon='edit', icon_size='subhead', css_class="fa5--link") }}</a>
  {% elif session and session.project.current_roles.editor %}
    <a class="details__box__control__link mui--text-subhead" href="{{ session.url_for('edit') }}" data-testid="edit-video" aria-label="{% trans %}Edit session video{% endtrans %}">{{ faicon(icon='edit', icon_size='subhead', css_class="fa5--link") }}</a>
  {%- endif %}

  {%- if share and (proposal or session) %}
    {%- if proposal %}
      {% set url, title = proposal.url_for(_external=true), proposal.title %}
    {% else %}
      {% set url, title = session.url_for(_external=true), session.title %}
    {%- endif %}
    <a href="#" onclick="return false;" class="details__box__control__link mui--text-subhead hg-link-btn mui--hide" data-ga="Share dropdown" data-testid="share-project" data-url="{{ (url+'?utm_source=webshare') }}" aria-label="{% trans %}Share{% endtrans %}">{{ faicon(icon='share-alt', icon_size='subhead') }}</a>
    <div class="mui-dropdown">
      <a href="#" onclick="return false;" class="details__box__control__link mui--text-subhead project-links" data-mui-toggle="dropdown" data-ga="Share dropdown" data-testid="share-project" role="button" aria-haspopup="true" aria-expanded="false" aria-label="{% trans %}Share{% endtrans %}">{{ faicon(icon='share-alt', icon_size='subhead') }}</a>
      {{ share_dropdown(url, title) }}
    </div>
  {%- endif %}
{% endmacro %}

{% macro account_tabs(active_tab='account') %}
  <div class="tabs" id="jquery-scroll-tabs">
    <a {% if active_tab != 'account' %}href="{{ url_for('account') }}"{%- endif %} class="tabs__item mui--text-body2 {% if active_tab == 'account' %}tabs__item--active{%- endif %}">{% trans %}Account{% endtrans %}</a>
    <a {% if active_tab != 'organizations' %}href="{{ url_for('organizations') }}"{%- endif %} class="tabs__item mui--text-body2 {% if active_tab == 'organizations' %}tabs__item--active{%- endif %}">{% trans %}Organizations{% endtrans %}</a>
    <a {% if active_tab != 'notification_preferences' %}href="{{ url_for('notification_preferences') }}"{%- endif %} class="tabs__item mui--text-body2 {% if active_tab == 'notification_preferences' %}tabs__item--active{%- endif %}">{% trans %}Notifications{% endtrans %}</a>
    <a {% if active_tab != 'saved' %}href="{{ url_for('saved') }}"{%- endif %} class="tabs__item mui--text-body2 {% if active_tab == 'saved' %}tabs__item--active{%- endif %}">{% trans %}Saved projects{% endtrans %}</a>
    <a {% if active_tab != 'scan' %}href="{{ url_for('scan_contact') }}"{%- endif %} class="tabs__item mui--text-body2 {% if active_tab == 'scan' %}tabs__item--active{%- endif %}">{% trans %}Scan badge{% endtrans %}</a>
    <a {% if active_tab != 'contacts' %}href="{{ url_for('contacts') }}"{%- endif %} class="tabs__item mui--text-body2 {% if active_tab == 'contacts' %}tabs__item--active{%- endif %}">{% trans %}Contacts{% endtrans %}</a>
  </div>
{% endmacro %}

{% macro projectcard(project, include_calendar=true, calendarwidget_compact=true, include_profile=true, include_details=true, save_form_id_prefix='spf_', add_bookmark=true, snippet_html=none) %}
  <a class="card card--upcoming clickable-card" href="{{ project.url_for() }}" aria-label="{{ project.title }}" data-testid="{{ project.title }}" data-ga="View project">
    {%- if include_profile %}
    <div class="flex-wrapper flex-wrapper--center flex-wrapper--space-between margin-top margin-bottom margin-right margin-left">
      <div class="flex-wrapper flex-wrapper--center">
        <span class="profile-avatar margin-right">
          {%- if project.account.logo_url.url %}
            <img src="{{ project.account.logo_url.resize(img_size.profile_logo_small) }}" alt="{{ project.account.title }}"/>
          {% else %}
            <img src="{{ url_for('static', filename='img/default-profile-logo.png') }}" alt="{{ project.account.title }}"/>
          {% endif %}
        </span>
        <span class="profile-avatar-title mui--text-body2 text-bold mui--text-dark">{{ project.account.title }}</span>
      </div>
      {%- if not current_auth.is_anonymous and add_bookmark %}
        {% set save_form_id = save_form_id_prefix + project.uuid_b58 %}
        <div class="card__body__bookmark card__body__bookmark--pushup">{{ saveprojectform(project, formid=save_form_id) }}</div>
      {% endif %}
    </div>
    {% endif %}
    <div class="card__image-wrapper {% if not project.bg_image.url %}card__image-wrapper--default{% endif %}">
      {% if project.bg_image.url %}
        <img class="card__image js-lazyload-img" data-src="{{ project.bg_image.resize(img_size.card_banner) }}" alt="{{ project.title }}"/>
        <noscript>
          <img class="card__image" src="{{ project.bg_image.resize(img_size.card_banner) }}" alt="{{ project.title }}"/>
        </noscript>
      {% else %}
        <img class="card__image" src="{{ url_for('static', filename='img/default-banner.png') }}" alt="{{ project.title }}"/>
        <p class="card__image__tagline mui--text-body2">{{ project.title }}</p>
      {% endif %}
    </div>
    {%- if include_calendar and (project.start_at is not none and project.calendar_weeks_full.weeks and project.calendar_weeks_full.weeks|length > 0) or include_details %}
      <div class="card__body">
        {%- if include_calendar %}
          {% if calendarwidget_compact and project.start_at and project.calendar_weeks_compact.weeks and project.calendar_weeks_compact.weeks|length > 0 %}
            <div aria-label="{{ project.datelocation }}">
              {{ calendarwidget(project.calendar_weeks_compact) }}
            </div>
          {% elif project.start_at and project.calendar_weeks_full.weeks and project.calendar_weeks_full.weeks|length > 0 %}
            <div aria-label="{{ project.datelocation }}">
              {{ calendarwidget(project.calendar_weeks_full, compact=false) }}
            </div>
          {% endif %}
          {%- if include_details %}
            <h3 class="card__body__title mui--text-subhead {% if not project.start_at %} card__body__subtitle {% endif %}"><span class="text-bold">{{ project.title_inline }}</span> <span class="mui--text-light js-truncate" data-truncate-lines="2">{{ project.tagline }}</span></h3>
          {% endif %}
        {% elif include_details %}
          <h3 class="card__body__subtitle mui--text-subhead text-bold">{{ project.title }}</h3>
          <p class="mui--text-caption mui--text-light js-truncate" data-truncate-lines="2">{{ project.tagline }}</p>
          {% if project.cfp_state.OPEN and project.cfp_end_at_localized %}
            <hr class="separator" />
            <p class="mui--text-caption zero-bottom-margin secondary-color-txt">{% trans date=project.cfp_end_at_localized|datetime(format='dd MMM YYYY, hh:mm a') %}Accepting submissions till {{ date }}{% endtrans %}</p>
          {% endif %}
        {% endif %}
        {%- if snippet_html %}
          <p class="mui--text-body2 mui--text-light zero-top-margin search-snippets">{{ faicon(icon='search', css_class="search-icon", baseline=false) }} {{ snippet_html }}</p>
        {% endif %}
        <div class="flex-wrapper flex-wrapper--end flex-wrapper--space-between flex-wrapper--wrap top-padding">
          {%- if include_details %}
            <div class="card__body__location mui--text-light">{% if project.primary_venue %}{{ faicon(icon='map-marker-alt', icon_size='caption', baseline=false) }} {% if project.primary_venue.city %}{{ project.primary_venue.city }}{% else %}{{ project.primary_venue.title }}{% endif %}{% elif project.location %}{{ faicon(icon='map-marker-alt', icon_size='caption', baseline=false) }} {{ project.location }}{% endif %}</div>
          {% endif %}
        </div>
      </div>
    {% endif %}
  </a>
{% endmacro %}

{% macro page_footer() %}
  <footer class="sub-navbar-container sub-navbar-container--footer bg-accent">
    <nav class="sub-navbar mui-container" id="page-navbar">
      <a class="sub-navbar__item mui--text-subhead mui--text-dark {% if path == 'index' %}sub-navbar__item--active{%- endif %}" href="{{ url_for('about') }}">{% trans %}About Hasgeek{% endtrans %}</a>
      <a class="sub-navbar__item mui--text-subhead mui--text-dark" href="{{ url_for('profile', account='hasgeek') }}">{% trans %}Team &amp; careers{% endtrans %}</a>
      <a class="sub-navbar__item mui--text-subhead mui--text-dark {% if path == 'contact' %}sub-navbar__item--active{%- endif %}" href="{{ url_for('contact') }}">{% trans %}Contact{% endtrans %}</a>
      <a class="sub-navbar__item mui--text-subhead mui--text-dark {% if path == 'policy' %}sub-navbar__item--active{%- endif %}" href="{{ url_for('policy') }}">{% trans %}Site policies{% endtrans %}</a>
    </nav>
  </footer>
{% endmacro %}

{% macro video_thumbnail(session) %}
  <div class="video">
    <a class="video__thumbnail {%- if not (session.views.video.thumbnail or session.banner_image_url.url) %} video__thumnail--novideo {%- endif %}" href="{%- if session.proposal %}{{ session.proposal.url_for() }}{%- else %}{{ session.url_for() }}{%- endif %}" data-ga="view session video">
      {%- if session.views.video.thumbnail %}
        <img src="{{ session.views.video.thumbnail }}" class="video__thumbnail__img img-responsive" data-testid="thumbnail" alt="{{ session.title }}"/>
        <div class="video__thumbnail__icon">{{ faicon(icon='play', icon_size='headline', baseline=false) }}</div>
      {%- elif session.banner_image_url.url %}
        <img src="{{ session.banner_image_url }}" class="video__thumbnail__img img-responsive" data-testid="thumbnail" alt="{{ session.title }}"/>
      {%- endif %}
    </a>
<<<<<<< HEAD
    {%- if project_heading %}
      <p class="mui--text-title text-bold video__txt" data-testid="project-title">{{ session.project.title }}</p>
    {%- endif %}
    <p class="mui--text-subhead text-bold video__txt" data-testid="title">{{ session.title }}</p>
=======
    <p class="mui--text-subhead text-bold video__txt" data-cy="title">{{ session.title }}</p>
>>>>>>> f9da28ef
    {%- if session.speaker %}<p class="mui--text-body2 mui--text-light video__txt">{{ session.speaker }}</p>{%- endif %}
    {%- if session.views.video %}
      <div class="mui--text-caption mui--text-light">
        {%- if session.views.video.duration %}<span>{{ session.views.video.duration|timedelta }}</span>{%- endif %}
        {%- if session.views.video.uploaded_at %}<span class="mui--pull-right">{{ session.views.video.uploaded_at|longdate }}</span>{%- endif %}
      </div>
    {%- else %}
    <div class="mui--text-caption mui--text-light">
      {%- if session.start_at_localized %}<span>{{ session.start_at_localized|date }}</span>{%- endif %}
    </div>
    {%- endif %}
  </div>
{% endmacro %}

{%- macro proposal_list(proposals, project='', css_class="", spa=false) %}
  <table id="submissions-table" class="proposal-list-table mui-table">
    <tbody>
      {%- with reorderable=project and project.features.reorder_proposals() %}
      {% for proposal in proposals %}
        <tr id="{{ proposal.uuid_b58 }}" {%- if reorderable %}class="sortable" data-drag-placeholder="proposal-placeholder" draggable="true"{%- endif %}>
          <td class="js-searchable zero-padding {%- if reorderable %} drag-box drag-box--no-border ui-draggable-box{%- endif %}">
            {%- if project and reorderable %}
              {{ proposal_card(proposal, full_width=true, details=true, css_class=css_class, project=project, draggable=true, spa=spa) }}
            {%- else %}
              {{ proposal_card(proposal, full_width=true, details=true, css_class=css_class, project=project, draggable=false, spa=spa) }}
            {%- endif %}
          </td>
        </tr>
      {% else %}
        <tr>
          <td class="left-padding"><p><em>{% trans %}(No sessions have been submitted){% endtrans %}</em></p></td>
        </tr>
      {% endfor %}
      {%- endwith %}
    </tbody>
  </table>
{%- endmacro %}

{%- macro useravatar(user, css_class="", add_profile_link=true, size='medium') %}
  {% if size == 'big' %}
    {%- set imgsize = 160 %}
  {%- elif size == 'medium' %}
    {%- set imgsize = 80 %}
  {%- else %}
    {%- set imgsize = 48 %}
  {% endif %}
  {% if add_profile_link %}<a href="{{ user.absolute_url }}" class="nounderline">{% endif %}
  {% if user.logo_url %}
    <img class="user__box__gravatar {% if css_class %}{{ css_class }}{% endif %}" src="{{ user.logo_url.resize(imgsize) }}" alt="{{ user.title }}"/>
  {%- elif user.title %}
    <div class="user__box__gravatar user__box__gravatar--initials {% if css_class %}{{ css_class }}{% endif %}" role="img" aria-label="{{ user.title }}" data-avatar-colour="{{ user.views and user.views.avatar_color_code or '' }}">{{ user.title|initials }}</div>
  {% endif %}
  {% if add_profile_link %}</a>{% endif %}
{%- endmacro %}

{%- macro list_sponsors(sponsors) %}
  <div class="mui--clearfix margin-top">
    <div class="mui--pull-right">
      <p class="mui--text-subhead mui--text-light zero-bottom-margin">{% trans %}Supported by{% endtrans %}</p>
      {% for sponsorship in sponsors %}
        {%- with sponsor_public = sponsorship.member.profile_state.ACTIVE_AND_PUBLIC %}
        {% if sponsorship.label %}
          <p class="mui--text-body2 mui--text-light zero-bottom-margin">{{ sponsorship.label }}</p>
        {% endif %}
        <div class="flex-wrapper flex-wrapper--center">
          <div class="user user--smaller">
            <div class="user__box">
              <a {% if sponsor_public %}href="{{ sponsorship.member.absolute_url }}"{% endif %} class="nounderline">
                {%- if sponsorship.member.logo_url.url %}
                  <img class="user__box__gravatar" src="{{ sponsorship.member.logo_url.resize(img_size.profile_logo_small) }}" alt="{{ sponsorship.member.title }}"/>
                {%- else %}
                  <div class="user__box__gravatar user__box__gravatar--initials" data-avatar-colour="{{ sponsorship.member.views.avatar_color_code }}">{{ sponsorship.member.title|initials }}</div>
                {% endif %}
              </a>
            </div>
          </div>
          <a {% if sponsor_public %}href="{{ sponsorship.member.absolute_url }}"{% endif %} class="mui--text-dark mui--text-subhead text-bold nounderline" data-testid="profile-link">{{ sponsorship.member.title }}</a>
        </div>
        {%- endwith %}
      {%- endfor %}
    </div>
  </div>
{%- endmacro %}

{%- macro proposal_card(proposal, full_width=false, details=false, css_class="", project='', draggable=false, spa=false, show_sponsor=true) %}
  <div class="card {%- if not full_width %} card--shaped{%- endif -%} {%- if css_class %} {{ css_class }}{%- endif -%}">
    <div class="card__body proposal-card">
      <div class="proposal-card__body">
        <div {% if draggable %}class="drag-box__header"{%- endif %}>
          {% if not project %}
            <p class="mui--text-title margin-bottom">{{ proposal.project.title }}</p>
          {%- else -%}
            <div class="flex-wrapper flex-wrapper--wrap">
            {%- for membership in proposal.memberships %}{% if not membership.is_uncredited %}
              <div class="user user--smaller right-padding">
                <div class="user__box">
                  {{ useravatar(membership.member, add_profile_link=true, size='small') }}
                  <div class="user__box__header">
                    <p class="mui--text-caption user__box__fullname">{{ membership.member.fullname }} {%- if membership.label %} <span class="badge">{{ membership.label }}</span>{% endif %}</p>
                  </div>
                </div>
              </div>
            {%- endif %}{% endfor %}
            </div>
          {%- endif %}
          {% if draggable %}
            {{ faicon(icon='grip-vertical', baseline=false, css_class="drag-handle") }}
          {%- endif %}
        </div>
        <div class="proposal-card__body__inner {%- if full_width and proposal.views.video and proposal.views.video.thumbnail %} proposal-card__body__inner--flex {%- endif -%}">
          {% if proposal.views.video and proposal.views.video.thumbnail %}
            <div class="proposal-card__body__inner__details">
              <div class="proposal-card__body__inner__details__video">
                <div class="proposal-card__body__inner__details__video__thumbnail"><img src="{{ proposal.views.video.thumbnail }}" alt="{% trans %}Video thumbnail{% endtrans %}"/></div>
                <div class="proposal-card__body__inner__details__video__thumbnail__icon">{{ faicon(icon='play', icon_size='headline', baseline=false) }}</div>
              </div>
            </div>
          {%- endif -%}
          <div class="proposal-card__body__inner__headline">
            <h3 class="mui--text-title text-bold zero-top-margin" data-testid="proposal-card"><a class="nounderline mui--text-dark {% if spa %}js-spa-navigate{%- endif -%}" href="{{ proposal.url_for() }}" data-testid="{{ proposal.title }}">{{ proposal.title }}</a></h3>
            {% if proposal.body.html %}
              <div class="proposal-card__body__inner__headline__content mui--text-light">{{ proposal.body.html|preview(max=400) }} <a class="nounderline {% if spa %}js-spa-navigate{%- endif -%}" href="{{ proposal.url_for() }}"><span class="chip">{% trans %}more{% endtrans %} {{ faicon(icon='caret-right-solid', baseline=false, css_class="mui--align-middle") }}</span></a></div>
            {%- endif -%}
            {% if details %}
              <div class="proposal-card__body__inner__headline__info">
                <ul class="mui-list--inline mui--text-light mui--text-body2 zero-bottom-margin list-item-rgborder">
                  {%- if project and proposal.project.title != project.title %}
                    <li>{{ proposal.project.short_title }}</li>
                  {% endif %}
                  {%- if proposal.commentset %}
                    <li>{% trans
                        tcount=proposal.commentset.count,
                        count=proposal.commentset.count|numberformat
                        %}{{ count }} comment{% pluralize tcount %}{{ count }} comments{% endtrans %}</li>
                  {% endif %}
                  <li>
                    {{ proposal.state.label.title }}
                  </li>
                  <li class="no-border">{{ proposal.datetime|datetime(format='dd MMM YYYY') }}</li>
                  {% if proposal.session and proposal.session.views.video or proposal.views.video %}
                    <li class="no-border" data-toggle="tooltip" data-placement="top" title="{% trans %}This proposal has a preview video{% endtrans %}" aria-label="{% trans %}This proposal has a preview video{% endtrans %}">
                      {{ faicon(icon='video', icon_size='subhead', baseline=true, css_class="proposal-card__body__inner__headline__info__icon") }}
                    </li>
                  {% endif %}
                </ul>
                <div class="margin-top">
                  {%- for label in proposal.labels %}
                    {% if not label.restricted %}
                      <span class="label text-bold">{% if label.icon_emoji %}{{ label.icon_emoji }} {% endif %}{% if label.main_label %}{{ label.main_label.title }}: {% endif %}{{ label.title }}</span>
                    {%- endif %}
                  {%- endfor %}
                  {%- if proposal.current_roles.project_editor %}
                    {%- for label in proposal.labels %}
                      {%- if label.restricted %}
                        <span class="label text-bold">{% if label.icon_emoji %}{{ label.icon_emoji }} {% endif %}{% if label.main_label %}{{ label.main_label.title }}: {% endif %}{{ label.title }}</span>
                      {%- endif %}
                    {%- endfor %}
                  {% endif %}
                </div>
              </div>
            {%- else -%}
              <div class="proposal-card__body__inner__headline__info">
                <p class="mui--text-light mui--text-body2 margin-bottom">{{ proposal.datetime|datetime(format='dd MMM YYYY') }}</p>
              </div>
            {%- endif -%}
          </div>
        </div>
      </div>
      {%- if show_sponsor and proposal.has_sponsors %}
        {{ list_sponsors(proposal.sponsor_memberships) }}
      {% endif %}
    </div>
  </div>
{%- endmacro %}

{%- macro open_submission(project, showEditBtn=true) %}
  <div class="flex-wrapper flex-wrapper--space-between flex-wrapper--center margin-top bottom-padding">
    <div>
      <div class="js-cfp-status {% if not project.cfp_state.OPEN -%} mui--hide {%- endif %}">
        <p class="mui--text-subhead text-bold zero-bottom-margin" data-testid="cfp-state">
          {% if project.cfp_end_at_localized -%}
            {% if project.view_for('cfp').is_available() and showEditBtn %}<a href="{{ project.url_for('cfp') }}" class="mui--text-dark">{%- endif %}{% trans date=project.cfp_end_at_localized|datetime(format='dd MMM YYYY, hh:mm a') %}Accepting submissions till {{ date }}{% endtrans %}{% if project.view_for('cfp').is_available() and showEditBtn %}</a>{%- endif %}
          {% else %}
            {% trans %}Accepting submissions{% endtrans %}
          {%- endif %}
        </p>
      </div>
      <div class="js-cfp-status {% if project.cfp_state.OPEN -%} mui--hide {%- endif %}">
        <p class="mui--text-subhead text-bold zero-bottom-margin">{% trans %}Not accepting submissions{% endtrans %}</p>
      </div>
    </div>
    {%- if project.view_for('cfp').is_available() %}
      <div class="flex-wrapper flex-wrapper--center">
        <form action="{{ project.url_for('cfp_transition') }}" method="post" class="display-inlineblock mui--align-top right-padding">
          {{ csrf_tag() }}
          <input type="checkbox" name="open" id="open-sub" class="switch-input js-toggle" {%- if project.cfp_state.OPEN %}checked{%- endif %}/>
          <label class="switch-label mui--pull-right" for="open-sub"></label>
        </form>
        <span data-toggle="tooltip" data-placement="top" title="{% trans %}Toggle to enable/disable submissions{% endtrans %}" aria-label="{% trans %}Open to receive submissions{% endtrans %}">{{ faicon(icon='info-circle', baseline=true) }}</span>
      </div>
    {%- endif %}
</div>
{%- endmacro %}

{%- macro add_submission_btn(project) %}
  {%- if project.state.PUBLISHED %}
    <div class="project-details__box__content--lesspadding propose js-cfp-status {% if not project.cfp_state.OPEN -%} mui--hide {%- endif %}">
      <a class="mui-btn mui-btn--accent mui-btn--raised display-block" href="{{ project.url_for('new_proposal') }}" data-testid="propose-a-session">{% trans %}Make a submission{% endtrans %}</a>
      {% if project.cfp_end_at_localized -%}<p class="mui--text-body2 mui--text-light">{% trans date=project.cfp_end_at_localized|datetime(format='dd MMM YYYY, hh:mm a') %}Accepting submissions till {{ date }}{% endtrans %}</p>{% endif %}
    </div>
  {%- endif %}
{%- endmacro %}

{% macro profilecard(account, snippet_html, is_member) %}
  <div class="card profile-card">
    <div class="card__body">
      <div>
        <span class="profile-avatar profile-avatar--bigger margin-auto">
          {%- if account.logo_url.url %}
            <img src="{{ account.logo_url.resize(img_size.profile_logo_small) }}"
                 alt="{{ account.title }}"/>
          {% else %}
            <img src="{{ url_for('static', filename='img/default-profile-logo.png') }}"
                 alt="{{ account.title }}"/>
          {% endif %}
        </span>
      </div>
      <h3 class="mui--text-subhead text-bold top-padding margin-bottom mui--text-center">{{ account.title }}</h3>
      <div class="markdown js-truncate mui--text-center mui--text-caption mui--text-light bottom-padding" data-truncate-lines="3">{{ account.tagline or account.description }}</div>
      {%- if snippet_html %}
        <p class="mui--text-body2 mui--text-light zero-top-margin search-snippets">{{ faicon(icon='search', css_class="search-icon", baseline=false) }} {{ snippet_html }}</p>
      {% endif %}
<<<<<<< HEAD
      {%- if is_member %}
        <div class="mui--text-dark mui--text-subhead text-bold nounderline margin-auto"><span class="chip chip--bg-success text-bold">{{ faicon(icon='crown-solid', baseline=true, css_class="mui--text-success fa-icon--right-margin") }}{% trans %}Member{% endtrans %}</span></div>
      {% endif %}
      <div class="profile-card__btn-wrapper">
        <p class=" mui--text-center mui--text-caption mui--text-light top-padding margin-bottom">{% trans tcount=account.published_project_count, count=account.published_project_count|numberformat %}One project{% pluralize tcount %}{{ count }} projects{% endtrans %}</p>
        <a class="mui-btn mui-btn--primary mui-btn--raised full-width-btn" href="{{ account.url_for() }} ">{% trans %}Explore{% endtrans %}</a>
      </div>
=======
      {%- if account.membership_project and not is_member %}
        <div class="profile-card__btn-wrapper">
          <p class=" mui--text-center mui--text-caption mui--text-light top-padding margin-bottom">{% trans tcount=account.published_project_count, count=account.published_project_count|numberformat %}One project{% pluralize tcount %}{{ count }} projects{% endtrans %}</p>
          <a class="mui-btn mui-btn--primary mui-btn--raised full-width-btn" href="{{ account.url_for(_anchor='membership') }}" data-ga="Become a member(homepage)">{% trans %}Become a member{% endtrans %}</a>
        </div>
      {% else %}
        {%- if is_member %}
          <div class="mui--text-dark mui--text-subhead text-bold nounderline margin-auto"><span class="chip chip--bg-success text-bold">{{ faicon(icon='crown-solid', baseline=true, css_class="mui--text-success fa-icon--right-margin") }}{% trans %}Member{% endtrans %}</span></div>
        {% endif %}
        <div class="profile-card__btn-wrapper">
          <p class=" mui--text-center mui--text-caption mui--text-light top-padding margin-bottom">{% trans tcount=account.published_project_count, count=account.published_project_count|numberformat %}One project{% pluralize tcount %}{{ count }} projects{% endtrans %}</p>
          <a class="mui-btn mui-btn--dark mui-btn--raised full-width-btn" href="{{ account.url_for() }} ">{% trans %}Explore{% endtrans %}</a>
        </div>
      {% endif %}
>>>>>>> f9da28ef
    </div>
  </div>
{% endmacro %}<|MERGE_RESOLUTION|>--- conflicted
+++ resolved
@@ -229,14 +229,7 @@
         <img src="{{ session.banner_image_url }}" class="video__thumbnail__img img-responsive" data-testid="thumbnail" alt="{{ session.title }}"/>
       {%- endif %}
     </a>
-<<<<<<< HEAD
-    {%- if project_heading %}
-      <p class="mui--text-title text-bold video__txt" data-testid="project-title">{{ session.project.title }}</p>
-    {%- endif %}
     <p class="mui--text-subhead text-bold video__txt" data-testid="title">{{ session.title }}</p>
-=======
-    <p class="mui--text-subhead text-bold video__txt" data-cy="title">{{ session.title }}</p>
->>>>>>> f9da28ef
     {%- if session.speaker %}<p class="mui--text-body2 mui--text-light video__txt">{{ session.speaker }}</p>{%- endif %}
     {%- if session.views.video %}
       <div class="mui--text-caption mui--text-light">
@@ -469,15 +462,6 @@
       {%- if snippet_html %}
         <p class="mui--text-body2 mui--text-light zero-top-margin search-snippets">{{ faicon(icon='search', css_class="search-icon", baseline=false) }} {{ snippet_html }}</p>
       {% endif %}
-<<<<<<< HEAD
-      {%- if is_member %}
-        <div class="mui--text-dark mui--text-subhead text-bold nounderline margin-auto"><span class="chip chip--bg-success text-bold">{{ faicon(icon='crown-solid', baseline=true, css_class="mui--text-success fa-icon--right-margin") }}{% trans %}Member{% endtrans %}</span></div>
-      {% endif %}
-      <div class="profile-card__btn-wrapper">
-        <p class=" mui--text-center mui--text-caption mui--text-light top-padding margin-bottom">{% trans tcount=account.published_project_count, count=account.published_project_count|numberformat %}One project{% pluralize tcount %}{{ count }} projects{% endtrans %}</p>
-        <a class="mui-btn mui-btn--primary mui-btn--raised full-width-btn" href="{{ account.url_for() }} ">{% trans %}Explore{% endtrans %}</a>
-      </div>
-=======
       {%- if account.membership_project and not is_member %}
         <div class="profile-card__btn-wrapper">
           <p class=" mui--text-center mui--text-caption mui--text-light top-padding margin-bottom">{% trans tcount=account.published_project_count, count=account.published_project_count|numberformat %}One project{% pluralize tcount %}{{ count }} projects{% endtrans %}</p>
@@ -492,7 +476,6 @@
           <a class="mui-btn mui-btn--dark mui-btn--raised full-width-btn" href="{{ account.url_for() }} ">{% trans %}Explore{% endtrans %}</a>
         </div>
       {% endif %}
->>>>>>> f9da28ef
     </div>
   </div>
 {% endmacro %}