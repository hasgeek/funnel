--- conflicted
+++ resolved
@@ -205,10 +205,7 @@
     {% if ticket_widget_html and not project.state.PAST and project.features.tickets() -%}
       {{ ticket_widget_html }}
     {% endif %}
-<<<<<<< HEAD
   </a>
-=======
-    {% endwith %}
 
     <div class="projects-wrapper">
       <div class="spotlight">
@@ -266,82 +263,6 @@
     </div>
   </div>
   {% endif %}
-{% endmacro %}
-
-{% macro upcoming_section(upcoming_projects, heading=true) %}
-  {% if upcoming_projects|length > 0 %}
-    <div class="projects-wrapper">
-      <div class="mui-container">
-        {% if heading %}
-        <div class="grid">
-          <div class="grid__col-12">
-            <h2 class="mui--text-headline text-bold project-headline">{% trans %}Upcoming{% endtrans %}</h2>
-          </div>
-        </div>
-        {% endif %}
-        <ul class="mui-list--unstyled grid upcoming" role="list">
-          {% for project in upcoming_projects %}
-          <li class="grid__col-xs-12 grid__col-sm-6 grid__col-md-4" role="listitem">
-            {{ projectcard(project, save_form_id_prefix='upcoming_spf_') }}
-          </li>
-          {%- endfor -%}
-        </ul>
-      </div>
-    </div>
-  {% endif %}
-{% endmacro %}
-
-{% macro open_cfp_section(open_cfp_projects, heading=true) %}
-  {% if open_cfp_projects %}
-    <div class="projects-wrapper">
-      <div class="mui-container">
-        {% if heading %}
-        <div class="grid">
-          <div class="grid__col-12">
-            <h2 class="mui--text-headline text-bold project-headline">{% trans %}Accepting submissions{% endtrans %}</h2>
-          </div>
-        </div>
-        {% endif %}
-        <ul class="grid projects" role="list">
-          {% for project in open_cfp_projects %}
-            <li class="grid__col-xs-12 grid__col-sm-6 grid__col-md-4 grid__col-lg-3 js-cfp-projects {% if loop.index > 4 %}mui--hide{% endif %}"
-              role="listitem">
-              {{ projectcard(project, include_calendar=false, save_form_id_prefix='open_spf_') }}
-            </li>
-          {%- endfor -%}
-        </ul>
-        {% if open_cfp_projects|length > 4 %}
-          <div class="mui--text-center">
-            <a href="#" onclick="return false;" data-target="show all cfp projects" class="jquery-show-all text-uppercase" data-projects="js-cfp-projects" data-ga="Show all cfp projects" aria-expanded="true">{% trans %}Show more{% endtrans %}</a>
-          </div>
-        {% endif %}
-      </div>
-    </div>
-  {% endif %}
-{% endmacro %}
-
-{% macro all_projects_section(all_projects, heading=true) %}
-  {% if all_projects %}
-    <div class="projects-wrapper">
-      <div class="mui-container">
-        {% if heading %}
-        <div class="grid">
-          <div class="grid__col-12">
-            <h2 class="mui--text-headline text-bold project-headline">{% trans %}All projects{% endtrans %}</h2>
-          </div>
-        </div>
-        {% endif %}
-        <ul class="grid projects" role="list">
-          {% for project in all_projects %}
-            <li class="grid__col-12 grid__col-xs-12 grid__col-sm-6 grid__col-lg-4" role="listitem">
-              {{ projectcard(project, save_form_id_prefix='all_spf_') }}
-            </li>
-          {%- endfor -%}
-        </ul>
-      </div>
-    </div>
-  {% endif %}
->>>>>>> 9741bf1c
 {% endmacro %}
 
 {% macro page_footer() %}
