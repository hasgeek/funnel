{% from "baseframe/forms.html.jinja2" import renderform %}
{% from "baseframe/components.html.jinja2" import faicon, alertbox %}

{% macro calendarwidget(calendar, compact=true) %}
  <div class="card__calendar {% if compact %} card__calendar--compact {% endif %}" aria-hidden="true">
    <div class="calendar">
      {% set event = namespace(month='', year='', first_week='', previous='', next='') %}
      <div class="calendar__weekdays mui--bg-accent {% if calendar.weeks|length > 1 %} calendar__weekdays--rows {% endif %}">
        {% for week in calendar.weeks|sort(attribute='year') %}
          {% set event.previous = false %}
          {% set event.next = false %}
          {% if not event.first_week and week.upcoming %}
            {% set event.first_week = week %}
            {% if loop.index0 > 0 %}
              {% set event.previous = true %}
            {% endif %}
            {% if loop.index != calendar.weeks|length and calendar.weeks[loop.index].upcoming %}
              {% set event.next = true %}
            {% endif %}
          {% endif %}
          <p class="calendar__month-name {% if week.upcoming %}calendar__month-name--upcoming{% endif %} {% if event.first_week == week %}calendar__month-name--upcoming--first calendar__month-name--latest{% endif %} {% if week.month != event.month %}calendar__month-name--unique{% endif %} {% if loop.index == calendar.weeks|length and not week.upcoming %}calendar__month-name--latest{% endif %}">{{ week.month }} {{ week.year }}<span class="calendar__counting" data-today="{{ calendar.today }}" data-month="{{ week.month }}"></span></p>
          {% set event.month = week.month  %}
          {% set event.year = week.year  %}
          <div class="calendar__weekdays__dates {% if week.upcoming %}calendar__weekdays__dates--upcoming{% endif %} {% if event.first_week == week %}calendar__weekdays__dates--upcoming--first calendar__weekdays__dates--latest {% endif %} {% if loop.index == calendar.weeks|length and not week.upcoming %}calendar__weekdays__dates--latest {% endif %}"  data-month="{{ week.month }}">
            {% if event.previous  %}
              <p class="calendar__weekdays__dates__date calendar__weekdays__dates__icon calendar__weekdays__dates__icon--left">
                {{ faicon(icon='chevron-left',  baseline=false, css_class='calendar__weekdays__dates__icon__next') }}
              </p>
            {% endif %}
            {% for date in week.dates %}
              <p class="calendar__weekdays__dates__date {% if date.count > 0 %}calendar__weekdays__dates__date--active {% elif date.isoformat == calendar.today %} calendar__weekdays__dates__date--today{% endif %} {% if date.day_start_at %} calendar__weekdays__dates__date--showtime{% endif %} calendar__weekdays__dates__date--{{ loop.index }}" {% if date.count > 0 %} data-event-date="{{ date.isoformat }}" {% endif %} data-event-month="{{ week.month }}">
                <span class="calendar__weekdays__dates__date__day">{{ date.day }}</span>
                <span class="calendar__weekdays__dates__date__name">{{ calendar.days[loop.index-1] }}</span>
                {% if date.day_start_at %}<span class="calendar__weekdays__dates__time">{{ date.day_start_at }} – {{ date.day_end_at }}</span>{% endif %}
              </p>
            {% endfor %}
            {% if event.next  %}
              <p class="calendar__weekdays__dates__date calendar__weekdays__dates__icon calendar__weekdays__dates__icon--right">
                {{ faicon(icon='chevron-right',  baseline=false, css_class='calendar__weekdays__dates__icon__next') }}
              </p>
            {% endif %}
          </div>
        {% endfor %}
      </div>
    </div>
  </div>
{% endmacro %}

{% macro saveprojectform(project, form, formid='save-form', txt=false) %}
  <form id={{formid}} class="js-save-form" action="{{ project.url_for('save') }}" method="POST">
    {{ form.hidden_tag() }}
    <p class="no-jshidden zero-bottom-margin">
      {%- if current_auth.is_anonymous %}
        <a class="mui--text-body2"  href="{{ url_for('login') }}" data-action="Login to save project"><span class="mui--text-body2 mui--text-light login-txt">{% trans %}Login{% endtrans %} <span class="mui--hidden-xs mui--hidden-sm">{% trans %}to save{% endtrans %}</span></span>{{ faicon(icon='bookmark', css_class='mui--text-light') }}</a>
      {%- else %}
        <input type="hidden" name="save" value="">
        <button type="submit" value="true" class="mui-btn mui-btn--nostyle animate-btn {% if not project.is_saved_by(current_auth.user) %} animate-btn--show {% endif %}" data-action="Save {{project.title}}" onclick="this.form.save.value=this.value" data-cy="bookmark">{% if txt %}<span class="mui--text-body2 mui--text-light txt">{% trans %}Save <span class="mui--hidden-xs mui--hidden-sm">this project</span>{% endtrans %}</span>{% endif %}{{ faicon(icon='bookmark', icon_size='caption', baseline=false, css_class='mui--text-light') }}
        </button>
        <button type="submit" value="false" class="mui-btn mui-btn--nostyle animate-btn animate-btn--saved{% if project.is_saved_by(current_auth.user) %} animate-btn--show {% endif %}" data-action="Unsave {{project.title}}" onclick="this.form.save.value=this.value" data-cy="bookmarked">{% if txt %}<span class="mui--text-body2 mui--text-light txt">{% trans %}Unsave <span class="mui--hidden-xs mui--hidden-sm">this project</span>{% endtrans %}</span>{% endif %}{{ faicon(icon='bookmark-solid', icon_size='caption', baseline=false, css_class='bookmarked') }}</button>
      {%- endif %}
    </p>
  </form>
{% endmacro %}

{% macro share_dropdown(url, title) %}
  <ul class="mui-dropdown__menu mui-dropdown__menu--right" data-cy="share-dropdown">
    <li><a class="details__box__control__link mui--text-title" target="_blank" href="//twitter.com/share?url={{ url }}&amp;via=Hasgeek&amp;text={{ title }}&amp;utm_campaign=share-twitter" data-url="{{ url }}" data-via="Hasgeek" data-text="{{ title }}" data-action="Tweet video">Twitter</a></li>
    <li><a class="details__box__control__link mui--text-title" target="_blank" href="//www.facebook.com/sharer.php?u={{ url }}&amp;t={{ title }}&amp;utm_campaign=share-facebook" data-href="{{ url }}" data-action="Share video on facebook">Facebook</a></li>
    <li><a class="details__box__control__link mui--text-title" href="mailto:?subject={{ title }}&amp;body={{ url }}&amp;utm_campaign=share-email" data-action="Email video">Email</a></li>
    <li><a class="details__box__control__link mui--text-title" href="https://www.linkedin.com/shareArticle?mini=true&url={{ url }}&title={{ title }}&amp;utm_campaign=share-linkedin" data-action="Share about {{ title }} on linkedin">Linkedin</a></li>
  </ul>
{% endmacro %}

{% macro project_share(project, project_save_form) %}
  <div class="project-banner__footer">
    <div class="bookmark">{{ saveprojectform(project, project_save_form, txt=true) }}</div>
    {% if project.schedule_state.PUBLISHED %}
      <a class="add-calendar" aria-label="Add to calendar" href="{{ project.url_for('subscribe_schedule') }}" rel="modal:open" aria-label="Add to calendar" data-action="Add to calendar" data-cy="add-to-calendar"><span class="mui--text-body2 mui--text-light txt">{% trans %}Add to calendar{% endtrans %}</span>{{ faicon(icon='calendar-plus', baseline=false, css_class='mui--text-light') }}</a>
    {% endif %}
    <div class="mui-dropdown">
      <a href="javascript:void(0)" class="details__box__control__link mui--text-subhead share" data-mui-toggle="dropdown" data-action="Share dropdown" data-cy="share-project"><span class="mui--text-body2 mui--text-light txt">{% trans %}Share <span class="mui--hidden-xs mui--hidden-sm">this project</span>{% endtrans %}</span>{{ faicon(icon='share-square', icon_size='subhead', baseline=false, css_class='mui--text-light') }}</a>
      {{ share_dropdown(project.url_for(_external=true), project.title) }}
    </div>
  </div>
{% endmacro %}

{% macro livestream_edit_btn(project) %}
  {% if project.view_for('edit_livestream').is_available() %}
    <a href="{{ project.url_for('edit_livestream') }}" class="mui-btn mui-btn--raised icon-btn project-banner__box__add-btn" aria-label="{% trans %}Update livestream URLs{% endtrans %}">{{ faicon(icon='video-plus', baseline=false) }}</a>
  {% endif %}
{% endmacro %}

{% macro banner_edit_btn(project) %}
  {% if project.view_for('edit_banner').is_available() %}
    <a href="{{ project.url_for('edit_banner') }}" class="mui-btn mui-btn--raised icon-btn project-banner__box__add-btn project-banner__box__add-btn--second js-modal-form" aria-label="{% trans %}Update banner image{% endtrans %}" rel="modal:open" data-hash="edit_banner">{{ faicon(icon='camera', baseline=false) }}</a>
  {% endif %}
{% endmacro %}

{% macro project_header(project, project_save_form, csrf_form, class='', current_page='project', pinned=true) %}
  {% if current_auth.user.is_site_editor %}
    <div class="site-admin">
      <div class="mui-container">
        <div class="grid">
          <div class="grid__col-sm-12">
            <a href="#featured-form-modal" rel="modal:open" class="mui--text-light mui--text-subhead"></a>
            <div class="mui-checkbox">
              <label class="mui--text-light mui--text-subhead">
                <input type="checkbox" {% if project.featured %}checked{% endif %} onclick="event.preventDefault(); $('#featured-form-modal').modal()">
                {% trans %}Featured project{% endtrans %}
              </label>
            </div>
            <div class="modal" id="featured-form-modal">
              <div class="modal__header">
                <a class="modal__close mui--text-dark" href="javascript:void(0);" data-target="close cancel register modal" aria-label="{% trans %}Close{% endtrans %}" rel="modal:close">{{ faicon(icon='times', icon_size='title') }}</a>
              </div>
              <div class="modal__body">
                <form action="{{ project.url_for('toggle_featured') }}" method="post">
                  {{ csrf_form.hidden_tag() }}
                  <span class="mui--text-title mui--text-bold mui--text-dark">Confirmation</span>
                  <button name="transition" class="mui-btn mui-btn--accent mui-btn--flat mui--pull-right">
                    {% if project.featured %}
                      {% trans %}Remove featured{% endtrans %}
                    {% else %}
                      {% trans %}Make featured{% endtrans %}
                    {% endif %}
                  </button>
                </form>
              </div>
            </div>
          </div>
        </div>
      </div>
    </div>
  {% endif %}
  <div class="mui-container project-banner {% if class %}{{ class }}{% endif %}">
    <div class="grid">
      {% if project.view_for('edit').is_available() and project.features.schedule_no_sessions() %}
        <div class="grid__col-sm-12">
          {{ alertbox('warning', gettext("This project will not be listed as it has no sessions in the schedule")) }}
        </div>
      {% endif %}
      {% if project.view_for('view').is_available() and project.state.DRAFT %}
      <div class="grid__col-sm-12">
        {{ alertbox('warning', gettext("This project is currently not published")) }}
      </div>
      {% endif %}
      <div class="grid__col-sm-12">
        <div class="project-banner__profile-details">
          {%- if project.profile.logo_url.url %}
            <a href="{{ project.profile.url_for() }}" class="project-banner__profile-details__logo-wrapper" data-action="View {{ project.profile.title }}(project page)">
              <img class="project-banner__profile-details__logo_wrapper__logo" src="{{ project.profile.logo_url }}" alt="{{ project.profile.title }}"/>
            </a>
          {% endif %}
          <a href="{{ project.profile.url_for() }}" class="mui--text-subhead mui--text-bold project-banner__profile-details__text" data-cy="profile-link" data-action="View {{ project.profile.title }}(project page)">{{ project.profile.title }}</a>
        </div>
      </div>
      <div class="grid__col-sm-12 project-banner__headline">
        <h1 class="mui--text-headline mui--text-bold zero-top-margin project-banner__headline__title">{{ project.title }}
          {% if project.view_for('edit_slug').is_available() %}
            <a class="mui--text-body2" href="{{ project.url_for('edit_slug') }}" aria-label="edit project url" data-action="edit project url">{% trans %}Edit url{% endtrans %} {{ faicon(icon='edit') }}</a>
          {% endif %}
        </h1>
        <p class="mui--text-title mui--text-light zero-bottom-margin">{{ project.tagline }}</p>
      </div>
      {% if project.livestream_urls %}
        <div role="tabpanel" class="grid__col-sm-12 grid__col-md-8 livestream-box" id="livestream">
          <ul class="mui-tabs__bar project-banner__box" role="tablist">
            {%- for stream in project.livestream_urls %}
              <li role="presentation" {%- if loop.first %} class="mui--is-active"{% endif %}>
                <a role="tab" data-mui-toggle="tab" data-mui-controls="pane-justified-{{ loop.index }}">Livestream {{loop.index}}</a>
              </li>
            {%- endfor %}
          </ul>

          {%- for stream in project.livestream_urls %}
            <div role="tabpanel" class="mui-tabs__pane {%- if loop.first %} mui--is-active{% endif %}" id="pane-justified-{{ loop.index }}">
              <div class="project-banner__box">
                {{ livestream_edit_btn(project) }}
                <div class="embed-video-wrapper js-embed-video" data-video-src="{{ stream }}">
                  <p class="video_txt">
                    {{ faicon(icon='video', icon_size='display1') }}<br>
                    <a href="{{ stream }}" target="_blank" class="mui--text-title">{% trans %}Preview video{% endtrans %}</a>
                  </p>
                </div>
              </div>
            </div>
          {%- endfor %}
          {{ project_share(project, project_save_form) }}
        </div>
      {% else %}
        <div class="grid__col-sm-12 grid__col-md-8 project-banner__box">
          <div class="embed-video-wrapper">
            {{ livestream_edit_btn(project) }}
            {% if project.banner_video_url.url %}
              <div class="embed-video-wrapper js-embed-video" data-video-src="{{ project.banner_video_url }}">
                <p class="video_txt">
                  {{ faicon(icon='video', icon_size='display1') }}<br>
                  <a href="{{ project.banner_video_url }}" target="_blank" class="mui--text-title">{% trans %}Preview video{% endtrans %}</a>
                </p>
              </div>
            {%- elif project.bg_image.url %}
              {{ banner_edit_btn(project) }}
              <img class="project-banner__box__image" src="{{ project.bg_image }}" alt="{{ project.title }}" data-cy="bg_image"/>
            {%- else %}
              {{ banner_edit_btn(project) }}
              <img class="project-banner__box__image" src="{{ url_for('static', filename='img/default-banner.png') }}"/>
            {% endif %}
          </div>
          {{ project_share(project, project_save_form) }}
        </div>
      {% endif %}
      <div class="grid__col-md-4 project-details__box {% if project.livestream_urls %}project-details__box--topmargin{% endif %}">
        {% if project.schedule_state.PUBLISHED and project.calendar_weeks_full.weeks and project.calendar_weeks_full.weeks|length > 0 %}
          <div aria-label="{{ project.datelocation }}">
            {{ calendarwidget(project.calendar_weeks_full, compact=false) }}
          </div>
        {% endif %}
        <div class="project-details__box--ticketbox">
          {% if project.features.tickets()  %}
            <div class="mui--hidden-xs mui--hidden-sm">
              <a href="{%- if current_page != 'project' -%}{{ project.url_for() }}{%- endif %}#tickets" class="mui-btn mui-btn--raised mui-btn--primary mui--d-block {% if current_page == 'project' %}js-smooth-scroll js-samepage{%- endif %}" data-action="Get tickets(header)" id="get-tickets">
              {% trans %}Get tickets{% endtrans %}</a>
            </div>
          {% elif project.features.rsvp() %}
            {%- if current_auth.is_anonymous %}
              <p class="mui--text-body2 mui--text-light">{{ project.views.registration_text() }}</p>
              <a class="mui-btn mui-btn--raised mui-btn--primary  mui--d-block"  href="{{ url_for('login') }}" data-action="Login to register">Login to register</a>
            {% elif project.features.rsvp_unregistered() -%}
              <p class="mui--text-body2 mui--text-light">{{ project.views.registration_text() }}</p>
              <a class="mui-btn mui-btn--raised mui-btn--primary  mui--d-block" href="#register-modal" id="register-btn">{% trans %}Register{% endtrans %}</a>
              <div class="modal reg-modal" id="register-modal">
                <div class="modal__header">
                  <a class="modal__close mui--text-dark" href="javascript:void(0);" data-target="close cancel register modal" aria-label="{% trans %}Close{% endtrans %}" rel="modal:close">{{ faicon(icon='times', icon_size='title') }}</a>
                  <p class="mui--text-title mui--text-bold mui--text-dark reg-modal__txt">{{ project.title }}</p>
                </div>
                <div class="modal__body">
                  <p class="mui--text-body2 reg-modal__txt">{% trans %}This will share your name and email address with the project’s crew so they can keep you updated. You can cancel your registration at any time.{% endtrans %}</p>
                  <form action="{{ project.url_for('register') }}" method="post" class="form-inline">
                    {{ csrf_form.hidden_tag() }}
                    <div class="mui--text-right modal__body__btn">
                      <button class="mui-btn mui-btn--flat mui-btn--primary" type="submit" name="submit" value="yes" data-cy="confirm">{% trans %}Confirm{% endtrans %}</button>
                    </div>
                  </form>
                </div>
              </div>
            {%- elif project.features.rsvp_registered() %}
              <p class="mui--text-body2 mui--text-light">{{ faicon(icon='check', baseline=false, css_class='mui--align-middle mui--text-success check-icon') }}{{ project.views.registration_text() }}</p>
              <a class="mui-btn mui-btn--raised mui--d-block" href="#register-modal" id="register-btn">{% trans %}Cancel registration{% endtrans %}</a>
              <div class="modal reg-modal" id="register-modal">
                <div class="modal__header">
                  <a class="modal__close mui--text-dark" href="javascript:void(0);" data-target="close cancel register modal" aria-label="{% trans %}Close{% endtrans %}" rel="modal:close">{{ faicon(icon='times', icon_size='title') }}</a>
                  <p class="mui--text-title mui--text-bold mui--text-dark reg-modal__txt">{{ project.title }}</p>
                </div>
                <div class="modal__body">
                  <p class="mui--text-subhead reg-modal__txt">{% trans %}Can’t make it?{% endtrans %}</p>
                  <form action="{{ project.url_for('deregister') }}" method="post" class="form-inline">
                    {{ csrf_form.hidden_tag() }}
                    <div class="mui--text-right modal__body__btn">
                      <button class="mui-btn mui-btn--flat mui-btn--primary" type="submit" name="submit" value="no">{% trans %}Confirm cancellation{% endtrans %}</button>
                    </div>
                  </form>
                </div>
              </div>
            {%- endif %}
            {% if project.view_for('rsvp_list').is_available() %}
              <a href="{{ project.url_for('rsvp_list') }}" class="mui--d-block mui--text-center" data-cy="see-responses">{% trans %}View participants{% endtrans %}</a>
            {% endif %}
          {% elif project.view_for('edit_schedule').is_available() %}
            <a class="mui-btn mui-btn--raised mui-btn--dark  mui--d-block" href="{{ project.url_for('edit_schedule') }}">{% trans %}Add schedule to enable rsvp{% endtrans %}</a>
          {%- endif %}
          <hr class="mui-divider">
          {% if project.cfp_state.OPEN -%}
            <div class="propose propose--lessmargin">
              <a class="mui-btn mui-btn--accent mui-btn--raised mui--d-block propose__btn" href="{{ project.url_for('new_proposal') }}" data-action="Submit a session proposal(header)" data-cy="propose-a-session">{% trans %}Submit a session proposal{% endtrans %}</a>
              {% if project.cfp_end_at_localized -%}<p class="propose__txt">{{ faicon(icon='info-circle', css_class='secondary-color-txt') }} <em class="mui--text-light">{% trans date=project.cfp_end_at_localized|datetime %}Proposal submission closes on {{ date }}{% endtrans %}</em></p>{% endif %}
            </div>
          {% elif project.view_for('cfp').is_available() -%}
            <div class="propose propose--lessmargin">
              <a href="{{ project.url_for('cfp') }}" class="mui-btn mui-btn--raised mui-btn--dark mui--d-block">
                {% if project.cfp_state.DRAFT or project.cfp_state.PRIVATE_DRAFT or project.cfp_state.UNAVAILABLE -%}
                  {% trans %}Open proposal submissions{% endtrans %}
                {%- else %}
                  {% trans %}Add proposal guidelines{% endtrans %}
                {%- endif %}
              </a>
            </div>
          {%- elif project.cfp_state.UNAVAILABLE %}
            <div class="propose propose--lessmargin">
              <a class="mui-btn mui-btn--accent mui-btn--raised mui--d-block propose__btn propose__btn--strike" data-cy="Submit a session proposal" data-action="Propose a session(closed)">{% trans %}Submit a session proposal{% endtrans %}</a>
              <p class="mui--text-light mui--text-caption mui--text-center zero-bottom-margin">{% trans %}Submissions are closed for this project{% endtrans %}</p>
            </div>
          {%- endif %}
          {%- if project.primary_venue %}
            <p class="project-venue"><a class="mui--text-hyperlink mui--text-subhead {% if current_page == 'project' %}js-smooth-scroll{%- endif %}" href="{%- if current_page != 'project' -%}{{ project.url_for() }}{%- endif %}#venue" data-action="Venue(header)" data-action="Venue(header)">{{ faicon(icon='map-marker-alt') }} <span>{{ project.primary_venue.title }}</span>{%- if project.primary_venue.city %}, <span>{{ project.primary_venue.city }}</span>{%- endif %}</a></p>
          {% elif project.view_for('venues').is_available() %}
            <a href="{{ project.url_for('venues') }}" class="mui-btn mui-btn--raised mui--d-block mui-btn--dark">{% trans %}Add venue{% endtrans %}</a>
          {%- endif %}
        </div>
      </div>
    </div>
  </div>
  <div class="sub-navbar-container sub-navbar-container--sticky mui--bg-accent {% if class %}{{ class }}{% endif %}">
    <nav class="sub-navbar mui-container" id="page-navbar">
      <a class="sub-navbar__item mui--text-subhead mui--text-light mui--hidden-xs mui--hidden-sm {% if current_page == 'project' %}js-smooth-scroll js-samepage{%- endif %}" href="{%- if current_page != 'project' -%}{{ project.url_for() }}{%- endif %}#about" data-action="About(navbar)" data-cy-navbar="about">{% trans %}About{% endtrans %}</a>
      {% if project.features.tickets() -%}
        <div class="sub-navbar__item--wrapper" id="ticket-wrapper"><a href='#tickets' class="open-ticket-widget sub-navbar__item sub-navbar__item--primarybg mui--text-subhead mui--text-light mui--hidden-md mui--hidden-lg mui--hidden-xl" data-action="Tickets(navbar)" id="ticket-btn" data-cy-navbar="tickets">{% trans %}Get tickets{% endtrans %} <span class="sub-navbar__item__icon mui--pull-right">{{ faicon(icon='chevron-right', icon_size='subhead') }}</span></a></div>
      {%- endif %}
      {%- if project.featured_sessions %}
        <a class="sub-navbar__item mui--text-subhead mui--text-light {% if current_page == 'project' %}js-smooth-scroll js-samepage{%- endif %}" href="{%- if current_page != 'project' -%}{{ project.url_for() }}{%- endif %}#talks" data-action="Talks(navbar)" data-cy-navbar="talks">{% trans %}Talks{% endtrans %} <span class="sub-navbar__item__icon mui--pull-right">{{ faicon(icon='chevron-right', icon_size='subhead') }}</span></a>
      {%- endif %}
      {%- if project.hasjob_embed_url.url -%}
        <a class="sub-navbar__item mui--text-subhead mui--text-light {% if current_page == 'project' %}js-smooth-scroll js-samepage{%- endif %}" href="{%- if current_page != 'project' -%}{{ project.url_for() }}{%- endif %}#related-jobs" data-action="Jobs(navbar)" data-cy-navbar="jobs">{% trans %}Jobs{% endtrans %} <span class="sub-navbar__item__icon mui--pull-right">{{ faicon(icon='chevron-right', icon_size='subhead') }}</span></a>
      {%- endif %}
      {%- if project.primary_venue -%}
        <a class="sub-navbar__item mui--text-subhead mui--text-light {% if current_page == 'project' %}js-smooth-scroll js-samepage{%- endif %}" href="{%- if current_page != 'project' -%}{{ project.url_for() }}{%- endif %}#venue" data-action="Venue(navbar)" data-cy-navbar="venue">{% trans %}Venue{% endtrans %} <span class="sub-navbar__item__icon mui--pull-right">{{ faicon(icon='chevron-right', icon_size='subhead') }}</span></a>
      {%- endif %}
      <a class="sub-navbar__item mui--text-subhead mui--text-light {% if current_page == 'updates' %}sub-navbar__item--active{%- endif %}" href="{%- if current_page != 'updates' -%}{{ project.url_for('updates') }}{%- endif %}" data-action="Updates(navbar)" data-cy-navbar="updates">{% trans %}Updates{% endtrans %} <span class="sub-navbar__item__icon mui--pull-right">{{ faicon(icon='chevron-right', icon_size='subhead') }}</span></a>
      <a class="sub-navbar__item mui--text-subhead mui--text-light {% if current_page == 'comments' %}sub-navbar__item--active{%- endif %}" href="{%- if current_page != 'comments' -%}{{ project.url_for('comments') }}{%- endif %}" data-action="comments(navbar)" data-cy-navbar="comments">{% trans %}Comments{% endtrans %} <span class="sub-navbar__item__icon mui--pull-right">{{ faicon(icon='chevron-right', icon_size='subhead') }}</span></a>
      {%- if project.has_sessions_with_video %}
        <a class="sub-navbar__item mui--text-subhead mui--text-light {% if current_page == 'videos' %}sub-navbar__item--active{%- endif %}" href="{%- if current_page != 'videos' -%}{{ project.url_for('session_videos') }}{%- endif %}" data-action="Video(navbar)" data-cy-navbar="video">{% trans %}Video{% endtrans %} <span class="sub-navbar__item__icon mui--pull-right">{{ faicon(icon='chevron-right', icon_size='subhead') }}</span></a>
      {%- endif %}
      {%- if project.current_roles.editor or not project.cfp_state.NONE -%}
        <a class="sub-navbar__item mui--text-subhead mui--text-light {% if current_page == 'proposals' %}sub-navbar__item--active{%- endif %}" href="{%- if current_page != 'proposals' -%}{{ project.url_for('view_proposals') }}{%- endif %}" data-action="Proposals(navbar)" data-cy-navbar="proposals">{% trans %}Proposals{% endtrans %} <span class="sub-navbar__item__icon mui--pull-right">{{ faicon(icon='chevron-right', icon_size='subhead') }}</span></a>
      {%- endif %}
      {%- if project.schedule_state.PUBLISHED %}
        <a class="sub-navbar__item mui--text-subhead mui--text-light {% if current_page == 'schedule' %}sub-navbar__item--active{%- endif %}" href="{%- if current_page != 'schedule' -%}{{ project.url_for('schedule') }}{%- endif %}" data-action="Schedule(navbar)" data-cy-navbar="schedule">{% trans %}Schedule{% endtrans %} <span class="sub-navbar__item__icon mui--pull-right">{{ faicon(icon='chevron-right', icon_size='subhead') }}</span></a>
      {%- endif %}
      <a class="sub-navbar__item mui--text-subhead mui--text-light {% if current_page == 'crew' %}sub-navbar__item--active{%- endif %}"" href="{%- if current_page != 'crew' -%}{{ project.url_for('crew') }}{%- endif %}" title="Crew" data-action="Crew(navbar)" data-cy-navbar="crew">{% trans %}Crew{% endtrans %} <span class="sub-navbar__item__icon mui--pull-right">{{ faicon(icon='chevron-right', icon_size='subhead') }}</span></a>
      {%- if project.current_roles.editor or project.current_roles.concierge or project.current_roles.usher -%}
        <a class="sub-navbar__item mui--text-subhead mui--text-light {% if current_page == 'settings' %}sub-navbar__item--active{%- endif %}" href="{%- if current_page != 'settings' -%}{{ project.url_for('settings') }}{%- endif %}" data-action="Settings(navbar)" data-cy-navbar="settings">{% trans %}Settings{% endtrans %} <span class="sub-navbar__item__icon mui--pull-right">{{ faicon(icon='chevron-right', icon_size='subhead') }}</span></a>
      {%- endif %}
    </nav>
  </div>
  {% with pinned_update = project.pinned_update %}{%- if pinned_update and pinned %}
  <ul class="mui-list--unstyled pinned  {% if current_page == 'project' %}pinned--about-page{%- endif %}">
    <li>
      <a href="{{ pinned_update.urls['view'] }}" class="pinned__update">
        <p class="pinned__update__heading mui-container">{{ faicon(icon='thumbtack', icon_size='caption') }} <span class="mui--text-subhead">{% trans %}Pinned update{% endtrans %}</span></p>
        <p class="pinned__update__body mui-container"><span class="mui--text-subhead mui--text-bold mui--text-dark">{{ pinned_update.title }}</span> <span><span class="mui--text-subhead mui--text-light pinned__update__body__text">{%- if not pinned_update.is_currently_restricted %}<span class="js-truncate" data-truncate-lines="1">{{ pinned_update.body.text }}</span>{% else %}<em>{% trans %}This update is for participants only{% endtrans %}</em>{%- endif %}</span></p>
      </a>
    </li>
  </ul>
  {%- endif %}{%- endwith %}
{% endmacro %}

{% macro embed_video_player(video) %}
  {% if video.source != 'raw' %}
    <iframe src="{{ video.embeddable_url }}" frameborder="0" allowfullscreen></iframe>
  {% else %}
    <p class="video_txt">
      {{ faicon(icon='video', icon_size='display1') }}<br>
      <a href="{{ video.id }}" target="_blank" class="mui--text-title">{% trans %}Preview video{% endtrans %}</a>
    </p>
  {%- endif %}
{% endmacro %}

{% macro video_action_bar(video, proposal='', session='') %}
  {%- if video.source == 'youtube' -%}
    <p><a href="https://videoken.com" target="_blank" class="mui--text-caption details__box__control__link">Powered by VideoKen</a></p>
  {%- endif %}

  {%- if proposal and 'edit_proposal' in proposal.permissions(current_auth.user) %}
    <a class="details__box__control__link mui--text-subhead" href="{{ proposal.url_for('edit') }}#field-video" data-cy="edit-video" aria-label="{% trans %}Edit proposal video{% endtrans %}">{{ faicon(icon='edit', icon_size='subhead', css_class='fa5--link') }}</a>
  {% elif session and session.project.current_roles.editor %}
    <a class="details__box__control__link mui--text-subhead" href="{{ session.url_for('edit') }}" data-cy="edit-video" aria-label="{% trans %}Edit session video{% endtrans %}">{{ faicon(icon='edit', icon_size='subhead', css_class='fa5--link') }}</a>
  {%- endif %}

  {%- if proposal or session %}
    {%- if proposal %}
      {% set url, title = proposal.url_for(_external=true), proposal.title  %}
    {% else %}
      {% set url, title = session.url_for(_external=true), session.title %}
    {%- endif %}
      <div class="mui-dropdown">
        <a href="javascript:void(0)" class="details__box__control__link mui--text-subhead" data-mui-toggle="dropdown" data-action="Share dropdown" data-cy="share-project">{{ faicon(icon='share-square', icon_size='subhead', css_class=share_icon_css) }}</a>
        {{ share_dropdown(url, title) }}
      </div>
  {%- endif %}
{% endmacro %}

{% macro account_tabs(active_tab='account') %}
  <div class="tabs" id="jquery-scroll-tabs">
    <a {% if active_tab != 'account' %}href="{{ url_for('account') }}"{%- endif %} class="tabs__item mui--text-body2 mui--text-light mui--text-uppercase  {% if active_tab == 'account' %}tabs__item--active{%- endif %}">{% trans %}Account{% endtrans %}</a>
    <a {% if active_tab != 'saved' %}href="{{ url_for('saved') }}"{%- endif %} class="tabs__item mui--text-body2 mui--text-light mui--text-uppercase {% if active_tab == 'saved' %}tabs__item--active{%- endif %}">{% trans %}My saves{% endtrans %}</a>
    <a {% if active_tab != 'scan' %}href="{{ url_for('scan_contact') }}"{%- endif %} class="tabs__item mui--text-body2 mui--text-light mui--text-uppercase {% if active_tab == 'scan' %}tabs__item--active{%- endif %}">{% trans %}Scan badge{% endtrans %}</a>
    <a {% if active_tab != 'contacts' %}href="{{ url_for('contacts') }}"{%- endif %} class="tabs__item mui--text-body2 mui--text-light mui--text-uppercase {% if active_tab == 'contacts' %}tabs__item--active{%- endif %}">{% trans %}Contacts{% endtrans %}</a>
  </div>
{% endmacro %}

{% macro projectcard(project, project_save_form=none, include_calendar=true, calendarwidget_compact=true) %}
  <a class="card card--upcoming clickable-card" href="{{ project.url_for() }}" aria-label="{{ project.title }}" data-cy-title="{{ project.title }}" data-action="View {{ project.title }}(upcoming)">
    <div class="card__image-wrapper {% if not project.bg_image.url %}card__image-wrapper--default{% endif %}">
      {% if project.bg_image.url %}
        <img class="card__image js-lazyload-img" data-src="{{ project.bg_image }}" alt="{{ project.title }}"/>
        <noscript>
          <img class="card__image" src="{{ project.bg_image }}" alt="{{ project.title }}"/>
        </noscript>
      {% else %}
        <img class="card__image" src="{{ url_for('static', filename='img/default-banner.png') }}" alt="{{ project.title }}"/>
        <p class="card__image__tagline mui--text-body2">{{ project.title }}</p>
      {% endif %}
    </div>
    <div class="card__body">
      {%- if not current_auth.is_anonymous and project_save_form %}
        {% set save_form_id = "upcoming_" + project.uuid_b58 %}
        <div class="card__body__bookmark {% if not project.calendar_weeks_compact.weeks %} card__body__bookmark--pushup {% endif %}">{{ saveprojectform(project, project_save_form, save_form_id) }}</div>
      {% endif %}
      {%- if include_calendar%}
        {% if calendarwidget_compact and project.schedule_state.PUBLISHED and project.calendar_weeks_compact.weeks and project.calendar_weeks_compact.weeks|length > 0 %}
          <div aria-label="{{ project.datelocation }}">
            {{ calendarwidget(project.calendar_weeks_compact) }}
          </div>
        {% elif project.schedule_state.PUBLISHED and project.calendar_weeks_full.weeks and project.calendar_weeks_full.weeks|length > 0 %}
          <div aria-label="{{ project.datelocation }}">
            {{ calendarwidget(project.calendar_weeks_full, compact=false) }}
          </div>
        {% endif %}
        <h3 class="card__body__title mui--text-subhead {% if not project.calendar_weeks_compact.weeks %} card__body__title--smaller {% endif %}"><span class="mui--text-bold">{{ project.title_inline }}</span> <span class="mui--text-light js-truncate" data-truncate-lines="2">{{ project.tagline }}</span></h3>
        <p class="card__body__location mui--text-light">{% if project.primary_venue %}{{ faicon(icon='map-marker-alt', icon_size='caption', baseline=false) }} {% if project.primary_venue.city %}{{ project.primary_venue.city }}{% else %}{{ project.primary_venue.title }}{% endif %}{% elif project.location %}{{ faicon(icon='map-marker-alt', icon_size='caption', baseline=false) }} {{ project.location }}{% endif %}</p>
      {% else %}
        <h3 class="card__body__subtitle mui--text-subhead mui--text-bold">{{ project.title }}</h3>
        <p class="mui--text-caption mui--text-light js-truncate" data-truncate-lines="2">{{ project.tagline }}</p>
        <hr class="separator">
        {% if project.cfp_end_at_localized %}<p class="mui--text-caption zero-bottom-margin secondary-color-txt"><em>{% trans date=project.cfp_end_at_localized|datetime(format='dd MMM, YYYY, hh:mm a') %}Submission closes on {{ date }}{% endtrans %}</em></p>{% endif %}
      {% endif %}
    </div>
  </a>
{% endmacro %}

{% macro featured_section(featured_project, project_save_form) %}
  {% if featured_project %}
    {% with current_sessions = featured_project.current_sessions() if
    featured_project is not none else none %}
    {% if current_sessions and current_sessions.sessions|length > 0 %}
    <div class="projects-wrapper">
      <div class="mui-container">
        <div class="grid">
          <div class="grid__col-12">
            <h2 class="mui--text-headline mui--text-bold project-headline">
              {% if not featured_project.livestream_urls and
              current_sessions.sessions|length > 0 %} {% trans %}Live schedule{%
              endtrans %} {% elif featured_project.livestream_urls and not
              current_sessions.sessions|length > 0 %} {% trans %}Livestream{%
              endtrans %} {% elif featured_project.livestream_urls and
              current_sessions.sessions|length > 0 %} {% trans %}Livestream and
              schedule{% endtrans %} {% endif %}
            </h2>
          </div>
          <div class="grid__col-xs-12">
            <div class="card card--spotlight card--spotlight--live">
              <div class="card__image-wrapper">
                {% if featured_project.bg_image.url %}
                  <img class="card__image" src="{{ featured_project.bg_image }}" alt="{{ featured_project.title }}"/>
                {% else %}
                  <img class="card__image" src="{{ url_for('static', filename='img/default-banner.png') }}" alt="{{ featured_project.title }}"/>
                  <p class="card__image__tagline">{{ featured_project.title }}</p>
                {% endif %}
              </div>
              <div class="card__body">
                <h3 class="card__body__title mui--text-headline mui--text-bold zero-top-margin">
                  <a class="clickable-card" href="{{ featured_project.url_for() }}">{{ featured_project.title }}</a>
                </h3>
                <p class="mui--text-title mui--text-bold primary-color-txt zero-bottom-margin">Live</p>
                {% if current_sessions.sessions|length > 0 %}
                  <p class="mui--text-subhead mui--text-light">{{ faicon(icon='clock') }} {% trans session=current_sessions.sessions[0].start_at_localized|time %}Session starts at {{ session }}{% endtrans %}</p>
                {% endif %}
                <div>
                  {%- if featured_project.livestream_urls %}
                    <a class="mui-btn mui-btn--primary mui-btn--raised" aria-label="{% trans %}Watch livestream{% endtrans %}" href="{{ featured_project.url_for() }}">{% trans %}Livestream{% endtrans %}</a>
                  {%- endif %}
                  {%- if current_sessions.sessions|length > 0 %}
                    <a class="mui-btn mui-btn--primary mui-btn--raised" data-action="View Schedule(live event card)" href="{{ featured_project.url_for('schedule') }}">{% trans %}Schedule{% endtrans %}</a>
                  {%- endif %}
                </div>
              </div>
            </div>
          </div>
        </div>
      </div>
    </div>
    {% endif %}
    {% endwith %}

    <div class="projects-wrapper">
      <div class="spotlight">
        <div class="mui-container">
          <div class="grid">
            <div class="grid__col-12">
              <h2 class="mui--text-headline mui--text-bold project-headline">{% trans %}Spotlight{% endtrans %}</h2>
            </div>
          </div>
        </div>
        <div class="mui-container">
          <div class="grid">
            <div class="grid__col-12">
              <a class="card card--spotlight clickable-card" href="{{ featured_project.url_for() }}" aria-label="{{ featured_project.title }}" data-cy-project="{{ featured_project.title }}" data-action="View {{ featured_project.title }}(spotlight)">
                <div class="card__image-wrapper">
                  {% if featured_project.bg_image.url %}
                    <img class="card__image" src="{{ featured_project.bg_image }}" alt="{{ featured_project.title }}"/>
                  {% else %}
                    <img class="card__image" src="{{ url_for('static', filename='img/default-banner.png') }}" alt="{{ featured_project.title }}"/>
                    <p class="card__image__tagline">{{ featured_project.title }}</p>
                  {% endif %}
                </div>
                <div class="card__body">
                  <h3 class="card__body__title mui--text-headline mui--text-bold">{{ featured_project.title }}</h3>
                  {% if featured_project.tagline %}
                  <p class="card__body__subtitle mui--text-subhead zero-top-margin js-truncate mui--text-light" data-truncate-lines="3">{{ featured_project.tagline }}</p>
                  {% endif %}
                  {%- if not current_auth.is_anonymous %}
                    {% set save_form_id = "featured_" + featured_project.uuid_b58 %}
                    <div class="card__body__bookmark">
                      {{ saveprojectform(featured_project, project_save_form, save_form_id) }}
                    </div>
                  {% endif %}
                  {% if featured_project.calendar_weeks_compact.weeks and featured_project.calendar_weeks_compact.weeks|length > 0 %}
                    <div aria-label="{{ featured_project.datelocation }}">
                      {{ calendarwidget(featured_project.calendar_weeks_compact) }}
                    </div>
                  {% endif %}
                  {% if featured_project.primary_venue %}
                    <p class="card__body__location mui--text-light">{{ faicon(icon='map-marker-alt', icon_size='caption', baseline=false) }} {{ featured_project.primary_venue.title }}{% if featured_project.primary_venue.city %}, {{ featured_project.primary_venue.city }}{% endif %}</p>
                  {% elif featured_project.location %}
                    <p class="card__body__location mui--text-light">{{ faicon(icon='map-marker-alt', icon_size='caption', baseline=false) }} {{ featured_project.location }}</p>
                  {% endif %}
                </div>
              </a>
            </div>
          </div>
        </div>
      </div>
    </div>
  {% endif %}
{% endmacro %}

{% macro upcoming_section(upcoming_projects, project_save_form) %}
  {% if upcoming_projects|length > 0 %}
    <div class="projects-wrapper">
      <div class="mui-container">
        <div class="grid">
          <div class="grid__col-12">
            <h2 class="mui--text-headline mui--text-bold project-headline">{% trans %}Upcoming{% endtrans %}</h2>
          </div>
        </div>
        <ul class="mui-list--unstyled grid upcoming" role="list">
          {% for project in upcoming_projects %}
          <li class="grid__col-xs-12 grid__col-sm-6 grid__col-lg-4" role="listitem">
            {{ projectcard(project, project_save_form) }}
          </li>
          {%- endfor -%}
        </ul>
      </div>
    </div>
  {% endif %}
{% endmacro %}

{% macro open_cfp_section(open_cfp_projects, project_save_form) %}
  {% if open_cfp_projects %}
    <div class="projects-wrapper">
      <div class="mui-container">
        <div class="grid">
          <div class="grid__col-12">
            <h2 class="mui--text-headline mui--text-bold project-headline">{% trans %}Accepting proposal submissions{% endtrans %}</h2>
          </div>
        </div>
        <ul class="grid projects" role="list">
          {% for project in open_cfp_projects %}
            <li class="grid__col-xs-12 grid__col-sm-4 grid__col-lg-3 js-cfp-projects {% if loop.index > 4 %}mui--hide{% endif %}"
              role="listitem">
              {{ projectcard(project, include_calendar=false) }}
            </li>
          {%- endfor -%}
        </ul>
        {% if open_cfp_projects|length > 4 %}
          <div class="mui--text-center">
            <a href="javascript:void(0)" data-target="show all cfp projects" class="jquery-show-all mui--text-uppercase" data-projects="js-cfp-projects" data-action="Show all cfp projects(index page)" aria-expanded="true">{% trans %}Show more{% endtrans %}</a>
          </div>
        {% endif %}
      </div>
    </div>
  {% endif %}
{% endmacro %}

{% macro all_projects_section(all_projects, project_save_form) %}
  {% if all_projects %}
    <div class="projects-wrapper">
      <div class="mui-container">
        <div class="grid">
          <div class="grid__col-12">
            <h2 class="mui--text-headline mui--text-bold project-headline">{% trans %}All projects{% endtrans %}</h2>
          </div>
        </div>
        <ul class="grid projects" role="list">
          {% for project in all_projects %}
            <li class="grid__col-12 grid__col-xs-12 grid__col-sm-6 grid__col-lg-4" role="listitem">
              {{ projectcard(project, project_save_form) }}
            </li>
          {%- endfor -%}
        </ul>
      </div>
    </div>
  {% endif %}
{% endmacro %}

{% macro past_projects_section() %}
  {% raw %}
    <div class="projects-wrapper" id="past-project-table" v-cloak>
      <div class="mui-container">
        <div class="grid projects">
          <div class="grid__col-12">
            <h2 class="mui--text-headline mui--text-bold project-headline" v-if="pastprojects.length">{{ title }}</h2>
          </div>
          <div class="grid__col-12 mui-table--responsive-wrapper">
            <table class="mui-table mui-table--bordered mui-table--responsive past-events-table">
              <thead class="mui--bg-primary-dark">
                <tr>
                  <th class="mui--text-subhead mui--text-capitalize" v-for="heading in headings" v-if="pastprojects.length">{{ heading }}</th>
                </tr>
              </thead>
              <tbody>
                <tr v-for="project in pastprojects">
                  <td data-th="Date">
                    <p class="mui--text-subhead zero-bottom-margin">{{ project.datetime }}</p>
                  </td>
                  <td data-th="Event name" class="past-events-table__title">
                    <p class="mui--text-subhead zero-bottom-margin">
                      <a :href="project.url" data-action="past-event(index page list)">{{ project.title }}</a>
                    </p>
                  </td>
                  <td data-th="Location">
                    <p class="mui--text-subhead zero-bottom-margin">{{ project.venue }}</p>
                  </td>
                </tr>
              </tbody>
            </table>
            <p class="js-lazy-loader loading" v-if="next_page"></p>
          </div>
        </div>
      </div>
    </div>
  {% endraw %}
{% endmacro %}

{% macro profile_admin_buttons(profile) %}
  <div class="mui-dropdown mui--d-inlineblock">
    <a href="javascript:void(0)" class="mui--text-title mui-btn profile-dropdown-btn" data-mui-toggle="dropdown" data-action="Share dropdown" data-cy="admin-dropdown">{{ faicon(icon='ellipsis-v', icon_size='title', baseline=false) }}</a>
    <ul class="mui-dropdown__menu mui-dropdown__menu--right">
      {%- if profile.organization %}<li><a href="{{ profile.urls['members'] }}" data-cy-btn="profile-crew">{%- if profile.current_roles.owner %}{% trans %}Manage admins{% endtrans %}{% else %}{% trans %}View admins{% endtrans %}{% endif %}</a></li>{% endif %}
      <li><a href="{{ profile.url_for('edit') }}" data-cy-btn="edit-details">{% trans %}Edit this profile{% endtrans %}</a></li>
      {%- if profile.features.make_private() %}<li><a href="#make-private-modal" rel="modal:open">{% trans %}Make profile private{% endtrans %}</a></li>{% endif %}
    </ul>
  </div>
  <div class="modal" id="make-private-modal">
    <div class="modal__header">
      <a class="modal__close mui--text-dark" href="javascript:void(0);" data-target="close cancel register modal" aria-label="{% trans %}Close{% endtrans %}" rel="modal:close">{{ faicon(icon='times', icon_size='title') }}</a>
      <p class="mui--text-title mui--text-bold mui--text-dark">{% trans %}Make this profile private?{% endtrans %}</p>
    </div>
    <div class="modal__body">
      <ul class="mui-list--aligned mui--text-body2">
        <li>{% trans %}Your profile will not be visible to anyone other than you{% endtrans %}</li>
        <li>{% trans %}It will not be listed in search results{% endtrans %}</li>
        <li>{% trans %}You cannot host projects from this profile{% endtrans %}</li>
        <li>{% trans %}Any existing projects will become inaccessible until the profile is public again{% endtrans %}</li>
      </ul>
      <form action="{{ profile.url_for('transition') }}" method="post">
        {{ profile.forms.transition().hidden_tag() }}
        <button name="transition" value="make_private" class="mui-btn mui-btn--accent mui--pull-right mui-btn--flat">{% trans %}Make private{% endtrans %}</button>
      </form>
    </div>
  </div>
{% endmacro %}

{% macro profile_header(profile, class='', current_page='profile') %}
  <div class="{% if class %}{{ class }}{% endif %}">
  <div class="profile mui--bg-accent">
    {%- if profile.banner_image_url.url %}
      <div class="profile__background">
        <img class="profile__background__image" src="{{ profile.banner_image_url.url }}" alt="{{ profile.title }}"/>
      </div>
    {% endif %}
    <div class="mui-container profile__banner">
      <div class="grid">
        <div class="grid__col-12">
          <div class="profile__banner__box">
            {%- if profile.banner_image_url.url %}
              <img class="profile__banner__box__img" src="{{ profile.banner_image_url }}" alt="{{ profile.title }}" data-cy="profile-banner-img"/>
            {% else %}
              <img class="profile__banner__box__img profile__banner__box__img--default" src="{{ url_for('static', filename='img/default-banner-profile.png') }}" alt="{{ profile.title }}"/>
            {% endif %}
          </div>
          {%- if profile.current_roles.admin %}
            <a href="{{ profile.url_for('edit_banner_image_url') }}" class="mui-btn mui-btn--default mui-btn--raised profile__banner__upload js-modal-form" title="{% trans %}Add cover photo url{% endtrans %}" aria-label="{% trans %}Add cover photo url{% endtrans %}" data-cy="add-banner" rel="modal:open" data-hash="edit_banner">{{ faicon(icon='camera', icon_size='body2', css_class='profile__banner__icon') }} <span class="mui--hidden-xs mui--hidden-sm">Add cover photo url</span></a>
          {% endif %}
          <div class="profile__logo">
            {%- if profile.logo_url.url %}
              <img class="profile__logo__img" src="{{ profile.logo_url.url }}" alt="{{ profile.title }}"/>
            {% else %}
              <span class="profile__logo__nologo">{{ faicon(icon='user-solid', css_class='profile__logo__icon') }}</span>
            {% endif %}
            {%- if profile.current_roles.admin %}
              <a href="{{ profile.url_for('edit_logo_url') }}" class="profile__logo__upload mui--text-dark js-modal-form" rel="modal:open" data-hash="edit_logo">{{ faicon(icon='camera', baseline=false, icon_size='body2', css_class='profile__logo__upload__icon') }}</a>
            {% endif %}
            <div class="mui--hidden-xs mui--hidden-sm profile__logo__details">
              <h2 class="mui--text-headline mui--text-dark mui--text-bold zero-bottom-margin"><a class="mui--text-dark" data-cy="profile-title" href="{{ profile.url_for() }}">{{ profile.title }}</a></h2>
              <p class="mui--text-title mui--text-light">@{{ profile.name }}</p>
            </div>
          </div>
          <div class="profile__banner__btns mui--hidden-xs mui--hidden-sm">
            {% if profile.features.new_project()  %}
              <a class="mui-btn mui-btn--primary mui-btn--raised profile-create-btn" href="{{ profile.url_for('new_project') }} ">{{ faicon(icon='plus', icon_size='caption') }}  {% trans %}New project{% endtrans %}</a>
            {% elif profile.features.make_public() %}
              <a class="mui-btn mui-btn--raised mui-btn--primary" href="#make-public-modal" rel="modal:open">{% trans %}Make profile public{% endtrans %}</a>
              <div class="modal" id="make-public-modal">
                <div class="modal__header">
                  <a class="modal__close mui--text-dark" href="javascript:void(0);" data-target="close modal" aria-label="{% trans %}Close{% endtrans %}" rel="modal:close">{{ faicon(icon='times', icon_size='title') }}</a>
                  <p class="mui--text-title mui--text-bold mui--text-dark">{% trans %}Make this profile public?{% endtrans %}</p>
                </div>
                <div class="modal__body">
                  <ul class="mui-list--aligned mui--text-body2">
                    <li>{% trans %}Your profile will be visible to anyone visiting the page{% endtrans %}</li>
                    <li>{% trans %}Your profile will be listed in search results{% endtrans %}</li>
                    {#- <li>{% trans %}You can host projects{% endtrans %}</li> #}
                  </ul>
                  <form action="{{ profile.url_for('transition') }}" method="post">
                    {{ profile.forms.transition().hidden_tag() }}
                    <button name="transition" value="make_public" class="mui-btn mui-btn--accent mui-btn--flat mui--pull-right">{% trans %}Make public{% endtrans %}</button>
                  </form>
                </div>
              </div>
            {% endif %}
            {%- if profile.current_roles.admin %}
              <div class="mui--d-inlineblock">{{ profile_admin_buttons(profile) }}</div>
            {% endif %}
          </div>
        </div>
      </div>
    </div>
  </div>
  <div class="mui-container profile-details">
    <div class="grid">
      <div class="grid__col-12">
        <div>
        <div class="mui--hidden-md mui--hidden-lg mui--hidden-xl">
          <h2 class="mui--text-headline mui--text-bold zero-bottom-margin" data-cy="profile-title"><a href="{{ profile.url_for() }}" class="mui--text-dark">{{ profile.title }}</a></h2>
          <p class="mui--text-title mui--text-light">@{{ profile.name }}</p>
        </div>
        <div>{{ profile.description.html }}</div>
        <div class="mui--visible-xs-block mui--visible-sm-block">
          {% if profile.features.new_project() %}
            <p class="mui--d-inlineblock profile-create-btn"><a class="mui-btn mui-btn--primary mui-btn--raised" href="{{ profile.url_for('new_project') }} ">{{ faicon(icon='plus', icon_size='caption') }}  {% trans %}New project{% endtrans %}</a>
          {% elif profile.features.make_public() %}
            <p class="mui--d-inlineblock profile-create-btn"><a class="mui-btn mui-btn--primary mui-btn--raised" href="#make-public-modal" rel="modal:open">{% trans %}Make profile public{% endtrans %}</a>
          {% endif %}
          {%- if profile.current_roles.admin %}
            <div class="mui--d-inlineblock {% if profile.features.new_user_project() %}floating-menu-btns{% endif %}">{{ profile_admin_buttons(profile) }}</p></div>
          {% endif %}
        </div>
      </div>
      </div>
    </div>
  </div>
  <div class="sub-navbar-container sub-navbar-container--sticky mui--bg-accent {% if class %}{{ class }}{% endif %}">
    <nav class="sub-navbar mui-container" id="page-navbar">
      {% if profile.is_organization_profile %}
        <a class="sub-navbar__item mui--text-subhead mui--text-light mui--hidden-xs mui--hidden-sm {% if current_page == 'profile' %}sub-navbar__item--active{%- endif %}" href="{%- if current_page != 'profile' -%}{{ profile.url_for() }}{%- endif %}" data-cy-navbar="profile">{% trans %}Home{% endtrans %}</a>
        <a class="sub-navbar__item mui--text-subhead mui--text-light {% if current_page == 'admins' %}sub-navbar__item--active{%- endif %}" href="{%- if current_page != 'admins' -%}{{ profile.urls['members'] }}{%- endif %}" data-action="manage-profile-admins" data-cy-navbar="admins">{% trans %}Admins{% endtrans %} <span class="sub-navbar__item__icon mui--pull-right">{{ faicon(icon='chevron-right', icon_size='subhead') }}</span></a>
      {% else %}
      <a class="sub-navbar__item mui--text-subhead mui--text-light {% if current_page == 'profile' %}sub-navbar__item--active{%- endif %}" href="{{ profile.url_for() }}">{% trans %}Sessions{% endtrans %}</a>
      <a class="sub-navbar__item mui--text-subhead mui--text-light {% if current_page == 'projects' %}sub-navbar__item--active{%- endif %}" href="{{ profile.url_for('user_participated_projects') }}">{% trans %}Projects{% endtrans %}<span class="sub-navbar__item__icon mui--pull-right">{{ faicon(icon='chevron-right', icon_size='subhead') }}</span></a>
      <a class="sub-navbar__item mui--text-subhead mui--text-light {% if current_page == 'proposals' %}sub-navbar__item--active{%- endif %}" href="{{ profile.url_for('user_proposals') }}">{% trans %}Proposals{% endtrans %}<span class="sub-navbar__item__icon mui--pull-right">{{ faicon(icon='chevron-right', icon_size='subhead') }}</span></a>
      {% endif %}
    </nav>
  </div>
</div>
{% endmacro %}

{% macro comments_tree() %}
  {% raw %}
    <div id="comments-wrapper" v-cloak>
      <ul class="mui-list--unstyled" v-for="comment in comments">
        <comment :comment="comment" :isuserparticipant="isuserparticipant"></comment>
      </ul>
      <div class="ajax-form">
        <component :is="Form"></component>
        <button class="mui-btn mui-btn--raised mui-btn--accent ajax-form_cancelbtn" @click="closeForm($event)" v-if="commentForm">Cancel</button>
        <p class="mui--text-subhead mui--text-danger mui--text-right" v-if="errorMsg">{{ errorMsg }}</p>
      </div>
      <p class="mui-panel mui--bg-accent" v-if="isuserloggedin && !isuserparticipant">You need to be a participant to comment.</p>
      <a class="post-form-block" @click="fetchForm($event, newCommentUrl)" aria-label="Post comment" data-cy-btn="post-comment" v-if="isuserparticipant && !commentForm">
        <div class="user">
          <div class="user__box">
            <div class="user__box__gravatar user__box__gravatar--initials">{{ getInitials(user) }}</div>
            <input type="text" placeholder="Post comment…" />
          </div>
        </div>
      </a>
      <a class="mui-btn mui-btn--small mui-btn--raised mui-btn--primary" :href="loginUrl" data-cy="login-btn" v-if="!isuserloggedin">Login to leave a comment</a>
    </div>
    <script type="text/x-template" id="comment-template">
      <li class="comment">
        <div :id="'#c-' + comment.uuid_b58">
          <div class="comment__header">
            <button class="mui-btn mui-btn--nostyle" aria-label="Hide comment" aria-expanded="true" v-if="!hide" @click="collapse(true)">
              <svg class="fa5-icon fa5-icon--subhead test fa5--align-baseline" aria-hidden="true" role="img"><use v-bind:xlink:href="svgIconUrl + '#caret-circle-up'"></use></svg>
            </button>
            <button class="mui-btn mui-btn--nostyle" aria-expanded="false" aria-label="Collapse comment" v-else @click="collapse(false)">
              <svg class="fa5-icon fa5-icon--subhead test fa5--align-baseline" aria-hidden="true" role="img"><use v-bind:xlink:href="svgIconUrl + '#caret-circle-down'"></use></svg>
            </button>
            <div class="comment__header__details user">
              <div class="user__box" v-if="!comment.state">
                <div class="user__box__gravatar user__box__gravatar--initials">{{ getInitials(comment.user.fullname) }}</div>
                <div class="mui--d-inlineblock">
                  <h3 class="mui--text-body2 user__box__fullname zero-bottom-margin">{{ comment.user.fullname }}</h3>
                  <h3 v-if="comment.user.username" class="mui--text-caption user__box__userid"><span>@{{ comment.user.username }}</span></h3>
                </div>
                <div class="mui--d-inlineblock">
                  <span class="commenter" v-if="comment.state && comment.state.DELETED">[deleted]</span>
                  <span class="commenter" v-if="comment.state && comment.state.SPAM">[removed]</span>
                  <span class="badge" v-for="badge in comment.badges">{{ badge }}</span>
                  <span class="mui--text-caption mui--text-accent">{{ created_at_age }}</span>
                  <span class="mui--text-caption mui--text-accent" v-if="comment.edited_at">(edited {{ edited_at_age }})</span>
                </div>
              </div>
            </div>
          </div>
          <transition name="slide">
            <div class="comment__body" v-if="!hide">
              <div v-if="!comment.state" v-html="comment.message.html"></div>
              <div data-id="{{ comment.uuid_b58 }}">
                <a class="mui--text-menu mui--text-accent link" data-cy="reply" v-if="isuserparticipant"  @click="fetchForm($event, comment.urls.reply)">[Reply]</a>
                <a class="mui--text-menu mui--text-accent link" data-cy="report-spam" v-if="isuserparticipant" @click="fetchForm($event, comment.urls.report_spam)">[Report Spam]</a>
                <a class="mui--text-menu mui--text-accent link" data-cy="edit" v-if="comment.urls.edit" @click="fetchForm($event, comment.urls.edit)" v-if="comment.urls.edit">[Edit]</a>
                <a class="mui--text-menu mui--text-accent link" data-cy="delete" v-if="comment.urls.delete"  @click="fetchForm($event, comment.urls.delete)">[Delete]</a>
                <a class="mui--text-menu mui--text-accent comment--permalink" :href="'#c-' + comment.uuid_b58">[Link]</a>
              </div>
              <div class="ajax-form ">
                <component :is="Form"></component>
                <button class="mui-btn mui-btn--raised mui-btn--accent ajax-form__cancelbtn" @click="closeForm($event)" v-if="commentForm">Cancel</button>
                <p class="mui--text-subhead mui--text-danger mui--text-right" v-if="errorMsg">{{ errorMsg }}</p>
              </div>
              <ul class="mui-list--aligned mui-list--unstyled comment--children" v-for="child_comment in comment.replies">
                <comment :comment="child_comment" :isuserparticipant="isuserparticipant"></comment>
              </ul>
            </div>
          </transition>
        </div>
      </li>
    </script>
  {% endraw %}
{% endmacro %}

{% macro project_mini_header(project) %}
  <h1 class="mui--text-display1"><a href="{{ project.url_for() }}"><strong>{{ project.title }}</a></strong></h1>
  <p class="mui--text-headline">{{ project.tagline }}</p>
  <p>
  {% if project.features.tickets_or_rsvp() %}
    <a class="mui-btn mui-btn--primary mui--d-inlineblock" href="{{ project.url_for() }}#tickets" data-action="Tickets(header-proposalpage)">
      {%- if project.features.tickets() -%}
        {% if project.boxoffice_data.buy_btn_text -%}
          {{ project.boxoffice_data.buy_btn_text }}
        {% else %}
          {% trans %}Tickets{% endtrans %}
        {% endif %}
      {%- else -%}
        {% trans %}Attend{% endtrans %}
      {%- endif %}
    </a>
  {% endif %}
  {% if project.cfp_state.OPEN -%}
    <a class="mui-btn mui-btn--flat mui-btn--nopadding" href="{{ project.url_for('new_proposal') }}" data-action="Propose a session(header)">{{ faicon(icon='microphone-alt') }} {% trans %}Submit a session proposal{% endtrans %}</a>
  {% endif %}
  </p>
{% endmacro %}

{% macro updates_template() %}
  {% raw %}
    <div id="updates-wrapper" v-cloak>
      <div v-if="isEditor">
        <h2 class="mui--text-headline mui--text-left" v-if="draft">Draft</h2>
        <ul v-if="draft" class="draft-updates">
          <li v-for="update in draft"><a :href="update.urls.view">{{ update.title }}</a></li>
        </ul>
      </div>
      <ul class="mui-list--unstyled" v-if="updates.length > 0">
        <update :update="update" :iseditor="isEditor" v-for="update in updates"></update>
      </ul>
    </div>

    <script type="text/x-template" id="update-template">
      <li class="update user mui--bg-accent" :id="'#update-' + update.uuid_b58">
        <div class="mui--clearfix">
          <div class="mui--pull-left">
            <p class="mui--text-light mui--text-body2 update__date" v-if="update.number">
              <a class="mui--text-uppercase mui--text-light" :href="update.urls.view">Update #{{ update.number }}</a>
              <span v-if="age"><span class="interpunct" aria-hidden="true">&#8226;</span><a class="mui--text-light" :href="update.urls.view">{{ age }}</a></span>
              <span v-if="update.visibility_label == 'Restricted'"><span class="interpunct">&#8226;</span><svg class="fa5-icon fa5-icon--body2 fa5--align-baseline" aria-hidden="true" role="img"><use v-bind:xlink:href="svgIconUrl + '#lock-alt'"></use></svg></span>
              <span v-if="update.is_pinned"><span class="interpunct">&#8226;</span><svg class="fa5-icon fa5-icon--body2 mui--align-middle" aria-hidden="true" role="img"><use v-bind:xlink:href="svgIconUrl + '#thumbtack'"></use></svg></span>
            </p>
          </div>
          <div class="mui--pull-right">
            <a class="mui--text-menu mui--text-hyperlink right-padding" :href="update.urls.view" aria-label="Share this update"><svg class="fa5-icon fa5-icon--subhead fa5--align-baseline" aria-hidden="true" role="img"><use v-bind:xlink:href="svgIconUrl + '#share-square'"></use></svg></a>
            <div class="mui-dropdown" v-if="iseditor">
              <a href="javascript:void(0)" class="mui--text-dark" data-mui-toggle="dropdown"><svg class="fa5-icon fa5-icon--subhead fa5--align-baseline" aria-hidden="true" role="img"><use v-bind:xlink:href="svgIconUrl + '#ellipsis-v'"></use></svg></a>
              <ul class="mui-dropdown__menu mui-dropdown__menu--right" data-cy="share-dropdown">
                <li><a v-if="update.urls.edit" :href="update.urls.edit">Edit</a></li>
                <li><a v-if="update.urls.delete" :href="update.urls.delete">Delete</a></li>
              </ul>
            </div>
          </div>
        </div>
        <p class="mui--text-headline mui--text-bold"><a class="mui--text-dark" :href="update.urls.view">{{ update.title }}</a></p>
        <div class="user__box mui--clearfix update__header">
          <img class="user__box__gravatar" :src="update.user.avatar" v-if="update.user.avatar"/>
          <div class="user__box__gravatar user__box__gravatar--initials" v-else>{{ getInitials(update.user.fullname) }}</div>
          <div class="mui--d-inlineblock">
            <h3 class="mui--text-body2 user__box__fullname zero-bottom-margin">{{ update.user.fullname }}</h3>
            <h3 v-if="update.user.username" class="mui--text-caption user__box__userid"><span>@{{ update.user.username }}</span></h3>
          </div>
        </div>
<<<<<<< HEAD
        <div v-if="!post.is_currently_restricted">
          <div class="post mui--text-light" v-if="truncated" :inner-html.prop="truncate(post.body.html, 250)"></div>
          <div class="post mui--text-light fullcontent" v-else v-html="post.body.html"></div>
=======
        <div v-if="!update.is_currently_restricted">
          <div class="update__content mui--text-light" v-if="truncated" :inner-html.prop="truncate(update.body.html, 250)"></div>
          <div class="update__content mui--text-light fullcontent" v-else v-html="update.body.html"></div>
>>>>>>> 618c126b
          <p class="mui--text-body2">
            <a @click="readMore($event, false)" v-if="setReadMore" class="read-more" aria-label="read more"><svg class="fa5-icon fa5-icon--caption fa5--align-baseline" aria-hidden="true" role="img"><use v-bind:xlink:href="svgIconUrl + '#caret-circle-down'"></use></svg> Read more</a></p>
            <a @click="readMore($event, true)" v-if="!truncated && !setReadMore" class="read-more" aria-label="hide"><svg class="fa5-icon fa5-icon--caption fa5--align-baseline" aria-hidden="true" role="img"><use v-bind:xlink:href="svgIconUrl + '#caret-circle-up'"></use></svg> Hide</a>
          </p>
        </div>
        <div v-else>
          <p class="mui--text-body2 mui--text-light mui--text-center top-padding zero-bottom-margin"><svg class="fa5-icon fa5-icon--caption fa5--align-baseline" aria-hidden="true" role="img"><use v-bind:xlink:href="svgIconUrl + '#lock-alt'"></use></svg> <em>This update is for participants only</em></p>
        </div>
        <hr class="mui--visible-xs-block mui--visible-sm-block">
      </li>
    </script>
  {% endraw %}
{% endmacro %}

{% macro page_footer() %}
  <div class="sub-navbar-container sub-navbar-container--footer mui--bg-accent">
    <nav class="sub-navbar mui-container" id="page-navbar">
      <a class="sub-navbar__item mui--text-subhead mui--text-dark {% if path == 'index' %}sub-navbar__item--active{%- endif %}" href="/about">{% trans %}About Hasgeek{% endtrans %}</a>
      <a class="sub-navbar__item mui--text-subhead mui--text-dark" href="/hasgeek">{% trans %}Team &amp; careers{% endtrans %}</a>
      <a class="sub-navbar__item mui--text-subhead mui--text-dark {% if path == 'contact' %}sub-navbar__item--active{%- endif %}" href="/about/contact">{% trans %}Contact{% endtrans %}</a>
      <a class="sub-navbar__item mui--text-subhead mui--text-dark {% if path == 'policy/terms' %}sub-navbar__item--active{%- endif %}" href="/about/policy/terms">{% trans %}Site policies{% endtrans %}</a>
    </nav>
  </div>
{% endmacro %}

{% macro video_thumbnail(session) %}
  <div class="video">
    <a class="video__thumbnail {%- if not (session.video.thumbnail or session.banner_image_url.url) %} video__thumnail--novideo {%- endif %}" href="{%- if session.proposal %}{{ session.proposal.url_for() }}{%- else %}{{ session.url_for() }}{%- endif %}"  data-action="view session video">
      {%- if session.video.thumbnail %}
        <img src="{{ session.video.thumbnail }}" class="video__thumbnail__img img-responsive" data-cy="thumbnail">
        <div class="video__thumbnail__icon">{{ faicon(icon='play-circle', icon_size='headline', baseline=false) }}</div>
      {%- elif session.banner_image_url.url %}
        <img src="{{ session.banner_image_url }}" class="video__thumbnail__img img-responsive" data-cy="thumbnail">
      {%- endif %}
    </a>
    <p class="mui--text-subhead mui--text-bold video__txt" data-cy="title">{{ session.title }}</p>
    {%- if session.speaker %}<p class="mui--text-body2 mui--text-light video__txt">{{ session.speaker }}</p>{%- endif %}
    {%- if session.video %}
      <div class="mui--text-caption mui--text-light">
          {%- if session.video.duration %}<span class="js-video-duration" data-duration="{{ session.video.duration }}"></span>{%- endif %}
          {%- if session.video.uploaded_at %}<span class="mui--pull-right">{{ session.video.uploaded_at|longdate }}</span>{%- endif %}
      </div>
    {%- else %}
    <div class="mui--text-caption mui--text-light">
      {%- if session.start_at_localized %}<span>{{ session.start_at_localized|date }}</span>{%- endif %}
    </div>
    {%- endif %}
  </div>
{% endmacro %}

{%- macro proposal_list(proposals, project='') %}
  <table id="proposals-table" class="proposal-list-table mui-table">
    <tbody>
      {% for proposal in proposals %}
        <tr id="{{ proposal.uuid_b58 }}">
          <td class='js-searchable'>
            <h3 class="mui--text-title zero-top-margin"><a href="{{ proposal.url_for() }}" class="mui--text-title mui--text-bold nounderline" data-cy-proposal="{{ proposal.title }}">{{ proposal.title }}</a></h3>
            <p class="speaker-details">
              {% if not project %}
                <span class="mui--text-subhead">{{ proposal.project.title }}</span>
              {%- elif proposal.speaker -%}
                <span class="mui--text-subhead">{{ proposal.speaker.pickername }}</span>
                {%- if proposal.user != proposal.speaker %}
                  <small class="mui--text-caption mui--text-accent">via {{ proposal.user.pickername }}</small>
                {%- endif %}
                {%- if project and project.current_roles.editor %}
                  {%- if proposal.has_outstation_speaker %}
                    {{ faicon(icon='plane', icon_size='subhead', baseline=false, css_class='mui--align-middle') }}
                    <span class="mui--hide" aria-label="{% trans %}Outstation speaker{% endtrans %}"></span>
                  {%- endif %}
                {%- endif %}
              {%- else -%}
                <span class="mui--text-subhead">{{ proposal.user.pickername }}</span> <em class="mui--text-caption mui--text-accent">{% trans %}(proposing){% endtrans %}</em>
              {%- endif -%}
            </p>
            <ul class="mui-list--inline mui--text-body2 list-item-rgborder zero-bottom-margin">
              {%- if proposal.project != project %}
                <li>{{ proposal.project.short_title }}</li>
              {% endif %}
              {%- if proposal.commentset %}
                <li>{{ proposal.commentset.count }} comments</li>
              {% endif %}
              {% if not project %}
                <li>
                  {{ proposal.state.label.title }}
                </li>
              {% endif %}
              <li class="no-border">{{ proposal.datetime|datetime(format='EEE, dd MMM') }}</li>
              {% if proposal.video %}
                <li class="no-border" data-toggle="tooltip" data-placement="top" title="{% trans %}This proposal has a preview video{% endtrans %}" aria-label="{% trans %}This proposal has a preview video{% endtrans %}">
                  {{ faicon(icon='video', icon_size='subhead', baseline=false, css_class='mui--align-middle') }}
                </li>
              {% endif %}
              {% if proposal.slides.url %}
                <li class="no-border" data-toggle="tooltip" data-placement="top" title="{% trans %}This proposal has slides{% endtrans %}" aria-label="{% trans %}This proposal has slides{% endtrans %}">
                  {{ faicon(icon='presentation', icon_size='subhead', baseline=false, css_class='mui--align-middle') }}
                </li>
              {% endif %}
            </ul>
          </td>
        </tr>
      {% else %}
        <tr>
          <td><em>{% trans %}(No sessions have been submitted){% endtrans %}</em></td>
        </tr>
      {% endfor %}
    </tbody>
  </table>
{%- endmacro %}

{%- macro user_avatar(user, css_class='') %}
  {% if user and user.avatar %}
    <img class="user__box__gravatar {% if css_class %}{{ css_class }}{% endif %}" src="{{ user.avatar }}"/>
  {%- else %}
    <div class="user__box__gravatar user__box__gravatar--initials {% if css_class %}{{ css_class }}{% endif %}">{{ user.fullname|initials }}</div>
  {% endif %}
{%- endmacro %}<|MERGE_RESOLUTION|>--- conflicted
+++ resolved
@@ -917,15 +917,9 @@
             <h3 v-if="update.user.username" class="mui--text-caption user__box__userid"><span>@{{ update.user.username }}</span></h3>
           </div>
         </div>
-<<<<<<< HEAD
-        <div v-if="!post.is_currently_restricted">
-          <div class="post mui--text-light" v-if="truncated" :inner-html.prop="truncate(post.body.html, 250)"></div>
-          <div class="post mui--text-light fullcontent" v-else v-html="post.body.html"></div>
-=======
         <div v-if="!update.is_currently_restricted">
           <div class="update__content mui--text-light" v-if="truncated" :inner-html.prop="truncate(update.body.html, 250)"></div>
           <div class="update__content mui--text-light fullcontent" v-else v-html="update.body.html"></div>
->>>>>>> 618c126b
           <p class="mui--text-body2">
             <a @click="readMore($event, false)" v-if="setReadMore" class="read-more" aria-label="read more"><svg class="fa5-icon fa5-icon--caption fa5--align-baseline" aria-hidden="true" role="img"><use v-bind:xlink:href="svgIconUrl + '#caret-circle-down'"></use></svg> Read more</a></p>
             <a @click="readMore($event, true)" v-if="!truncated && !setReadMore" class="read-more" aria-label="hide"><svg class="fa5-icon fa5-icon--caption fa5--align-baseline" aria-hidden="true" role="img"><use v-bind:xlink:href="svgIconUrl + '#caret-circle-up'"></use></svg> Hide</a>
