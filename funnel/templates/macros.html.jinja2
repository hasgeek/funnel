--- conflicted
+++ resolved
@@ -184,11 +184,7 @@
       {% else %}
         <h3 class="card__body__subtitle mui--text-subhead mui--text-bold">{{ project.title }}</h3>
         <p class="mui--text-caption mui--text-light js-truncate" data-truncate-lines="2">{{ project.tagline }}</p>
-<<<<<<< HEAD
         {% if project.cfp_end_at_localized and project.cfp_end_at_localized %}
-=======
-        {% if project.cfp_state.OPEN %}
->>>>>>> 64f9d752
           <hr class="separator">
           <p class="mui--text-caption zero-bottom-margin secondary-color-txt">{% trans date=project.cfp_end_at_localized|datetime(format='dd MMM YYYY, hh:mm a') %}Accepting submissions till {{ date }}{% endtrans %}</p>
         {% endif %}
@@ -675,13 +671,8 @@
                     {{ proposal.state.label.title }}
                   </li>
                   <li class="no-border">{{ proposal.datetime|datetime(format='dd MMM YYYY') }}</li>
-<<<<<<< HEAD
                   {% if proposal.session and proposal.session.views.video or proposal.views.video %}
                     <li class="no-border" data-toggle="tooltip" data-placement="top" title="{% trans %}This proposal has a preview video{% endtrans %}" aria-label="{% trans %}This proposal has a preview video{% endtrans %}">
-=======
-                  {% if proposal.views.video or proposal.session or proposal.views.video %}
-                    <li class="no-border" data-toggle="tooltip" data-placement="top" title="{% trans %}This submission has a video{% endtrans %}" aria-label="{% trans %}This submission has a video{% endtrans %}">
->>>>>>> 64f9d752
                       {{ faicon(icon='video', icon_size='subhead', baseline=true, css_class='proposal-card__body__inner__headline__info__icon') }}
                     </li>
                   {% endif %}
