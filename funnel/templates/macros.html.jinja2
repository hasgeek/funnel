--- conflicted
+++ resolved
@@ -106,15 +106,9 @@
     {%- if project.sessions %}<a class="sub-navbar__item mui--text-subhead {% if current_page == 'schedule' %}smooth-scroll{%- endif %}" href="{%- if current_page != 'schedule' -%}{{ project.url_for('schedule') }}{%- else %}#schedule{%- endif %}">Schedule</a>{%- endif %}
     {%- if project.hasjob_embed_url -%}<a class="sub-navbar__item mui--text-subhead {% if current_page == 'project' %}smooth-scroll{%- endif %}" href="{%- if current_page != 'project' -%}{{ project.url_for() }}{%- endif %}#related-jobs">Jobs</a>{%- endif %}
     {%- if project.primary_venue -%}<a class="sub-navbar__item mui--text-subhead {% if current_page == 'project' %}smooth-scroll{%- endif %}" href="{%- if current_page != 'project' -%}{{ project.url_for() }}{%- endif %}#venue">Venue</a>{%- endif %}
-<<<<<<< HEAD
-    {%- if project.proposals -%}<a class="sub-navbar__item mui--text-subhead {% if current_page == 'proposals' %}smooth-scroll{%- endif %}" href="{%- if current_page != 'proposals' -%}{{ project.url_for('view_proposals') }}{%- endif %}#proposals">Proposals</a>{%- endif %}
-    {%- if project.boxoffice_data or project.buy_tickets_url -%}
-      <a class="sub-navbar__item mui--text-subhead mui--hidden-xs mui--hidden-sm mui--hidden-md {% if project.boxoffice_data and current_page == 'project' %} smooth-scroll{%- endif %}" {% if project.boxoffice_data -%} href="{%- if current_page != 'project' -%}{{ project.url_for() }}{%- endif %}#tickets"
-=======
     {%- if project.proposals -%}<a class="sub-navbar__item mui--text-subhead {% if current_page == 'project' %}smooth-scroll{%- endif %}" href="{%- if current_page != 'project' -%}{{ project.url_for() }}{%- endif %}#proposals">Proposals</a>{%- endif %}
     {%- if project.boxoffice_data or project.buy_tickets_url or project.allow_rsvp -%}
       <a class="sub-navbar__item mui--text-subhead {% if project.boxoffice_data or project.allow_rsvp and current_page == 'project' %} smooth-scroll{%- endif %}" {% if project.boxoffice_data  or project.allow_rsvp -%} href="{%- if current_page != 'project' -%}{{ project.url_for() }}{%- endif %}#participate"
->>>>>>> ab9c366a
       {%- elif project.buy_tickets_url %} href="{{ project.buy_tickets_url }}"{%- endif %}>Participate</a>
     {%- endif %}
   </nav>
