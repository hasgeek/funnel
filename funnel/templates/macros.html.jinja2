{% from "baseframe/forms.html.jinja2" import renderform %}
<<<<<<< HEAD
{% macro rsvpform(project, form) %}{% with counts=project.rsvp_counts() %}
  <form id="rsvp-form" action="{{ project.url_for('rsvp') }}" method="POST">
    {{ form.hidden_tag() }}
    <p class="no-jshidden">
      {%- for value, class_, title in [('Y', 'primary', "Going"), ('M', 'accent', "Maybe"), ('N', 'dark', "Not going")] %}
        <button type="submit" name="status" value="{{ value }}" class="mui-btn mui-btn--small mui-btn--raised mui-btn--{{ class_ }}" data-action="{{ title }}">{{ title }} {%- if counts[value] %}&nbsp;<span class="badge">{{ counts[value] }}</span>{% endif %}{%- if form.status.data == value %}&nbsp;<svg class="fa5-icon fa5-icon--caption fa5--align-baseline" aria-hidden="true" role="img"><use xlink:href="{{ url_for('static', filename='img/custom.svg') }}#check"></use></svg>{% endif %}</button>
      {%- endfor %}
      &nbsp;<span class="loading mui--hide"></span>
    </p>
  </form>
{% endwith %}{% endmacro %}
=======
>>>>>>> 6f8b4dac

{% macro saveprojectform(project, form) %}
  <form id="save-form" action="{{ project.url_for('save') }}" method="POST">
    {{ form.hidden_tag() }}
    <p class="no-jshidden">
      {%- if not current_auth.user %}
        <a class="mui-btn mui-btn--raised mui--text-light mui--text-subhead"  href="{{ url_for('login') }}" data-action="Login to save project"><svg class="fa5-icon fa5-icon--title fa5--align-baseline" aria-hidden="true" role="img"><use xlink:href="{{ url_for('static', filename='img/custom.svg') }}#heart"></use></svg> {% trans %}Save{% endtrans %}</a>
      {%- else %}
        <input type="hidden" name="save" value="">
        <button type="submit" value="true" class="mui-btn mui-btn--raised project-banner__action__button mui--text-light mui--text-subhead js-save-button {% if current_view.project_currently_saved %}mui--hide{% endif %}" data-action="Save {{project.title}}" onclick="this.form.save.value=this.value">
          {% if project.schedule_state.UPCOMING %}
            <svg class="fa5-icon fa5-icon--subhead fa5--align-baseline" aria-hidden="true" role="img"><use xlink:href="{{ url_for('static', filename='img/custom.svg') }}#heart"></use></svg> {% trans %}Save{% endtrans %}
          {% else %}
            <svg class="fa5-icon fa5-icon--subhead fa5--align-baseline" aria-hidden="true" role="img"><use xlink:href="{{ url_for('static', filename='img/custom.svg') }}#heart"></use></svg> {% trans %}Save{% endtrans %}
          {% endif %}
        </button>
        <button type="submit" value="false" class="mui-btn mui-btn--raised mui--text-light mui--text-subhead project-banner__action__button js-save-button {% if not current_view.project_currently_saved %}mui--hide{% endif %}" data-action="Unsave {{project.title}}" onclick="this.form.save.value=this.value"><svg class="fa5-icon fa5-icon--subhead fa5--align-baseline" aria-hidden="true" role="img"><use xlink:href="{{ url_for('static', filename='img/custom.svg') }}#heart-filled"></use></svg> {% trans %}Saved{% endtrans %}</button>
      {%- endif %}
    </p>
  </form>
{% endmacro %}

{% macro project_header(project, project_save_form, class='', current_page='project') %}
  <div class="mui-container project-banner {% if class %}{{ class }}{% endif %}">
    <div class="grid">
      <div class="grid__col-md-12 grid__col-sm-6 grid__col-md-7 project-banner__box">
        {% if project.banner_video_url.url or project.bg_image.url %}
          <div>
            {% if project.banner_video_url.url %}
              <div class="project-banner__box__video">
                {{ project.banner_video_url|safe }}
              </div>
            {%- elif project.bg_image.url %}
              <img class="project-banner__box__image" src="{{ project.bg_image }}" alt="{{ project.title }}"/>
            {% endif %}
          </div>
        {% endif %}
        <div class="project-banner__headline">
          <h1 class="mui--text-display1 mui--text-bold">{{ project.title|e }}</h1>
          <p class="mui--text-headline">{{ project.tagline }}</p>
        </div>
      </div>
      <div class="grid__col-md-12 grid__col-sm-6 grid__col-md-5">
        <div class="profile-details">
          {%- if project.profile.logo_url.url %}
            <a href="{{project.profile.url_for()}}"><img class="profile-details__logo" src="{{ project.profile.logo_url }}" alt="{{ project.profile.title }}"/></a>
          {% endif %}
          <div class="profile-details__title">
            <p class="mui--text-title zero-top-margin zero-bottom-margin"><a href="{{project.profile.url_for()}}">{{ project.profile.title|e }}</a></p>
            <div class="mui--text-body1 mui--text-light">{{ project.profile.description|safe }}</div>
          </div>
        </div>
        <div class="project-banner__action">
          {{ saveprojectform(project, project_save_form) }}
          <div class="project-banner__action__social">
            <a class="list-group-item share-popup  mui--text-headline mui--text-light" data-width="550" data-height="250" rel="noopener" target="_blank" href="https://twitter.com/share?url={{ project.url_for(_external=true) }}" aria-label="{% trans %}Tweet this{% endtrans %}" title="{% trans %}Tweet this{% endtrans %}"><svg class="fa5-icon fa5-icon--headline mui--align-bottom" aria-hidden="true" role="img"><use xlink:href="{{ url_for('static', filename='img/custom.svg') }}#twitter-square"></use></svg></a>
            <a class="list-group-item share-popup  mui--text-headline mui--text-light" data-width="520" data-height="230" rel="noopener" target="_blank" href="http://www.facebook.com/sharer.php?s=100&p[url]={{ project.url_for(_external=true) }}" aria-label="{% trans %}Share on Facebook{% endtrans %}" title="{% trans %}Share on Facebook{% endtrans %}"><svg class="fa5-icon fa5-icon--headline mui--align-bottom" aria-hidden="true" role="img"><use xlink:href="{{ url_for('static', filename='img/custom.svg') }}#facebook-square"></use></svg></a>
            <a class="list-group-item share-popup  mui--text-headline mui--text-light" href="mailto:?subject={{ project.title }}&amp;body={{ project.url_for(_external=true) }}" aria-label="{% trans %}Email this{% endtrans %}" title="Email this"><svg class="fa5-icon fa5-icon--headline mui--align-bottom" aria-hidden="true" role="img"><use xlink:href="{{ url_for('static', filename='img/custom.svg') }}#envelope"></use></svg></a>
          </div>
        </div>
        {% if project.cfp_state.OPEN -%}
          <p><a class="mui-btn mui-btn--raised mui--d-block" href="{{ project.url_for('new_proposal') }}" title="Propose a session" data-action="Propose a session(page)">{% trans %}Propose a session{% endtrans %}</a></p>
        {%- endif %}
        {% if project.calendar_weeks.weeks and project.calendar_weeks.weeks|length > 0 %}
          <div aria-label="{{ project.datelocation }}">
            <div class="card__calendar" aria-hidden="true">
              <div class="calendar">
                <div class="calendar__weekdays">
                  <p class="calendar__weekdays__name calendar__weekdays__name--first mui--text-title mui--text-light"></p>
                  <div class="calendar__weekdays__name__wrapper">
                    {% for weekday in project.calendar_weeks.days %}
                      <p class="calendar__weekdays__name calendar__weekdays__name--weekday mui--text-title mui--text-light">{{ weekday }}</p>
                    {% endfor %}
                  </div>
                </div>
                <div class="calendar__weekdays">
                  {% for week in project.calendar_weeks.weeks|sort(attribute='year') %}
                    {% if loop.index == 1 %}
                      {% set month = '' -%}
                    {% else %}
                      {% set month = project.calendar_weeks.weeks[loop.index-1].month -%}
                    {% endif %}
                    <div class="calendar__weekdays__month">
                      {% if month != week.month %}
                        <p class="calendar__weekdays__month__name mui--text-title mui--text-bold">{{ week.month }}</p>
                      {% else %}
                        <p class="calendar__weekdays__month__name mui--text-title mui--text-bold"> </p>
                      {% endif %}
                    </div>
                    <div class="calendar__weekdays__dates">
                      {% for date in week.dates %}
                        <p class="calendar__weekdays__dates__date {% if date.count > 0 %}calendar__weekdays__dates__date--active mui--text-dark {% elif date.isoformat == project.calendar_weeks.today %} calendar__weekdays__dates__date--today {% else %}mui--text-accent{% endif %}"><span class="calendar__weekdays__dates__date__text">{{ date.day }}</span></p>
                      {% endfor %}
                      {% if loop.index == 1 %}
                        {% set year = '' -%}
                      {% else %}
                        {% set year = project.calendar_weeks.weeks[loop.index-1].year -%}
                      {% endif %}
                      {% if year != week.year %}
                        <p class="calendar__weekdays__dates__date calendar__weekdays__dates__date--year mui--text-title mui--text-bold">{{ week.year }}</p>
                      {% endif %}
                    </div>
                  {% endfor %}
                </div>
              </div>
            </div>
          </div>
        {% endif %}
        {%- if project.primary_venue %}
          <div class="date-wrapper">
            <div class="date-wrapper__details">
<<<<<<< HEAD
              <p class="mui--text-title mui--text-light zero-bottom-margin"><svg class="fa5-icon fa5-title" aria-hidden="true" role="img"><use xlink:href="{{ url_for('static', filename='img/custom.svg') }}#map-marker-alt"></use></svg> {{ project.primary_venue.title }}</span>, <span class="mui--text-title">{{ project.primary_venue.city }}</span></p>
=======
              <p class="mui--text-light zero-bottom-margin"><i class="material-icons mui--align-middle mui--text-light" aria-hidden="true">place</i> <span class="mui--text-title">{{ project.primary_venue.title }}</span>{%- if project.primary_venue.city %}, <span class="mui--text-title">{{ project.primary_venue.city }}</span>{%- endif %}</p>
>>>>>>> 6f8b4dac
            </div>
          </div>
        {%- endif %}
      </div>
    </div>
  </div>
  <div class="sub-navbar-container sub-navbar-container--sticky mui--bg-accent {% if class %}{{ class }}{% endif %}">
    <nav class="sub-navbar mui-container" id="page-navbar">
      <a class="sub-navbar__item mui--text-subhead mui--text-light mui--hidden-xs mui--hidden-sm {% if current_page == 'project' %}js-smooth-scroll js-samepage{%- endif %}" href="{%- if current_page != 'project' -%}{{ project.url_for() }}{%- endif %}#about" title="About" data-action="About(navbar)">{% trans %}About{% endtrans %}</a>
      {%- if project.allow_rsvp or project.boxoffice_data and project.boxoffice_data.item_collection_id -%}
        <div class="sub-navbar__item--wrapper" id="ticket-wrapper"><a href='#tickets' class="open-ticket-widget sub-navbar__item sub-navbar__item--primarybg mui--text-subhead mui--text-light mui--hidden-md mui--hidden-lg mui--hidden-xl" title="Tickets" data-action="Tickets(navbar)" id="ticket-btn">{% trans %}Tickets{% endtrans %} <span class="sub-navbar__item__icon mui--pull-right"><svg class="fa5-icon fa5-icon--subhead fa5--align-baseline" aria-hidden="true" role="img"><use xlink:href="{{ url_for('static', filename='img/custom.svg') }}#chevron-right"></use></svg></span></a></div>
      {%- elif project.buy_tickets_url.url %}
        <div class="sub-navbar__item--wrapper" id="ticket-wrapper"><a class="sub-navbar__item sub-navbar__item--primarybg mui--text-subhead mui--text-light mui--hidden-md mui--hidden-lg mui--hidden-xl" href="{{ project.buy_tickets_url }}" title="Tickets" data-action="Tickets(navbar)" id="ticket-btn">{% trans %}Tickets{% endtrans %} <span class="sub-navbar__item__icon mui--pull-right"><svg class="fa5-icon fa5-icon--subhead fa5--align-baseline" aria-hidden="true" role="img"><use xlink:href="{{ url_for('static', filename='img/custom.svg') }}#chevron-right"></use></svg></span></a></div>
      {%- endif %}
      {%- if project.featured_sessions %}
        <a class="sub-navbar__item mui--text-subhead mui--text-light {% if current_page == 'project' %}js-smooth-scroll js-samepage{%- endif %}" href="{%- if current_page != 'project' -%}{{ project.url_for() }}{%- endif %}#talks" title="Talks" data-action="Talks(navbar)">{% trans %}Talks{% endtrans %} <span class="sub-navbar__item__icon mui--pull-right"><svg class="fa5-icon fa5-icon--subhead fa5--align-baseline" aria-hidden="true" role="img"><use xlink:href="{{ url_for('static', filename='img/custom.svg') }}#chevron-right"></use></svg></span></a>
      {%- endif %}
      {%- if project.hasjob_embed_url.url -%}
        <a class="sub-navbar__item mui--text-subhead mui--text-light {% if current_page == 'project' %}js-smooth-scroll js-samepage{%- endif %}" href="{%- if current_page != 'project' -%}{{ project.url_for() }}{%- endif %}#related-jobs" title="Jobs" data-action="Jobs(navbar)">{% trans %}Jobs{% endtrans %} <span class="sub-navbar__item__icon mui--pull-right"><svg class="fa5-icon fa5-icon--subhead fa5--align-baseline" aria-hidden="true" role="img"><use xlink:href="{{ url_for('static', filename='img/custom.svg') }}#chevron-right"></use></svg></span></a>
      {%- endif %}
      {%- if project.current_roles.admin or not project.cfp_state.NONE -%}
        <a class="sub-navbar__item mui--text-subhead mui--text-light {% if current_page == 'proposals' %}js-smooth-scroll js-samepage{%- endif %}" href="{%- if current_page != 'proposals' -%}{{ project.url_for('view_proposals') }}{%- endif %}#call-for-proposal" title="Proposals" data-action="Proposals(navbar)">{% trans %}Proposals{% endtrans %} <span class="sub-navbar__item__icon mui--pull-right"><svg class="fa5-icon fa5-icon--subhead fa5--align-baseline" aria-hidden="true" role="img"><use xlink:href="{{ url_for('static', filename='img/custom.svg') }}#chevron-right"></use></svg></span></a>
      {%- endif %}
      {%- if project.schedule_state.PUBLISHED %}
        <a class="sub-navbar__item mui--text-subhead mui--text-light {% if current_page == 'schedule' %}js-smooth-scroll js-samepage{%- endif %}" href="{%- if current_page != 'schedule' -%}{{ project.url_for('schedule') }}{%- else %}#schedule{%- endif %}" title="Schedule" data-action="Schedule(navbar)">{% trans %}Schedule{% endtrans %} <span class="sub-navbar__item__icon mui--pull-right"><svg class="fa5-icon fa5-icon--subhead fa5--align-baseline" aria-hidden="true" role="img"><use xlink:href="{{ url_for('static', filename='img/custom.svg') }}#chevron-right"></use></svg></span></a>
      {%- endif %}
      {%- if project.primary_venue -%}
        <a class="sub-navbar__item mui--text-subhead mui--text-light {% if current_page == 'project' %}js-smooth-scroll js-samepage{%- endif %}" href="{%- if current_page != 'project' -%}{{ project.url_for() }}{%- endif %}#venue" title="Venue" data-action="Venue(navbar)">{% trans %}Venue{% endtrans %} <span class="sub-navbar__item__icon mui--pull-right"><svg class="fa5-icon fa5-icon--subhead fa5--align-baseline" aria-hidden="true" role="img"><use xlink:href="{{ url_for('static', filename='img/custom.svg') }}#chevron-right"></use></svg></span></a>
      {%- endif %}
    </nav>
  </div>
{% endmacro %}

{% macro admin_panel(project, transition_form=none, schedule_transition_form=none, cfp_transition_form=none) %}
  <div class="admin_panel">
    <div class="card">
      <div class="card__header">
        <h3 class="mui--text-title mui--text-uppercase mui--text-bold">{% trans %}Admin panel{% endtrans %}</h3>
      </div>
      <div class="card__body">
        {%- if project.current_roles.admin %}
          {%- if transition_form %}
            <div class="mui--d-inlineblock right-padding">
              <p class="mui--text-body2 mui--text-light zero-bottom-margin mui--text-uppercase">Status</p>
              <p class="mui--text-subhead">{{ project.state.label.title }}</p>
              <form action="{{ project.url_for('transition') }}" method="post" class="form-inline">
                {{ transition_form.hidden_tag() }}
                <p class="btn-group">
                  {% for name, transition in transition_form.transition.choices %}
                    <button name="transition" value="{{ name }}" class="transition mui-btn mui-btn--small mui-btn--raised {% if transition.data['type'] == 'success' %} mui-btn--primary {% elif transition.data['type'] == 'danger' %}  mui-btn--danger {%- endif %}" title="{{ transition.data['title'] }}">{{ transition.data['title'] }}</button>
                  {% endfor %}
                </p>
              </form>
            </div>
          {%- endif %}
          {%- if schedule_transition_form %}
            <div class="mui--d-inlineblock right-padding">
              <p class="mui--text-body2 mui--text-light zero-bottom-margin mui--text-uppercase">{% trans %}Schedule status{% endtrans %}</p>
              <p class="mui--text-subhead">{{ project.schedule_state.label.title }}</p>
              <form action="{{ project.url_for('schedule_transition') }}" method="post" class="form-inline">
                {{ schedule_transition_form.hidden_tag() }}
                <p class="btn-group">
                  {% for name, transition in schedule_transition_form.schedule_transition.choices %}
                    <button name="schedule_transition" value="{{ name }}" class="transition mui-btn mui-btn--small mui-btn--raised {% if transition.data['type'] == 'success' %} mui-btn--primary {% elif transition.data['type'] == 'danger' %}  mui-btn--danger {%- endif %}" title="{{ transition.data['title'] }}">{{ transition.data['title'] }}</button>
                  {% endfor %}
                </p>
              </form>
            </div>
          {%- endif %}
          {%- if cfp_transition_form %}
            <div class="mui--d-inlineblock right-padding">
              <p class="mui--text-body2 mui--text-light zero-bottom-margin mui--text-uppercase">{% trans %}CfP status{% endtrans %}</p>
              <p class="mui--text-subhead">{{ project.cfp_state.label.title }}</p>
              <form action="{{ project.url_for('cfp_transition') }}" method="post" class="form-inline">
                {{ cfp_transition_form.hidden_tag() }}
                <p class="btn-group">
                  {% for name, transition in cfp_transition_form.cfp_transition.choices %}
                    <button name="cfp_transition" value="{{ name }}" class="transition mui-btn mui-btn--small mui-btn--raised {% if transition.data['type'] == 'success' %} mui-btn--primary {% elif transition.data['type'] == 'danger' %}  mui-btn--danger {%- endif %}" title="{{ transition.data['title'] }}">{{ transition.data['title'] }}</button>
                  {% endfor %}
                </p>
              </form>
            </div>
          {%- endif %}
          <hr class="mui-divider">
          <div>
            <ul class="mui-list--inline list-item-rgborder">
              <li>
                <a href="{{ project.url_for('edit') }}" title="Edit details">{% trans %}Edit details{% endtrans %}</a>
              </li>
              <li>
                <a href="{{ project.url_for('venues') }}" title="Manage venues">{% trans %}Manage venues{% endtrans %}</a>
              </li>
              {% if project.cfp_state.NONE -%}
                <li>
                  <a href="{{ project.url_for('cfp') }}" title="Add a CfP">{% trans %}Add a CfP{% endtrans %}</a>
                </li>
              {% else -%}
                <li>
                  <a href="{{ project.url_for('cfp') }}" title="Modify the CfP">{% trans %}Modify the CfP{% endtrans %}</a>
                </li>
              {%- endif %}
              <li>
                <a href="{{ project.url_for('edit_schedule') }}" title="Edit schedule">{% trans %}Edit schedule{% endtrans %}</a>
              </li>
              <li>
                <a href="{{ project.url_for('labels') }}" title="Manage labels">{% trans %}Manage labels{% endtrans %}</a>
              </li>
              <li>
                <a href="{{ project.url_for('admin') }}" title="Setup events for check-in">{% trans %}Setup events for check-in{% endtrans %}</a>
              </li>
              <li>
                <a href="{{ project.url_for('events') }}" title="Scan badges to check-in">{% trans %}Scan badges to check-in{% endtrans %}</a>
              </li>
            </ul>
          </div>
          <hr class="mui-divider">
          <div>
            <p class="mui--text-body2 mui--text-light zero-bottom-margin mui--text-uppercase">Downloads</p>
            <p class="btn-group">
              <a href="{{ project.url_for('csv') }}" class="mui-btn mui-btn--small mui-btn--raised mui-btn--dark" target="_blank" title="CSV"><svg class="fa5-icon fa5--align-baseline" aria-hidden="true" role="img"><use xlink:href="{{ url_for('static', filename='img/custom.svg') }}#download"></use></svg> {% trans %}CSV{% endtrans %}</a>
              <a href="{{ project.url_for('json') }}" class="mui-btn mui-btn--small mui-btn--raised mui-btn--dark" target="_blank" title="JSON"><svg class="fa5-icon fa5--align-baseline" aria-hidden="true" role="img"><use xlink:href="{{ url_for('static', filename='img/custom.svg') }}#download"></use></svg> {% trans %}JSON{% endtrans %}</a>
              <a href="{{ project.url_for('schedule_json') }}" class="mui-btn mui-btn--small mui-btn--raised mui-btn--dark" target="_blank" title="Schedule JSON"><svg class="fa5-icon fa5--align-baseline" aria-hidden="true" role="img"><use xlink:href="{{ url_for('static', filename='img/custom.svg') }}#download"></use></svg> {% trans %}Schedule JSON{% endtrans %}</a>
            </p>
          </div>
        {% elif current_auth.permissions.checkin_event %}
          <div>
            <ol>
              <li>
                <a href="{{ project.url_for('admin') }}" title="Manual check-in">{% trans %}Manual check-in{% endtrans %}</a>
              </li>
              <li>
                <a href="{{ project.url_for('events') }}" title="Scan badges to check-in">{% trans %}Scan badges to check-in{% endtrans %}</a>
              </li>
            </ol>
          </div>
        {% endif %}
      </div>
    </div>
  </div>
{% endmacro %}<|MERGE_RESOLUTION|>--- conflicted
+++ resolved
@@ -1,18 +1,4 @@
 {% from "baseframe/forms.html.jinja2" import renderform %}
-<<<<<<< HEAD
-{% macro rsvpform(project, form) %}{% with counts=project.rsvp_counts() %}
-  <form id="rsvp-form" action="{{ project.url_for('rsvp') }}" method="POST">
-    {{ form.hidden_tag() }}
-    <p class="no-jshidden">
-      {%- for value, class_, title in [('Y', 'primary', "Going"), ('M', 'accent', "Maybe"), ('N', 'dark', "Not going")] %}
-        <button type="submit" name="status" value="{{ value }}" class="mui-btn mui-btn--small mui-btn--raised mui-btn--{{ class_ }}" data-action="{{ title }}">{{ title }} {%- if counts[value] %}&nbsp;<span class="badge">{{ counts[value] }}</span>{% endif %}{%- if form.status.data == value %}&nbsp;<svg class="fa5-icon fa5-icon--caption fa5--align-baseline" aria-hidden="true" role="img"><use xlink:href="{{ url_for('static', filename='img/custom.svg') }}#check"></use></svg>{% endif %}</button>
-      {%- endfor %}
-      &nbsp;<span class="loading mui--hide"></span>
-    </p>
-  </form>
-{% endwith %}{% endmacro %}
-=======
->>>>>>> 6f8b4dac
 
 {% macro saveprojectform(project, form) %}
   <form id="save-form" action="{{ project.url_for('save') }}" method="POST">
@@ -124,11 +110,7 @@
         {%- if project.primary_venue %}
           <div class="date-wrapper">
             <div class="date-wrapper__details">
-<<<<<<< HEAD
-              <p class="mui--text-title mui--text-light zero-bottom-margin"><svg class="fa5-icon fa5-title" aria-hidden="true" role="img"><use xlink:href="{{ url_for('static', filename='img/custom.svg') }}#map-marker-alt"></use></svg> {{ project.primary_venue.title }}</span>, <span class="mui--text-title">{{ project.primary_venue.city }}</span></p>
-=======
-              <p class="mui--text-light zero-bottom-margin"><i class="material-icons mui--align-middle mui--text-light" aria-hidden="true">place</i> <span class="mui--text-title">{{ project.primary_venue.title }}</span>{%- if project.primary_venue.city %}, <span class="mui--text-title">{{ project.primary_venue.city }}</span>{%- endif %}</p>
->>>>>>> 6f8b4dac
+              <p class="mui--text-light zero-bottom-margin"><svg class="fa5-icon fa5-title" aria-hidden="true" role="img"><use xlink:href="{{ url_for('static', filename='img/custom.svg') }}#map-marker-alt"></use></svg> <span class="mui--text-title">{{ project.primary_venue.title }}</span>{%- if project.primary_venue.city %}, <span class="mui--text-title">{{ project.primary_venue.city }}</span>{%- endif %}</p>
             </div>
           </div>
         {%- endif %}
