--- conflicted
+++ resolved
@@ -353,11 +353,7 @@
             {%- for membership in proposal.memberships %}{% if not membership.is_uncredited %}
               <div class="user user--smaller right-padding">
                 <div class="user__box">
-<<<<<<< HEAD
-                  {{ useravatar(membership.member, css_class="margin-right", add_profile_link=true, size='small') }}
-=======
                   {{ useravatar(membership.member, css_class="margin-right", add_profile_link=true, size='small', follow_btn_css="flex-order-last margin-left") }}
->>>>>>> cd3668e5
                   <div class="user__box__header">
                     <p class="mui--text-caption user__box__fullname">{{ membership.member.fullname }} {%- if membership.label %} <span class="badge">{{ membership.label }}</span>{% endif %}</p>
                   </div>
