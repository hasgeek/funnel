{% from "baseframe/forms.html.jinja2" import renderform %}
{% macro rsvpform(project, form) %}{% with counts=project.rsvp_counts() %}
  <form id="rsvp-form" action="{{ project.url_for('rsvp') }}" method="POST">
    {{ form.hidden_tag() }}
    <p class="no-jshidden">
      {%- for value, class_, title in [('Y', 'primary', "Going"), ('M', 'accent', "Maybe"), ('N', 'dark', "Not going")] %}
        <button type="submit" name="status" value="{{ value }}" class="mui-btn mui-btn--small mui-btn--raised mui-btn--{{ class_ }}" data-action="{{ title }}">{{ title }} {%- if counts[value] %}&nbsp;<span class="badge">{{ counts[value] }}</span>{% endif %}{%- if form.status.data == value %}&nbsp;<i class="material-icons mui--text-caption">check</i>{% endif %}</button>
      {%- endfor %}
      &nbsp;<span class="loading mui--hide"><i class="material-icons mui--align-middle mui--text-dark-secondary">refresh</i></span>
    </p>
  </form>
{% endwith %}{% endmacro %}

{% macro project_header(project, page_btns, current_page='project') %}
  <div class="mui-container headline">
    <div class="grid">
      <div class="grid__col-md-12 mui--hidden-xs mui--hidden-sm mui--hidden-md">
        <div class="desktop-head">
          {%- if project.profile.logo_url %}
            <div class="profile-details">
              <img class="profile-details__logo" src="{{ project.profile.logo_url }}" alt="{{ project.profile.title }}"/>
              <p class="mui--text-subhead profile-details__title">by {{ project.profile.title|e }}</p>
            </div>
          {% endif %}
          <div class="mui--pull-left project-details">
            <h1 class="mui--text-display2 mui--text-bold">{{ project.title|e }}</h1>
            <p class="mui--text-title mui--text-light">{{ project.tagline|safe }}</p>
            {%- if not project.profile.logo_url %}<p class="mui--text-subhead profile-details__title">by {{ project.profile.title|e }}</p>{% endif %}
          </div>
        </div>
      </div>
      {% if project.banner_video_url or project.bg_image %}
      <div class="grid__col-md-7 grid__col-lg-8 project-banner">
        <div class="project-banner__box">
          {% if project.banner_video_url %}
            <div class="project-banner__box__video">
              {{ project.banner_video_url|safe }}
            </div>
          {%- elif project.bg_image %}
            <img class="project-banner__box__image" src="{{ project.bg_image }}" alt="{{ project.title }}"/>
          {% endif %}
        </div>
      </div>
      {% endif %}
      <div class="grid__col-xs-12 mui--visible-xs-block mui--visible-sm-block mui--visible-md-block xs-sm-padding">
        <h1 class="mui--text-display2 mui--text-bold">{{ project.title|e }}</h1>
        <p class="mui--text-headline">{{ project.tagline|safe }}</p>
        <div class="profile-details">
          {%- if project.profile.logo_url %}<img class="profile-details__logo" src="{{ project.profile.logo_url }}" alt="{{ project.profile.title }}"/>{% endif %}<span class="mui--text-subhead">by {{ project.profile.title|e }}</span>
        </div>
      </div>
      <div class="grid__col-xs-12{% if project.banner_video_url or project.bg_image %} grid__col-md-5 grid__col-lg-4{% else %} date-wrapper--small {% endif %} date-wrapper xs-sm-padding">
        {%- if project.datelocation %}
        <div>
          <div class="date-icon">
            <i class="material-icons mui--text-display1 mui--text-light">date_range</i>
          </div>
          <div class="date-details">
            <p class="mui--text-subhead zero-bottom-margin date-details__label">Date</p>
            <p class="mui--text-title mui--text-light">{{ project.datelocation }}</p>
          </div>
        </div>
        {%- endif %}
        {%- if project.primary_venue %}
          <div>
            <div class="date-icon">
              <i class="material-icons mui--text-display1 mui--text-light">place</i>
            </div>
            <div class="date-details">
              <p class="mui--text-subhead zero-bottom-margin date-details__label">Venue</p>
              <p class="mui--text-title mui--text-light">{{ project.primary_venue.title }}</p>
            </div>
          </div>
        {%- endif %}
        <div class="project-btn-wrapper">
          {# Todo: Pass list of btns to be rendered #}
          {{ page_btns|safe }}
        </div>
      </div>
    </div>
  </div>
<<<<<<< HEAD
  <nav class="sub-navbar sub-navbar--sticky mui--bg-accent" id="page-navbar">
    <a class="sub-navbar__item mui--text-subhead {% if current_page == 'project' %}js-smooth-scroll js-samepage{%- endif %}" href="{%- if current_page != 'project' -%}{{ project.url_for() }}{%- endif %}#about" title="About" data-action="About(navbar)">About</a>
    {%- if project.instructions -%}
      <a class="sub-navbar__item mui--text-subhead {% if current_page == 'project' %}js-smooth-scroll js-samepage{%- endif %}" href="{%- if current_page != 'project' -%}{{ project.url_for() }}{%- endif %}#call-for-proposal" title="Call for proposals" data-action="Call for proposals(navbar)">Call for proposals</a>
    {%- endif %}
    {%- if project.featured_sessions %}
      <a class="sub-navbar__item mui--text-subhead {% if current_page == 'project' %}js-smooth-scroll js-samepage{%- endif %}" href="{%- if current_page != 'project' -%}{{ project.url_for() }}{%- endif %}#talks" title="Talks" data-action="Talks(navbar)">Talks</a>
    {%- endif %}
    {%- if project.boxoffice_data or project.buy_tickets_url or project.allow_rsvp -%}
      <a class="sub-navbar__item mui--text-subhead {% if project.boxoffice_data or project.allow_rsvp and current_page == 'project' %}js-smooth-scroll js-samepage{%- endif %}" {% if project.boxoffice_data  or project.allow_rsvp -%} href="{%- if current_page != 'project' -%}{{ project.url_for() }}{%- endif %}#participate"{%- elif project.buy_tickets_url %} href="{{ project.buy_tickets_url }}"{%- endif %}>Participate</a>
    {%- endif %}
    {%- if project.hasjob_embed_url -%}
      <a class="sub-navbar__item mui--text-subhead {% if current_page == 'project' %}js-smooth-scroll js-samepage{%- endif %}" href="{%- if current_page != 'project' -%}{{ project.url_for() }}{%- endif %}#related-jobs" title="Jobs" data-action="Jobs(navbar)">Jobs</a>
    {%- endif %}
    {%- if project.primary_venue -%}
      <a class="sub-navbar__item mui--text-subhead {% if current_page == 'project' %}js-smooth-scroll js-samepage{%- endif %}" href="{%- if current_page != 'project' -%}{{ project.url_for() }}{%- endif %}#venue" title="Venue" data-action="Venue(navbar)">Venue</a>
    {%- endif %}
    {%- if project.state.HAS_SESSIONS %}
      <a class="sub-navbar__item mui--text-subhead {% if current_page == 'schedule' %}js-smooth-scroll js-samepage{%- endif %}" href="{%- if current_page != 'schedule' -%}{{ project.url_for('schedule') }}{%- else %}#schedule{%- endif %}" title="Schedule" data-action="Schedule(navbar)">Schedule</a>
    {%- endif %}
    {%- if project.state.HAS_PROPOSALS -%}
      <a class="sub-navbar__item mui--text-subhead {% if current_page == 'proposals' %}js-smooth-scroll js-samepage{%- endif %}" href="{%- if current_page != 'proposals' -%}{{ project.url_for('view_proposals') }}{%- endif %}#proposals" title="Proposals" data-action="Proposals(navbar)">Proposals</a>
=======
  <nav class="sub-navbar sub-navbar--sticky mui--bg-accent">
    <a class="sub-navbar__item mui--text-subhead {% if current_page == 'project' %}smooth-scroll{%- endif %}" href="{%- if current_page != 'project' -%}{{ project.url_for() }}{%- endif %}#about" title="About" data-action="About(navbar)">About</a>
    {%- if project.instructions -%}<a class="sub-navbar__item mui--text-subhead {% if current_page == 'project' %}smooth-scroll{%- endif %}" href="{%- if current_page != 'project' -%}{{ project.url_for() }}{%- endif %}#call-for-proposal" title="Call for proposals" data-action="Call for proposals(navbar)">Call for proposals</a>{%- endif %}
    {%- if project.featured_sessions %}<a class="sub-navbar__item mui--text-subhead {% if current_page == 'project' %}smooth-scroll{%- endif %}" href="{%- if current_page != 'project' -%}{{ project.url_for() }}{%- endif %}#talks" title="Talks" data-action="Talks(navbar)">Talks</a>{%- endif %}
    {%- if project.state.HAS_SESSIONS %}<a class="sub-navbar__item mui--text-subhead {% if current_page == 'schedule' %}smooth-scroll{%- endif %}" href="{%- if current_page != 'schedule' -%}{{ project.url_for('schedule') }}{%- else %}#schedule{%- endif %}" title="Schedule" data-action="Schedule(navbar)">Schedule</a>{%- endif %}
    {%- if project.hasjob_embed_url -%}<a class="sub-navbar__item mui--text-subhead {% if current_page == 'project' %}smooth-scroll{%- endif %}" href="{%- if current_page != 'project' -%}{{ project.url_for() }}{%- endif %}#related-jobs" title="Jobs" data-action="Jobs(navbar)">Jobs</a>{%- endif %}
    {%- if project.primary_venue -%}<a class="sub-navbar__item mui--text-subhead {% if current_page == 'project' %}smooth-scroll{%- endif %}" href="{%- if current_page != 'project' -%}{{ project.url_for() }}{%- endif %}#venue" title="Venue" data-action="Venue(navbar)">Venue</a>{%- endif %}
    {%- if project.state.HAS_PROPOSALS -%}<a class="sub-navbar__item mui--text-subhead {% if current_page == 'proposals' %}smooth-scroll{%- endif %}" href="{%- if current_page != 'proposals' -%}{{ project.url_for('view_proposals') }}{%- endif %}#proposals" title="Proposals" data-action="Proposals(navbar)">Proposals</a>{%- endif %}
    {%- if project.boxoffice_data and project.boxoffice_data.item_collection_id -%}
      <a class="sub-navbar__item mui--text-subhead {% if current_page == 'project' %} smooth-scroll{%- endif %}" href="{%- if current_page != 'project' -%}{{ project.url_for() }}{%- endif %}#participate" title="Participate" data-action="Participate(navbar)">Participate</a>
    {%- elif project.buy_tickets_url %}
      <a class="sub-navbar__item mui--text-subhead" href="{{ project.buy_tickets_url }}" title="Participate" data-action="Participate(navbar)">Participate</a>
    {%- elif project.allow_rsvp %}
      <a class="sub-navbar__item mui--text-subhead {% if current_page == 'project' %} smooth-scroll{%- endif %}" href="{%- if current_page != 'project' -%}{{ project.url_for() }}{%- endif %}#participate" title="Participate" data-action="Participate(navbar)">Participate</a>
>>>>>>> 28111d9c
    {%- endif %}
  </nav>
{% endmacro %}

{% macro admin_panel(project, transition_form=none) %}
  <div class="sticky-admin-panel">
    <div class="card">
      <div class="card__header">
        <h3 class="mui--text-title mui--text-uppercase mui--text-bold">{% trans %}Admin panel{% endtrans %}</h3>
      </div>
      <div class="card__body">
        {%- if project.current_roles.admin %}
          {%- if transition_form %}
            <div>
              <p class="mui--text-body2 mui--text-light zero-bottom-margin mui--text-uppercase">Status</p>
              <p class="mui--text-subhead">{{ project.state.label.title }}</p>
              <p class="mui--text-body2 mui--text-light mui--text-uppercase zero-bottom-margin">Change status</p>
              <form action="{{ project.url_for('transition') }}" method="post" class="form-inline">
                {{ transition_form.hidden_tag() }}
                <p class="btn-group">
                  {% for name, transition in transition_form.transition.choices %}
                    <button name="transition" value="{{ name }}" class="transition mui-btn mui-btn--small mui-btn--raised {% if transition.data['type'] == 'success' %} mui-btn--primary {% elif transition.data['type'] == 'danger' %}  mui-btn--danger {%- endif %}" title="{{transition.data['title']}}">{{ transition.data['title'] }}</button>
                  {% endfor %}
                </p>
              </form>
            </div>
            <hr class="mui-divider">
          {%- endif %}
          <div>
            <ol class="mui-list--aligned">
              <li>
                <a href="{{ project.url_for('edit') }}" title="Edit details">{% trans %}Edit details{% endtrans %}</a>
              </li>
              <li>
                <a href="{{ project.url_for('edit_schedule') }}" title="Edit schedule">{% trans %}Edit schedule{% endtrans %}</a>
              </li>
              <li>
                <a href="{{ project.url_for('sections') }}" title="Manage sections">{% trans %}Manage sections{% endtrans %}</a>
              </li>
              <li>
                <a href="{{ project.url_for('venues') }}" title="Manage venues">{% trans %}Manage venues{% endtrans %}</a>
              </li>
              <li>
                <a href="{{ project.url_for('admin') }}" title="Manage event">{% trans %}Manage event{% endtrans %}</a>
              </li>
              <li>
                <a href="{{ project.url_for('events') }}" title="Manage attendee check-in">{% trans %}Manage attendee check-in{% endtrans %}</a>
              </li>
            </ol>
          </div>
          <hr class="mui-divider">
          <div>
            <p class="mui--text-body2 mui--text-light zero-bottom-margin mui--text-uppercase">Downloads</p>
            <p class="btn-group">
              <a href="{{ project.url_for('csv') }}" class="mui-btn mui-btn--small mui-btn--raised mui-btn--dark" target="_blank" title="CSV"><i class="material-icons mui--text-subhead mui--align-top">save_alt</i> {% trans %}CSV{% endtrans %}</a>
              <a href="{{ project.url_for('json') }}" class="mui-btn mui-btn--small mui-btn--raised mui-btn--dark" target="_blank" title="JSON"><i class="material-icons mui--text-subhead mui--align-top">save_alt</i> {% trans %}JSON{% endtrans %}</a>
              <a href="{{ project.url_for('schedule_json') }}" class="mui-btn mui-btn--small mui-btn--raised mui-btn--dark" target="_blank" title="Schedule JSON"><i class="material-icons mui--text-subhead mui--align-top">save_alt</i> {% trans %}Schedule JSON{% endtrans %}</a>
            </p>
          </div>
        {% elif current_auth.permissions.checkin_event %}
          <div>
            <ol>
              <li>
                <a href="{{ project.url_for('events') }}" class="mui-btn mui-btn--small mui-btn--raised mui-btn--dark" title="Manage attendee check-in">{% trans %}Manage attendee check-in{% endtrans %}</a>
              </li>
            </ol>
          </div>
        {% endif %}
      </div>
    </div>
  </div>
{% endmacro %}<|MERGE_RESOLUTION|>--- conflicted
+++ resolved
@@ -79,7 +79,6 @@
       </div>
     </div>
   </div>
-<<<<<<< HEAD
   <nav class="sub-navbar sub-navbar--sticky mui--bg-accent" id="page-navbar">
     <a class="sub-navbar__item mui--text-subhead {% if current_page == 'project' %}js-smooth-scroll js-samepage{%- endif %}" href="{%- if current_page != 'project' -%}{{ project.url_for() }}{%- endif %}#about" title="About" data-action="About(navbar)">About</a>
     {%- if project.instructions -%}
@@ -88,8 +87,12 @@
     {%- if project.featured_sessions %}
       <a class="sub-navbar__item mui--text-subhead {% if current_page == 'project' %}js-smooth-scroll js-samepage{%- endif %}" href="{%- if current_page != 'project' -%}{{ project.url_for() }}{%- endif %}#talks" title="Talks" data-action="Talks(navbar)">Talks</a>
     {%- endif %}
-    {%- if project.boxoffice_data or project.buy_tickets_url or project.allow_rsvp -%}
-      <a class="sub-navbar__item mui--text-subhead {% if project.boxoffice_data or project.allow_rsvp and current_page == 'project' %}js-smooth-scroll js-samepage{%- endif %}" {% if project.boxoffice_data  or project.allow_rsvp -%} href="{%- if current_page != 'project' -%}{{ project.url_for() }}{%- endif %}#participate"{%- elif project.buy_tickets_url %} href="{{ project.buy_tickets_url }}"{%- endif %}>Participate</a>
+    {%- if project.boxoffice_data and project.boxoffice_data.item_collection_id -%}
+      <a class="sub-navbar__item mui--text-subhead {% if current_page == 'project' %} smooth-scroll{%- endif %}" href="{%- if current_page != 'project' -%}{{ project.url_for() }}{%- endif %}#participate" title="Participate" data-action="Participate(navbar)">Participate</a>
+    {%- elif project.buy_tickets_url %}
+      <a class="sub-navbar__item mui--text-subhead" href="{{ project.buy_tickets_url }}" title="Participate" data-action="Participate(navbar)">Participate</a>
+    {%- elif project.allow_rsvp %}
+      <a class="sub-navbar__item mui--text-subhead {% if current_page == 'project' %} smooth-scroll{%- endif %}" href="{%- if current_page != 'project' -%}{{ project.url_for() }}{%- endif %}#participate" title="Participate" data-action="Participate(navbar)">Participate</a>
     {%- endif %}
     {%- if project.hasjob_embed_url -%}
       <a class="sub-navbar__item mui--text-subhead {% if current_page == 'project' %}js-smooth-scroll js-samepage{%- endif %}" href="{%- if current_page != 'project' -%}{{ project.url_for() }}{%- endif %}#related-jobs" title="Jobs" data-action="Jobs(navbar)">Jobs</a>
@@ -102,23 +105,6 @@
     {%- endif %}
     {%- if project.state.HAS_PROPOSALS -%}
       <a class="sub-navbar__item mui--text-subhead {% if current_page == 'proposals' %}js-smooth-scroll js-samepage{%- endif %}" href="{%- if current_page != 'proposals' -%}{{ project.url_for('view_proposals') }}{%- endif %}#proposals" title="Proposals" data-action="Proposals(navbar)">Proposals</a>
-=======
-  <nav class="sub-navbar sub-navbar--sticky mui--bg-accent">
-    <a class="sub-navbar__item mui--text-subhead {% if current_page == 'project' %}smooth-scroll{%- endif %}" href="{%- if current_page != 'project' -%}{{ project.url_for() }}{%- endif %}#about" title="About" data-action="About(navbar)">About</a>
-    {%- if project.instructions -%}<a class="sub-navbar__item mui--text-subhead {% if current_page == 'project' %}smooth-scroll{%- endif %}" href="{%- if current_page != 'project' -%}{{ project.url_for() }}{%- endif %}#call-for-proposal" title="Call for proposals" data-action="Call for proposals(navbar)">Call for proposals</a>{%- endif %}
-    {%- if project.featured_sessions %}<a class="sub-navbar__item mui--text-subhead {% if current_page == 'project' %}smooth-scroll{%- endif %}" href="{%- if current_page != 'project' -%}{{ project.url_for() }}{%- endif %}#talks" title="Talks" data-action="Talks(navbar)">Talks</a>{%- endif %}
-    {%- if project.state.HAS_SESSIONS %}<a class="sub-navbar__item mui--text-subhead {% if current_page == 'schedule' %}smooth-scroll{%- endif %}" href="{%- if current_page != 'schedule' -%}{{ project.url_for('schedule') }}{%- else %}#schedule{%- endif %}" title="Schedule" data-action="Schedule(navbar)">Schedule</a>{%- endif %}
-    {%- if project.hasjob_embed_url -%}<a class="sub-navbar__item mui--text-subhead {% if current_page == 'project' %}smooth-scroll{%- endif %}" href="{%- if current_page != 'project' -%}{{ project.url_for() }}{%- endif %}#related-jobs" title="Jobs" data-action="Jobs(navbar)">Jobs</a>{%- endif %}
-    {%- if project.primary_venue -%}<a class="sub-navbar__item mui--text-subhead {% if current_page == 'project' %}smooth-scroll{%- endif %}" href="{%- if current_page != 'project' -%}{{ project.url_for() }}{%- endif %}#venue" title="Venue" data-action="Venue(navbar)">Venue</a>{%- endif %}
-    {%- if project.state.HAS_PROPOSALS -%}<a class="sub-navbar__item mui--text-subhead {% if current_page == 'proposals' %}smooth-scroll{%- endif %}" href="{%- if current_page != 'proposals' -%}{{ project.url_for('view_proposals') }}{%- endif %}#proposals" title="Proposals" data-action="Proposals(navbar)">Proposals</a>{%- endif %}
-    {%- if project.boxoffice_data and project.boxoffice_data.item_collection_id -%}
-      <a class="sub-navbar__item mui--text-subhead {% if current_page == 'project' %} smooth-scroll{%- endif %}" href="{%- if current_page != 'project' -%}{{ project.url_for() }}{%- endif %}#participate" title="Participate" data-action="Participate(navbar)">Participate</a>
-    {%- elif project.buy_tickets_url %}
-      <a class="sub-navbar__item mui--text-subhead" href="{{ project.buy_tickets_url }}" title="Participate" data-action="Participate(navbar)">Participate</a>
-    {%- elif project.allow_rsvp %}
-      <a class="sub-navbar__item mui--text-subhead {% if current_page == 'project' %} smooth-scroll{%- endif %}" href="{%- if current_page != 'project' -%}{{ project.url_for() }}{%- endif %}#participate" title="Participate" data-action="Participate(navbar)">Participate</a>
->>>>>>> 28111d9c
-    {%- endif %}
   </nav>
 {% endmacro %}
 
