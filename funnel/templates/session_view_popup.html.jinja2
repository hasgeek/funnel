{%- from "macros.html.jinja2" import faicon, embed_video_player, video_action_bar, share_dropdown %}

<div class="modal__header bg-accent">
<<<<<<< HEAD
  <a class="modal__close mui--text-dark" data-target="close session modal" aria-label="{% trans %}Close{% endtrans %}" rel="modal:close" data-testid="close-modal" href="#" onclick="return false;" role="button" tabindex="0">{{ faicon(icon='times', baseline=false, icon_size='title') }}</a>
  <h3 class="js-modal-title mui--text-headline session-modal__title" data-testid="title">{{ session.title }}</h3>
  <div class="mui--clearfix">
    {% if session.speaker %}
      <p class="mui--text-subhead modal__header__text" data-testid="speaker">{{ faicon(icon='microphone-alt', css_class="margin-right") }}{{ session.speaker }}</p>
    {% endif %}
    <div class="mui--pull-left modal__header__heading">
      {% if session.scheduled %}
        <p class="mui--text-subhead modal__header__text" data-testid="time">{{ faicon(icon='calendar-alt', css_class="margin-right") }}{{ session.start_at_localized|date }}, {{ session.start_at_localized|time }}–{{ session.end_at_localized|time }}
=======
  <a class="modal__close mui--text-dark" data-target="close session modal" aria-label="{% trans %}Close{% endtrans %}" rel="modal:close" data-cy="close-modal" href="#" onclick="return false;" role="button" tabindex="0">{{ faicon(icon='times', baseline=false, icon_size='title') }}</a>
  <h3 class="js-modal-title mui--text-headline session-modal__title" data-cy-session="title">{{ project_session.title }}</h3>
  <div class="mui--clearfix">
    {% if project_session.speaker %}
      <p class="mui--text-subhead modal__header__text" data-cy-session="speaker">{{ faicon(icon='microphone-alt') }} {{ project_session.speaker }}</p>
    {% endif %}
    <div class="mui--pull-left modal__header__heading">
      {% if project_session.scheduled %}
        <p class="mui--text-subhead modal__header__text" data-cy-session="time">{{ faicon(icon='calendar-alt') }} {{ project_session.start_at_localized|date }}, {{ project_session.start_at_localized|time }}–{{ project_session.end_at_localized|time }}
>>>>>>> 5d7240fa
        </p>
      {% else %}
        <p class="mui--text-subhead modal__header__text">
        {% trans %}This session has not been scheduled yet{% endtrans %}
        </p>
      {% endif %}
<<<<<<< HEAD
      {% if session.venue_room %}
        <p class="mui--text-subhead modal__header__text" data-testid="room">{{ faicon(icon='map-marker-alt', css_class="margin-right") }}{{ session.venue_room.title }}, {{ session.venue_room.venue.title }}</p>
      {% endif %}
    </div>
    <div class="mui-dropdown mui--pull-right">
      <a href="#" onclick="return false;" class="hg-link-btn mui--hide left-padding" data-url="{{ session.url_for(_external=true, utm_source='webshare') }}" role="button" aria-label="{% trans %}Share this session{% endtrans %}">{{ faicon(icon='share-alt', baseline=true, icon_size='title', css_class="mui--text-light") }}</a>
      <a href="#" onclick="return false;" class="project-links left-padding" data-mui-toggle="dropdown" data-ga="Share dropdown" data-testid="share-project" aria-label="{% trans %}Share{% endtrans %}" role="button" aria-haspopup="true" aria-expanded="false">{{ faicon(icon='share-alt', baseline=true, icon_size='subhead', css_class="mui--text-light") }}</a>
      {{ share_dropdown(session.url_for(_external=true), session.title) }}
=======
      {% if project_session.venue_room %}
        <p class="mui--text-subhead modal__header__text" data-cy-session="room">{{ faicon(icon='map-marker-alt') }} {{ project_session.venue_room.title }}, {{ project_session.venue_room.venue.title }}</p>
      {% endif %}
    </div>
    <div class="mui-dropdown mui--pull-right">
      <a href="#" onclick="return false;" class="hg-link-btn mui--hide left-padding" data-url="{{ project_session.url_for(_external=true, utm_source='webshare') }}" role="button" aria-label="{% trans %}Share this session{% endtrans %}">{{ faicon(icon='share-alt', baseline=true, icon_size='title', css_class="mui--text-light") }}</a>
      <a href="#" onclick="return false;" class="project-links left-padding" data-mui-toggle="dropdown" data-ga="Share dropdown" data-cy="share-project" aria-label="{% trans %}Share{% endtrans %}" role="button" aria-haspopup="true" aria-expanded="false">{{ faicon(icon='share-alt', baseline=true, icon_size='subhead', css_class="mui--text-light") }}</a>
      {{ share_dropdown(project_session.url_for(_external=true), project_session.title) }}
>>>>>>> 5d7240fa
    </div>
  </div>
</div>

<div class="modal__body">
  {% if project_session.views.video and project_session.views.video.url %}
    {%- if not project_session.is_restricted_video or project_session.current_roles.project_participant or project_session.project.current_roles.account_member %}
      <div class="details">
        <div class="details__box details__box--left">
<<<<<<< HEAD
          <div class="details__box__video bg-primary-dark embed-video-wrapper" data-testid="session-video">
            {{ embed_video_player(session.views.video) }}
=======
          <div class="details__box__video bg-primary-dark embed-video-wrapper" data-cy="session-video">
            {{ embed_video_player(project_session.views.video) }}
>>>>>>> 5d7240fa
          </div>
          <div class="details__box__control">
            {{ video_action_bar(project_session.views.video, '', project_session) }}
          </div>
        </div>
      </div>
    {%- else %}
      <div class="details">
        <div class="details__box details__box--left">
          <div class="details__box__video bg-primary-dark embed-video-wrapper">
            <div class="video_txt">
              <p>{{ faicon(icon='video-slash', icon_size='display1') }}</p>
              <p class="mui--text-light">{% trans %}This video is for members only{% endtrans %}</p>
            </div>
          </div>
        </div>
      </div>
    {%- endif %}
  {% else %}
    <div class="details">
      <div class="details__box details__box--left">
        <div class="details__box__video bg-primary-dark embed-video-wrapper">
          <div class="video_txt">
            <p>{{ faicon(icon='video-slash', icon_size='display1') }}</p>
            <p class="mui--text-light">{% trans %}The session has no attached video{% endtrans %}</p>
            {% if not project_session.views.video and project_session.project.current_roles.editor %}
              <div>
<<<<<<< HEAD
                <a class="mui-btn mui-btn--raised mui-btn--dark" href="{{ session.url_for('edit') }}" data-testid="edit-session" aria-label="{% trans %}Add session video{% endtrans %}">{% trans %}Edit session{% endtrans %}</a>
=======
                <a class="mui-btn mui-btn--raised mui-btn--dark" href="{{ project_session.url_for('edit') }}" data-cy-admin="edit-session" aria-label="{% trans %}Add session video{% endtrans %}">{% trans %}Edit session{% endtrans %}</a>
>>>>>>> 5d7240fa
              </div>
            {%- endif %}
          </div>
        </div>
      </div>
    </div>
  {%- endif %}
<<<<<<< HEAD
  {% if session.proposal %}
    <p class="separator zero-bottom-margin"><a class="mui--text-subhead" href="{{ session.proposal.url_for('view') }}" target="_blank" rel="noopener" data-testid="view-proposal">{{ faicon(icon='presentation') }} {% trans %}View submission for this session{% endtrans %}</a></p>
=======
  {% if project_session.proposal %}
    <p class="separator zero-bottom-margin"><a class="mui--text-subhead" href="{{ project_session.proposal.url_for('view') }}" target="_blank" rel="noopener" data-cy="view-proposal">{{ faicon(icon='presentation') }} {% trans %}View submission for this session{% endtrans %}</a></p>
>>>>>>> 5d7240fa
  {% endif %}
  {% if project_session.views.video or project_session.proposal %}
  <hr class="modal__body__separator" />
  {% endif %}
  {% if project_session.description %}
    <div class="modal__body__section">
      <h3 class="mui--text-headline text-bold"><strong>{% trans %}Description{% endtrans %}</strong></h3>
      <div class="mui--text-body2 markdown bg-primary">{{ project_session.description }}</div>
    </div>
  {% endif %}
</div><|MERGE_RESOLUTION|>--- conflicted
+++ resolved
@@ -1,52 +1,29 @@
 {%- from "macros.html.jinja2" import faicon, embed_video_player, video_action_bar, share_dropdown %}
 
 <div class="modal__header bg-accent">
-<<<<<<< HEAD
   <a class="modal__close mui--text-dark" data-target="close session modal" aria-label="{% trans %}Close{% endtrans %}" rel="modal:close" data-testid="close-modal" href="#" onclick="return false;" role="button" tabindex="0">{{ faicon(icon='times', baseline=false, icon_size='title') }}</a>
-  <h3 class="js-modal-title mui--text-headline session-modal__title" data-testid="title">{{ session.title }}</h3>
-  <div class="mui--clearfix">
-    {% if session.speaker %}
-      <p class="mui--text-subhead modal__header__text" data-testid="speaker">{{ faicon(icon='microphone-alt', css_class="margin-right") }}{{ session.speaker }}</p>
-    {% endif %}
-    <div class="mui--pull-left modal__header__heading">
-      {% if session.scheduled %}
-        <p class="mui--text-subhead modal__header__text" data-testid="time">{{ faicon(icon='calendar-alt', css_class="margin-right") }}{{ session.start_at_localized|date }}, {{ session.start_at_localized|time }}–{{ session.end_at_localized|time }}
-=======
-  <a class="modal__close mui--text-dark" data-target="close session modal" aria-label="{% trans %}Close{% endtrans %}" rel="modal:close" data-cy="close-modal" href="#" onclick="return false;" role="button" tabindex="0">{{ faicon(icon='times', baseline=false, icon_size='title') }}</a>
-  <h3 class="js-modal-title mui--text-headline session-modal__title" data-cy-session="title">{{ project_session.title }}</h3>
+  <h3 class="js-modal-title mui--text-headline session-modal__title" data-testid="title">{{ project_session.title }}</h3>
   <div class="mui--clearfix">
     {% if project_session.speaker %}
-      <p class="mui--text-subhead modal__header__text" data-cy-session="speaker">{{ faicon(icon='microphone-alt') }} {{ project_session.speaker }}</p>
+      <p class="mui--text-subhead modal__header__text" data-testid="speaker">{{ faicon(icon='microphone-alt') }} {{ project_session.speaker }}</p>
     {% endif %}
     <div class="mui--pull-left modal__header__heading">
       {% if project_session.scheduled %}
-        <p class="mui--text-subhead modal__header__text" data-cy-session="time">{{ faicon(icon='calendar-alt') }} {{ project_session.start_at_localized|date }}, {{ project_session.start_at_localized|time }}–{{ project_session.end_at_localized|time }}
->>>>>>> 5d7240fa
+        <p class="mui--text-subhead modal__header__text" data-testid="time">{{ faicon(icon='calendar-alt') }} {{ project_session.start_at_localized|date }}, {{ project_session.start_at_localized|time }}–{{ project_session.end_at_localized|time }}
         </p>
       {% else %}
         <p class="mui--text-subhead modal__header__text">
         {% trans %}This session has not been scheduled yet{% endtrans %}
         </p>
       {% endif %}
-<<<<<<< HEAD
-      {% if session.venue_room %}
-        <p class="mui--text-subhead modal__header__text" data-testid="room">{{ faicon(icon='map-marker-alt', css_class="margin-right") }}{{ session.venue_room.title }}, {{ session.venue_room.venue.title }}</p>
-      {% endif %}
-    </div>
-    <div class="mui-dropdown mui--pull-right">
-      <a href="#" onclick="return false;" class="hg-link-btn mui--hide left-padding" data-url="{{ session.url_for(_external=true, utm_source='webshare') }}" role="button" aria-label="{% trans %}Share this session{% endtrans %}">{{ faicon(icon='share-alt', baseline=true, icon_size='title', css_class="mui--text-light") }}</a>
-      <a href="#" onclick="return false;" class="project-links left-padding" data-mui-toggle="dropdown" data-ga="Share dropdown" data-testid="share-project" aria-label="{% trans %}Share{% endtrans %}" role="button" aria-haspopup="true" aria-expanded="false">{{ faicon(icon='share-alt', baseline=true, icon_size='subhead', css_class="mui--text-light") }}</a>
-      {{ share_dropdown(session.url_for(_external=true), session.title) }}
-=======
       {% if project_session.venue_room %}
-        <p class="mui--text-subhead modal__header__text" data-cy-session="room">{{ faicon(icon='map-marker-alt') }} {{ project_session.venue_room.title }}, {{ project_session.venue_room.venue.title }}</p>
+        <p class="mui--text-subhead modal__header__text" data-testid="room">{{ faicon(icon='map-marker-alt') }} {{ project_session.venue_room.title }}, {{ project_session.venue_room.venue.title }}</p>
       {% endif %}
     </div>
     <div class="mui-dropdown mui--pull-right">
       <a href="#" onclick="return false;" class="hg-link-btn mui--hide left-padding" data-url="{{ project_session.url_for(_external=true, utm_source='webshare') }}" role="button" aria-label="{% trans %}Share this session{% endtrans %}">{{ faicon(icon='share-alt', baseline=true, icon_size='title', css_class="mui--text-light") }}</a>
-      <a href="#" onclick="return false;" class="project-links left-padding" data-mui-toggle="dropdown" data-ga="Share dropdown" data-cy="share-project" aria-label="{% trans %}Share{% endtrans %}" role="button" aria-haspopup="true" aria-expanded="false">{{ faicon(icon='share-alt', baseline=true, icon_size='subhead', css_class="mui--text-light") }}</a>
+      <a href="#" onclick="return false;" class="project-links left-padding" data-mui-toggle="dropdown" data-ga="Share dropdown" data-testid="share-project" aria-label="{% trans %}Share{% endtrans %}" role="button" aria-haspopup="true" aria-expanded="false">{{ faicon(icon='share-alt', baseline=true, icon_size='subhead', css_class="mui--text-light") }}</a>
       {{ share_dropdown(project_session.url_for(_external=true), project_session.title) }}
->>>>>>> 5d7240fa
     </div>
   </div>
 </div>
@@ -56,13 +33,8 @@
     {%- if not project_session.is_restricted_video or project_session.current_roles.project_participant or project_session.project.current_roles.account_member %}
       <div class="details">
         <div class="details__box details__box--left">
-<<<<<<< HEAD
           <div class="details__box__video bg-primary-dark embed-video-wrapper" data-testid="session-video">
-            {{ embed_video_player(session.views.video) }}
-=======
-          <div class="details__box__video bg-primary-dark embed-video-wrapper" data-cy="session-video">
             {{ embed_video_player(project_session.views.video) }}
->>>>>>> 5d7240fa
           </div>
           <div class="details__box__control">
             {{ video_action_bar(project_session.views.video, '', project_session) }}
@@ -90,11 +62,7 @@
             <p class="mui--text-light">{% trans %}The session has no attached video{% endtrans %}</p>
             {% if not project_session.views.video and project_session.project.current_roles.editor %}
               <div>
-<<<<<<< HEAD
-                <a class="mui-btn mui-btn--raised mui-btn--dark" href="{{ session.url_for('edit') }}" data-testid="edit-session" aria-label="{% trans %}Add session video{% endtrans %}">{% trans %}Edit session{% endtrans %}</a>
-=======
                 <a class="mui-btn mui-btn--raised mui-btn--dark" href="{{ project_session.url_for('edit') }}" data-cy-admin="edit-session" aria-label="{% trans %}Add session video{% endtrans %}">{% trans %}Edit session{% endtrans %}</a>
->>>>>>> 5d7240fa
               </div>
             {%- endif %}
           </div>
@@ -102,13 +70,8 @@
       </div>
     </div>
   {%- endif %}
-<<<<<<< HEAD
-  {% if session.proposal %}
-    <p class="separator zero-bottom-margin"><a class="mui--text-subhead" href="{{ session.proposal.url_for('view') }}" target="_blank" rel="noopener" data-testid="view-proposal">{{ faicon(icon='presentation') }} {% trans %}View submission for this session{% endtrans %}</a></p>
-=======
   {% if project_session.proposal %}
     <p class="separator zero-bottom-margin"><a class="mui--text-subhead" href="{{ project_session.proposal.url_for('view') }}" target="_blank" rel="noopener" data-cy="view-proposal">{{ faicon(icon='presentation') }} {% trans %}View submission for this session{% endtrans %}</a></p>
->>>>>>> 5d7240fa
   {% endif %}
   {% if project_session.views.video or project_session.proposal %}
   <hr class="modal__body__separator" />
