--- conflicted
+++ resolved
@@ -2,11 +2,7 @@
 {% from "forms.html.jinja2" import renderform, renderform_inner %}
 
 {% block form %}
-<<<<<<< HEAD
-  <form data-parsley-validate="true" id="{{ ref_id }}" method="post" hx-post="{{ action }}" action="{{ action }}" {%- if multipart %} enctype="multipart/form-data" {%- endif %} accept-charset="UTF-8" class="mui-form mui-form--margins hg-form" hx-target="#loginformwrapper">
-=======
   <form data-parsley-validate="true" id="{{ ref_id }}" method="post" hx-post="{{ action }}" {%- if multipart %} enctype="multipart/form-data" {%- endif %} accept-charset="UTF-8" class="mui-form mui-form--margins hg-form" hx-target="#loginformwrapper">
->>>>>>> 828ef23a
     {{ renderform_inner(form, formid) }}
     <div class="mui-form form-actions mui--clearfix{% if css_class %} {{ css_class }}{% endif %}">
       <div>
