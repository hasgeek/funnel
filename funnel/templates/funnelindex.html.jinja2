{% extends "layout.html.jinja2" %}

{% block title %}{% if g.profile %}{{ g.profile.title }}{% else %}{{ config['SITE_TITLE'] }}{% endif %}{% endblock %}
{% block subtitle %}{% endblock %}

{% block description %}{% if g.profile %}{{ g.profile.description|striptags }}{% else %}{{ config['WELCOME_MESSAGE'] }}{% endif %}{% endblock %}

{%- block image_src %}
  {%- if config['LEGACY'] -%}
    <link rel="image_src" href="{{ url_for('static', filename='img/funnel-logo.png') }}" />
    <meta property="og:image" content="{{ url_for('static', filename='img/funnel-logo.png') }}" />
  {%- else -%}
    <link rel="image_src" href="{{ url_for('static', filename='img/hg-logo.png') }}" />
    <meta property="og:image" content="{{ url_for('static', filename='img/hg-logo.png') }}" />
  {%- endif -%}
{%- endblock %}

{% block contenthead %}
  {%- if not g.profile %}
    <div class="funnel-banner">
      <picture class="banner__img">
        <source media="(max-width: 992px)" srcset="{{ url_for('static', filename='img/banner-mobile.jpg') }}" alt="{{ config['SITE_TITLE'] }}" class="banner__img">
        <source srcset="{{ url_for('static', filename='img/banner-desktop.jpg') }}" alt="{{ config['SITE_TITLE'] }}" class="banner__img">
        <img src="{{ url_for('static', filename='img/banner-mobile.jpg') }}" alt="{{ config['SITE_TITLE'] }}" class="banner__img">
      </picture>
      <h1 class="banner__headline mui-container"><span class="banner__headline-txt">Talkfunnel</span> hosts <br class="mui--visible-lg-block mui--visible-xl-block">proposal submissions <br class="block mui--visible-lg-block mui--visible-xl-block">and reviews for events</h1>
    </div>
  {% endif %}
{% endblock %}

{% block contentwrapper %}
  {%- if config['LEGACY'] and not g.profile %}
    <div class="alert alert--warning funnel-notice">
      <p class="alert__text"><i class="material-icons alert__icon mui--text-body1">warning</i> {% trans %}Talkfunnel will be discontinued in 2020 and is no longer accepting new projects. Please use <a href="https://hasgeek.com" class="funnel-notice-txt">HasGeek</a>.{% endtrans %}</p>
    </div>
    <div class="grid">
      <div class="grid__col-sm-12">
        <h1 class="mui--text-headline">{{ config['WELCOME_MESSAGE'] }}</h1>
      </div>
<<<<<<< HEAD
    {% endif %}
    {% if projects %}
      <ul class="grid projects">
        {% for project in projects %}
          <li class="grid__col-12 grid__col-xs-12 grid__col-sm-6 grid__col-lg-4">
            <div class="grid__cell">
              <div class="card">
                <a class="card__image-wrapper clickable-card" title="{{ project.title }}" href="{{ project.url_for() }}" aria-label="{{ project.title }}">
                  {% if project.bg_image.url %}
                    <img class="card__image js-lazyload-img" data-src="{{ project.bg_image }}" alt="{{ project.title }}"/>
                    <noscript>
                      <img class="card__image" src="{{ project.bg_image }}" alt="{{ project.title }}"/>
                    </noscript>
                  {% else %}
                    <div class="card__image--default">
                      <img class="card__image" src="{{ url_for('static', filename='img/card-background.png') }}" alt="{{ project.title }}"/>
                      <p class="card__image__tagline">{{ project.title }}</p>
                    </div>
                  {% endif %}
                </a>
                <a class="card__title clickable-card" title="{{ project.title }}" href="{{ project.url_for() }}" aria-label="{{ project.title }}">
                  <h3 class="mui--text-title card__title__heading">{{ project.title }}</h3>
                  <h4 class="mui--text-caption card__title__heading">{{ project.datelocation }}</h4>
                </a>
                {% if project.tagline %}
                  <a class="card__body clickable-card" title="{{ project.title }}" href="{{ project.url_for() }}" aria-label="{{ project.title }}">
                    <p class="mui--text-body2">{{ project.tagline }}</p>
                  </a>
=======
    </div>
  {%- endif -%}
  {% if projects %}
    <ul class="grid projects">
      {% for project in projects %}
        <li class="grid__col-12 grid__col-xs-12 grid__col-sm-6 grid__col-lg-4">
          <div class="grid__cell">
            <div class="card clickable-card" title="{{ project.title }}" data-href="{{ project.url_for() }}">
              <div class="card__image-wrapper">
                {% if project.bg_image.url %}
                  <img class="card__image js-lazyload-img" data-src="{{ project.bg_image }}" alt="{{ project.title }}"/>
                {% else %}
                  <div class="card__image--default">
                    <img class="card__image" src="{{ url_for('static', filename='img/card-background.png') }}" alt="{{ project.title }}"/>
                    <p class="card__image__tagline">{{ project.title }}</p>
                  </div>
>>>>>>> efddfd50
                {% endif %}
              </div>
              <div class="card__title">
                <h3 class="mui--text-title card__title__heading">{{ project.title }}</h3>
                <h4 class="mui--text-caption card__title__heading">{{ project.datelocation }}</h4>
              </div>
              {% if project.tagline %}
                <div class="card__body">
                  <p class="mui--text-body2">{{ project.tagline }}</p>
                </div>
              {% endif %}
              <div class="mui-divider"></div>
              <div class="card__footer">
                {% if project.cfp_state.OPEN -%}
                  <a href="{{ project.url_for('new_proposal') }}" class="mui-btn mui-btn--small mui-btn--flat mui-btn--primary" title="Propose a session" data-action="Propose a session(index page card)">Propose a session</a>
                {%- elif project.schedule_state.PUBLISHED -%}
                  <a href="{{ project.url_for('schedule') }}" class="mui-btn mui-btn--small mui-btn--flat mui-btn--primary" title="View schedule" data-action="Schedule(index page card)">Schedule</a>
                {%- elif project.cfp_state.HAS_PROPOSALS -%}
                  <a href="{{ project.url_for('view_proposals') }}" class="mui-btn mui-btn--small mui-btn--flat mui-btn--primary" title="View proposals" data-action="View proposals(index page card)">Proposals</a>
                {%- endif %}
                {%- if project.boxoffice_data and project.boxoffice_data.item_collection_id or project.allow_rsvp -%}
                  <a href="{{ project.url_for() }}" class="mui-btn mui-btn--small mui-btn--flat mui-btn--accent" title="Participate" data-action="Participate(index page card)">Participate</a>
                {%- elif project.buy_tickets_url.url %}
                  <a href="{{ project.buy_tickets_url }}" class="mui-btn mui-btn--small mui-btn--flat mui-btn--accent" title="Participate" data-action="Participate(index page card)">Participate</a>
                {% endif %}
              </div>
            </div>
          </div>
        </li>
      {%- endfor -%}
    </ul>
  {% else %}
  <div class="grid">
    <div class="grid__col-sm-12">
      <p class="mui--text-headline">{% trans %}There are no projects at this time.{% endtrans %}
        {% if current_auth.permissions.new_project %}<a href="{{ g.profile.url_for('new_project') }}">{% trans %}Create one{% endtrans %}</a>.{% endif %}
      </p>
    </div>
  </div>
  {% endif %}
{% endblock %}<|MERGE_RESOLUTION|>--- conflicted
+++ resolved
@@ -37,63 +37,34 @@
       <div class="grid__col-sm-12">
         <h1 class="mui--text-headline">{{ config['WELCOME_MESSAGE'] }}</h1>
       </div>
-<<<<<<< HEAD
-    {% endif %}
-    {% if projects %}
-      <ul class="grid projects">
-        {% for project in projects %}
-          <li class="grid__col-12 grid__col-xs-12 grid__col-sm-6 grid__col-lg-4">
-            <div class="grid__cell">
-              <div class="card">
-                <a class="card__image-wrapper clickable-card" title="{{ project.title }}" href="{{ project.url_for() }}" aria-label="{{ project.title }}">
-                  {% if project.bg_image.url %}
-                    <img class="card__image js-lazyload-img" data-src="{{ project.bg_image }}" alt="{{ project.title }}"/>
-                    <noscript>
-                      <img class="card__image" src="{{ project.bg_image }}" alt="{{ project.title }}"/>
-                    </noscript>
-                  {% else %}
-                    <div class="card__image--default">
-                      <img class="card__image" src="{{ url_for('static', filename='img/card-background.png') }}" alt="{{ project.title }}"/>
-                      <p class="card__image__tagline">{{ project.title }}</p>
-                    </div>
-                  {% endif %}
-                </a>
-                <a class="card__title clickable-card" title="{{ project.title }}" href="{{ project.url_for() }}" aria-label="{{ project.title }}">
-                  <h3 class="mui--text-title card__title__heading">{{ project.title }}</h3>
-                  <h4 class="mui--text-caption card__title__heading">{{ project.datelocation }}</h4>
-                </a>
-                {% if project.tagline %}
-                  <a class="card__body clickable-card" title="{{ project.title }}" href="{{ project.url_for() }}" aria-label="{{ project.title }}">
-                    <p class="mui--text-body2">{{ project.tagline }}</p>
-                  </a>
-=======
-    </div>
-  {%- endif -%}
+  {% endif %}
   {% if projects %}
     <ul class="grid projects">
       {% for project in projects %}
         <li class="grid__col-12 grid__col-xs-12 grid__col-sm-6 grid__col-lg-4">
           <div class="grid__cell">
-            <div class="card clickable-card" title="{{ project.title }}" data-href="{{ project.url_for() }}">
-              <div class="card__image-wrapper">
+            <div class="card">
+              <a class="card__image-wrapper clickable-card" title="{{ project.title }}" href="{{ project.url_for() }}" aria-label="{{ project.title }}">
                 {% if project.bg_image.url %}
                   <img class="card__image js-lazyload-img" data-src="{{ project.bg_image }}" alt="{{ project.title }}"/>
+                  <noscript>
+                    <img class="card__image" src="{{ project.bg_image }}" alt="{{ project.title }}"/>
+                  </noscript>
                 {% else %}
                   <div class="card__image--default">
                     <img class="card__image" src="{{ url_for('static', filename='img/card-background.png') }}" alt="{{ project.title }}"/>
                     <p class="card__image__tagline">{{ project.title }}</p>
                   </div>
->>>>>>> efddfd50
                 {% endif %}
-              </div>
-              <div class="card__title">
+              </a>
+              <a class="card__title clickable-card" title="{{ project.title }}" href="{{ project.url_for() }}" aria-label="{{ project.title }}">
                 <h3 class="mui--text-title card__title__heading">{{ project.title }}</h3>
                 <h4 class="mui--text-caption card__title__heading">{{ project.datelocation }}</h4>
-              </div>
+              </a>
               {% if project.tagline %}
-                <div class="card__body">
+                <a class="card__body clickable-card" title="{{ project.title }}" href="{{ project.url_for() }}" aria-label="{{ project.title }}">
                   <p class="mui--text-body2">{{ project.tagline }}</p>
-                </div>
+                </a>
               {% endif %}
               <div class="mui-divider"></div>
               <div class="card__footer">
@@ -107,7 +78,7 @@
                 {%- if project.boxoffice_data and project.boxoffice_data.item_collection_id or project.allow_rsvp -%}
                   <a href="{{ project.url_for() }}" class="mui-btn mui-btn--small mui-btn--flat mui-btn--accent" title="Participate" data-action="Participate(index page card)">Participate</a>
                 {%- elif project.buy_tickets_url.url %}
-                  <a href="{{ project.buy_tickets_url }}" class="mui-btn mui-btn--small mui-btn--flat mui-btn--accent" title="Participate" data-action="Participate(index page card)">Participate</a>
+                  <a href="{{ project.buy_tickets_url.url }}" class="mui-btn mui-btn--small mui-btn--flat mui-btn--accent" title="Participate" data-action="Participate(index page card)">Buy</a>
                 {% endif %}
               </div>
             </div>
