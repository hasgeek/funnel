{% extends "layout.html.jinja2" %}
{% block title %}{% trans %}Scan badge{% endtrans %}{% endblock %}

{% block pageheaders %}
<style>
  html, body {
    overflow: hidden;
  }
</style>
{% endblock %}

{% block bodytag %}
  {%- if not config['LEGACY'] -%}
    <body class="mui--bg-primary hg-app tabs-navbar">
  {%- else %}
    <body class="mui--bg-primary">
  {%- endif %}
{% endblock %}

{% block headline -%}
{%- endblock %}

{% block basecontentbox %}
  <div class="tabs-wrapper tabs-wrapper--sticky">
    <div class="mui-container">
      <div class="grid">
        <div class="grid__col-12">
          <div class="tabs" id="jquery-scroll-tabs">
<<<<<<< HEAD
            <a class="tabs__item tabs__item-control tabs__item-control--prev mui--text-body1 mui--text-light js-scroll-prev" aria-label="{% trans %}Previous{% endtrans %}" href="javascript:void(0)"><i class="material-icons tabs__item-control__icon">chevron_left</i></a>
            <a href="{{ url_for('account') }}" class="tabs__item mui--text-body1 mui--text-light mui--text-uppercase" data-cy="profile">{% trans %}Profile{% endtrans %}</a>
            <p class="tabs__item mui--text-body1 mui--text-light mui--text-uppercase tabs__item--active" data-cy="scan">{% trans %}Scan badge{% endtrans %}</p>
            <a href="{{ url_for('contacts') }}" class="tabs__item mui--text-body1 mui--text-light mui--text-uppercase" data-cy="contacts">{% trans %}Contacts{% endtrans %}</a>
            <a class="tabs__item tabs__item-control tabs__item-control--next mui--text-body1 mui--text-light js-scroll-next" aria-label="{% trans %}Next{% endtrans %}" href="javascript:void(0)"><i class="material-icons tabs__item-control__icon">chevron_right</i></a>
=======
            <a class="tabs__item tabs__item-control tabs__item-control--prev mui--text-light js-scroll-prev" aria-label="{% trans %}Previous{% endtrans %}" href="javascript:void(0)" role="button">{% assets "fa5-sprite" %}<svg class="fa5-icon fa5-icon--subhead fa5--align-baseline" aria-hidden="true" role="img"><use xlink:href="{{ ASSET_URL }}#chevron-left"></use></svg>{% endassets %}
            </a>
            <a href="{{ url_for('account') }}" class="tabs__item mui--text-body1 mui--text-light mui--text-uppercase">{% trans %}Profile{% endtrans %}</a>
            <a href="{{ url_for('saved') }}" class="tabs__item mui--text-body1 mui--text-light mui--text-uppercase">{% trans %}My saves{% endtrans %}</a>
            <p class="tabs__item mui--text-body1 mui--text-light mui--text-uppercase tabs__item--active">{% trans %}Scan badge{% endtrans %}</p>
            <a href="{{ url_for('contacts') }}" class="tabs__item mui--text-body1 mui--text-light mui--text-uppercase">{% trans %}Contacts{% endtrans %}</a>
            <a class="tabs__item tabs__item-control tabs__item-control--next mui--text-light js-scroll-next" aria-label="{% trans %}Next{% endtrans %}" href="javascript:void(0)" role="button">{% assets "fa5-sprite" %}<svg class="fa5-icon fa5-icon--subhead fa5--align-baseline" aria-hidden="true" role="img"><use xlink:href="{{ ASSET_URL }}#chevron-right"></use></svg>{% endassets %}
            </a>
>>>>>>> 6e15ecb0
          </div>
        </div>
      </div>
    </div>
  </div>

  {% raw %}
    <div id="scan-badge-wrapper">
      <script id='scan-badge-template' type='text/ractive'>
        <div class="scanner-wrapper">
          {{#if error}}
            <p class="mui--text-subhead mui--text-danger page-content">{{ error }}</p>
          {{/if}}
          <video id="qrreader" class="scanner-wrapper__camera"></video>
          {{#if video}}<svg class="fa5-icon scanner-wrapper__badge--icon" aria-hidden="true" role="img"><use xlink:href="{{ svgIconUrl }}#expand"></use></svg>{{/if}}
        </div>
        {{#if showModal}}
        <div id="status-msg" class="modal" tabindex="-1" role="dialog">
          <div class="modal__header">
            <a class="modal__close" href="javascript:void(0);" on-click="closeModal(event)"><svg class="fa5-icon" aria-hidden="true" role="img"><use xlink:href="{{ svgIconUrl }}#times"></use></svg></a>
          </div>
          <div class="modal__body">
            {{#if scanning}}
              <h4 class="mui--text-headlin mui--align-middle">Scanning <svg class="fa5-icon" aria-hidden="true" role="img"><use xlink:href="{{ svgIconUrl }}#spinner"></use></svg></h4>
            {{elseif contactFound}}
              <h3 class="mui--text-title mui--text-bold"><svg class="fa5-icon fa5--align-baseline" aria-hidden="true" role="img"><use xlink:href="{{ svgIconUrl }}#user"></use></svg>&nbsp;&nbsp;{{ contact.fullname }}</h3>
              <p class="mui--text-subhead"><svg class="fa5-icon fa5--align-baseline" aria-hidden="true" role="img"><use xlink:href="{{ svgIconUrl }}#envelope"></use></svg>&nbsp;&nbsp; {{ contact.email }}</p>
              {{#if contact.phone }}
                <p class="mui--text-subhead"><svg class="fa5-icon fa5--align-baseline" aria-hidden="true" role="img"><use xlink:href="{{ svgIconUrl }}#phone-alt"></use></svg>&nbsp;&nbsp; {{ contact.phone }}</p>
              {{/if}}
              {{#if contact.twitter }}
                <p class="mui--text-subhead"><svg class="fa5-icon fa5--align-baseline" aria-hidden="true" role="img"><use xlink:href="{{ svgIconUrl }}#twitter-square"></use></svg>&nbsp;&nbsp;{{ contact.twitter }}</p>
              {{/if}}
              {{#if contact.company }}
                <p class="mui--text-subhead"><svg class="fa5-icon fa5--align-baseline" aria-hidden="true" role="img"><use xlink:href="{{ svgIconUrl }}#briefcase"></use></svg>&nbsp;&nbsp; {{ contact.company }}</p>
              {{/if}}
              <p class="mui--text-body1"><i>This contact has been added to contacts tab in the account page</i></p>
            {{else}}
              <h4 class="mui--text-danger">{{ errorMsg }}</h4>
            {{/if}}
            <a href="javascript:void(0);" on-click="closeModal(event)" class="mui-btn mui-btn--small mui-btn--raised mui-btn--accent">Close</a>
          </div>
        </div>
        {{/if}}
        <div class="scanned-contacts mui--hidden-xs mui--hidden-sm mui--hidden-md">
          <div class="mui--clearfix">
            <h2 class="mui--text-title mui--pull-left">Recently scanned contacts</h2>
            <a href="/account" class="mui-btn mui-btn--small mui-btn--accent mui--pull-right" title="My account" data-action="my account">My account</a>
          </div>
          {{#each contacts:i}}
            <div class="card mui--z2 contact-card card--small">
              <div class="card__body mui--clearfix">
                <p class="mui--pull-left"><svg class="fa5-icon fa5-icon-display1" aria-hidden="true" role="img"><use xlink:href="{{ svgIconUrl }}#briefcase"></use></svg></p>
                <div class="mui--pull-right contact-card__details">
                  <div class="mui--clearfix">
                    <div class="mui--pull-left">
                      <h3 class="mui--text-title mui--text-bold"><svg class="fa5-icon fa5--align-baseline" aria-hidden="true" role="img"><use xlink:href="{{ svgIconUrl }}#user"></use></svg>{{ contacts[i].fullname }}</h3>
                      <p class="mui--text-subhead"><svg class="fa5-icon fa5--align-baseline" aria-hidden="true" role="img"><use xlink:href="{{ svgIconUrl }}#envelope"></use></svg> {{ contacts[i].email }}</p>
                      {{#if contacts[i].phone }}
                        <p class="mui--text-subhead"><svg class="fa5-icon fa5--align-baseline" aria-hidden="true" role="img"><use xlink:href="{{ svgIconUrl }}#phone-alt"></use></svg> {{ contacts[i].phone }}</p>
                      {{/if}}
                      {{#if contacts[i].twitter }}
                        <p class="mui--text-subhead"><svg class="fa5-icon fa5--align-baseline" aria-hidden="true" role="img"><use xlink:href="{{ svgIconUrl }}#twitter-square"></use></svg>{{ contacts[i].twitter }}</p>
                      {{/if}}
                      {{#if contacts[i].company }}
                        <p class="mui--text-subhead"><svg class="fa5-icon fa5--align-baseline" aria-hidden="true" role="img"><use xlink:href="{{ svgIconUrl }}#briefcase"></use></svg> {{ contacts[i].company }}</p>
                      {{/if}}
                    </div>
                    <a class="mui-btn mui-btn--flat mui-btn--primary mui--pull-right contact-card__details__download-btn" on-click="downloadContact(event)" download href="" aria-label="download contact"><svg class="fa5-icon fa5-icon--headline mui--align-middle" aria-hidden="true" role="img"><use xlink:href="{{ svgIconUrl }}#address-card"></use></svg></a>
                  </div>
                </div>
              </div>
            </div>
          {{/each}}
        </div>
      </script>
    </div>
  {% endraw %}
{% endblock %}

{% block footerscripts %}
  <script src="{{ url_for('static', filename=asset_path('scan_contact')) }}" type="text/javascript"></script>
  <script type="text/javascript">
    $(function() {

      var scanConfig = {
        getContactApiUrl: "{{ url_for('scan_connect') }}",
        wrapperId: 'scan-badge-wrapper',
        templateId: 'scan-badge-template',
      };
      window.HasGeek.BadgeScanInit(scanConfig);
    });
  </script>
{% endblock %}

{% block basefooter %}
{% endblock %}<|MERGE_RESOLUTION|>--- conflicted
+++ resolved
@@ -26,13 +26,6 @@
       <div class="grid">
         <div class="grid__col-12">
           <div class="tabs" id="jquery-scroll-tabs">
-<<<<<<< HEAD
-            <a class="tabs__item tabs__item-control tabs__item-control--prev mui--text-body1 mui--text-light js-scroll-prev" aria-label="{% trans %}Previous{% endtrans %}" href="javascript:void(0)"><i class="material-icons tabs__item-control__icon">chevron_left</i></a>
-            <a href="{{ url_for('account') }}" class="tabs__item mui--text-body1 mui--text-light mui--text-uppercase" data-cy="profile">{% trans %}Profile{% endtrans %}</a>
-            <p class="tabs__item mui--text-body1 mui--text-light mui--text-uppercase tabs__item--active" data-cy="scan">{% trans %}Scan badge{% endtrans %}</p>
-            <a href="{{ url_for('contacts') }}" class="tabs__item mui--text-body1 mui--text-light mui--text-uppercase" data-cy="contacts">{% trans %}Contacts{% endtrans %}</a>
-            <a class="tabs__item tabs__item-control tabs__item-control--next mui--text-body1 mui--text-light js-scroll-next" aria-label="{% trans %}Next{% endtrans %}" href="javascript:void(0)"><i class="material-icons tabs__item-control__icon">chevron_right</i></a>
-=======
             <a class="tabs__item tabs__item-control tabs__item-control--prev mui--text-light js-scroll-prev" aria-label="{% trans %}Previous{% endtrans %}" href="javascript:void(0)" role="button">{% assets "fa5-sprite" %}<svg class="fa5-icon fa5-icon--subhead fa5--align-baseline" aria-hidden="true" role="img"><use xlink:href="{{ ASSET_URL }}#chevron-left"></use></svg>{% endassets %}
             </a>
             <a href="{{ url_for('account') }}" class="tabs__item mui--text-body1 mui--text-light mui--text-uppercase">{% trans %}Profile{% endtrans %}</a>
@@ -41,7 +34,6 @@
             <a href="{{ url_for('contacts') }}" class="tabs__item mui--text-body1 mui--text-light mui--text-uppercase">{% trans %}Contacts{% endtrans %}</a>
             <a class="tabs__item tabs__item-control tabs__item-control--next mui--text-light js-scroll-next" aria-label="{% trans %}Next{% endtrans %}" href="javascript:void(0)" role="button">{% assets "fa5-sprite" %}<svg class="fa5-icon fa5-icon--subhead fa5--align-baseline" aria-hidden="true" role="img"><use xlink:href="{{ ASSET_URL }}#chevron-right"></use></svg>{% endassets %}
             </a>
->>>>>>> 6e15ecb0
           </div>
         </div>
       </div>
