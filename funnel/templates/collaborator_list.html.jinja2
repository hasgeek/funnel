--- conflicted
+++ resolved
@@ -32,10 +32,5 @@
         </div>
       </div>
     </div>
-<<<<<<< HEAD
   </div>
-{% endfor %}
-=======
-  {% endfor %}
-</div>
->>>>>>> a109cf73
+{% endfor %}