--- conflicted
+++ resolved
@@ -167,7 +167,7 @@
 
       {% block contentbox -%}
       <div class="content-wrapper">
-        <div class="main-content {% if self.sidedrawer() %} main-content--with-sidebar{% endif %}">
+        <div class="main-content">
           {% block contenthead %}
             {% block headline -%}
               <div class="content-head content-head--top-padding mui--bg-accent">
@@ -259,7 +259,6 @@
   {% assets "js_all" -%}
     <script type="text/javascript" src="{{ ASSET_URL }}"></script>
   {%- endassets -%}
-<<<<<<< HEAD
 
   {%- if config['MATOMO_URL'] and config['MATOMO_ID'] and not config['DEBUG'] -%}
     <script type="text/javascript">
@@ -309,7 +308,7 @@
     {% assets "js_jquerytruncate" -%}
       <script type="text/javascript" src="{{ ASSET_URL }}"></script>
     {%- endassets -%}
-    <script src="{{ url_for('static', filename=asset_path('app')) }}" type="text/javascript"></script>
+    <script src="{{ url_for('static', filename=built_asset('app')) }}" type="text/javascript"></script>
     <script type="text/javascript">
       if ('serviceWorker' in navigator) {
         window.addEventListener('load', function() {
@@ -321,19 +320,6 @@
           .catch(function(err) {
             console.log('Service Worker registration failed: ', err);
           });
-=======
-  <script src="{{ built_asset('app.js') }}" type="text/javascript"></script>
-  <script type="text/javascript">
-    if ('serviceWorker' in navigator) {
-      window.addEventListener('load', function() {
-        navigator.serviceWorker.register('/service-worker.js')
-        .then(function(registration) {
-          console.log('Service Worker registration successful with scope: ',
-          registration.scope);
-        })
-        .catch(function(err) {
-          console.log('Service Worker registration failed: ', err);
->>>>>>> b3197da1
         });
 
         // Setup a listener to track Add to Homescreen events.
