--- conflicted
+++ resolved
@@ -91,11 +91,7 @@
       {% if not current_auth.is_anonymous -%}
         <a href="{{ url_for('account') }}" class="mui--hidden-md mui--hidden-lg mui--hidden-xl header__nav-links {% if  current_view.current_section == 'account' %}header__nav-links-active{% endif %}" aria-label="Account">{% assets "fa5-sprite" %}<svg class="fa5-icon header__nav-links__icon" aria-hidden="true" role="img"><use xlink:href="{{ ASSET_URL }}#user"></use></svg>{% endassets %}<span class="header__nav-links__text">Account</span></a>
         <div class="mui-dropdown mui--hidden-xs mui--hidden-sm">
-<<<<<<< HEAD
-          <a href="javascript:void(0)" data-mui-toggle="dropdown" class="header__nav-links" data-cy="account-link">
-=======
-          <a href="javascript:void(0)" data-mui-toggle="dropdown" class="header__nav-links js-account-dropdown">
->>>>>>> 6542097e
+          <a href="javascript:void(0)" data-mui-toggle="dropdown" class="header__nav-links js-account-dropdown" data-cy="account-link">
             {% assets "fa5-sprite" %}<svg class="fa5-icon header__nav-links__icon" aria-hidden="true" role="img"><use xlink:href="{{ ASSET_URL }}#user"></use></svg>{% endassets %}<span class="header__nav-links__text">Account</span>
             <span class="mui-caret"></span>
           </a>
