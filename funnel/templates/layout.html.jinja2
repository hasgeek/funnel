{% extends "baseframe.html.jinja2" -%}
{% from "baseframe/components.html.jinja2" import hgtopnav, faicon %}

{%- block titletags %}
  <title>{% block titleblock %}{% block title %}{{ title }}{% endblock %}{% if title_suffix %} – {{ title_suffix }}{% elif title_suffix == '' %}{% elif self.title() != config['SITE_TITLE'] %} – {{ config['SITE_TITLE'] }}{% endif %}{%- endblock %}</title>
  <meta name="DC.title" content="{{ self.titleblock()|e }}" />
  <meta property="og:title" content="{{ self.titleblock()|e }}" />
  <meta property="og:type" content="website" />
  <meta name="twitter:title" content="{{ self.titleblock()|e }}" />
  <meta name="twitter:card" content="{% block twitter_card %}summary{% endblock %}" />
  <meta name="twitter:site" content="@hasgeek" />
  <meta name="twitter:description" content="{{ self.description() }}" />
  <link rel="preconnect" crossorigin href="https://ajax.googleapis.com/">
  <link rel="preconnect" crossorigin href="https://imgee.s3.amazonaws.com/">
  <link rel="preconnect" crossorigin href="https://images.hasgeek.com/">
  <link rel="preconnect" crossorigin href="{{ url_for('static', filename='') }}">
  <link rel="preconnect" crossorigin href="{{ url_for('static', filename='') }}">
{%- endblock %}

{% block description %}{% if g.profile %}{{ g.profile.description|striptags }}{% endif %}{% endblock %}

{%- block image_src %}
  {%- if project and project.bg_image.url %}
    <link rel="image_src" href="{{ project.bg_image }}" />
    <meta property="og:image" content="{{ project.bg_image }}" />
    <meta name="twitter:image" content="{{ project.bg_image }}">
  {%- elif project and project.profile and project.profile.logo_url.url %}
    <link rel="image_src" href="{{ project.profile.logo_url }}" />
    <meta property="og:image" content="{{ project.profile.logo_url }}" />
    <meta name="twitter:image" content="{{ project.profile.logo_url }}">
  {%- elif profile and profile.logo_url.url %}
    <link rel="image_src" href="{{ profile.logo_url }}" />
    <meta property="og:image" content="{{ profile.logo_url }}" />
    <meta name="twitter:image" content="{{ profile.logo_url }}">
  {%- elif not config['LEGACY'] %}
    <link rel="image_src" href="{{ url_for('static', filename='img/hg-banner.png', _external=true) }}" />
    <meta property="og:image" content="{{ url_for('static', filename='img/hg-banner.png', _external=true) }}" />
    <meta name="twitter:image" content="{{ url_for('static', filename='img/hg-banner.png', _external=true) }}">
  {%- else  %}
    <link rel="image_src" href="{{ url_for('static', filename='img/funnel-banner.png', _external=true) }}" />
    <meta property="og:image" content="{{ url_for('static', filename='img/funnel-banner.png', _external=true) }}" />
    <meta name="twitter:image" content="{{ url_for('static', filename='img/funnel-banner.png', _external=true) }}">
  {% endif -%}
{%- endblock %}

{%- block layoutheaders %}
  {%- if not config['LEGACY'] -%}
  <link rel="manifest" href="/manifest.json">
  <meta name="theme-color" content="#e3e1e1">
  <meta name="apple-mobile-web-app-capable" content="yes">
  <meta name="apple-mobile-web-app-status-bar-style" content="#e3e1e1">
  <meta name="apple-mobile-web-app-title" content="js">
  <link rel="icon" sizes="192x192" href="{{ url_for('static', filename='img/android-chrome-192x192.png', _external=true) }}">
  <link rel="apple-touch-icon" href="{{ url_for('static', filename='img/apple-touch-icon.png', _external=true) }}">
  {%- endif -%}
  {% block pageheaders %}{% endblock %}
{%- endblock %}

{% block sidedrawer -%}
{%- endblock %}

{% block header -%}
  {% macro site_title() %}
    {%- if config['LEGACY'] -%}
      {%- if g.profile -%}
        <a href="{{ url_for('index') }}" class="header__site-title__item" aria-label="{{ config['SITE_TITLE'] }}" data-action="Home">
          <img src="{{ url_for('static', filename='img/funnel-logo.png') }}" class="header__site-title__logo header__site-title__logo--funnel"/>
        </a>
        {{ faicon(icon='chevron-right', icon_size='subhead') }}
        <a href="{{ g.profile.url_for() }}" class="header__site-title__item mui--text-dark" aria-label="{{ g.profile.title }}">{{ g.profile.title }}</a>
        {%- if project %}
          {%- if project.parent_project %}
            {{ faicon(icon='chevron-right', icon_size='subhead') }}
            <a href="{{ project.parent_project.url_for() }}" class="header__site-title__item" aria-label="{{ project.parent_project.short_title }}">{{ project.parent_project.short_title }}</a>
          {%- endif %}
          {{ faicon(icon='chevron-right', icon_size='subhead') }}
          <a href="{{ project.url_for() }}" class="header__site-title__item" aria-label="{{ project.short_title }}">{{ project.short_title }}</a>
        {%- endif %}
      {%- else -%}
        <a href="{{ url_for('index') }}" class="header__site-title__item" aria-label="{{ config['SITE_TITLE'] }}">
          <img src="{{ url_for('static', filename='img/funnel-logo.png') }}" class="header__site-title__logo header__site-title__logo--margin header__site-title__logo--funnel"/>
          {{ config['SITE_TITLE'] }}
        </a>
      {%- endif %}
    {%- else -%}
      <a href="{{ url_for('index') }}" class="mui--hidden-xs mui--hidden-sm" data-cy="home-desktop" data-action="Home" aria-label="Home">
        <img src="/static/img/hg-logo.svg" class="header__site-title__logo"/>
      </a>
      <a href="{{ url_for('index') }}" class="header__nav-links mui--hidden-md mui--hidden-lg mui--hidden-xl {% if  current_view.current_section == 'home' %}header__nav-links--active{% endif %}" aria-label="Home" data-cy="home" data-action="Home">
        {% if  current_view.current_section == 'home' %}<img src="/static/img/hg-logo.svg" class="header__site-title__logo"/>{%- else %}<img src="/static/img/hg-logo-grey.svg" class="header__site-title__logo"/>{%- endif %}<span class="header__nav-links__text">Home</span>
      </a>
      <form action="/search" class="search-form js-search-form">
        <input type="text" name="q" aria-label="Search the site" placeholder="Search…" class="search-form__field js-search-field" id="header-search">
        {{ faicon(icon='search', css_class='search-form__field__icon') }}
        <input type="text" name="type" value="project" hidden>
        <button type="submit" class="search-form__submit"></button>
      </form>
      <a href="javascript:void(0)" data-target="search" class="header__nav-links js-search-show header__nav-links--search {% if  current_view.current_section == 'search' %}header__nav-links--active{% endif %}" aria-label="Search" data-action="Search">{{ faicon(icon='search-solid', css_class='header__nav-links__icon') }}<span class="header__nav-links__text">Search</span></a>
      {% if not current_auth.is_anonymous -%}
        <a href="{{ url_for('account') }}" class="mui--hidden-md mui--hidden-lg mui--hidden-xl header__nav-links {% if  current_view.current_section == 'account' %}header__nav-links--active{% endif %}" aria-label="Account" data-action="Account">{{ faicon(icon='user-solid', css_class='header__nav-links__icon') }}<span class="header__nav-links__text">Account</span></a>
        <div class="mui-dropdown mui--hidden-xs mui--hidden-sm">
          <a href="javascript:void(0)" data-target="account dropdown" data-mui-toggle="dropdown" class="header__nav-links js-account-dropdown  {% if  current_view.current_section == 'account' %}header__nav-links--active{% endif %}" data-cy="account-link" data-action="Account dropdown">
            {{ faicon(icon='user-solid', css_class='header__nav-links__icon') }}<span class="header__nav-links__text">Account</span>
            <span class="mui-caret"></span>
          </a>
          <ul class="mui-dropdown__menu header__nav-links__dropdown">
<<<<<<< HEAD
            <li><a href="{{ url_for('account') }}" class="mui--text-subhead mui--text-light" data-cy="my-account">Account</a></li>
=======
            {% if current_auth.user.profile %}<li><a href="{{ current_auth.user.profile.url_for() }}" class="mui--text-subhead" data-cy="my-profile">{{ current_auth.user.fullname }}</a></li>{%- endif %}
            <li><a href="{{ url_for('account') }}" class="mui--text-subhead" data-cy="my-account">Account</a></li>
>>>>>>> 82ba33ee
            <li><a href="{{ url_for('saved') }}" class="mui--text-subhead">My saves</a></li>
            <li><a href="{{ url_for('scan_contact') }}" class="mui--text-subhead">Scan badge</a></li>
            <li><a href="{{ url_for('contacts') }}" class="mui--text-subhead">Contacts</a></li>
          </ul>
          <noscript>
            <a href="{{ url_for('account') }}" class="header__nav-links" aria-label="Account" data-action="Account">{{ faicon(icon='user', css_class='header__nav-links__icon') }}<<span class="header__nav-links__text">Account</span></a>
          </noscript>
        </div>
      {%- elif request.endpoint != 'login' %}
        <a href="{{ url_for('login') }}" class="mui-btn mui-btn--primary mui-btn--small mui-btn--raised header__button">{% trans %}Login{% endtrans %}</a>
      {%- else %}
        {#- On the login page, remove the login button but occupy the spot #}
        <div></div>
      {%- endif %}
    {%- endif %}
  {% endmacro %}

  {%- if config['LEGACY'] -%}
    {{ hgtopnav(site_title=site_title()) }}
  {%- else %}
    {{ hgtopnav(site_title=site_title(), site_links=[], auth=false, network=false) }}
  {%- endif %}
{%- endblock %}

{% block bodytag %}
  {%- if not config['LEGACY'] -%}
    <body class="mui--bg-primary hg-app">
  {%- else %}
    <body class="mui--bg-primary">
  {%- endif %}
{% endblock %}

{% block contenthead %}
  {% block headline -%}
    <div class="content-head content-head--top-padding mui--bg-accent">
      <div class="mui-container">
        <div class="grid">
          <div class="grid__col-xs-12">
            {% block top_title %}
            <h1 class="mui--text-display1">
              {{ self.title()|e }}
            </h1>
            {% endblock %}
          </div>
        </div>
      </div>
    </div>
  {%- endblock %}
{% endblock %}


{%- block basecontentbox %}
  {%- block messages %}
    <div class="mui-container alert-wrapper">
      {% with messages = get_flashed_messages(with_categories=true) %}
        {% if messages %}
          {% for category, message in messages %}
            <div class="alert alert--{{category}} alert--dismissable">
              <a class="alert__close" href="javascript:void(0);"  data-target="close flash message" aria-label="{% trans %}Close{% endtrans %}">{{ faicon(icon='times', icon_size='subhead') }}</a>
              <p class="alert__text">{{ message }}</p>
            </div>
          {% endfor %}
        {% endif %}
      {% endwith %}
    </div>
  {% endblock %}
  {%- block baseheadline %}{% endblock %}
  {% block basecontent %}
    <div class="mui-container">
      <div class="page-content">
        {% block contentwrapper %}
          <div class="grid">
            <div class="grid__col-xs-12">
              {% block content %}{% endblock %}
            </div>
          </div>
        {% endblock %}
      </div>
    </div>
  {% endblock %}
{% endblock %}

{% block footer %}
  {%- if not config['LEGACY'] -%}
    <div class="mui-container">
      <div class="grid mui--text-body2">
        <div class="grid__col-sm-12 mui--text-center">
          <p>
            {% trans %}&copy; 2010-20 HasGeek and contributors{% endtrans %} &middot;
            <a href="/about/">{% trans %}About us and site policies{% endtrans %}</a>
          </p>
        </div>
        </div>
      </div>
    </div>
  {%- else -%}
    <span class="no-print">{% trans %}&copy; 2010-20 HasGeek and contributors{% endtrans %}</span>
  {%- endif -%}
{% endblock %}

{% block jquery -%}
  <script src="//ajax.googleapis.com/ajax/libs/jquery/2.2.4/jquery.min.js"></script>
  <script type="text/javascript">
    if (typeof jQuery === 'undefined') {
      var jqueryScript = document.createElement('script');
      jqueryScript.setAttribute('type','text/javascript');
      jqueryScript.setAttribute('src','{{ url_for("baseframe.static", filename="js/jquery-2.2.4.min.js") }}');
      document.head.appendChild(jqueryScript);
    }
  </script>
{%- endblock %}

{% block layoutscripts %}
  {% assets "js_jquerytruncate" -%}
    <script type="text/javascript" src="{{ ASSET_URL }}"></script>
  {%- endassets -%}
  <script src="{{ url_for('static', filename=asset_path('app')) }}" type="text/javascript"></script>
  <script type="text/javascript">
    $(document).ready(function() {
      window.HasGeek.config.svgIconUrl = {% assets "fa5-sprite" %}"{{ ASSET_URL }}"{% endassets %};
    });
  </script>
  {%- if not config['LEGACY'] -%}
  <script type="text/javascript">
    if ('serviceWorker' in navigator) {
      window.addEventListener('load', function() {
        navigator.serviceWorker.register('/service-worker.js')
        .then(function(registration) {
          console.log('Service Worker registration successful with scope: ',
          registration.scope);
        })
        .catch(function(err) {
          console.log('Service Worker registration failed: ', err);
        });
      });

      // Setup a listener to track Add to Homescreen events.
      window.addEventListener('beforeinstallprompt', event => {
        event.userChoice.then(choice => {
          if (window.ga) {
            window.ga('send', 'event', 'Add to Home', choice.outcome);
          }
        });
      });
    }
  </script>
  {%- endif -%}
  {% block footerscripts %}{% endblock %}
{% endblock %}<|MERGE_RESOLUTION|>--- conflicted
+++ resolved
@@ -104,12 +104,9 @@
             <span class="mui-caret"></span>
           </a>
           <ul class="mui-dropdown__menu header__nav-links__dropdown">
-<<<<<<< HEAD
-            <li><a href="{{ url_for('account') }}" class="mui--text-subhead mui--text-light" data-cy="my-account">Account</a></li>
-=======
             {% if current_auth.user.profile %}<li><a href="{{ current_auth.user.profile.url_for() }}" class="mui--text-subhead" data-cy="my-profile">{{ current_auth.user.fullname }}</a></li>{%- endif %}
             <li><a href="{{ url_for('account') }}" class="mui--text-subhead" data-cy="my-account">Account</a></li>
->>>>>>> 82ba33ee
+            <li><a href="{{ url_for('account') }}" class="mui--text-subhead mui--text-light" data-cy="my-account">Account</a></li>
             <li><a href="{{ url_for('saved') }}" class="mui--text-subhead">My saves</a></li>
             <li><a href="{{ url_for('scan_contact') }}" class="mui--text-subhead">Scan badge</a></li>
             <li><a href="{{ url_for('contacts') }}" class="mui--text-subhead">Contacts</a></li>
