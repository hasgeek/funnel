--- conflicted
+++ resolved
@@ -74,13 +74,10 @@
   {% assets "css_all" -%}
     <link rel="stylesheet" type="text/css" href="{{ ASSET_URL }}" />
   {%- endassets %}
-<<<<<<< HEAD
+
   {% block layoutheaders %}
     <link rel="stylesheet" type="text/css" href="{{ built_asset('css/app.scss') }}" />
   {% endblock %}
-=======
-  <link rel="stylesheet" type="text/css" href="{{ built_asset('css/app.scss') }}" />
->>>>>>> 269100e7
 
   {% block pageheaders %}{% endblock %}
 </head>
