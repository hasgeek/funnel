{% extends "baseframe.html.jinja2" -%}
{% from "baseframe/components.html.jinja2" import hgtopnav with context %}

{% block description %}{% if g.profile %}{{ g.profile.description|striptags }}{% endif %}{% endblock %}

{% block sidedrawer -%}
{%- endblock %}

{% block header -%}
  {% macro site_title() %}
    {%- if g.profile -%}
      <a href="{{ url_for('index') }}" class="header__site-title__item">
        {%- if config['LEGACY'] -%}
          <img src="{{ url_for('static', filename='img/funnel-logo.png') }}" class="header__site-title__logo header__site-title__logo--funnel"/>
        {%- else -%} 
         <img src="{{ url_for('static', filename='img/hg-logo.png') }}" class="header__site-title__logo"/>
        {%- endif -%}
      </a><i class="material-icons mui--text-subhead mui--align-center">chevron_right</i>
      <a href="{{ g.profile.url_for() }}" class="header__site-title__item mui--text-dark">{{ g.profile.title }}</a>
      {%- if project %}
        {%- if project.parent_project %}
          <i class="material-icons mui--text-subhead mui--align-center">chevron_right</i>
          <a href="{{ project.parent_project.url_for() }}" class="header__site-title__item">{{ project.parent_project.short_title() }}</a>
        {%- endif %}
        <i class="material-icons mui--text-subhead mui--align-center">chevron_right</i>
        <a href="{{ project.url_for() }}" class="header__site-title__item">{{ project.short_title() }}</a>
      {%- endif %}
    {%- else -%}
      <a href="{{ url_for('index') }}" class="header__site-title__item">
        {%- if config['LEGACY'] -%}
          <img src="{{ url_for('static', filename='img/funnel-logo.png') }}" class="header__site-title__logo header__site-title__logo--margin header__site-title__logo--funnel"/>
        {%- else -%} 
         <img src="{{ url_for('static', filename='img/hg-logo.png') }}" class="header__site-title__logo header__site-title__logo--margin"/>
        {%- endif -%}
        {{ config['SITE_TITLE'] }}
      </a>
    {%- endif -%}
  {% endmacro %}
  {{ hgtopnav(site_title=site_title()) }}
{%- endblock %}

{% block bodytag %}<body class="mui--bg-primary">{% endblock %}

{% block contenthead %}
  {% block banner %}
  {% endblock %}
  {% block headline -%}
    <div class="content-head content-head--top-padding mui--bg-accent">
      <div class="mui-container">
        <div class="grid">
          <div class="grid__col-xs-12">
            {% block top_title %}
            <h1 class="mui--text-display1">
              {{ self.title()|e }}
            </h1>
            {% endblock %}
          </div>
        </div>
      </div>
    </div>
  {%- endblock %}
{% endblock %}

{%- block baseheadline %}
  {% block ads %}
  {% endblock %}
{% endblock %}

{% block basecontent %}
  <div class="page-content">
    {% block contentwrapper %}
    <div class="grid">
      <div class="grid__col-xs-12">
        {% block content %}{% endblock %}
      </div>
    </div>
    {% endblock %}
  </div>
{% endblock %}

{% block footer %}
  {%- if not config['LEGACY'] -%}
  <div class="mui-container">
    <div class="grid mui--text-body2">
      <div class="grid__col-sm-6 mui--text-center">
        <p>{% if 'FOOTER_MESSAGE' in config %}{{ config['FOOTER_MESSAGE'] }}{% else %}{% trans %} Copyright &copy; 2010-19 HasGeek.  All rights reserved.{% endtrans %}{% endif %} <a href="/about/" title="about"><br>About us and site policies</a>.</p>
      </div>
      <div class="grid__col-sm-6 mui--text-center">
        <p>
          #2699, 19th Main, 5th Cross, Indiranagar HAL 2nd Stage, Bangalore - 560008, <a href="mailto:info@hasgeek.com" title="mailto">info@hasgeek.com</a>, <a href="tel:+917676332020" title="tel">+91 7676 33 2020</a>
        </p>
      </div>
      </div>
    </div>
  </div>
  {%- else -%}
    <span class="no-print">{% if 'FOOTER_MESSAGE' in config %}{{ config['FOOTER_MESSAGE'] }}{% else %}{% trans %}Copyright &copy; 2010-19 HasGeek{% endtrans %}{% endif %}</span>
  {%- endif -%}
{% endblock %}

{% block jquery -%}
<script src="//ajax.googleapis.com/ajax/libs/jquery/2.2.4/jquery.min.js"></script>
<script type="text/javascript">
  if (typeof jQuery === 'undefined')
    document.write('<script type="text/javascript" src="{{ url_for("baseframe.static", filename="js/jquery-2.2.4.min.js") }}"><\/script>');
</script>
{%- endblock %}

{% block layoutscripts %}
  <script src="{{ url_for('static', filename=asset_path('app')) }}" type="text/javascript"></script>
  <script type="text/javascript">
<<<<<<< HEAD
    (function(i,s,o,g,r,a,m){i['GoogleAnalyticsObject']=r;i[r]=i[r]||function(){
    (i[r].q=i[r].q||[]).push(arguments)},i[r].l=1*new Date();a=s.createElement(o),
    m=s.getElementsByTagName(o)[0];a.async=1;a.src=g;m.parentNode.insertBefore(a,m)
    })(window,document,'script','//www.google-analytics.com/analytics.js','ga');
    ga('create', 'UA-19123154-1', 'auto');
    ga('send', 'pageview');
=======
    $(function() {
      window.Talkfunnel.Utils.collapse();
      window.Talkfunnel.Utils.smoothScroll();

      // Send click events to Google analytics
      $('.mui-btn, a').click(function(event) {
        var action = $(this).attr('data-action') || $(this).attr('title') || $(this).html();
        var target = $(this).attr('href') || '';
        if (typeof ga !== "undefined") {
          ga('send', { hitType: 'event', eventCategory: 'click', eventAction: action, eventLabel: target});
        }
      });
    });
>>>>>>> 40c85749
  </script>
  {% block footerscripts %}{% endblock %}
{% endblock %}<|MERGE_RESOLUTION|>--- conflicted
+++ resolved
@@ -108,29 +108,5 @@
 
 {% block layoutscripts %}
   <script src="{{ url_for('static', filename=asset_path('app')) }}" type="text/javascript"></script>
-  <script type="text/javascript">
-<<<<<<< HEAD
-    (function(i,s,o,g,r,a,m){i['GoogleAnalyticsObject']=r;i[r]=i[r]||function(){
-    (i[r].q=i[r].q||[]).push(arguments)},i[r].l=1*new Date();a=s.createElement(o),
-    m=s.getElementsByTagName(o)[0];a.async=1;a.src=g;m.parentNode.insertBefore(a,m)
-    })(window,document,'script','//www.google-analytics.com/analytics.js','ga');
-    ga('create', 'UA-19123154-1', 'auto');
-    ga('send', 'pageview');
-=======
-    $(function() {
-      window.Talkfunnel.Utils.collapse();
-      window.Talkfunnel.Utils.smoothScroll();
-
-      // Send click events to Google analytics
-      $('.mui-btn, a').click(function(event) {
-        var action = $(this).attr('data-action') || $(this).attr('title') || $(this).html();
-        var target = $(this).attr('href') || '';
-        if (typeof ga !== "undefined") {
-          ga('send', { hitType: 'event', eventCategory: 'click', eventAction: action, eventLabel: target});
-        }
-      });
-    });
->>>>>>> 40c85749
-  </script>
   {% block footerscripts %}{% endblock %}
 {% endblock %}