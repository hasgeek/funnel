--- conflicted
+++ resolved
@@ -23,133 +23,6 @@
       <meta property="og:title" content="{{ self.titleblock()|e }}" />
       <meta name="twitter:title" content="{{ self.titleblock()|e }}" />
     {%- endblock titletags %}
-<<<<<<< HEAD
-      <meta property="og:type" content="website" />
-      <meta name="description"
-            content="{% block description %}{% if g.account %}{{ g.account.description.html|preview }}{% endif %}{% endblock description %}"/>
-      <meta property="og:description" content="{{ self.description() }}" />
-      <meta name="twitter:card"
-            content="{% block twitter_card %}summary{% endblock twitter_card %}"/>
-      <meta name="twitter:site" content="@hasgeek" />
-      <meta name="twitter:description" content="{{ self.description() }}" />
-      <link rel="preconnect" crossorigin href="https://ajax.googleapis.com/" />
-      <link rel="preconnect" crossorigin href="https://imgee.s3.amazonaws.com/" />
-      <link rel="preconnect" crossorigin href="https://images.hasgeek.com/" />
-      <link rel="preconnect"
-            crossorigin
-            href="{{ url_for('static', filename='') }}"/>
-      <link rel="preconnect"
-            crossorigin
-            href="{{ url_for('static', filename='') }}"/>
-      {% if csrf_token -%}
-        <meta name="csrf-token" content="{{ csrf_token() }}" />
-        <meta name="csrf-param" content="csrf_token" />
-      {%- endif %}
-      <link rel="icon" href="/favicon.ico" />
-      {%- block canonical_url %}
-        <link rel="canonical" href="{{ request.base_url }}" />
-        <meta property="og:url" content="{{ request.base_url }}" />
-      {%- endblock canonical_url %}
-      {%- block image_src %}
-        {%- if project and project.bg_image.url %}
-          <link rel="image_src" href="{{ project.bg_image }}" />
-          <meta property="og:image" content="{{ project.bg_image }}" />
-          <meta name="twitter:image" content="{{ project.bg_image }}" />
-        {%- elif project and project.account and project.account.logo_url.url %}
-          <link rel="image_src" href="{{ project.account.logo_url }}" />
-          <meta property="og:image" content="{{ project.account.logo_url }}" />
-          <meta name="twitter:image" content="{{ project.account.logo_url }}" />
-        {%- elif profile and profile.logo_url.url %}
-          <link rel="image_src" href="{{ profile.logo_url }}" />
-          <meta property="og:image" content="{{ profile.logo_url }}" />
-          <meta name="twitter:image" content="{{ profile.logo_url }}" />
-        {%- else %}
-          <link rel="image_src"
-                href="{{ url_for('static', filename='img/hg-banner.png', v=2, _external=true) }}"/>
-          <meta property="og:image"
-                content="{{ url_for('static', filename='img/hg-banner.png', v=2, _external=true) }}"/>
-          <meta name="twitter:image"
-                content="{{ url_for('static', filename='img/hg-banner.png', v=2, _external=true) }}"/>
-        {% endif -%}
-      {%- endblock image_src %}
-      <link rel="manifest" href="/manifest.webmanifest" />
-      {# Repeat manifest in upper case for adblock-type filters -#}
-      {# djlint:off #}<LINK REL="MANIFEST" HREF="/manifest.webmanifest" />{# djlint:on #}
-      <meta name="theme-color" content="#e3e1e1" />
-      <meta name="apple-mobile-web-app-capable" content="yes" />
-      <meta name="apple-mobile-web-app-status-bar-style" content="#e3e1e1" />
-      <meta name="apple-mobile-web-app-title" content="js" />
-      <link rel="apple-touch-icon"
-            href="{{ url_for('static', filename='img/apple-touch-icon.png', v=2, _external=true) }}"/>
-      <!-- Included CSS Files -->
-      {%- block font_icons %}
-      {%- endblock font_icons %}
-      {%- for asset in config.get('ext_css', []) %}
-        <link rel="stylesheet" type="text/css" href="{{ asset|ext_asset_url }}" />
-      {%- endfor %}
-      {% assets "css_all" -%}
-        <link rel="stylesheet" type="text/css" href="{{ ASSET_URL }}" />
-      {%- endassets %}
-      {% block layoutheaders %}
-        <link rel="stylesheet"
-              type="text/css"
-              href="{{ built_asset('css/app.scss') }}"/>
-      {% endblock layoutheaders %}
-      {% block pageheaders %}
-      {% endblock pageheaders %}
-    </head>
-    <body {% block bodyattrs %}class="bg-primary"{% endblock bodyattrs %}>
-      {% block headerbox -%}
-        <header class="header header--fixed mui--z1" id="js-header">
-          <div class="mui-container">
-            {% block header -%}
-              <nav id="hgnav" class="header__nav" role="navigation">
-                <div class="header__site-title">
-                  <div class="header__site-title__title">
-                    <a href="{{ url_for('index') }}"
-                      class="header__site-title__title__home mui--hidden-xs mui--hidden-sm"
-                      data-cy="home-desktop"
-                      data-ga="Home"
-                      aria-label="{% trans %}Home{% endtrans %}">
-                      <img src="{{ url_for('static', filename='img/hg-logo.svg') }}"
-                          class="header__site-title__home__logo"
-                          alt="{% trans %}Home{% endtrans %}"/>
-                    </a>
-                    <a href="{{ url_for('about') }}"
-                      class="header__site-title__title__about nounderline"><span class="emoji-hand" aria-hidden="true">{{ faicon(icon='hand-point-down', icon_size='subhead', baseline=false, css_class="mui--align-middle") }} </span>{% trans %}What’s this about?{% endtrans %}
-                    </a>
-                    <a href="{{ url_for('index') }}"
-                      class="header__nav-links mui--hidden-md mui--hidden-lg mui--hidden-xl {% if current_view.current_section == 'home' %}header__nav-links--active{% endif %}"
-                      aria-label="{% trans %}Home{% endtrans %}"
-                      data-cy="home"
-                      data-ga="Home">
-                      <img src="{{ url_for('static', filename='img/hg-logo.svg') }}"
-                          class="header__site-title__home__logo header__site-title__home__logo--primary"
-                          alt="{% trans %}Home{% endtrans %}"/>
-                      <img src="{{ url_for('static', filename='img/hg-logo-grey.svg') }}"
-                          class="header__site-title__home__logo header__site-title__home__logo--grey"
-                          alt="{% trans %}Home{% endtrans %}"/>
-                      <span class="header__nav-links__text">{% trans %}Home{% endtrans %}</span>
-                    </a>
-                    <form action="{{ url_for('search') }}"
-                        class="search-form js-search-form">
-                      <input type="text"
-                          name="q"
-                          aria-label="{% trans %}Search this site{% endtrans %}"
-                          placeholder="{% trans %}Search…{% endtrans %}"
-                          class="search-form__field js-search-field"
-                          id="header-search" value="{{ query }}"/>
-                      {{ faicon(icon='search', baseline=false, css_class="search-form__field__icon") }}
-                      <input type="text" name="type" value="project" hidden />
-                      <button type="submit" class="search-form__submit"></button>
-                    </form>
-                    <a href="#"
-                      onclick="return false;"
-                      data-target="search"
-                      class="header__nav-links js-search-show header__nav-links--search {% if current_view.current_section == 'search' %}header__nav-links--active{% endif %}"
-                      aria-label="{% trans %}Search{% endtrans %}"
-                      data-ga="Search">{{ faicon(icon='search-solid', css_class="header__nav-links__icon") }}<span class="header__nav-links__text">{% trans %}Search{% endtrans %}</span>
-=======
     <meta property="og:type" content="website" />
     <meta name="description"
           content="{% block description %}{% if g.profile %}{{ g.profile.description.html|preview }}{% endif %}{% endblock description %}"/>
@@ -181,14 +54,18 @@
         <link rel="image_src" href="{{ project.bg_image }}" />
         <meta property="og:image" content="{{ project.bg_image }}" />
         <meta name="twitter:image" content="{{ project.bg_image }}" />
-      {%- elif project and project.profile and project.profile.logo_url.url %}
-        <link rel="image_src" href="{{ project.profile.logo_url }}" />
-        <meta property="og:image" content="{{ project.profile.logo_url }}" />
-        <meta name="twitter:image" content="{{ project.profile.logo_url }}" />
-      {%- elif profile and profile.logo_url.url %}
+      {%- elif project and project.account.logo_url %}
+        <link rel="image_src" href="{{ project.account.logo_url }}" />
+        <meta property="og:image" content="{{ project.account.logo_url }}" />
+        <meta name="twitter:image" content="{{ project.account.logo_url }}" />
+      {%- elif profile and profile.logo_url %}
         <link rel="image_src" href="{{ profile.logo_url }}" />
         <meta property="og:image" content="{{ profile.logo_url }}" />
         <meta name="twitter:image" content="{{ profile.logo_url }}" />
+      {%- elif account and account.logo_url %}
+        <link rel="image_src" href="{{ account.logo_url }}" />
+        <meta property="og:image" content="{{ account.logo_url }}" />
+        <meta name="twitter:image" content="{{ account.logo_url }}" />
       {%- else %}
         <link rel="image_src"
               href="{{ url_for('static', filename='img/hg-banner.png', v=2, _external=true) }}"/>
@@ -281,7 +158,6 @@
                       class="header__nav-links mui--hidden-md mui--hidden-lg mui--hidden-xl {% if request.endpoint == 'notifications' %}header__nav-links--active{% endif %} header__nav-links--right header__nav-links--updates"
                       aria-label="{% trans %}Updates{% endtrans %}"
                       data-ga="Updates">{{ faicon(icon='bell-solid', baseline=false, css_class="header__nav-links__icon") }}<span class="header__nav-links__text mui--hidden-md mui--hidden-lg mui--hidden-xl">{% trans %}Updates{% endtrans %}</span>
->>>>>>> b135873e
                     </a>
                     {%- if config['ENABLE_COMMENT_SIDEBAR'] %}
                       <a href="#"
