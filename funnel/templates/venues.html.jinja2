{% extends "layout.html.jinja2" %}
{% set title_suffix = project.title %}
{% block title %}{% trans %}Venues{% endtrans %}{% endblock %}

{% block top_title %}
  <h1 class="mui--text-display1"><a href="{{ project.url_for() }}">{{ project.title|e }}</a></h1>
  <p class="mui--text-headline">Venues</p>
{% endblock %}

{% block contentwrapper %}
  <div class="grid">
    <div class="grid__col-xs-12 grid__col-sm-6">
      <div class="card">
        <div class="card__header">
          <h3><b>{% trans %}Manage venues{% endtrans %}</b></h3>
        </div>
        <form action="{{ project.url_for('makeprimary_venue') }}" method="POST">
          {{ primary_venue_form.hidden_tag() }}
          <div class="card__body card__body--lgtext mui--text-subhead">
            <ol class="mui-list--aligned mui-list--border">
              {%- for venue in primary_venue_form.venue.query %}
                <li class="mui--text-subhead">
                  <input id="venue-{{ loop.index }}" name="{{ primary_venue_form.venue.name }}" value="{{ venue.suuid }}" type="radio" {%- if venue == project.primary_venue %}disabled{% endif %}>&nbsp;
                  <label for="venue-{{ loop.index }}" data-cy="{{ venue.title }}">{{ venue.title }} {%- if venue == project.primary_venue %}<em> (primary) </em>{% endif %}</label>
                  <span class="mui--pull-right">
                    <a href="{{ venue.url_for('edit') }}" title="{% trans %}Edit{% endtrans %}" class="mui--text-title">{% assets "fa5-sprite" %}<svg class="fa5-icon fa5--link fa5-icon--subhead fa5--align-baseline" aria-hidden="true" role="img"><use xlink:href="{{ ASSET_URL }}#edit"></use></svg>{% endassets %}</a>
                    {%- if venue != project.primary_venue %}
                      &nbsp;&nbsp;&nbsp;<a href="{{ venue.url_for('delete') }}" title="{% trans %}Delete{% endtrans %}">{% assets "fa5-sprite" %}<svg class="fa5-icon fa5--link fa5-icon--subhead fa5--align-baseline" aria-hidden="true" role="img"><use xlink:href="{{ ASSET_URL }}#trash-alt"></use></svg>{% endassets %}</a>
                    {% endif %}
                  </span>
                </li>
              {% else %}
                <li class="mui--text-subhead"><em>{% trans %}(No venues){% endtrans %}</em></li>
              {%- endfor %}
            </ol>
          </div>
          <div class="mui-divider"></div>
          <div class="card__footer">
            <button class="mui-btn mui-btn--small mui-btn--flat mui-btn--primary" type="submit" title="Set as primary venue" data-cy="set-primary-venue">{% trans %}Set as primary{% endtrans %}</button>
            <a class="mui-btn mui-btn--small mui-btn--flat mui-btn--accent" href="{{ project.url_for('new_venue') }}" title="{% trans %}Add venue{% endtrans %}" data-cy="new-venue">{% trans %}Add venue{% endtrans %}</a>
          </div>
        </form>
      </div>
    </div>
  </div>
  <div class="grid">
    {%- for venue in venues %}
      <div class="grid__col-xs-12 grid__col-sm-6">
        <div class="card" data-cy-venue="{{ venue.title }}">
          <div class="card__header">
            <h3><b>{{ venue.title }}</b>{%- if venue == project.primary_venue %}<em> (primary) </em>{% endif %}</h3>
            <div class="mui--text-body2">{{ venue.description }}</div>
          </div>
          <div class="card__body card__body--lgtext mui--text-subhead">
            <ol class="mui-list--aligned mui-list--border">
              {%- for room in venue.rooms %}
<<<<<<< HEAD
                <li>
                  <span class="mui--text-subhead" data-cy-room="{{room.title}}"><strong>{{ room.title }}</strong></span>
=======
                <li class="mui--text-subhead">
                  <span class="mui--text-subhead"><strong>{{ room.title }}</strong></span>
>>>>>>> 6e15ecb0
                  <span class="mui--pull-right">
                    <a href="{{ room.url_for('edit') }}" title="{% trans %}Edit{% endtrans %}" class="mui--text-title">{% assets "fa5-sprite" %}<svg class="fa5-icon fa5--link fa5-icon--subhead fa5--align-baseline" aria-hidden="true" role="img"><use xlink:href="{{ ASSET_URL }}#edit"></use></svg>{% endassets %}</a>
                    &nbsp;&nbsp;&nbsp;<a href="{{ room.url_for('delete') }}" title="{% trans %}Delete{% endtrans %}" class="mui--text-title">{% assets "fa5-sprite" %}<svg class="fa5-icon fa5--link fa5-icon--subhead fa5--align-baseline" aria-hidden="true" role="img"><use xlink:href="{{ ASSET_URL }}#trash-alt"></use></svg>{% endassets %}</a>
                  </span>
                  <div class="mui--text-body2">{{ room.description }}</div>
                </li>
              {% else %}
                <li class="mui--text-subhead"><em>{% trans %}(No rooms){% endtrans %}</em></li>
              {%- endfor %}
            </ol>
          </div>
          <div class="mui-divider"></div>
          <div class="card__footer">
            <a class="mui-btn mui-btn--small mui-btn--flat mui-btn--primary" href="{{ venue.url_for('new_venueroom') }}" title="{% trans %}Add room{% endtrans %}" data-cy="add-room">{% trans %}Add room{% endtrans %}</a>
          </div>
        </div>
      </div>
    {%- endfor %}
  </div>
</div>
{% endblock %}<|MERGE_RESOLUTION|>--- conflicted
+++ resolved
@@ -54,13 +54,8 @@
           <div class="card__body card__body--lgtext mui--text-subhead">
             <ol class="mui-list--aligned mui-list--border">
               {%- for room in venue.rooms %}
-<<<<<<< HEAD
-                <li>
-                  <span class="mui--text-subhead" data-cy-room="{{room.title}}"><strong>{{ room.title }}</strong></span>
-=======
                 <li class="mui--text-subhead">
-                  <span class="mui--text-subhead"><strong>{{ room.title }}</strong></span>
->>>>>>> 6e15ecb0
+                  <span class="mui--text-subhead mui--text-bold" data-cy-room="{{room.title}}">{{ room.title }}</span>
                   <span class="mui--pull-right">
                     <a href="{{ room.url_for('edit') }}" title="{% trans %}Edit{% endtrans %}" class="mui--text-title">{% assets "fa5-sprite" %}<svg class="fa5-icon fa5--link fa5-icon--subhead fa5--align-baseline" aria-hidden="true" role="img"><use xlink:href="{{ ASSET_URL }}#edit"></use></svg>{% endassets %}</a>
                     &nbsp;&nbsp;&nbsp;<a href="{{ room.url_for('delete') }}" title="{% trans %}Delete{% endtrans %}" class="mui--text-title">{% assets "fa5-sprite" %}<svg class="fa5-icon fa5--link fa5-icon--subhead fa5--align-baseline" aria-hidden="true" role="img"><use xlink:href="{{ ASSET_URL }}#trash-alt"></use></svg>{% endassets %}</a>
