--- conflicted
+++ resolved
@@ -76,78 +76,51 @@
                     </form>
                   </div>
                 {%- endif %}
-                <hr class="mui-divider">
-                <div>
-                  <ul class="mui-list--inline list-item-rgborder">
-                  {% if project.view_for('edit').is_available() %}
-                    <li>
-                      <a href="{{ project.url_for('edit') }}" data-cy="edit">{% trans %}Edit project details{% endtrans %}</a>
-                    </li>
-                    <li>
-                      <a href="{{ project.url_for('edit') }}#field-livestream_urls" data-cy="add-livestream">{% trans %}Add livestream url{% endtrans %}</a>
-                    </li>
-                  {% endif %}
-                  {% if project.view_for('venues').is_available() %}
-                    <li>
-                      <a href="{{ project.url_for('venues') }}" data-cy="manage-venues">{% trans %}Manage venues{% endtrans %}</a>
-                    </li>
-                  {%- endif %}
-                  {% if project.view_for('cfp').is_available() and project.cfp_state.NONE -%}
-                    <li>
-                      <a href="{{ project.url_for('cfp') }}" data-cy="add-cfp">{% trans %}Add proposal guidelines and timing{% endtrans %}</a>
-                    </li>
-                  {% else -%}
-                    <li>
-                      <a href="{{ project.url_for('cfp') }}" data-cy="modify-cfp">{% trans %}Modify proposal guidelines and timing{% endtrans %}</a>
-                    </li>
-                  {%- endif %}
-                  {% if project.view_for('edit_schedule').is_available() %}
-                    <li>
-                      <a href="{{ project.url_for('edit_schedule') }}" data-cy="edit-schedule">{% trans %}Edit schedule{% endtrans %}</a>
-                    </li>
-                  {% endif %}
-                  {% if project.view_for('labels').is_available() %}
-                    <li>
-                      <a href="{{ project.url_for('labels') }}" data-cy="manage-labels">{% trans %}Manage labels{% endtrans %}</a>
-                    </li>
-<<<<<<< HEAD
-                  {% endif %}
-                  {% if project.view_for('admin').is_available() %}
-=======
-                  </ul>
-                </div>
-                <hr class="mui-divider">
-                <div>
-                  <p class="mui--text-body2 mui--text-light zero-bottom-margin mui--text-uppercase">Downloads</p>
-                  <p class="btn-group">
-                    <a href="{{ project.url_for('csv') }}" class="mui-btn mui-btn--small mui-btn--raised mui-btn--dark" target="_blank" aria-label="{% trans %}Download CSV{% endtrans %}" data-action="Download CSV">{{ faicon(icon='download') }} {% trans %}CSV{% endtrans %}</a>
-                    <a href="{{ project.url_for('json') }}" class="mui-btn mui-btn--small mui-btn--raised mui-btn--dark" target="_blank" aria-label="{% trans %}Download JSON{% endtrans %}" data-action="Download JSON">{{ faicon(icon='download') }} {% trans %}JSON{% endtrans %}</a>
-                    <a href="{{ project.url_for('schedule_json') }}" class="mui-btn mui-btn--small mui-btn--raised mui-btn--dark" target="_blank" aria-label="{% trans %}View schedule JSON{% endtrans %}" data-action="View JSON">{{ faicon(icon='download') }} {% trans %}Schedule JSON{% endtrans %}</a>
-                  </p>
-                </div>
-              {% elif current_auth.permissions.checkin_event %}
-                <div>
-                  <ul class="mui-list--inline list-item-rgborder">
->>>>>>> f566ae6b
-                    <li>
-                      <a href="{{ project.url_for('admin') }}" data-cy="setup-events">{% trans %}Setup events for check-in{% endtrans %}</a>
-                    </li>
-                  {% endif %}
-                  {% if project.view_for('events').is_available() %}
-                    <li>
-                      <a href="{{ project.url_for('events') }}" data-cy="scan-checkin">{% trans %}Scan badges to check-in{% endtrans %}</a>
-                    </li>
-                  {% endif %}
+              {%- endif %}
+              <hr class="mui-divider">
+              <div>
+                <ul class="mui-list--inline list-item-rgborder">
+                {% if project.view_for('edit').is_available() %}
+                  <li>
+                    <a href="{{ project.url_for('edit') }}" data-cy="edit">{% trans %}Edit project details{% endtrans %}</a>
+                  </li>
+                  <li>
+                    <a href="{{ project.url_for('edit') }}#field-livestream_urls" data-cy="add-livestream">{% trans %}Add livestream url{% endtrans %}</a>
+                  </li>
+                {% endif %}
+                {% if project.view_for('venues').is_available() %}
+                  <li>
+                    <a href="{{ project.url_for('venues') }}" data-cy="manage-venues">{% trans %}Manage venues{% endtrans %}</a>
+                  </li>
+                {%- endif %}
+                {% if project.view_for('cfp').is_available() and project.cfp_state.NONE -%}
+                  <li>
+                    <a href="{{ project.url_for('cfp') }}" data-cy="add-cfp">{% trans %}Add proposal guidelines and timing{% endtrans %}</a>
+                  </li>
+                {% else -%}
+                  <li>
+                    <a href="{{ project.url_for('cfp') }}" data-cy="modify-cfp">{% trans %}Modify proposal guidelines and timing{% endtrans %}</a>
+                  </li>
+                {%- endif %}
+                {% if project.view_for('edit_schedule').is_available() %}
+                  <li>
+                    <a href="{{ project.url_for('edit_schedule') }}" data-cy="edit-schedule">{% trans %}Edit schedule{% endtrans %}</a>
+                  </li>
+                {% endif %}
+                {% if project.view_for('labels').is_available() %}
+                  <li>
+                    <a href="{{ project.url_for('labels') }}" data-cy="manage-labels">{% trans %}Manage labels{% endtrans %}</a>
+                  </li>
+                {% endif %}
                 </ul>
-				       {% endif %}
               </div>
               <hr class="mui-divider">
               <div>
                 <p class="mui--text-body2 mui--text-light zero-bottom-margin mui--text-uppercase">Downloads</p>
                 <p class="btn-group">
-                  <a href="{{ project.url_for('csv') }}" class="mui-btn mui-btn--small mui-btn--raised mui-btn--dark" target="_blank" aria-label="{% trans %}Download CSV{% endtrans %}" data-action="Download CSV">{% assets "fa5-sprite" %}<svg class="fa5-icon fa5--align-baseline" aria-hidden="true" role="img"><use xlink:href="{{ ASSET_URL }}#download"></use></svg>{% endassets %} {% trans %}CSV{% endtrans %}</a>
-                  <a href="{{ project.url_for('json') }}" class="mui-btn mui-btn--small mui-btn--raised mui-btn--dark" target="_blank" aria-label="{% trans %}Download JSON{% endtrans %}" data-action="Download JSON">{% assets "fa5-sprite" %}<svg class="fa5-icon fa5--align-baseline" aria-hidden="true" role="img"><use xlink:href="{{ ASSET_URL }}#download"></use></svg>{% endassets %} {% trans %}JSON{% endtrans %}</a>
-                  <a href="{{ project.url_for('schedule_json') }}" class="mui-btn mui-btn--small mui-btn--raised mui-btn--dark" target="_blank" aria-label="{% trans %}View schedule JSON{% endtrans %}" data-action="View JSON">{% assets "fa5-sprite" %}<svg class="fa5-icon fa5--align-baseline" aria-hidden="true" role="img"><use xlink:href="{{ ASSET_URL }}#download"></use></svg>{% endassets %} {% trans %}Schedule JSON{% endtrans %}</a>
+                  <a href="{{ project.url_for('csv') }}" class="mui-btn mui-btn--small mui-btn--raised mui-btn--dark" target="_blank" aria-label="{% trans %}Download CSV{% endtrans %}" data-action="Download CSV">{{ faicon(icon='download') }} {% trans %}CSV{% endtrans %}</a>
+                  <a href="{{ project.url_for('json') }}" class="mui-btn mui-btn--small mui-btn--raised mui-btn--dark" target="_blank" aria-label="{% trans %}Download JSON{% endtrans %}" data-action="Download JSON">{{ faicon(icon='download') }} {% trans %}JSON{% endtrans %}</a>
+                  <a href="{{ project.url_for('schedule_json') }}" class="mui-btn mui-btn--small mui-btn--raised mui-btn--dark" target="_blank" aria-label="{% trans %}View schedule JSON{% endtrans %}" data-action="View JSON">{{ faicon(icon='download') }} {% trans %}Schedule JSON{% endtrans %}</a>
                 </p>
               </div>
             </div>
