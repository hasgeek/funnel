--- conflicted
+++ resolved
@@ -76,37 +76,23 @@
                   </div>
                 {%- endif %}
                 <hr class="mui-divider">
-<<<<<<< HEAD
               {% endif %}
               <div>
                 <ul class="mui-list--inline list-item-rgborder">
                   {% if project.view_for('edit').is_available() %}
                   <li>
-                    <a href="{{ project.url_for('edit') }}" title="Edit details">{% trans %}Edit details{% endtrans %}</a>
+                    <a href="{{ project.url_for('edit') }}" title="Edit details" data-cy="edit">{% trans %}Edit details{% endtrans %}</a>
                   </li>
                   <li>
-                    <a href="{{ project.url_for('edit') }}#field-livestream_urls" title="Add livestream url">{% trans %}Add livestream url{% endtrans %}</a>
+                    <a href="{{ project.url_for('edit') }}#field-livestream_urls" title="Add livestream url" data-cy="add-livestream">{% trans %}Add livestream url{% endtrans %}</a>
                   </li>
                   {% endif %}
                   {% if project.view_for('venues').is_available() %}
                   <li>
-                    <a href="{{ project.url_for('venues') }}" title="Manage venues">{% trans %}Manage venues{% endtrans %}</a>
+                    <a href="{{ project.url_for('venues') }}" title="Manage venues" data-cy="manage-venues">{% trans %}Manage venues{% endtrans %}</a>
                   </li>
                   {% endif %}
                   {% if project.view_for('cfp').is_available() %}
-=======
-                <div>
-                  <ul class="mui-list--inline list-item-rgborder">
-                    <li>
-                      <a href="{{ project.url_for('edit') }}" title="Edit details" data-cy="edit">{% trans %}Edit details{% endtrans %}</a>
-                    </li>
-                    <li>
-                      <a href="{{ project.url_for('edit') }}#field-livestream_urls" title="Add livestream url" data-cy="add-livestream">{% trans %}Add livestream url{% endtrans %}</a>
-                    </li>
-                    <li>
-                      <a href="{{ project.url_for('venues') }}" title="Manage venues" data-cy="manage-venues">{% trans %}Manage venues{% endtrans %}</a>
-                    </li>
->>>>>>> c84d5ea2
                     {% if project.cfp_state.NONE -%}
                       <li>
                         <a href="{{ project.url_for('cfp') }}" title="Add a CfP" data-cy="add-cfp">{% trans %}Add a CfP{% endtrans %}</a>
@@ -116,21 +102,20 @@
                         <a href="{{ project.url_for('cfp') }}" title="Modify the CfP" data-cy="modify-cfp">{% trans %}Modify the CfP{% endtrans %}</a>
                       </li>
                     {%- endif %}
-<<<<<<< HEAD
                   {% endif %}
                   {% if project.view_for('edit_schedule').is_available() %}
                   <li>
-                    <a href="{{ project.url_for('edit_schedule') }}" title="Edit schedule">{% trans %}Edit schedule{% endtrans %}</a>
+                    <a href="{{ project.url_for('edit_schedule') }}" title="Edit schedule" data-cy="edit-schedule">{% trans %}Edit schedule{% endtrans %}</a>
                   </li>
                   {% endif %}
                   {% if project.view_for('labels').is_available() %}
                   <li>
-                    <a href="{{ project.url_for('labels') }}" title="Manage labels">{% trans %}Manage labels{% endtrans %}</a>
+                    <a href="{{ project.url_for('labels') }}" title="Manage labels" data-cy="manage-labels">{% trans %}Manage labels{% endtrans %}</a>
                   </li>
                   {% endif %}
                   {% if project.view_for('admin').is_available() %}
                   <li>
-                    <a href="{{ project.url_for('admin') }}" title="Setup events for check-in">{% trans %}Setup events for check-in{% endtrans %}</a>
+                    <a href="{{ project.url_for('admin') }}" title="Setup events for check-in" data-cy="checkin">{% trans %}Setup events for check-in{% endtrans %}</a>
                   </li>
                   {% endif %}
                   {% if project.view_for('events').is_available() %}
@@ -141,23 +126,6 @@
                 </ul>
               </div>
               <hr class="mui-divider">
-              {%- if project.current_roles.concierge %}
-=======
-                    <li>
-                      <a href="{{ project.url_for('edit_schedule') }}" title="Edit schedule" data-cy="edit-schedule">{% trans %}Edit schedule{% endtrans %}</a>
-                    </li>
-                    <li>
-                      <a href="{{ project.url_for('labels') }}" title="Manage labels" data-cy="manage-labels">{% trans %}Manage labels{% endtrans %}</a>
-                    </li>
-                    <li>
-                      <a href="{{ project.url_for('admin') }}" title="Setup events for check-in" data-cy="checkin">{% trans %}Setup events for check-in{% endtrans %}</a>
-                    <li>
-                      <a href="{{ project.url_for('events') }}" title="Scan badges to check-in">{% trans %}Scan badges to check-in{% endtrans %}</a>
-                    </li>
-                  </ul>
-                </div>
-                <hr class="mui-divider">
->>>>>>> c84d5ea2
                 <div>
                   <p class="mui--text-body2 mui--text-light zero-bottom-margin mui--text-uppercase">Downloads</p>
                   <p class="btn-group">
