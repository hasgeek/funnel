--- conflicted
+++ resolved
@@ -97,11 +97,7 @@
         <a class="mui-btn mui-btn--raised mui-btn--accent" href="{{ project.url_for('new_proposal') }}" title="Propose a session" data-action="Propose a session(header)">{% trans %}Propose a session{% endtrans %}</a>
       </li>
     {% endif %}
-<<<<<<< HEAD
     {% if project.state.HAS_SESSIONS %}
-=======
-    {%- if current_view.has_sessions %}
->>>>>>> 2cdaf541
       <li class="mui--hidden-xs mui--hidden-sm mui--hidden-md {% if project.state.SUBMISSIONS -%}float-btn{% endif %}">
         <a href="{{ project.url_for('schedule') }}" class="mui-btn mui-btn--raised" title="View Schedule" data-action="View Schedule(header)">{% trans %}View Schedule{% endtrans %}</a>
       </li>
