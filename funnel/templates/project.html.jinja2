{% extends "layout.html.jinja2" %}
{% from "baseframe/forms.html.jinja2" import ajaxform %}
{% from "baseframe/components.html.jinja2" import faicon %}
{%- from "macros.html.jinja2" import project_header %}
{% block title %}{{ project.title }}{% endblock %}
{% block description %}{{ project.title }} &ndash; {{ project.tagline }}{% endblock %}

{%- block pageheaders %}
  {% assets "css_leaflet" -%}
    <link rel="stylesheet" type="text/css" href="{{ ASSET_URL }}" />
  {%- endassets -%}
  {%- if project.schedule_start_at %}
    <script type="application/ld+json">
    {
      "@context": "http://schema.org",
      "@type": "Event",
      "name": {{ project.title|tojson }},
      "url": {{ project.url_for(_external=true)|tojson }},
      "startDate": {{ project.schedule_start_at_localized|tojson }},
      {% if project.primary_venue -%}
      "location": {
        "@type": "Place",
        "name": {{ project.primary_venue.title|tojson }},
        "address": {
          "@type": "PostalAddress",
          "streetAddress": {{ project.primary_venue.address1|tojson }},
          "addressLocality": {{ project.primary_venue.city|tojson }},
          "addressRegion": {{ project.primary_venue.state|tojson }},
          "postalCode": {{ project.primary_venue.postcode|tojson }},
          "addressCountry": {{ project.primary_venue.country|tojson }}
        }
      },
      {%- endif -%}
      {%- if project.bg_image.url %}
      "image": [
        "{{ project.bg_image }}"
       ],
      {% endif -%}
      "description": {{ project.tagline|tojson }},
      "endDate": {{ project.schedule_end_at_localized|tojson }},
      "offers": {
        "@type": "Offer",
        "url": {{ project.url_for(_external=true)|tojson }}
      }
    }
    </script>
  {%- endif -%}
{% endblock %}

{% block bodytag %}
  {%- if not config['LEGACY'] -%}
    <body class="mui--bg-primary hg-app">
  {%- else %}
    <body class="mui--bg-primary">
  {%- endif %}
{% endblock %}

{% block contenthead %}{% endblock %}

{% block baseheadline %}
  {{ project_header(project, project_save_form) }}
{% endblock %}

{% block contentwrapper %}
  <div class="about">
<<<<<<< HEAD
    {% if not project.schedule_state.PAST %}
      {% if project.allow_rsvp or project.boxoffice_data and project.boxoffice_data.item_collection_id -%}
        <div class="about__participate">
          <div class="mui--hidden-md mui--hidden-lg mui--hidden-xl about__participate__back-nav">
            <div class="mobile-nav mui--z1">
              <a href="{{ project.url_for() }}" aria-label="{% trans %}Back to the project{% endtrans %}" class="mui--text-dark mui--text-headline" id="close-ticket-widget" data-action="Back to the {{ project.title }}(tickets page)">{{ faicon(icon='long-arrow-left', icon_size='title', css_class='mobile-nav__prev') }}</a> <span class="mui--text-dark mui--text-headline">{% trans %}Tickets{% endtrans %}</span>
            </div>
=======
    {% if not project.schedule_state.PAST and (project.allow_rsvp or project.boxoffice_data and project.boxoffice_data.item_collection_id) -%}
      <div class="about__participate">
        <div class="mui--hidden-md mui--hidden-lg mui--hidden-xl about__participate__back-nav">
          <div class="mobile-nav mui--z1">
            <a href="{{ project.url_for() }}" aria-label="{% trans %}Back to the project{% endtrans %}" class="mui--text-dark mui--text-headline" id="close-ticket-widget" data-action="Back to the {{ project.title }}(tickets page)">{{ faicon(icon='long-arrow-left', icon_size='title', css_class='mobile-nav__prev') }}</a> <span class="mui--text-dark mui--text-headline">{% trans %}Tickets{% endtrans %}</span>
>>>>>>> 5ec69cf4
          </div>
          <div id="tickets" {% if project.allow_rsvp and not project.boxoffice_data.item_collection_id -%}class="rsvp-wrapper"{%- endif %}>
            {% if project.boxoffice_data and project.boxoffice_data.item_collection_id -%}
              <h2 class="mui--text-display1 mui--text-bold mui--text-left project-section__headline">Tickets</h2>
              <div id="boxoffice-widget"><p class="mui--text-body1">Loading...</p></div>
            {% elif project.allow_rsvp -%}
              <h2 class="mui--text-display1 mui--text-left project-section__headline">{% trans %}Attending this event?{% endtrans %}</h2>
              {%- if current_auth.is_authenticated %}
                {% if current_rsvp is not none %}
                  {% trans current_rsvp_title=current_rsvp.state.label.title %}
                    <p data-cy-rsvp="going">Your current status: {{ current_rsvp_title }}</p>
                  {% endtrans %}
                {% endif %}
                <form action="{{ project.url_for('rsvp_transition') }}" method="post" class="form-inline">
                  {{ rsvp_form.hidden_tag() }}
                  <p class="btn-group">
                    {% for name, transition in rsvp_form.transition.choices %}
                      <button name="transition" value="{{ name }}" class="transition mui-btn mui-btn--small mui-btn--raised mui-btn--{{ transition.data['type'] }}" title="{{ transition.data['title'] }}">{{ transition.data['title'] }}</button>
                    {% endfor %}
                  </p>
                </form>
              {%- else %}
                <p>
                  <a href="{{ url_for('login') }}" class='mui-btn mui-btn--raised mui-btn--primary'>{% trans %}Login to respond{% endtrans %}</a>
                </p>
              {%- endif %}
              {% if project.current_roles.concierge %}
                <a href="{{ project.url_for('rsvp_list') }}" data-cy="see-responses">{% trans %}See responses{% endtrans %}</a>
              {% endif %}
            {%- endif %}
          </div>
        </div>
      {%- endif %}
    {%- endif %}
    <div class="about__details" id="about">
      <h2 class="mui--text-display1 mui--text-left mui--text-bold project-section__headline">{% trans %}About{% endtrans %}</h2>
      <div class="about__details__description">{{ project.description }}</div>
      {%- if project.subprojects %}
        <hr class="mui-divider">
        <h2 class="mui--text-display1 mui--text-left mui--text-bold">{% trans %}Related events{% endtrans %}</h2>
        <ul class="grid">
          {% for subproject in project.subprojects %}
            <li class="grid__col-12 grid__col-xs-12 grid__col-sm-6">
              <a href="{{ subproject.url_for() }}" class="clickable-card card" aria-label="{{ subproject.title }}" data-action="View {{ subproject.title }}">
                <div class="card__header">
                  <div class="card__header__title">
                    <h3 class="mui--text-title card__title__heading">{{ subproject.title }}</h3>
                    <h4 class="mui--text-subhead card__title__heading">{{ subproject.datelocation }}</h4>
                  </div>
                </div>
                {% if subproject.tagline %}
                  <div class="card__body">
                    <p>{{ subproject.tagline }}</p>
                  </div>
                {% endif %}
              </a>
            </li>
          {%- endfor -%}
        </ul>
      {%- endif %}
      {% if not project.schedule_state.PAST and project.buy_tickets_url.url -%}
        <p><a class="mui-btn mui-btn--raised mui-btn--primary" href="{{ project.buy_tickets_url }}" data-action="Buy Tickets url" target="_blank">
          {% if project.boxoffice_data and project.boxoffice_data.buy_btn_text -%}
            {{ project.boxoffice_data.buy_btn_text }}
          {% else %}
            {% trans %}Tickets{% endtrans %}
          {% endif %}
        </a></p>
      {%- endif %}

      {% if project.featured_sessions  %}
        <div id="talks" class="mui--clearfix">
          <h2 class="mui--text-display1 project-section__headline mui--text-left mui--text-bold">{% trans %}Talks{% endtrans %}</h2>
          <div class="grid-no-left-padding grid-no-right-padding">
            <ul class="about__details__featured mui--clearfix">
              {% for session in project.featured_sessions %}
                {% if session.scheduled %}
                  <li class="about__details__featured__cards">
                    <div class="card session-card">
                      {% if session.banner_image_url.url %}
                        {% if session.proposal %}
                          <a class="card__header session-card__header clickable-card" href="{{ session.proposal.url_for() }}" {% if session.speaker %} aria-label="{{ session.speaker }}" {% else %} aria-label="{{ session.title }}" {% endif %} data-action="View featured talk {{ session.title }}">
                        {% else %}
                          <div class="card__header session-card__header">
                        {% endif %}
                          <p class="session-card__header__img-wrapper">
                            <img class="session-card__header__img-wrapper__img js-lazyload-img" data-src="{{ session.banner_image_url }}" {% if session.speaker %} alt="{{ session.speaker }}" {% else %} alt="{{ session.title }}" {% endif %}/>
                            <noscript>
                              <img class="session-card__header__img-wrapper__img" src="{{ session.banner_image_url }}" {% if session.speaker %} alt="{{ session.speaker }}" {% else %} alt="{{ session.title }}" {% endif %}/>
                            </noscript>
                          </p>
                          <div class="card__title__heading session-card__header__title">
                            {% if session.speaker %}<h4 class="mui--text-subhead mui--text-bold zero-bottom-margin zero-top-margin">{{ session.speaker }}</h4>{% endif %}
                            <h3 class="mui--text-subhead zero-bottom-margin zero-top-margin">{{ session.title }}</h3>
                          </div>
                        {% if session.proposal %}</a>{% else %}</div>{% endif %}
                      {% else %}
                        {% if session.proposal %}
                          <a class="card__header session-card__header clickable-card session-card__header--bck" href="{{ session.proposal.url_for() }}" aria-label="{{ session.title }}" data-action="View featured talk {{ session.title }}">
                        {% else %}
                          <div class="card__header">
                        {% endif %}
                          <div class="card__title__heading session-card__header__title">
                            {% if session.speaker %}<h4 class="mui--text-subhead mui--text-bold zero-bottom-margin zero-top-margin">{{ session.speaker }}</h4>{% endif %}
                            <h3 class="mui--text-subhead zero-bottom-margin zero-top-margin">{{ session.title }}</h3>
                          </div>
                        {% if session.proposal %}</a>{% else %}</div>{% endif %}
                      {% endif %}
                      {% if session.description %}
                        {% if session.proposal %}
                          <a class="card__body clickable-card" href="{{ session.proposal.url_for() }}" aria-label="{{ session.title }}" data-action="View featured talk {{ session.title }}">
                        {% else %}
                          <div class="card__body">
                        {% endif %}
                          <div class="mui--text-body1 mui--text-light js-truncate" data-truncate-lines="2">{{ session.description|striptags }}</div>
                        {% if session.proposal %}</a>{% else %}</div>{% endif %}
                      {% endif %}
                    </div>
                  </li>
                {% endif %}
              {%- endfor -%}
            </ul>
          </div>
          {%- if project.schedule_state.PUBLISHED %}<p class="mui--text-left mui--clearfix"><a class="mui-btn mui-btn--raised mui-btn--accent" href="{{ project.url_for('schedule') }}" data-action="View schedule(talks section)">{% trans %}View Schedule{% endtrans %}</a></p>{%- endif %}
        </div>
      {%- endif %}
    </div>
  </div>

  {% if project.hasjob_embed_url.url -%}
  <div class="grid project-section" id="related-jobs">
    <div class="grid__col-xs-12">
      <h2 class="mui--text-display1 mui--text-left project-section__headline">{% trans %}Related jobs{% endtrans %}</h2>
      <div class="hasjob-embed" data-href="{{ project.hasjob_embed_url }}" {% if project.hasjob_embed_limit -%}data-jobpost-limit="{{ project.hasjob_embed_limit }}"{%- else %}data-jobpost-limit="8"{%- endif %}></div>
      <script src="{{ config['HASJOB_SERVER']|url_join('embed.js') }}" type="text/javascript"></script>
    </div>
  </div>
  {%- endif %}

  {%- if project.primary_venue -%}
  <div class="grid project-section" id="venue">
    <div class="grid__col-xs-12">
      <h2 class="mui--text-display1 mui--text-left mui--text-bold project-section__headline">{% trans %}Venue{% endtrans %}</h2>
      <div class="mui--text-body1">
        <p class="zero-bottom-margin">{{ project.primary_venue.title }}</p>
        <p class="zero-bottom-margin">{{ project.primary_venue.address1 }}</p>
        <p class="zero-bottom-margin">{{ project.primary_venue.address2 }}</p>
        <p class="zero-bottom-margin">{{ project.primary_venue.city }}{% if project.primary_venue.city and  project.primary_venue.postcode %} - {{ project.primary_venue.postcode }}{%- endif %}</p>
        {%- if project.primary_venue.state and project.primary_venue.country -%}
          <p class="zero-bottom-margin">{{ project.primary_venue.state }}, {{ project.primary_venue.country }}</p>
        {%- endif %}
      </div>
      {%- if project.primary_venue.has_coordinates -%}
        <div id="venue-map" class="project-section__map" data-label="{{ project.primary_venue.title|striptags }}" data-markerlat="{{ project.primary_venue.latitude }}" data-markerlng="{{ project.primary_venue.longitude }}"><h2>{% trans %}Loading...{% endtrans %}</h2></div>
      {%- endif %}
    </div>
  </div>
  {%- endif %}
{% endblock %}

{% block footerscripts %}
  <script src="{{ url_for('static', filename=asset_path('project_header')) }}" type="text/javascript"></script>
  <script src="{{ url_for('static', filename=asset_path('project')) }}" type="text/javascript"></script>
  <script type="text/javascript">
    $(function() {
      var projectConfig = {};

<<<<<<< HEAD
      {% if not project.schedule_state.PAST %}
        {% if project.boxoffice_data and project.boxoffice_data.item_collection_id -%}
          projectConfig.tickets = {
            boxofficeUrl: {{ config['BOXOFFICE_SERVER']|tojson }},
            widgetElem: "#boxoffice-widget",
            org: {{ project.boxoffice_data.org|tojson }},
            itemCollectionId: {{ project.boxoffice_data.item_collection_id|tojson }},
            itemCollectionTitle: {{ project.title|tojson }}
          };
        {%- elif project.allow_rsvp %}
          projectConfig.tickets = {
            rsvp: true
          };
        {%- endif %}
=======
      {% if not project.schedule_state.PAST and (project.boxoffice_data and project.boxoffice_data.item_collection_id) -%}
        projectConfig.tickets = {
          boxofficeUrl: {{ config['BOXOFFICE_SERVER']|tojson }},
          widgetElem: "#boxoffice-widget",
          org: {{ project.boxoffice_data.org|tojson }},
          itemCollectionId: {{ project.boxoffice_data.item_collection_id|tojson }},
          itemCollectionTitle: {{ project.title|tojson }}
        };
      {%- elif not project.schedule_state.PAST and project.allow_rsvp %}
        projectConfig.tickets = {
          rsvp: true
        };
>>>>>>> 5ec69cf4
      {%- endif %}

      {%- if project.primary_venue.has_coordinates -%}
        projectConfig.venue = {
          mapId: "venue-map",
          latitude: {{ project.primary_venue.latitude|tojson }},
          longitude: {{ project.primary_venue.longitude|tojson }}
        };
      {%- endif %}

      var saveProjectConfig = {
        formId: 'save-form',
        postUrl: {{ project.url_for('save')|tojson }}
      };


      window.HasGeek.ProjectHeaderInit(saveProjectConfig);
      window.HasGeek.ProjectInit(projectConfig);

    });
  </script>
{% endblock %}<|MERGE_RESOLUTION|>--- conflicted
+++ resolved
@@ -63,21 +63,11 @@
 
 {% block contentwrapper %}
   <div class="about">
-<<<<<<< HEAD
-    {% if not project.schedule_state.PAST %}
-      {% if project.allow_rsvp or project.boxoffice_data and project.boxoffice_data.item_collection_id -%}
-        <div class="about__participate">
-          <div class="mui--hidden-md mui--hidden-lg mui--hidden-xl about__participate__back-nav">
-            <div class="mobile-nav mui--z1">
-              <a href="{{ project.url_for() }}" aria-label="{% trans %}Back to the project{% endtrans %}" class="mui--text-dark mui--text-headline" id="close-ticket-widget" data-action="Back to the {{ project.title }}(tickets page)">{{ faicon(icon='long-arrow-left', icon_size='title', css_class='mobile-nav__prev') }}</a> <span class="mui--text-dark mui--text-headline">{% trans %}Tickets{% endtrans %}</span>
-            </div>
-=======
     {% if not project.schedule_state.PAST and (project.allow_rsvp or project.boxoffice_data and project.boxoffice_data.item_collection_id) -%}
       <div class="about__participate">
         <div class="mui--hidden-md mui--hidden-lg mui--hidden-xl about__participate__back-nav">
           <div class="mobile-nav mui--z1">
             <a href="{{ project.url_for() }}" aria-label="{% trans %}Back to the project{% endtrans %}" class="mui--text-dark mui--text-headline" id="close-ticket-widget" data-action="Back to the {{ project.title }}(tickets page)">{{ faicon(icon='long-arrow-left', icon_size='title', css_class='mobile-nav__prev') }}</a> <span class="mui--text-dark mui--text-headline">{% trans %}Tickets{% endtrans %}</span>
->>>>>>> 5ec69cf4
           </div>
           <div id="tickets" {% if project.allow_rsvp and not project.boxoffice_data.item_collection_id -%}class="rsvp-wrapper"{%- endif %}>
             {% if project.boxoffice_data and project.boxoffice_data.item_collection_id -%}
@@ -110,7 +100,7 @@
             {%- endif %}
           </div>
         </div>
-      {%- endif %}
+      </div>
     {%- endif %}
     <div class="about__details" id="about">
       <h2 class="mui--text-display1 mui--text-left mui--text-bold project-section__headline">{% trans %}About{% endtrans %}</h2>
@@ -245,22 +235,6 @@
     $(function() {
       var projectConfig = {};
 
-<<<<<<< HEAD
-      {% if not project.schedule_state.PAST %}
-        {% if project.boxoffice_data and project.boxoffice_data.item_collection_id -%}
-          projectConfig.tickets = {
-            boxofficeUrl: {{ config['BOXOFFICE_SERVER']|tojson }},
-            widgetElem: "#boxoffice-widget",
-            org: {{ project.boxoffice_data.org|tojson }},
-            itemCollectionId: {{ project.boxoffice_data.item_collection_id|tojson }},
-            itemCollectionTitle: {{ project.title|tojson }}
-          };
-        {%- elif project.allow_rsvp %}
-          projectConfig.tickets = {
-            rsvp: true
-          };
-        {%- endif %}
-=======
       {% if not project.schedule_state.PAST and (project.boxoffice_data and project.boxoffice_data.item_collection_id) -%}
         projectConfig.tickets = {
           boxofficeUrl: {{ config['BOXOFFICE_SERVER']|tojson }},
@@ -273,7 +247,6 @@
         projectConfig.tickets = {
           rsvp: true
         };
->>>>>>> 5ec69cf4
       {%- endif %}
 
       {%- if project.primary_venue.has_coordinates -%}
