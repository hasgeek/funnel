{% extends "layout.html.jinja2" %}
{% from "baseframe/forms.html.jinja2" import ajaxform %}
{%- from "macros.html.jinja2" import rsvpform, rsvpscript, project_header, admin_panel %}
{% block title %}{{ project.title }}{% endblock %}
{% block description %}{{ project.title }} &ndash; {{ project.tagline }}{% endblock %}

{%- block pageheaders %}
  {% assets "css_leaflet" -%}
    <link rel="stylesheet" type="text/css" href="{{ ASSET_URL }}" />
  {%- endassets -%}
  <script type="application/ld+json">
  {
    "@context": "http://schema.org",
    "@type": "Event",
    "name": {{ project.title|tojson }},
    "url": {{ project.url_for(_external=true)|tojson }},
    "startDate": {% if project.schedule_start_at %}{{ project.schedule_start_at.astimezone(project.timezone).isoformat()|tojson }}{% else %}null{% endif %},
    {% if project.primary_venue -%}
    "location": {
      "@type": "Place",
      "name": {{ project.primary_venue.title|tojson }},
      "address": {
        "@type": "PostalAddress",
        "streetAddress": {{ project.primary_venue.address1|tojson }},
        "addressLocality": {{ project.primary_venue.city|tojson }},
        "addressRegion": {{ project.primary_venue.state|tojson }},
        "postalCode": {{ project.primary_venue.postcode|tojson }},
        "addressCountry": {{ project.primary_venue.country|tojson }}
      }
    },
    {%- endif -%}
    {%- if project.bg_image.url %}
    "image": [
      "{{ project.bg_image }}"
     ],
    {% endif -%}
    "description": {{ project.tagline|tojson }},
    "endDate": {% if project.schedule_end_at %}{{ project.schedule_end_at.astimezone(project.timezone).isoformat()|tojson }}{% else %}null{% endif %},
    "offers": {
      "@type": "Offer",
      "url": {{ project.url_for(_external=true)|tojson }}
    }
  }
  </script>
{% endblock %}

{% block bodytag %}
  {%- if not config['LEGACY'] -%}
    <body class="mui--bg-primary hg-app no-sticky-header">
  {%- else %}
    <body class="mui--bg-primary no-sticky-header">
  {%- endif %}
{% endblock %}

{% block contenthead %}{% endblock %}

{% block baseheadline %}
  {{ project_header(project, project_save_form, project_currently_saved) }}
{% endblock %}

{% block contentwrapper %}
  <div class="grid">
    <div class="grid__col-12">
      {%- if project.current_roles.admin or current_auth.permissions.checkin_event %}
        {{ admin_panel(project, transition_form=transition_form, schedule_transition_form=schedule_transition_form) }}
      {% endif %}
    </div>
  </div>

  <div class="grid about-ticket-wrapper">
    <div class="{% if project.boxoffice_data and project.boxoffice_data.item_collection_id -%}grid__col-sm-6 grid__col-md-7 {% elif project.allow_rsvp -%}grid__col-sm-6{% else %}grid__col-sm-12{% endif %}" id="about">
      <h2 class="mui--text-display1 mui--text-left project-section__headline">About</h2>
      <div class="project-section__description">{{ project.description|safe }}</div>
      {%- if project.subprojects %}
        <hr class="mui-divider">
        <h2 class="mui--text-display1 mui--text-left project-section__headline">Related events</h2>
        <ul class="grid">
          {% for subproject in project.subprojects %}
            <li class="grid__col-12 grid__col-xs-12 grid__col-sm-6">
              <a href="{{ subproject.url_for() }}" class="clickable-card card" aria-label="{{ subproject.title }}" title="{{ subproject.title }}">
                <div class="card">
                  <div class="card__header">
                    <div class="card__header__title">
                      <h3 class="mui--text-title card__title__heading">{{ subproject.title }}</h3>
                      <h4 class="mui--text-subhead card__title__heading">{{ subproject.datelocation }}</h4>
                    </div>
                  </div>
                  {% if subproject.tagline %}
                    <div class="card__body">
                      <p>{{ subproject.tagline }}</p>
                    </div>
                  {% endif %}
                </div>
              </a>
            </li>
          {%- endfor -%}
        </ul>
      {%- endif %}
<<<<<<< HEAD
      {% if project.featured_sessions  %}
        <div class="project-section" id="talks">
          <h2 class="mui--text-display1 mui--text-left project-section__headline">Talks</h2>
          <ul class="grid grid-no-left-padding">
            {% for session in project.featured_sessions %}
              {% if session.scheduled %}
                <li class="grid__col-xs-12 grid__col-md-6">
                  <div class="card session-card">
                    {% if session.banner_image_url.url %}
                      {% if session.proposal %}
                        <a class="card__header session-card__header clickable-card" href="{{ session.proposal.url_for() }}" title="{{ session.title }}" aria-label="{{ session.title }}">
                      {% else %}
                        <div class="card__header session-card__header">
                      {% endif %}
                        <p class="session-card__header__img-wrapper"><img class="session-card__header__img-wrapper__img" src="{{ session.banner_image_url }}" alt="{{ session.title }}"/></p>
                        <div class="card__title__heading session-card__header__title">
                          {% if session.speaker %}<h4 class="mui--text-subhead mui--text-bold zero-bottom-margin zero-top-margin">{{ session.speaker }}</h4>{% endif %}
                          <h3 class="mui--text-subhead zero-bottom-margin zero-top-margin">{{ session.title }}</h3>
                        </div>
                      {% if session.proposal %}</a>{% else %}</div>{% endif %}
                    {% else %}
                      {% if session.proposal %}
                        <a class="card__header clickable-card" href="{{ session.proposal.url_for() }}" title="{{ session.title }}" aria-label="{{ session.title }}">
                      {% else %}
                        <div class="card__header">
                      {% endif %}
                        <div class="card__header__title">
                          <h3 class="mui--text-title card__title__heading mui--text-bold">{{ session.title }}</h3>
                          {% if session.speaker %}
                            <h4 class="mui--text-subhead card__title__heading">by {{ session.speaker }}</h4>
                          {% endif %}
                        </div>
                      {% if session.proposal %}</a>{% else %}</div>{% endif %}
                    {% endif %}
                    {% if session.proposal %}
                      <a class="card__body clickable-card" href="{{ session.proposal.url_for() }}" title="{{ session.title }}" aria-label="{{ session.title }}">
                    {% else %}
                      <div class="card__body">
                    {% endif %}
                      <div class="mui--text-body1 mui--text-light truncate">{{ session.description|striptags }}</div>
                    {% if session.proposal %}</a>{% else %}</div>{% endif %}
                  </div>
                </li>
              {% endif %}
            {%- endfor -%}
          </ul>
          {%- if project.schedule_state.PUBLISHED %}<p class="mui--text-left"><a class="mui-btn mui-btn--raised mui-btn--accent" href="{{ project.url_for('schedule') }}" data-action="View schedule(page)">{% trans %}View Schedule{% endtrans %}</a></p>{%- endif %}
        </div>
=======
    </div>
  </div>

  {% if project.featured_sessions  %}
  <div class="project-section" id="talks">
    <div class="grid">
      <div class="grid__col-xs-12">
        <h2 class="mui--text-display1 mui--text-left project-section__headline">Talks</h2>
      </div>
    </div>
    <ul class="grid">
      {% for session in project.featured_sessions %}
        {% if session.scheduled %}
          <li class="grid__col-12 grid__col-xs-12 grid__col-sm-6 grid__col-lg-4">
            <div class="grid__cell">
              <div class="card" title="{{ session.title }}">
                <div class="card session-card">
                  {% if session.banner_image_url.url %}
                    {% if session.proposal %}
                      <a class="card__header session-card__header clickable-card" href="{{ session.proposal.url_for() }}" title="{{ session.title }}" aria-label="{{ session.title }}">
                    {% else %}
                      <div class="card__header session-card__header">
                    {% endif %}
                      <img class="card__image session-card__header__image" src="{{ session.banner_image_url }}" alt="{{ session.title }}"/>
                      {% if session.speaker %}
                        <h4 class="mui--text-title mui--text-bold card__title__heading session-card__header__title">{{ session.speaker }}</h4>
                      {% endif %}
                    {% if session.proposal %}</a>{% else %}</div>{% endif %}
                  {% else %}
                    {% if session.proposal %}
                      <a class="card__header clickable-card" href="{{ session.proposal.url_for() }}" title="{{ session.title }}" aria-label="{{ session.title }}">
                    {% else %}
                      <div class="card__header">
                    {% endif %}
                      <div class="card__header__title">
                        <h3 class="mui--text-title card__title__heading mui--text-bold">{{ session.title }}</h3>
                        {% if session.speaker %}
                          <h4 class="mui--text-subhead card__title__heading">by {{ session.speaker }}</h4>
                        {% endif %}
                      </div>
                    {% if session.proposal %}</a>{% else %}</div>{% endif %}
                  {% endif %}
                  {% if session.proposal %}
                    <a class="card__body mui--text-body2 clickable-card" href="{{ session.proposal.url_for() }}" title="{{ session.title }}" aria-label="{{ session.title }}">
                  {% else %}
                    <div class="card__body mui--text-body2">
                  {% endif %}
                    <h3 class="mui--text-title card__title__heading  mui--text-bold">{{ session.title }}</h3>
                    <div class="mui--text-body1 mui--text-light truncate">{{ session.description|safe }}</div>
                  {% if session.proposal %}</a>{% else %}</div>{% endif %}
                </div>
              </div>
            </div>
          {% endif %}
        </li>
      {%- endfor -%}
    </ul>
    <div class="grid">
      <div class="grid__col-xs-12">
        <p class="mui--text-left">
        {%- if project.schedule_state.PUBLISHED %}
          <a class="mui-btn mui-btn--raised mui-btn--accent" href="{{ project.url_for('schedule') }}" data-action="View schedule(page)">{% trans %}View Schedule{% endtrans %}</a>
>>>>>>> b7d6515b
        {%- endif %}
    </div>

    {% if project.boxoffice_data and project.boxoffice_data.item_collection_id -%}
      <div class="grid__col-sm-6 grid__col-md-5 mui--hidden-xs mui--hidden-sm project-participate" id="participate">
        {% if project.boxoffice_data and project.boxoffice_data.item_collection_id -%}
          <h2 class="mui--text-display1 mui--text-left project-section__headline">Tickets</h2>
          <div id="boxoffice-widget"><p class="mui--text-body1">Loading...</p></div>
        {%- endif %}
      </div>
    {% elif project.allow_rsvp -%}
      <div class="grid__col-sm-6 mui--hidden-xs mui--hidden-sm" id="participate">
        <h2 class="mui--text-display1 mui--text-left project-section__headline">{% trans %}Attending this event?{% endtrans %}</h2>
        {%- if g.user %}
          {{ rsvpform(project, rsvp_form) }}
        {%- else %}
          <p>
            <a href="{{ url_for('login') }}" class='mui-btn mui-btn--raised mui-btn--primary' data-action="Login to rsvp">{% trans %}Login to RSVP{% endtrans %}</a>
          </p>
        {%- endif %}
        {% if project.current_roles.admin or current_auth.permissions.view_rsvps %}
          <a href="{{ project.url_for('rsvp_list') }}">See RSVP list</a>
        {% endif %}
      </div>
    {%- endif %}
  </div>

  {% if project.hasjob_embed_url.url -%}
  <div class="grid project-section" id="related-jobs">
    <div class="grid__col-xs-12">
      <h2 class="mui--text-display1 mui--text-left project-section__headline">Related jobs</h2>
      <div class="hasjob-embed" data-href="{{ project.hasjob_embed_url }}" {% if project.hasjob_embed_limit -%}data-jobpost-limit="{{ project.hasjob_embed_limit }}"{%- else %}data-jobpost-limit="8"{%- endif %}></div>
      <script src="{{ config['HASJOB_SERVER']|url_join('embed.js') }}" type="text/javascript"></script>
    </div>
  </div>
  {%- endif %}

  {%- if project.primary_venue -%}
  <div class="grid project-section" id="venue">
    <div class="grid__col-xs-12">
      <h2 class="mui--text-display1 mui--text-left project-section__headline">Venue</h2>
      <div class="mui--text-body1">
        <p class="zero-bottom-margin">{{ project.primary_venue.title }}</p>
        <p class="zero-bottom-margin">{{ project.primary_venue.address1 }}</p>
        <p class="zero-bottom-margin">{{ project.primary_venue.address2 }}</p>
        <p class="zero-bottom-margin">{{ project.primary_venue.city }}{% if project.primary_venue.city and  project.primary_venue.postcode %} - {{ project.primary_venue.postcode }}{%- endif %}</p>
        {%- if project.primary_venue.state and project.primary_venue.country -%}
          <p class="zero-bottom-margin">{{ project.primary_venue.state }}, {{ project.primary_venue.country }}</p>
        {%- endif %}
      </div>
      {%- if project.primary_venue.latitude and project.primary_venue.longitude  -%}
        <div id="venue-map" class="project-section__map" data-label="{{ project.primary_venue.title }}" data-markerlat="{{ project.primary_venue.latitude }}" data-markerlng="{{ project.primary_venue.longitude }}"><h2>Loading...</h2></div>
      {%- endif %}
    </div>
  </div>
  {%- endif %}
{% endblock %}

{% block footerscripts %}
  {% if project.allow_rsvp -%}
    {{ ajaxform('rsvp-form', request, force=true) }}
  {%- endif %}
  {% assets "js_jquerysuccinct" -%}
    <script type="text/javascript" src="{{ ASSET_URL }}"></script>
  {%- endassets -%}
  <script src="{{ url_for('static', filename=asset_path('project')) }}" type="text/javascript"></script>
  <script type="text/javascript">
    $(function() {
      var projectConfig = {};

      var ticketingInit = function() {
        {% if project.boxoffice_data and project.boxoffice_data.item_collection_id -%}
          if($('#participate').css('display') !== 'none') {
            projectConfig.ticketing = {
              boxofficeUrl: {{ config['BOXOFFICE_SERVER']|tojson }},
              widgetElem: "#boxoffice-widget",
              org: {{ project.boxoffice_data.org|tojson }},
              itemCollectionId: {{ project.boxoffice_data.item_collection_id|tojson }},
              itemCollectionTitle: {{ project.title|tojson }}
            };
          }
          return projectConfig.ticketing;
        {%- endif %}
      };

      {%- if project.primary_venue.latitude and project.primary_venue.longitude -%}
        projectConfig.venue = {
          mapId: "venue-map",
          latitude: {{ project.primary_venue.latitude|tojson }},
          longitude: {{ project.primary_venue.longitude|tojson }}
        };
      {%- endif %}

      projectConfig.saveProjectConfig = {
        formId: 'save-form',
        postUrl: "{{ project.url_for('save') }}"
      }

      ticketingInit();

      $(window).resize(() => {
        if(!projectConfig.ticketing) {
          var config = {}
          config.ticketing = ticketingInit();
          window.HasGeek.ProjectInit(config);
        }
      });

      window.HasGeek.ProjectInit(projectConfig);

      $('.truncate').succinct({
        size: 150
      });

    });
  </script>
{% endblock %}<|MERGE_RESOLUTION|>--- conflicted
+++ resolved
@@ -96,7 +96,6 @@
           {%- endfor -%}
         </ul>
       {%- endif %}
-<<<<<<< HEAD
       {% if project.featured_sessions  %}
         <div class="project-section" id="talks">
           <h2 class="mui--text-display1 mui--text-left project-section__headline">Talks</h2>
@@ -145,71 +144,7 @@
           </ul>
           {%- if project.schedule_state.PUBLISHED %}<p class="mui--text-left"><a class="mui-btn mui-btn--raised mui-btn--accent" href="{{ project.url_for('schedule') }}" data-action="View schedule(page)">{% trans %}View Schedule{% endtrans %}</a></p>{%- endif %}
         </div>
-=======
-    </div>
-  </div>
-
-  {% if project.featured_sessions  %}
-  <div class="project-section" id="talks">
-    <div class="grid">
-      <div class="grid__col-xs-12">
-        <h2 class="mui--text-display1 mui--text-left project-section__headline">Talks</h2>
-      </div>
-    </div>
-    <ul class="grid">
-      {% for session in project.featured_sessions %}
-        {% if session.scheduled %}
-          <li class="grid__col-12 grid__col-xs-12 grid__col-sm-6 grid__col-lg-4">
-            <div class="grid__cell">
-              <div class="card" title="{{ session.title }}">
-                <div class="card session-card">
-                  {% if session.banner_image_url.url %}
-                    {% if session.proposal %}
-                      <a class="card__header session-card__header clickable-card" href="{{ session.proposal.url_for() }}" title="{{ session.title }}" aria-label="{{ session.title }}">
-                    {% else %}
-                      <div class="card__header session-card__header">
-                    {% endif %}
-                      <img class="card__image session-card__header__image" src="{{ session.banner_image_url }}" alt="{{ session.title }}"/>
-                      {% if session.speaker %}
-                        <h4 class="mui--text-title mui--text-bold card__title__heading session-card__header__title">{{ session.speaker }}</h4>
-                      {% endif %}
-                    {% if session.proposal %}</a>{% else %}</div>{% endif %}
-                  {% else %}
-                    {% if session.proposal %}
-                      <a class="card__header clickable-card" href="{{ session.proposal.url_for() }}" title="{{ session.title }}" aria-label="{{ session.title }}">
-                    {% else %}
-                      <div class="card__header">
-                    {% endif %}
-                      <div class="card__header__title">
-                        <h3 class="mui--text-title card__title__heading mui--text-bold">{{ session.title }}</h3>
-                        {% if session.speaker %}
-                          <h4 class="mui--text-subhead card__title__heading">by {{ session.speaker }}</h4>
-                        {% endif %}
-                      </div>
-                    {% if session.proposal %}</a>{% else %}</div>{% endif %}
-                  {% endif %}
-                  {% if session.proposal %}
-                    <a class="card__body mui--text-body2 clickable-card" href="{{ session.proposal.url_for() }}" title="{{ session.title }}" aria-label="{{ session.title }}">
-                  {% else %}
-                    <div class="card__body mui--text-body2">
-                  {% endif %}
-                    <h3 class="mui--text-title card__title__heading  mui--text-bold">{{ session.title }}</h3>
-                    <div class="mui--text-body1 mui--text-light truncate">{{ session.description|safe }}</div>
-                  {% if session.proposal %}</a>{% else %}</div>{% endif %}
-                </div>
-              </div>
-            </div>
-          {% endif %}
-        </li>
-      {%- endfor -%}
-    </ul>
-    <div class="grid">
-      <div class="grid__col-xs-12">
-        <p class="mui--text-left">
-        {%- if project.schedule_state.PUBLISHED %}
-          <a class="mui-btn mui-btn--raised mui-btn--accent" href="{{ project.url_for('schedule') }}" data-action="View schedule(page)">{% trans %}View Schedule{% endtrans %}</a>
->>>>>>> b7d6515b
-        {%- endif %}
+      {%- endif %}
     </div>
 
     {% if project.boxoffice_data and project.boxoffice_data.item_collection_id -%}
