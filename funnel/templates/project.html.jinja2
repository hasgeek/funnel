{% extends "layout.html.jinja2" %}
{% from "baseframe/forms.html.jinja2" import ajaxform %}
{% from "baseframe/components.html.jinja2" import faicon %}
{%- from "macros.html.jinja2" import project_header %}
{% block title %}{{ project.title }}{% endblock %}
{% block description %}{{ project.title }} &ndash; {{ project.tagline }}{% endblock %}

{%- block pageheaders %}
  {% assets "css_leaflet" -%}
    <link rel="stylesheet" type="text/css" href="{{ ASSET_URL }}" />
  {%- endassets -%}
  {%- if project.schedule_start_at %}
    <script type="application/ld+json">
    {
      "@context": "http://schema.org",
      "@type": "Event",
      "name": {{ project.title|tojson }},
      "url": {{ project.url_for(_external=true)|tojson }},
      "startDate": {{ project.schedule_start_at_localized|tojson }},
      {% if project.primary_venue -%}
      "location": {
        "@type": "Place",
        "name": {{ project.primary_venue.title|tojson }},
        "address": {
          "@type": "PostalAddress",
          "streetAddress": {{ project.primary_venue.address1|tojson }},
          "addressLocality": {{ project.primary_venue.city|tojson }},
          "addressRegion": {{ project.primary_venue.state|tojson }},
          "postalCode": {{ project.primary_venue.postcode|tojson }},
          "addressCountry": {{ project.primary_venue.country|tojson }}
        }
      },
      {%- endif -%}
      {%- if project.bg_image.url %}
      "image": [
        "{{ project.bg_image }}"
       ],
      {% endif -%}
      "description": {{ project.tagline|tojson }},
      "endDate": {{ project.schedule_end_at_localized|tojson }},
      "offers": {
        "@type": "Offer",
        "url": {{ project.url_for(_external=true)|tojson }}
      }
    }
    </script>
  {%- endif -%}
{% endblock %}

{% block bodytag %}
  {%- if not config['LEGACY'] -%}
    <body class="mui--bg-primary hg-app">
  {%- else %}
    <body class="mui--bg-primary">
  {%- endif %}
{% endblock %}

{% block contenthead %}{% endblock %}

{% block baseheadline %}
  {{ project_header(project, project_save_form) }}
{% endblock %}

{% block contentwrapper %}
  <div class="about">
    {% if not project.schedule_state.PAST -%}
      <div class="about__participate">
        <div class="mui--hidden-md mui--hidden-lg mui--hidden-xl about__participate__back-nav">
          <div class="mobile-nav mui--z1">
            <a href="{{ project.url_for() }}" aria-label="{% trans %}Back to the project{% endtrans %}" class="mui--text-dark mui--text-headline" id="close-ticket-widget" data-action="Back to the {{ project.title }}(tickets page)">{{ faicon(icon='long-arrow-left', icon_size='title', css_class='mobile-nav__prev') }}</a> <span class="mui--text-dark mui--text-headline">{% trans %}Tickets{% endtrans %}</span>
          </div>
        </div>
        <div id="tickets" {% if project.features.has_rsvp() -%}class="rsvp-wrapper"{%- endif %}>
          {% if project.features.has_tickets() -%}
            <h2 class="mui--text-display1 mui--text-bold mui--text-left project-section__headline">Tickets</h2>
            <div id="boxoffice-widget"><p class="mui--text-body1">Loading...</p></div>
          {% else -%}
            <h2 class="mui--text-display1 mui--text-left project-section__headline">{% trans %}Attending this event?{% endtrans %}</h2>
            {%- if current_auth.is_authenticated %}
              {% if current_rsvp is not none %}
                {% trans current_rsvp_title=current_rsvp.state.label.title %}
                  <p data-cy-rsvp="going">Your current status: {{ current_rsvp_title }}</p>
                {% endtrans %}
              {% endif %}
              <form action="{{ project.url_for('rsvp_transition') }}" method="post" class="form-inline">
                {{ rsvp_form.hidden_tag() }}
                <p class="btn-group">
                  {% for name, transition in rsvp_form.transition.choices %}
                    <button name="transition" value="{{ name }}" class="transition mui-btn mui-btn--small mui-btn--raised mui-btn--{{ transition.data['type'] }}" title="{{ transition.data['title'] }}">{{ transition.data['title'] }}</button>
                  {% endfor %}
                </p>
              </form>
            {%- else %}
              <p>
                <a href="{{ url_for('login') }}" class='mui-btn mui-btn--raised mui-btn--primary'>{% trans %}Login to respond{% endtrans %}</a>
              </p>
            {%- endif %}
            {% if project.current_roles.concierge %}
              <a href="{{ project.url_for('rsvp_list') }}" data-cy="see-responses">{% trans %}See responses{% endtrans %}</a>
            {% endif %}
          {%- endif %}
        </div>
      </div>
    {%- endif %}
    <div class="about__details" id="about">
      <h2 class="mui--text-display1 mui--text-left mui--text-bold project-section__headline">{% trans %}About{% endtrans %}</h2>
      <div class="about__details__description">{{ project.description }}</div>
      {%- if project.subprojects %}
        <hr class="mui-divider">
        <h2 class="mui--text-display1 mui--text-left mui--text-bold">{% trans %}Related events{% endtrans %}</h2>
        <ul class="grid">
          {% for subproject in project.subprojects %}
            <li class="grid__col-12 grid__col-xs-12 grid__col-sm-6">
              <a href="{{ subproject.url_for() }}" class="clickable-card card" aria-label="{{ subproject.title }}" data-action="View {{ subproject.title }}">
                <div class="card__header">
                  <div class="card__header__title">
                    <h3 class="mui--text-title card__title__heading">{{ subproject.title }}</h3>
                    <h4 class="mui--text-subhead card__title__heading">{{ subproject.datelocation }}</h4>
                  </div>
                </div>
                {% if subproject.tagline %}
                  <div class="card__body">
                    <p>{{ subproject.tagline }}</p>
                  </div>
                {% endif %}
              </a>
            </li>
          {%- endfor -%}
        </ul>
      {%- endif %}
<<<<<<< HEAD
=======
      {% if project.features.has_tickets() -%}
        <p><a class="mui-btn mui-btn--raised mui-btn--primary" href="{{ project.url_for() }}#tickets" data-action="Buy Tickets url" target="_blank">
          {% if project.boxoffice_data and project.boxoffice_data.buy_btn_text -%}
            {{ project.boxoffice_data.buy_btn_text }}
          {% else %}
            {% trans %}Tickets{% endtrans %}
          {% endif %}
        </a></p>
      {%- endif %}
>>>>>>> 403b833b

      {% if project.featured_sessions  %}
        <div id="talks" class="mui--clearfix">
          <h2 class="mui--text-display1 project-section__headline mui--text-left mui--text-bold">{% trans %}Talks{% endtrans %}</h2>
          <div class="grid-no-left-padding grid-no-right-padding">
            <ul class="about__details__featured mui--clearfix">
              {% for session in project.featured_sessions %}
                {% if session.scheduled %}
                  <li class="about__details__featured__cards">
                    <div class="card session-card">
                      {% if session.banner_image_url.url %}
                        {% if session.proposal %}
                          <a class="card__header session-card__header clickable-card" href="{{ session.proposal.url_for() }}" {% if session.speaker %} aria-label="{{ session.speaker }}" {% else %} aria-label="{{ session.title }}" {% endif %} data-action="View featured talk {{ session.title }}">
                        {% else %}
                          <div class="card__header session-card__header">
                        {% endif %}
                          <p class="session-card__header__img-wrapper">
                            <img class="session-card__header__img-wrapper__img js-lazyload-img" data-src="{{ session.banner_image_url }}" {% if session.speaker %} alt="{{ session.speaker }}" {% else %} alt="{{ session.title }}" {% endif %}/>
                            <noscript>
                              <img class="session-card__header__img-wrapper__img" src="{{ session.banner_image_url }}" {% if session.speaker %} alt="{{ session.speaker }}" {% else %} alt="{{ session.title }}" {% endif %}/>
                            </noscript>
                          </p>
                          <div class="card__title__heading session-card__header__title">
                            {% if session.speaker %}<h4 class="mui--text-subhead mui--text-bold zero-bottom-margin zero-top-margin">{{ session.speaker }}</h4>{% endif %}
                            <h3 class="mui--text-subhead zero-bottom-margin zero-top-margin">{{ session.title }}</h3>
                          </div>
                        {% if session.proposal %}</a>{% else %}</div>{% endif %}
                      {% else %}
                        {% if session.proposal %}
                          <a class="card__header session-card__header clickable-card session-card__header--bck" href="{{ session.proposal.url_for() }}" aria-label="{{ session.title }}" data-action="View featured talk {{ session.title }}">
                        {% else %}
                          <div class="card__header">
                        {% endif %}
                          <div class="card__title__heading session-card__header__title">
                            {% if session.speaker %}<h4 class="mui--text-subhead mui--text-bold zero-bottom-margin zero-top-margin">{{ session.speaker }}</h4>{% endif %}
                            <h3 class="mui--text-subhead zero-bottom-margin zero-top-margin">{{ session.title }}</h3>
                          </div>
                        {% if session.proposal %}</a>{% else %}</div>{% endif %}
                      {% endif %}
                      {% if session.description %}
                        {% if session.proposal %}
                          <a class="card__body clickable-card" href="{{ session.proposal.url_for() }}" aria-label="{{ session.title }}" data-action="View featured talk {{ session.title }}">
                        {% else %}
                          <div class="card__body">
                        {% endif %}
                          <div class="mui--text-body1 mui--text-light js-truncate" data-truncate-lines="2">{{ session.description|striptags }}</div>
                        {% if session.proposal %}</a>{% else %}</div>{% endif %}
                      {% endif %}
                    </div>
                  </li>
                {% endif %}
              {%- endfor -%}
            </ul>
          </div>
          {%- if project.schedule_state.PUBLISHED %}<p class="mui--text-left mui--clearfix"><a class="mui-btn mui-btn--raised mui-btn--accent" href="{{ project.url_for('schedule') }}" data-action="View schedule(talks section)">{% trans %}View Schedule{% endtrans %}</a></p>{%- endif %}
        </div>
      {%- endif %}
    </div>
  </div>

  {% if project.hasjob_embed_url.url -%}
  <div class="grid project-section" id="related-jobs">
    <div class="grid__col-xs-12">
      <h2 class="mui--text-display1 mui--text-left project-section__headline">{% trans %}Related jobs{% endtrans %}</h2>
      <div class="hasjob-embed" data-href="{{ project.hasjob_embed_url }}" {% if project.hasjob_embed_limit -%}data-jobpost-limit="{{ project.hasjob_embed_limit }}"{%- else %}data-jobpost-limit="8"{%- endif %}></div>
      <script src="{{ config['HASJOB_SERVER']|url_join('embed.js') }}" type="text/javascript"></script>
    </div>
  </div>
  {%- endif %}

  {%- if project.primary_venue -%}
  <div class="grid project-section" id="venue">
    <div class="grid__col-xs-12">
      <h2 class="mui--text-display1 mui--text-left mui--text-bold project-section__headline">{% trans %}Venue{% endtrans %}</h2>
      <div class="mui--text-body1">
        <p class="zero-bottom-margin">{{ project.primary_venue.title }}</p>
        <p class="zero-bottom-margin">{{ project.primary_venue.address1 }}</p>
        <p class="zero-bottom-margin">{{ project.primary_venue.address2 }}</p>
        <p class="zero-bottom-margin">{{ project.primary_venue.city }}{% if project.primary_venue.city and  project.primary_venue.postcode %} - {{ project.primary_venue.postcode }}{%- endif %}</p>
        {%- if project.primary_venue.state and project.primary_venue.country -%}
          <p class="zero-bottom-margin">{{ project.primary_venue.state }}, {{ project.primary_venue.country }}</p>
        {%- endif %}
      </div>
      {%- if project.primary_venue.has_coordinates -%}
        <div id="venue-map" class="project-section__map" data-label="{{ project.primary_venue.title|striptags }}" data-markerlat="{{ project.primary_venue.latitude }}" data-markerlng="{{ project.primary_venue.longitude }}"><h2>{% trans %}Loading...{% endtrans %}</h2></div>
      {%- endif %}
    </div>
  </div>
  {% elif project.view_for('venues').is_available() %}
    <div class="grid project-section">
      <div class="grid__col-xs-12">
        <p><a href="{{ project.url_for('venues') }}" class="mui-btn mui-btn--raised mui-btn--accent">{% trans %}Add venue{% endtrans %}</a></p>
      </div>
    </div>
  {%- endif %}
{% endblock %}

{% block footerscripts %}
  <script src="{{ url_for('static', filename=asset_path('project_header')) }}" type="text/javascript"></script>
  <script src="{{ url_for('static', filename=asset_path('project')) }}" type="text/javascript"></script>
  <script type="text/javascript">
    $(function() {
      var projectConfig = {};

      {% if project.features.has_tickets() -%}
        projectConfig.tickets = {
          boxofficeUrl: {{ config['BOXOFFICE_SERVER']|tojson }},
          widgetElem: "#boxoffice-widget",
          org: {{ project.boxoffice_data.org|tojson }},
          itemCollectionId: {{ project.boxoffice_data.item_collection_id|tojson }},
          itemCollectionTitle: {{ project.title|tojson }}
        };
      {%- else %}
        projectConfig.tickets = {
          rsvp: true
        };
      {%- endif %}

      {%- if project.primary_venue.has_coordinates -%}
        projectConfig.venue = {
          mapId: "venue-map",
          latitude: {{ project.primary_venue.latitude|tojson }},
          longitude: {{ project.primary_venue.longitude|tojson }}
        };
      {%- endif %}

      var saveProjectConfig = {
        formId: 'save-form',
        postUrl: {{ project.url_for('save')|tojson }}
      };


      window.HasGeek.ProjectHeaderInit(saveProjectConfig);
      window.HasGeek.ProjectInit(projectConfig);

    });
  </script>
{% endblock %}<|MERGE_RESOLUTION|>--- conflicted
+++ resolved
@@ -128,18 +128,6 @@
           {%- endfor -%}
         </ul>
       {%- endif %}
-<<<<<<< HEAD
-=======
-      {% if project.features.has_tickets() -%}
-        <p><a class="mui-btn mui-btn--raised mui-btn--primary" href="{{ project.url_for() }}#tickets" data-action="Buy Tickets url" target="_blank">
-          {% if project.boxoffice_data and project.boxoffice_data.buy_btn_text -%}
-            {{ project.boxoffice_data.buy_btn_text }}
-          {% else %}
-            {% trans %}Tickets{% endtrans %}
-          {% endif %}
-        </a></p>
-      {%- endif %}
->>>>>>> 403b833b
 
       {% if project.featured_sessions  %}
         <div id="talks" class="mui--clearfix">
