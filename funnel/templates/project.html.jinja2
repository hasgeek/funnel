{% extends "layout.html.jinja2" %}
{% from "baseframe/forms.html.jinja2" import ajaxform %}
{%- from "macros.html.jinja2" import rsvpform, rsvpscript, project_header, admin_panel %}
{% block title %}{{ project.title }}{% endblock %}
{% block description %}{{ project.title }} &ndash; {{ project.tagline }}{% endblock %}

{%- block pageheaders %}
  {% assets "css_leaflet" -%}
    <link rel="stylesheet" type="text/css" href="{{ ASSET_URL }}" />
  {%- endassets -%}
  <script type="application/ld+json">
  {
    "@context": "http://schema.org",
    "@type": "Event",
    "name": "{{ project.title }}",
    "url": "{{ project.url_for(_external=true) }}",
    "startDate": "{{ project.date }}",
    {% if project.primary_venue -%}
    "location": {
      "@type": "Place",
      "name": "{{ project.primary_venue.title }}",
      "address": {
        "@type": "PostalAddress",
        "streetAddress": "{{ project.primary_venue.address1 }}",
        "addressLocality": "{{ project.primary_venue.city }}",
        "addressRegion": "{{ project.primary_venue.state }}",
        "postalCode": "{{ project.primary_venue.postcode }}",
        "addressCountry": "{{ project.primary_venue.country }}"
      }
    },
    {%- endif -%}
    {%- if project.bg_image.url %}
    "image": [
      "{{ project.bg_image }}"
     ],
    {% endif -%}
    "description": "{{ project.tagline|safe }}",
    "endDate": "{{ project.date_upto }}",
    "offers": {
      "@type": "Offer",
      "url": "{{ project.url_for(_external=true) }}"
    }
  }
  </script>
{% endblock %}

{% block bodytag %}
  {%- if not config['LEGACY'] -%}
    <body class="mui--bg-primary hg-app no-sticky-header">
  {%- else %}
    <body class="mui--bg-primary no-sticky-header">
  {%- endif %}
{% endblock %}

<<<<<<< HEAD
{% block headline %}
  {{ project_header(project) }}
=======
{%- macro page_btns(project) %}
  <ul class="mui-list--inline">
    {%- if project.boxoffice_data and project.boxoffice_data.item_collection_id %}
      <li class="cta">
        <a href="#participate" class="mui-btn mui-btn--raised mui-btn--primary js-smooth-scroll js-samepage" title="Participate" data-action="Participate(header)"><i class="material-icons mui--text-subhead mui--align-middle" aria-hidden="true">local_play</i>{% trans %}Participate{% endtrans %}</a>
      </li>
    {%- elif project.buy_tickets_url.url %}
      <li class="cta">
        <a href="{{ project.buy_tickets_url }}" class="mui-btn mui-btn--raised mui-btn--primary" target="_blank" title="Participate" data-action="Participate(header)"><i class="material-icons mui--text-subhead mui--align-middle">local_play</i>{% trans %}Participate{% endtrans %}</a>
      </li>
    {%- elif project.allow_rsvp %}
      <li class="cta">
        <a href="#participate" class="mui-btn mui-btn--raised mui-btn--primary smooth-scroll" target="_blank" title="Participate" data-action="Participate(header)"><i class="material-icons mui--text-subhead mui--align-middle">local_play</i>{% trans %}Participate{% endtrans %}</a>
      </li>
    {%- endif %}
    {%- if project.schedule_state.PUBLISHED %}
      <li class="cta">
        <hr class="mui-divider">
        <a href="{{ project.url_for('schedule') }}" class="mui-btn mui-btn--flat mui--text-left" title="View Schedule" data-action="View Schedule(header)"><i class="material-icons mui--text-subhead mui--align-middle" aria-hidden="true">schedule</i>{% trans %}View Schedule{% endtrans %}</a>
      </li>
    {% endif %}
    {% if project.cfp_state.OPEN -%}
      <li class="cta">
        {%- if not project.schedule_state.PUBLISHED %}<hr class="mui-divider">{% endif %}
        <a class="mui-btn mui-btn--flat mui--text-left" href="{{ project.url_for('new_proposal') }}" title="Propose a session" data-action="Propose a session(header)"><i class="material-icons mui--text-subhead mui--align-middle" aria-hidden="true">mic</i>{% trans %}Propose a session{% endtrans %}</a>
      </li>
    {% endif %}
  </ul>
{%- endmacro %}

{% block contenthead %}{% endblock %}

{% block baseheadline %}
  {{ project_header(project, page_btns=page_btns(project)) }}
>>>>>>> 6d4926ef
{% endblock %}

{% block contentwrapper %}
  <div class="grid details-section">
    <div class="grid__col-md-5 grid__col-lg-4">
      {%- if project.current_roles.admin or current_auth.permissions.checkin_event %}
        {{ admin_panel(project, transition_form=transition_form, schedule_transition_form=schedule_transition_form) }}
      {% endif %}
    </div>

    <div class="grid__col-md-7 grid__col-lg-8" id="about">
      <h2 class="mui--text-display1 mui--text-left project-section__headline">About</h2>
      <div class="project-section__description">{{ project.description|safe }}</div>
      {%- if project.subprojects %}
        <hr class="mui-divider">
        <h2 class="mui--text-display1 mui--text-left project-section__headline">Related events</h2>
        <ul class="grid">
          {% for subproject in project.subprojects %}
            <li class="grid__col-12 grid__col-xs-12 grid__col-sm-6">
              <a href="{{ subproject.url_for() }}" class="clickable-card card" aria-label="{{ subproject.title }}" title="{{ subproject.title }}">
                <div class="card">
                  <div class="card__header">
                    <div class="card__header__title">
                      <h3 class="mui--text-title card__title__heading">{{ subproject.title }}</h3>
                      <h4 class="mui--text-subhead card__title__heading">{{ subproject.datelocation }}</h4>
                    </div>
                  </div>
                  {% if subproject.tagline %}
                    <div class="card__body">
                      <p>{{ subproject.tagline }}</p>
                    </div>
                  {% endif %}
                </div>
              </a>
            </li>
          {%- endfor -%}
        </ul>
      {%- endif %}
    </div>
  </div>

  {% if project.featured_sessions  %}
  <div class="project-section" id="talks">
    <div class="grid">
      <div class="grid__col-xs-12">
        <h2 class="mui--text-display1 mui--text-left project-section__headline">Talks</h2>
      </div>
    </div>
    <ul class="grid">
      {% for session in project.featured_sessions %}
        <li class="grid__col-12 grid__col-xs-12 grid__col-sm-6 grid__col-lg-4">
          <div class="grid__cell">
            <div class="card" title="{{ session.title }}">
              <div class="card session-card">
                {% if session.banner_image_url.url %}
                  {% if session.proposal %}
                    <a class="card__header session-card__header clickable-card" href="{{ session.proposal.url_for() }}" title="{{ session.title }}" aria-label="{{ session.title }}">
                  {% else %}
                    <div class="card__header session-card__header">
                  {% endif %}
                    <img class="card__image session-card__header__image" src="{{ session.banner_image_url }}" alt="{{ session.title }}"/>
                    {% if session.speaker %}
                      <h4 class="mui--text-title mui--text-bold card__title__heading session-card__header__title">{{ session.speaker }}</h4>
                    {% endif %}
                  {% if session.proposal %}</a>{% else %}</div>{% endif %}
                {% else %}
                  {% if session.proposal %}
                    <a class="card__header clickable-card" href="{{ session.proposal.url_for() }}" title="{{ session.title }}" aria-label="{{ session.title }}">
                  {% else %}
                    <div class="card__header">
                  {% endif %}
                    <div class="card__header__title">
                      <h3 class="mui--text-title card__title__heading mui--text-bold">{{ session.title }}</h3>
                      {% if session.speaker %}
                        <h4 class="mui--text-subhead card__title__heading">by {{ session.speaker }}</h4>
                      {% endif %}
                    </div>
                  {% if session.proposal %}</a>{% else %}</div>{% endif %}
                {% endif %}
                {% if session.proposal %}
                  <a class="card__body mui--text-body2 clickable-card" href="{{ session.proposal.url_for() }}" title="{{ session.title }}" aria-label="{{ session.title }}">
                {% else %}
                  <div class="card__body mui--text-body2">
                {% endif %}
                  <h3 class="mui--text-title card__title__heading  mui--text-bold">{{ session.title }}</h3>
                  <div class="mui--text-body1 mui--text-light truncate">{{ session.description|safe }}</div>
                {% if session.proposal %}</a>{% else %}</div>{% endif %}
              </div>
            </div>
          </div>
        </li>
      {%- endfor -%}
    </ul>
    <div class="grid">
      <div class="grid__col-xs-12">
        <p class="mui--text-left">
        {%- if project.schedule_state.PUBLISHED %}
          <a class="mui-btn mui-btn--raised mui-btn--accent" href="{{ project.url_for('schedule') }}" data-action="View schedule(page)">{% trans %}View Schedule{% endtrans %}</a>
        {%- endif %}
        </p>
      </div>
    </div>
  </div>
  {%- endif %}

  {% if project.boxoffice_data and project.boxoffice_data.item_collection_id or project.allow_rsvp -%}
  <div class="grid project-section" id="participate">
    <div class="grid__col-xs-12">
      {% if project.boxoffice_data and project.boxoffice_data.item_collection_id -%}
        <h2 class="mui--text-display1 mui--text-left project-section__headline">Tickets</h2>
        <div id="boxoffice-widget"><p class="mui--text-body1">Loading...</p></div>
      {%- endif %}
      {% if project.allow_rsvp -%}
        <h2 class="mui--text-display1 mui--text-left project-section__headline">{% trans %}Attending this event?{% endtrans %}</h2>
        {%- if g.user %}
          {{ rsvpform(project, rsvp_form) }}
        {%- else %}
          <p>
            <a href="{{ url_for('login') }}" class='mui-btn mui-btn--raised mui-btn--primary' data-action="Login to rsvp">{% trans %}Login to RSVP{% endtrans %}</a>
          </p>
        {%- endif %}
        {% if project.current_roles.admin or current_auth.permissions.view_rsvps %}
          <a href="{{ project.url_for('rsvp_list') }}">See RSVP list</a>
        {% endif %}
      {%- endif %}
    </div>
  </div>
  {%- endif %}

  {% if project.hasjob_embed_url.url -%}
  <div class="grid project-section" id="related-jobs">
    <div class="grid__col-xs-12">
      <h2 class="mui--text-display1 mui--text-left project-section__headline">Related jobs</h2>
      <div class="hasjob-embed" data-href="{{ project.hasjob_embed_url }}" {% if project.hasjob_embed_limit -%}data-jobpost-limit="{{ project.hasjob_embed_limit }}"{%- else %}data-jobpost-limit="8"{%- endif %}></div>
      <script src="{{ config['HASJOB_SERVER']|url_join('embed.js') }}" type="text/javascript"></script>
    </div>
  </div>
  {%- endif %}

  {%- if project.primary_venue -%}
  <div class="grid project-section" id="venue">
    <div class="grid__col-xs-12">
      <h2 class="mui--text-display1 mui--text-left project-section__headline">Venue</h2>
      <div class="mui--text-body1">
        <p class="zero-bottom-margin">{{ project.primary_venue.title }}</p>
        <p class="zero-bottom-margin">{{ project.primary_venue.address1 }}</p>
        <p class="zero-bottom-margin">{{ project.primary_venue.address2 }}</p>
        <p class="zero-bottom-margin">{{ project.primary_venue.city }}{% if project.primary_venue.city and  project.primary_venue.postcode %} - {{ project.primary_venue.postcode }}{%- endif %}</p>
        {%- if project.primary_venue.state and project.primary_venue.country -%}
          <p class="zero-bottom-margin">{{ project.primary_venue.state }}, {{ project.primary_venue.country }}</p>
        {%- endif %}
      </div>
      {%- if project.primary_venue.latitude and project.primary_venue.longitude  -%}
        <div id="venue-map" class="project-section__map" data-label="{{ project.primary_venue.title }}" data-markerlat="{{ project.primary_venue.latitude }}" data-markerlng="{{ project.primary_venue.longitude }}"><h2>Loading...</h2></div>
      {%- endif %}
    </div>
  </div>
  {%- endif %}
{% endblock %}

{% block footerscripts %}
  {% if project.allow_rsvp -%}
    {{ ajaxform('rsvp-form', request, force=true) }}
  {%- endif %}
  {% assets "js_jquerysuccinct" -%}
    <script type="text/javascript" src="{{ ASSET_URL }}"></script>
  {%- endassets -%}
  <script src="{{ url_for('static', filename=asset_path('project')) }}" type="text/javascript"></script>
  <script type="text/javascript">
    $(function() {
      var projectConfig = {};
      {% if project.boxoffice_data and project.boxoffice_data.item_collection_id -%}
        projectConfig.ticketing = {
          boxofficeUrl: {{ config['BOXOFFICE_SERVER']|tojson }},
          widgetElem: "#boxoffice-widget",
          org: {{ project.boxoffice_data.org|tojson }},
          itemCollectionId: {{ project.boxoffice_data.item_collection_id|tojson }},
          itemCollectionTitle: {{ project.title|tojson }}
        };
      {%- endif %}

      {%- if project.primary_venue.latitude and project.primary_venue.longitude -%}
        projectConfig.venue = {
          mapId: "venue-map",
          latitude: {{ project.primary_venue.latitude|tojson }},
          longitude: {{ project.primary_venue.longitude|tojson }}
        };
      {%- endif %}

      window.HasGeek.ProjectInit(projectConfig);

      $('.truncate').succinct({
        size: 150
      });
    });
  </script>
{% endblock %}<|MERGE_RESOLUTION|>--- conflicted
+++ resolved
@@ -52,45 +52,8 @@
   {%- endif %}
 {% endblock %}
 
-<<<<<<< HEAD
 {% block headline %}
   {{ project_header(project) }}
-=======
-{%- macro page_btns(project) %}
-  <ul class="mui-list--inline">
-    {%- if project.boxoffice_data and project.boxoffice_data.item_collection_id %}
-      <li class="cta">
-        <a href="#participate" class="mui-btn mui-btn--raised mui-btn--primary js-smooth-scroll js-samepage" title="Participate" data-action="Participate(header)"><i class="material-icons mui--text-subhead mui--align-middle" aria-hidden="true">local_play</i>{% trans %}Participate{% endtrans %}</a>
-      </li>
-    {%- elif project.buy_tickets_url.url %}
-      <li class="cta">
-        <a href="{{ project.buy_tickets_url }}" class="mui-btn mui-btn--raised mui-btn--primary" target="_blank" title="Participate" data-action="Participate(header)"><i class="material-icons mui--text-subhead mui--align-middle">local_play</i>{% trans %}Participate{% endtrans %}</a>
-      </li>
-    {%- elif project.allow_rsvp %}
-      <li class="cta">
-        <a href="#participate" class="mui-btn mui-btn--raised mui-btn--primary smooth-scroll" target="_blank" title="Participate" data-action="Participate(header)"><i class="material-icons mui--text-subhead mui--align-middle">local_play</i>{% trans %}Participate{% endtrans %}</a>
-      </li>
-    {%- endif %}
-    {%- if project.schedule_state.PUBLISHED %}
-      <li class="cta">
-        <hr class="mui-divider">
-        <a href="{{ project.url_for('schedule') }}" class="mui-btn mui-btn--flat mui--text-left" title="View Schedule" data-action="View Schedule(header)"><i class="material-icons mui--text-subhead mui--align-middle" aria-hidden="true">schedule</i>{% trans %}View Schedule{% endtrans %}</a>
-      </li>
-    {% endif %}
-    {% if project.cfp_state.OPEN -%}
-      <li class="cta">
-        {%- if not project.schedule_state.PUBLISHED %}<hr class="mui-divider">{% endif %}
-        <a class="mui-btn mui-btn--flat mui--text-left" href="{{ project.url_for('new_proposal') }}" title="Propose a session" data-action="Propose a session(header)"><i class="material-icons mui--text-subhead mui--align-middle" aria-hidden="true">mic</i>{% trans %}Propose a session{% endtrans %}</a>
-      </li>
-    {% endif %}
-  </ul>
-{%- endmacro %}
-
-{% block contenthead %}{% endblock %}
-
-{% block baseheadline %}
-  {{ project_header(project, page_btns=page_btns(project)) }}
->>>>>>> 6d4926ef
 {% endblock %}
 
 {% block contentwrapper %}
