{% extends "layout.html.jinja2" %}
{% from "baseframe/forms.html.jinja2" import ajaxform %}
{%- from "macros.html.jinja2" import rsvpform, rsvpscript, project_header, admin_panel %}
{% block title %}{{ project.title }}{% endblock %}
{% block description %}{{ project.title }} &ndash; {{ project.tagline }}{% endblock %}

{%- block layoutheaders %}
  {% assets "css_leaflet" -%}
    <link rel="stylesheet" type="text/css" href="{{ ASSET_URL }}" />
  {%- endassets -%}
  <script type="application/ld+json">
  {
    "@context": "http://schema.org",
    "@type": "Event",
    "name": "{{ project.title }}",
    "url": "{{ project.url_for(_external=true) }}",
    "startDate": "{{ project.date }}",
    {% if project.primary_venue -%}
    "location": {
      "@type": "Place",
      "name": "{{ project.primary_venue.title }}",
      "address": {
        "@type": "PostalAddress",
        "streetAddress": "{{ project.primary_venue.address1 }}",
        "addressLocality": "{{ project.primary_venue.city }}",
        "addressRegion": "{{ project.primary_venue.state }}",
        "postalCode": "{{ project.primary_venue.postcode }}",
        "addressCountry": "{{ project.primary_venue.country }}"
      }
    },
    {%- endif -%}
    {%- if project.bg_image %}
    "image": [
      "{{ project.bg_image }}"
     ],
    {% endif -%}
    "description": "{{ project.tagline|safe }}",
    "endDate": "{{ project.date_upto }}",
    "offers": {
      "@type": "Offer",
      "url": "{{ project.url_for(_external=true) }}"
    }
  }
  </script>
{% endblock %}

{% block bodytag %}<body class="mui--bg-primary no-sticky-header">{% endblock %}

{%- macro page_btns(project) %}
  <ul class="mui-list--inline">
    {%- if project.boxoffice_data %}
      <li class="cta">
        <a href="#participate" class="mui-btn mui-btn--raised mui-btn--primary smooth-scroll" title="Participate" data-action="Participate(header)">{% trans %}Participate{% endtrans %}</a>
      </li>
    {%- elif project.buy_tickets_url %}
      <li class="cta">
        <a href="{{ project.buy_tickets_url }}" class="mui-btn mui-btn--raised mui-btn--primary" target="_blank" title="Participate" data-action="Participate(header)">{% trans %}Participate{% endtrans %}</a>
      </li>
    {%- elif project.allow_rsvp %}
      <li class="cta">
        <a href="#participate" class="mui-btn mui-btn--raised mui-btn--primary smooth-scroll" target="_blank" title="Participate" data-action="Participate(header)">{% trans %}Participate{% endtrans %}</a>
      </li>
    {%- endif %}
    {% if project.state.SUBMISSIONS -%}
      <li class="{% if not project.state.HAS_SESSIONS %}cta{%- endif %}">
        <a class="mui-btn mui-btn--raised mui-btn--accent" href="{{ project.url_for('new_proposal') }}" title="Propose a session" data-action="Propose a session(header)">{% trans %}Propose a session{% endtrans %}</a>
      </li>
    {% endif %}
    {%- if project.state.HAS_SESSIONS %}
      <li class="{% if project.state.SUBMISSIONS -%}float-btn{% else %}cta{% endif %}">
        <a href="{{ project.url_for('schedule') }}" class="mui-btn mui-btn--raised" title="View Schedule" data-action="View Schedule(header)">{% trans %}View Schedule{% endtrans %}</a>
      </li>
    {% endif %}
  </ul>
{%- endmacro %}

{% block headline %}
  {{ project_header(project, page_btns=page_btns(project)) }}
{% endblock %}

{% block contentwrapper %}
  <div class="grid details-section">
    <div class="grid__col-xs-12 grid__col-md-5 grid__col-lg-4">
      {%- if project.current_roles.admin or current_auth.permissions.checkin_event %}
        {{ admin_panel(project, transition_form) }}
      {% endif %}
    </div>

    <div class="grid__col-xs-12 grid__col-md-7 grid__col-lg-8" id="about">
      <h2 class="mui--text-display1 mui--text-left project-section__headline">About</h2>
      <div class="project-section__description">{{ project.description|safe }}</div>
      {%- if project.subprojects %}
        <hr class="mui-divider">
        <ul class="grid">
          {% for subproject in project.subprojects %}
            <li class="grid__col-12 grid__col-xs-12 grid__col-sm-6 grid__col-lg-4">
              <div class="grid__cell">
                <a href="{{ subproject.url_for() }}" class="clickable-card">
                  <div class="card">
                    <div class="card__title">
                      <h3 class="mui--text-title card__title__heading">{{ subproject.title }}</h3>
                      <h4 class="mui--text-subhead card__title__heading">{{ subproject.datelocation }}</h4>
                    </div>
                    {% if project.tagline %}
                      <div class="card__body">
                        <p>{{ subproject.tagline }}</p>
                      </div>
                    {% endif %}
                  </div>
                </a>
              </div>
            </li>
          {%- endfor -%}
        </ul>
      {%- endif %}
    </div>
  </div>

  {% if project.instructions -%}
  <div class="grid project-section" id="call-for-proposal">
    <div class="grid__col-xs-12 grid__col-md-7 grid__col-lg-8">
      <h2 class="mui--text-display1 mui--text-left project-section__headline">Call for proposals</h2>
      <div class="project-section__instructions">{{ project.instructions|safe }}</div>
      <p class="mui--text-left">
      {% if project.state.SUBMISSIONS -%}
        <a class="mui-btn mui-btn--raised mui-btn--primary mui--hidden-xs mui--hidden-sm mui--hidden-md" href="{{ project.url_for('new_proposal') }}" title="Propose a session" data-action="Propose a session(page)">{% trans %}Propose a session{% endtrans %}</a>
      {%- endif %}
      </p>
    </div>
  </div>
  {%- endif %}

  {% if project.featured_sessions  %}
  <div class="project-section" id="talks">
    <div class="grid">
      <div class="grid__col-xs-12">
        <h2 class="mui--text-display1 mui--text-left project-section__headline">Talks</h2>
      </div>
    </div>
    <ul class="grid">
      {% for session in project.featured_sessions %}
        <li class="grid__col-12 grid__col-xs-12 grid__col-sm-6 grid__col-lg-4">
          <div class="grid__cell">
            {% if session.proposal %}<a href="{{ session.proposal.url_for() }}" class="clickable-card" title="{{ session.title }}">{%- endif %}
              <div class="card">
                {% if session.banner_image_url %}
                  <div class="card__image-wrapper session-image">
                    <img class="card__image" src="{{ session.banner_image_url }}" alt="{{ session.title }}"/>
                  </div>
                  <div class="card__title">
                    <h3 class="mui--text-title card__title__heading"><b>{{ session.title }}</b></h3>
                    {% if session.speaker %}
                      <h4 class="mui--text-subhead card__title__heading">by {{ session.speaker }}</h4>
                    {% endif %}
                  </div>
                {% else %}
                  <div class="card__header">
                    <div class="card__header__title">
                      <h3 class="mui--text-title card__title__heading"><b>{{ session.title }}</b></h3>
                      {% if session.speaker %}
                        <h4 class="mui--text-subhead card__title__heading">by {{ session.speaker }}</h4>
                      {% endif %}
                    </div>
                  </div>
                {% endif %}

                {% if session.description %}
                  <div class="card__body mui--text-body2 truncate">
                    <div>{{ session.description|safe }}</div>
                  </div>
                {% endif %}
              </div>
            {% if session.proposal %}</a>{%- endif %}
          </div>
        </li>
      {%- endfor -%}
    </ul>
    <div class="grid">
      <div class="grid__col-xs-12">
        <p class="mui--text-left">
        {%- if project.state.HAS_SESSIONS %}
          <a class="mui-btn mui-btn--raised mui-btn--accent" href="{{ project.url_for('schedule') }}" data-action="View schedule(page)">{% trans %}View Schedule{% endtrans %}</a>
        {%- endif %}
        </p>
      </div>
    </div>
  </div>
  {%- endif %}

  {% if project.boxoffice_data and project.boxoffice_data.item_collection_id or project.allow_rsvp -%}
  <div class="grid project-section" id="participate">
    <div class="grid__col-xs-12">
      {% if project.boxoffice_data and project.boxoffice_data.item_collection_id -%}
        <h2 class="mui--text-display1 mui--text-left project-section__headline">Tickets</h2>
        <div id="boxoffice-widget"><p class="mui--text-body1">Loading...</p></div>
      {%- endif %}
      {% if project.allow_rsvp -%}
        <h2 class="mui--text-display1 mui--text-left project-section__headline">{% trans %}Attending this event?{% endtrans %}</h2>
        {%- if g.user %}
          {{ rsvpform(project, rsvp_form) }}
        {%- else %}
          <p>
            <a href="{{ url_for('login') }}" class='mui-btn mui-btn--raised mui-btn--primary' data-action="Login to rsvp">{% trans %}Login to RSVP{% endtrans %}</a>
          </p>
        {%- endif %}
        {% if project.current_roles.admin or current_auth.permissions.view_rsvps %}
          <a href="{{ project.url_for('rsvp_list') }}">See RSVP list</a>
        {% endif %}
      {%- endif %}
    </div>
  </div>
  {%- endif %}

  {% if project.hasjob_embed_url -%}
  <div class="grid project-section" id="related-jobs">
    <div class="grid__col-xs-12">
      <h2 class="mui--text-display1 mui--text-left project-section__headline">Related jobs</h2>
      <div class="hasjob-embed" data-href="{{ project.hasjob_embed_url }}" {% if project.hasjob_embed_limit -%}data-jobpost-limit="{{ project.hasjob_embed_limit }}"{%- else %}data-jobpost-limit="8"{%- endif %}></div>
      <script src="{{ config['HASJOB_SERVER']|url_join('embed.js') }}" type="text/javascript"></script>
    </div>
  </div>
  {%- endif %}

  {%- if project.primary_venue -%}
  <div class="grid project-section" id="venue">
    <div class="grid__col-xs-12">
      <h2 class="mui--text-display1 mui--text-left project-section__headline">Venue</h2>
      <p class="mui--text-body1">{{ project.primary_venue.title }}<br>{{ project.primary_venue.address1 }}<br>{{ project.primary_venue.address2 }}<br>{{ project.primary_venue.city }}, {{ project.primary_venue.state }} {{ project.primary_venue.postcode }}, {{ project.primary_venue.country }}</p>
      {%- if project.primary_venue.latitude and project.primary_venue.longitude  -%}
        <div id="venue-map" class="project-section__map" data-label="{{ project.primary_venue.title }}" data-markerlat="{{ project.primary_venue.latitude }}" data-markerlng="{{ project.primary_venue.longitude }}"><h2>Loading...</h2></div>
      {%- endif %}
    </div>
  </div>
  {%- endif %}
{% endblock %}

{% block footerscripts %}
  {% if project.allow_rsvp -%}
    {{ ajaxform('rsvp-form', request, force=true) }}
  {%- endif %}
  {% assets "js_jquerysuccinct" -%}
    <script type="text/javascript" src="{{ ASSET_URL }}"></script>
  {%- endassets -%}
  <script src="{{ url_for('static', filename=asset_path('project')) }}" type="text/javascript"></script>
  <script type="text/javascript">
    $(function() {
<<<<<<< HEAD

      var projectConfig = {};
      {% if project.boxoffice_data -%}
        projectConfig.ticketing = {
=======
      {% if project.boxoffice_data and project.boxoffice_data.item_collection_id -%}
        window.Talkfunnel.TicketWidget.init({
          // TODO: Get url from config
>>>>>>> 28111d9c
          boxofficeUrl: {{ config['BOXOFFICE_SERVER']|tojson }},
          widgetElem: "#boxoffice-widget",
          org: {{ project.boxoffice_data.org|tojson }},
          itemCollectionId: {{ project.boxoffice_data.item_collection_id|tojson }},
          itemCollectionTitle: {{ project.title|tojson }}
<<<<<<< HEAD
        };
      {%- endif %}

      // {%- if project.primary_venue.latitude and project.primary_venue.longitude -%}
      //   projectConfig.venue = {
      //     mapId: "venue-map"
      //   };
      // {%- endif %}
=======
        });
      {% endif %}

      {% if project.primary_venue.latitude and project.primary_venue.longitude -%}
        window.Talkfunnel.EmbedMap.init({
          mapElem: "#venue-map"
        });
      {%- endif %}
>>>>>>> 28111d9c

      window.HasGeek.ProjectInit(projectConfig);

      $('.truncate').succinct({
        size: 200
      });

    });
  </script>
{% endblock %}<|MERGE_RESOLUTION|>--- conflicted
+++ resolved
@@ -244,40 +244,24 @@
   <script src="{{ url_for('static', filename=asset_path('project')) }}" type="text/javascript"></script>
   <script type="text/javascript">
     $(function() {
-<<<<<<< HEAD
+
 
       var projectConfig = {};
-      {% if project.boxoffice_data -%}
+      {% if project.boxoffice_data and project.boxoffice_data.item_collection_id -%}
         projectConfig.ticketing = {
-=======
-      {% if project.boxoffice_data and project.boxoffice_data.item_collection_id -%}
-        window.Talkfunnel.TicketWidget.init({
-          // TODO: Get url from config
->>>>>>> 28111d9c
           boxofficeUrl: {{ config['BOXOFFICE_SERVER']|tojson }},
           widgetElem: "#boxoffice-widget",
           org: {{ project.boxoffice_data.org|tojson }},
           itemCollectionId: {{ project.boxoffice_data.item_collection_id|tojson }},
           itemCollectionTitle: {{ project.title|tojson }}
-<<<<<<< HEAD
         };
       {%- endif %}
 
-      // {%- if project.primary_venue.latitude and project.primary_venue.longitude -%}
-      //   projectConfig.venue = {
-      //     mapId: "venue-map"
-      //   };
-      // {%- endif %}
-=======
-        });
-      {% endif %}
-
-      {% if project.primary_venue.latitude and project.primary_venue.longitude -%}
-        window.Talkfunnel.EmbedMap.init({
-          mapElem: "#venue-map"
-        });
-      {%- endif %}
->>>>>>> 28111d9c
+      {%- if project.primary_venue.latitude and project.primary_venue.longitude -%}
+        projectConfig.venue = {
+          mapId: "venue-map"
+        };
+      {%- endif %}
 
       window.HasGeek.ProjectInit(projectConfig);
 
