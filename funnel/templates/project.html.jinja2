--- conflicted
+++ resolved
@@ -1,11 +1,7 @@
 {% extends "layout.html.jinja2" %}
 {%- from "macros.html.jinja2" import rsvpform, rsvpscript, project_header %}
 {% block title %}{{ project.title }}{% endblock %}
-<<<<<<< HEAD
-{% block description %}{{ project.title }}&ndash; {{ project.tagline }}{% endblock %}
-=======
 {% block description %}{{ project.title }} &ndash; {{ project.tagline }}{% endblock %}
->>>>>>> ab9c366a
 
 {%- block layoutheaders %}
   {% assets "css_leaflet" -%}
