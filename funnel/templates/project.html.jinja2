--- conflicted
+++ resolved
@@ -174,11 +174,7 @@
                         {% else %}
                           <div class="card__body">
                         {% endif %}
-<<<<<<< HEAD
-                          <div class="mui--text-body1 mui--text-light js-truncate-readmore" data-truncate-lines="2">{{ session.description|striptags }}</div>
-=======
                           <div class="mui--text-body1 mui--text-light js-truncate" data-truncate-lines="2">{{ session.description|striptags }}</div>
->>>>>>> b98d515f
                         {% if session.proposal %}</a>{% else %}</div>{% endif %}
                       {% endif %}
                     </div>
