--- conflicted
+++ resolved
@@ -27,19 +27,11 @@
       </li>
     {%- endif %}
     {% if project.state.SUBMISSIONS -%}
-<<<<<<< HEAD
       <li class="{% if not project.state.HAS_SESSIONS %}cta{%- endif %}">
-        <a class="mui-btn mui-btn--raised mui-btn--accent" href="{{ project.url_for('new_proposal') }}">{% trans %}Propose a session{% endtrans %}</a>
+        <a class="mui-btn mui-btn--raised mui-btn--accent" href="{{ project.url_for('new_proposal') }}" title="Propose a session" data-action="Propose a session(header)">{% trans %}Propose a session{% endtrans %}</a>
       </li>
     {% endif %}
-    {% if project.state.HAS_SESSIONS %}
-=======
-      <li class="{% if not project.sessions %}cta{%- endif %}">
-        <a class="mui-btn mui-btn--raised mui-btn--accent" href="{{ project.url_for('new_proposal') }}" title="Propose a session" data-action="Propose a session(header)">{% trans %}Propose a session{% endtrans %}</a>
-      </li>
-    {% endif %}
-    {%- if current_view.has_sessions %}
->>>>>>> 2cdaf541
+    {%- if project.state.HAS_SESSIONS %}
       <li class="{% if project.state.SUBMISSIONS -%}float-btn{% else %}cta{% endif %}">
         <a href="{{ project.url_for('schedule') }}" class="mui-btn mui-btn--raised" title="View Schedule" data-action="View Schedule(header)">{% trans %}View Schedule{% endtrans %}</a>
       </li>
@@ -151,13 +143,8 @@
     <div class="grid">
       <div class="grid__col-xs-12">
         <p class="mui--text-left">
-<<<<<<< HEAD
         {%- if project.state.HAS_SESSIONS %}
-          <a class="mui-btn mui-btn--raised mui-btn--accent" href="{{ project.url_for('schedule') }}">{% trans %}View Schedule{% endtrans %}</a>
-=======
-        {%- if current_view.has_sessions %}
           <a class="mui-btn mui-btn--raised mui-btn--accent" href="{{ project.url_for('schedule') }}" data-action="View schedule(page)">{% trans %}View Schedule{% endtrans %}</a>
->>>>>>> 2cdaf541
         {%- endif %}
         </p>
       </div>
