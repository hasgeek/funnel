--- conflicted
+++ resolved
@@ -365,11 +365,7 @@
             {%- if not membership.is_uncredited %}
               <div class="user right-padding">
                 <div class="user__box">
-<<<<<<< HEAD
-                  {{ useravatar(membership.member, css_class="margin-right") }}
-=======
                   {{ useravatar(membership.member, css_class="margin-right", follow_btn_css="flex-order-last margin-left") }}
->>>>>>> cd3668e5
                   <div class="user__box__header">
                     <p class="mui--text-body2 user__box__fullname">
                       {{ membership.member.fullname }}
