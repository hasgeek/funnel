{% extends "notifications/layout_web.html.jinja2" %}
{%- from "macros.html.jinja2" import project_title %}
{% block content %}
<<<<<<< HEAD
  <p>{% trans actor=view.actor.pickername, project=project_title(view.update.project), project_url=view.update.project.url_for() %}{{ actor }} posted an update in <a href="{{ project_url }}">{{ project }}</a>:{% endtrans %}</p>
  <p class="mui--text-headline mui--text-bold"><a class="mui--text-dark" href="{{ view.update.url_for() }}">{{ view.update.title }}</a></p>
=======
  <p>{% trans actor=view.actor.pickername, project=view.update.project.title, project_url=view.update.project.url_for() %}{{ actor }} posted an update in <a href="{{ project_url }}">{{ project }}</a>:{% endtrans %}</p>
  <h2 class="mui--text-headline mui--text-bold"><a class="mui--text-dark" href="{{ view.update.url_for() }}">{{ view.update.title }}</a></h2>
>>>>>>> ee671ea0
  <div class="update__content mui--text-light fullcontent">{{ view.update.body }}</div>
{% endblock %}<|MERGE_RESOLUTION|>--- conflicted
+++ resolved
@@ -1,12 +1,15 @@
 {% extends "notifications/layout_web.html.jinja2" %}
 {%- from "macros.html.jinja2" import project_title %}
 {% block content %}
-<<<<<<< HEAD
-  <p>{% trans actor=view.actor.pickername, project=project_title(view.update.project), project_url=view.update.project.url_for() %}{{ actor }} posted an update in <a href="{{ project_url }}">{{ project }}</a>:{% endtrans %}</p>
-  <p class="mui--text-headline mui--text-bold"><a class="mui--text-dark" href="{{ view.update.url_for() }}">{{ view.update.title }}</a></p>
-=======
-  <p>{% trans actor=view.actor.pickername, project=view.update.project.title, project_url=view.update.project.url_for() %}{{ actor }} posted an update in <a href="{{ project_url }}">{{ project }}</a>:{% endtrans %}</p>
-  <h2 class="mui--text-headline mui--text-bold"><a class="mui--text-dark" href="{{ view.update.url_for() }}">{{ view.update.title }}</a></h2>
->>>>>>> ee671ea0
-  <div class="update__content mui--text-light fullcontent">{{ view.update.body }}</div>
+  <p>
+    {%- trans actor=view.actor.pickername, project=project_title(view.update.project), project_url=view.update.project.url_for() -%}
+      {{ actor }} posted an update in <a href="{{ project_url }}">{{ project }}</a>:
+    {%- endtrans %}
+  </p>
+  <h2 class="mui--text-headline mui--text-bold">
+    <a class="mui--text-dark" href="{{ view.update.url_for() }}">{{ view.update.title }}</a>
+  </h2>
+  <div class="update__content mui--text-light fullcontent">
+    {{ view.update.body }}
+  </div>
 {% endblock %}