{% extends "layout.html.jinja2" %}
{%- from "forms.html.jinja2" import rendersubmit, ajaxform %}
{%- from "macros.html.jinja2" import faicon, account_tabs, useravatar %}
{% block title -%}
  {% trans %}My account{% endtrans %}
{%- endblock title %}
{%- block pageheaders %}
  <link rel="stylesheet"
        type="text/css"
        href="{{ webpack('css/login_form.css') }}"/>
  <link rel="stylesheet"
        type="text/css"
        href="{{ webpack('css/account.css') }}"/>
{%- endblock pageheaders %}
{% block bodyattrs -%}
  class="bg-primary tabs-navbar"
{%- endblock bodyattrs %}
{% block headline -%}
  <div class="tabs-wrapper tabs-wrapper--sticky">
    <div class="mui-container">{{ account_tabs(active_tab='account') }}</div>
  </div>
{%- endblock headline %}
{% block basecontent -%}
  <div class="mui-container tab-content">
    <div class="grid">
      <div class="grid__col-xs-12">
        <div class="user user--bigger">
          <div class="user__box mui--clearfix">
            {{ useravatar(current_auth.user, size='big') }}
            <div class="user__box__header">
              <p class="mui--text-title user__box__fullname">{{ current_auth.user.fullname }}</p>
              {% if current_auth.user.username %}
                <p class="mui--text-subhead mui--text-light user__box__userid">@{{ current_auth.user.username }}</p>
              {% else %}
                <p class="mui--text-subhead mui--text-light user__box__userid">
                  {{ faicon(icon='info-circle', icon_size='body2', baseline=true) }} <a href="{{ url_for('account_edit') }}" data-testid="add-username">{% trans %}Add username{% endtrans %} <span class="circle-icon">{{ faicon(icon='plus', icon_size='caption', baseline=false) }}</span></a>
                </p>
              {%- endif %}
              <a href="{{ current_auth.user.absolute_url }}"
                  data-testid="my-profile"
                  class="nounderline">
                {%- trans %}Go to account{% endtrans %}
                <span class="circle-icon">{{ faicon(icon='arrow-right', icon_size='caption', baseline=false) }}</span>
              </a>
            </div>
          </div>
        </div>
      </div>
      <div class="grid__col-xs-12 grid__col-sm-6">
        <div class="card">
          <div class="card__header">
            <h3 class="mui--text-title text-bold">{% trans %}Info{% endtrans %}</h3>
          </div>
          <div class="card__body card__body--lgtext">
            <p class="mui--text-subhead">
              {{ faicon(icon='user', css_class="icon-img--smaller") }}
              {{ current_auth.user.fullname }}
            </p>
            <p class="mui--text-subhead">
              {{ faicon(icon='at', css_class="icon-img--smaller") }}
              {%- if current_auth.user.username %}
                {{ current_auth.user.username }}
              {%- else %}
                <em>{% trans %}(none){% endtrans %}</em>
              {%- endif %}
            </p>
            <p class="mui--text-subhead">
              {{ faicon(icon='clock', css_class="icon-img--smaller") }}
              <span class="item">{{ current_auth.user.views.timezone() }}
                {%- if current_auth.user.auto_timezone %}
                  <small class="subitem"><em>{% trans %}From device{% endtrans %}</em></small>
                {%- endif %}
              </span>
            </p>
            <p class="mui--text-subhead">
              {{ faicon(icon='font-case', css_class="icon-img--smaller") }}
              <span class="item">{{ current_auth.user.views.locale() }}
                {%- if current_auth.user.auto_locale %}
                  <small class="subitem"><em>{% trans %}From device{% endtrans %}</em></small>
                {%- endif %}
              </span>
            </p>
          </div>
          <div class="mui-divider"></div>
          <form action="{{ url_for('account_logout') }}"
                method="post"
                id="logout-form">
            {{ logout_form.hidden_tag() }}
            <div class="card__footer card__footer--smallerbtn">
              <a class="mui-btn mui-btn--small mui-btn--flat mui-btn--primary"
                 href="{{ url_for('account_edit') }}">{% trans %}Edit{% endtrans %}</a>
              <a class="mui-btn mui-btn--small mui-btn--flat mui-btn--accent"
                 href="{{ url_for('change_password') }}"
                 data-testid="change-password">
                {% if user_has_password %}
                  {% trans %}Change password{% endtrans %}
                {% else %}
                  {% trans %}Set password{% endtrans %}
                {% endif %}
              </a>
              <button class="mui-btn mui-btn--small mui-btn--flat mui-btn--accent"
                      type="submit"
                      data-testid="logout">
                {% trans %}Logout{% endtrans %}
              </button>
            </div>
          </form>
        </div>
      </div>
      <div class="grid__col-xs-12 grid__col-sm-6">
        <div class="card">
          <div class="card__header">
            <h3 class="card__header__title mui--text-title text-bold">{% trans %}Connected accounts{% endtrans %}</h3>
          </div>
          <div class="card__body card__body--lgtext mui--text-subhead">
            <ol class="list--aligned list--border zero-bottom-margin">
              {% for extid in current_auth.user.externalids %}
                <li>
                  {{ faicon(icon=extid.service, icon_size='body2', baseline=false, css_class="mui--text-light icon-img icon-img--smaller") }}
                  <span class="item">
                    {{ extid.username or (extid.service in login_registry and login_registry[extid.service]['title']) or extid.service }}
                    <small class="subitem"><em>{% trans last_used_at=extid.last_used_at|age %}Last used {{ last_used_at }}{% endtrans %}</em></small>
                  </span>
                  <a href="{{ url_for('remove_extid', service=extid.service, userid=extid.userid) }}"
                     class="mui--pull-right"
                     aria-label="{% trans %}Remove{% endtrans %}">{{ faicon(icon='trash-alt', icon_size='subhead', baseline=false, css_class="mui--align-middle") }}</a>
                </li>
              {% endfor %}
            </ol>
          </div>
          <div class="mui-divider"></div>
          <div class="card__body card__body--lgtext mui--text-subhead">
            <div class="flex-wrapper flex-wrapper--baseline flex-wrapper--space-between social-login-wrapper">
              {% for provider in login_registry %}
                <a class="profile-avatar profile-avatar--bigger--padding profile-avatar--nomargin login login-{{ provider }}"
                   href="{{ url_for('login_service', service=provider, next=url_for('account')) }}"
                   data-ga="login using {{ provider }}"
                   aria-label="{% trans title=provider.title %}Login using {{ title }}{% endtrans %}">
                  <img src="{{ url_for('static', filename='img/' + provider + '.svg') }}"
                       alt="{{ provider.title }}"
                       aria-hidden="true"/>
                </a>
              {% endfor %}
            </div>
          </div>
        </div>
      </div>
      {% with has_multiple_verified_contacts=(current_auth.user.verified_contact_count > 1) -%}
        <div class="grid__col-xs-12 grid__col-sm-6">
          <div class="card">
            <div class="card__header">
              <h3 class="card__header__title mui--text-title text-bold">{% trans %}Email addresses{% endtrans %}</h3>
            </div>
            <form action="{{ url_for('make_email_primary') }}"
                  method="post"
                  id="email-primary-form">
              <div class="card__body card__body--lgtext mui--text-subhead">
                {{ primary_email_form.hidden_tag() }}
                <ol class="list--aligned list--border zero-bottom-margin">
                  {% for useremail in current_auth.user.views.emails_sorted() %}
                    <li>
                      <input id="useremail-{{ loop.index }}"
                             name="email_hash"
                             value="{{ useremail.transport_hash }}"
                             type="radio"
                             class="margin-right"
                             {% if useremail.email_address.is_blocked %}disabled{% endif %}/>
                      <label for="useremail-{{ loop.index }}" class="form-inline-label">
                        {{ useremail }}
                        {% if useremail.primary %}
                          <span aria-label="{% trans %}Primary{% endtrans %}" title="{% trans %}Primary{% endtrans %}">{{ faicon(icon='check-circle-solid', icon_size='subhead', baseline=false, css_class="mui--text-success input-align-icon") }}</span>
                        {%- endif -%}
                      </label>
                      {%- if has_multiple_verified_contacts %}
                        <a href="{{ url_for('remove_email', email_hash=useremail.email_address.email_hash) }}"
                           class="mui--pull-right"
                           aria-label="{% trans %}Remove{% endtrans %}">{{ faicon(icon='trash-alt', icon_size='subhead', baseline=false, css_class="mui--align-middle") }}</a>
                      {%- endif %}
                    </li>
                  {% endfor %}
                  {% for useremail in current_auth.user.emailclaims %}
                    <li>
                      <input type="radio" disabled="disabled" class="margin-right"/>
                      <span class="form-inline-label">{{ useremail }} <em><a href="{{ url_for('verify_email_legacy', email_hash=useremail.transport_hash) }}">{% trans %}(pending verification){% endtrans %}</a></em></span>
                      <a href="{{ url_for('remove_email', email_hash=useremail.transport_hash) }}"
                         aria-label="{% trans %}Remove{% endtrans %}"
                         class="mui--pull-right">
                        {{ faicon(icon='trash-alt', icon_size='subhead', baseline=false, css_class="mui--align-middle") }}
                      </a>
                    </li>
                  {% endfor %}
                </ol>
              </div>
              <div class="mui-divider"></div>
              <div class="card__footer card__footer--smallerbtn">
                {% if current_auth.user.emails %}
                  <button class="mui-btn mui-btn--small mui-btn--flat mui-btn--primary js-enable-button"
                          type="submit"
                          title="{% trans %}Set as primary email{% endtrans %}"
                          disabled>
                    {% trans %}Set as primary{% endtrans %}
                  </button>
                {% endif %}
                <a class="mui-btn mui-btn--small mui-btn--flat mui-btn--accent"
                   href="{{ url_for('add_email') }}" data-testid="add-new-email">{% trans %}Add an email address{% endtrans %}</a>
                <span class="loading mui--hide"></span>
              </div>
            </form>
          </div>
        </div>
        <div class="grid__col-xs-12 grid__col-sm-6">
          <div class="card">
            <div class="card__header">
              <h3 class="card__header__title mui--text-title text-bold">{% trans %}Mobile numbers{% endtrans %}</h3>
            </div>
            <form action="{{ url_for('make_phone_primary') }}"
                  method="post"
                  id="phone-primary-form">
              <div class="card__body card__body--lgtext mui--text-subhead">
                {{ primary_phone_form.hidden_tag() }}
                <ol class="list--aligned list--border zero-bottom-margin">
                  {% for userphone in current_auth.user.views.phones_sorted() %}
                    <li>
                      <input id="userphone-{{ loop.index }}"
                             name="phone_hash"
                             value="{{ userphone.transport_hash }}"
                             type="radio"
                             class="margin-right"
                             {% if userphone.phone_number.is_blocked %}disabled{% endif %}/>
                      <label for="userphone-{{ loop.index }}">
                        {{ userphone.formatted }}
                      </label>
                      {% if userphone.primary %}
                        <span aria-label="{% trans %}Primary{% endtrans %}" title="{% trans %}Primary{% endtrans %}">{{ faicon(icon='check-circle-solid', icon_size='subhead', baseline=false, css_class="mui--text-success input-align-icon") }}</span>
                      {%- endif -%}
                      {% if has_multiple_verified_contacts -%}
                        <a href="{{ url_for('remove_phone', phone_hash=userphone.transport_hash) }}" aria-label="{% trans %}Remove{% endtrans %}" class="mui--pull-right">
                          {{ faicon(icon='trash-alt', icon_size='subhead', baseline=false, css_class="mui--align-middle") }}
                        </a>
                      {%- endif %}
                    </li>
                  {% endfor %}
                </ol>
              </div>
              <div class="mui-divider">
              </div>
              <div class="card__footer card__footer--smallerbtn">
                {% if current_auth.user.phones %}
                  <button class="mui-btn mui-btn--small mui-btn--flat mui-btn--primary js-enable-button"
                          type="submit"
                          disabled>
                    {% trans %}Set as primary{% endtrans %}
                  </button>
                {% endif %}
                <a class="mui-btn mui-btn--small mui-btn--flat mui-btn--accent"
                   href="{{ url_for('add_phone') }}" data-testid="add-new-phone">{% trans %}Add a mobile number{% endtrans %}</a>
                <span class="loading mui--hide"></span>
              </div>
            </form>
          </div>
        </div>
      {%- endwith %}
      {%- if authtokens %}
        <div class="grid__col-xs-12">
          <div class="card">
            <div class="card__header">
              <h3 class="card__header__title mui--text-title text-bold">
                {% trans %}Connected apps{% endtrans %}
              </h3>
            </div>
            <div class="card__body">
              <ul class="list--aligned list--border grid-no-left-padding zero-bottom-margin">
                {% for auth_token in authtokens %}
                  <li class="flex-wrapper flex-wrapper--baseline flex-wrapper--space-between login-session top-padding bottom-padding">
                    <div>
                      <p class="mui--text-body zero-bottom-margin">
                        <a href="{{ auth_token.auth_client.website }}"
                           rel="nofollow"
                           {% if auth_token.auth_client.trusted -%}
                           title="{% trans %}Made by Hasgeek{% endtrans %}"
                           aria-label="{% trans %}Made by Hasgeek{% endtrans %}"
                           {%- endif -%}>{{ auth_token.auth_client.title }}
                          {%- if auth_token.auth_client.trusted %}
                            {{ faicon('badge-check-solid') }}
                          {%- endif -%}
                        </a>
                        — {{ auth_token.auth_client.description }}
                      </p>
                      <p class="login-session__body mui--text-light zero-bottom-margin">
                        {%- if auth_token.last_used %}
                          {%- trans since=auth_token.created_at|date('dd MMM YYYY'), last_used=auth_token.last_used|age %}Since {{ since }} – last used {{ last_used }}{% endtrans %}
                        {%- else %}
                          {%- trans since=auth_token.created_at|date('dd MMM YYYY') %}Since {{ since }}{% endtrans %}
                        {%- endif %}
                      </p>
                    </div>
                    <div>
                      {%- if not auth_token.auth_client.trusted %}
                        <a
                            href="{{ auth_token.auth_client.url_for('disconnect') }}"
                            aria-label="{% trans %}Disconnect{% endtrans %}"
                          >{{ faicon(icon='trash-alt', icon_size='subhead', baseline=false, css_class="mui--align-middle mui--text-hyperlink") }}</a>
                      {%- endif %}
                    </div>
                  </li>
                {%- endfor %}
              </ul>
            </div>
          </div>
        </div>
      {%- endif %}
      <div class="grid__col-xs-12">
        <div class="card">
          <div class="card__header">
            <h3 class="card__header__title mui--text-title text-bold">
              {% trans %}Login sessions{% endtrans %}
            </h3>
          </div>
          <form action="{{ url_for('account_logout') }}"
                method="post"
                id="logout-session-form">
            {{ logout_form.hidden_tag() }}
            <div class="card__body">
              <ul class="list--aligned mui-list--unstyled grid-no-left-padding list--border zero-bottom-margin">
                {%- for login_session in current_auth.user.active_login_sessions %}
                  {%- with
                      ua=login_session.views.user_agent_details(),
                      login_service=login_session.views.login_service(),
                      location=login_session.views.location(),
                      user_agent=login_session.user_agent,
                      since=login_session.created_at|age,
                      last_active=login_session.accessed_at|age %}
                    <li class="flex-wrapper flex-wrapper--baseline flex-wrapper--space-between login-session top-padding bottom-padding">
                      <div>
                        <p class="mui--text-body zero-bottom-margin"
                            title="{{ user_agent }}"
                            data-toggle="tooltip"
                            data-placement="bottom">
                            {%- trans browser=ua['browser'], device=ua['device_platform'] -%}
                              {{ browser }} on {{ device }}
                            {%- endtrans -%}
                        </p>
                        <p class="login-session__body mui--text-light zero-bottom-margin">
                          {%- if login_service %}
                            {%- trans %}Since {{ since }} via {{ login_service }} – last active {{ last_active }}{% endtrans %}
                          {%- else %}
                            {%- trans %}Since {{ since }} – last active {{ last_active }}{% endtrans %}
                          {%- endif -%}
                        </p>
                        <p class="login-session__body mui--text-light">
                          {% trans ipaddr=login_session.ipaddr %}{{ location }} – estimated from {{ ipaddr }}{% endtrans %}
                        </p>
                      </div>
                      <div>
                        {%- if login_session == current_auth.session %}
                          {{ faicon(icon='check-circle-solid', icon_size='subhead', baseline=true, css_class="mui--text-success input-align-icon") }}
                        {%- else -%}
                          <button type="submit"
                                name="sessionid"
                                value="{{ login_session.buid }}"
                                title="{% trans %}Logout{% endtrans %}"
                                aria-label="{% trans %}Logout{% endtrans %}"
                                class="mui-btn mui-btn--small mui-btn--flat mui-btn--nostyle">
                            {{ faicon(icon='trash-alt', icon_size='subhead', baseline=false, css_class="mui--align-middle mui--text-hyperlink") }}
                          </button>
                        {%- endif -%}
                      </div>
                    </li>
                  {%- endwith %}
                {%- endfor %}
              </ul>
            </div>
          </form>
        </div>
<<<<<<< HEAD
        <div class="mui-divider"></div>
        <div class="card__footer">
          <a class="mui-btn mui-btn--small mui-btn--flat mui-btn--danger" href="{{ url_for('account_delete') }}" data-testid="change-password">{% trans %}Delete this account{% endtrans %}</a>
=======
      </div>
      <div class="grid__col-xs-12">
        <div class="card">
          <div class="card__header--danger flex-wrapper flex-wrapper--baseline flex-wrapper--space-between">
            <h3 class="card__header__title mui--text-title text-bold mui--text-danger">{% trans %}Delete account{% endtrans %}</h3>
            {{ faicon(icon='exclamation-triangle', icon_size='subhead', baseline=true, css_class="mui--text-danger input-align-icon") }}
          </div>
          <div class="card__body">
              <p>{% trans -%}
              If you no longer need this account, you can delete it. If you have a duplicate account, you can merge it by adding the same phone number or email address here. No deletion necessary.
              {%- endtrans %}</p>
          </div>
          <div class="mui-divider"></div>
          <div class="card__footer">
            <a class="mui-btn mui-btn--small mui-btn--flat mui-btn--danger" href="{{ url_for('account_delete') }}" data-cy="change-password">{% trans %}Delete this account{% endtrans %}</a>
          </div>
>>>>>>> 5d7240fa
        </div>
      </div>
    </div>
  </div>
{%- endblock basecontent %}
{% block footerscripts -%}
  <script src="{{ webpack('form.js') }}" type="text/javascript"></script>
  {{ ajaxform('email-primary-form', request) }}
  {{ ajaxform('phone-primary-form', request) }}
  <script type="text/javascript">
    $(function() {
      $("#email-primary-form input[type='radio'], #phone-primary-form input[type='radio']").on('change', function() {
      $(this).parents('form').find('.js-enable-button').attr('disabled', false);
      });
    });
  </script>
{%- endblock footerscripts %}<|MERGE_RESOLUTION|>--- conflicted
+++ resolved
@@ -372,11 +372,6 @@
             </div>
           </form>
         </div>
-<<<<<<< HEAD
-        <div class="mui-divider"></div>
-        <div class="card__footer">
-          <a class="mui-btn mui-btn--small mui-btn--flat mui-btn--danger" href="{{ url_for('account_delete') }}" data-testid="change-password">{% trans %}Delete this account{% endtrans %}</a>
-=======
       </div>
       <div class="grid__col-xs-12">
         <div class="card">
@@ -391,9 +386,8 @@
           </div>
           <div class="mui-divider"></div>
           <div class="card__footer">
-            <a class="mui-btn mui-btn--small mui-btn--flat mui-btn--danger" href="{{ url_for('account_delete') }}" data-cy="change-password">{% trans %}Delete this account{% endtrans %}</a>
-          </div>
->>>>>>> 5d7240fa
+            <a class="mui-btn mui-btn--small mui-btn--flat mui-btn--danger" href="{{ url_for('account_delete') }}" data-testid="delete-account">{% trans %}Delete this account{% endtrans %}</a>
+          </div>
         </div>
       </div>
     </div>
