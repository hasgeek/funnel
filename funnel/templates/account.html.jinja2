{% extends "layout.html.jinja2" %}
{% from "baseframe/mui/forms.html.jinja2" import rendersubmit, ajaxform %}
{% from "baseframe/components.html.jinja2" import faicon %}
{%- from "macros.html.jinja2" import account_tabs %}

{% block title %}{% trans %}My account{% endtrans %}{% endblock %}

{% block bodytag %}
  {%- if not config['LEGACY'] -%}
    <body class="mui--bg-primary hg-app tabs-navbar">
  {%- else %}
    <body class="mui--bg-primary">
  {%- endif %}
{% endblock %}

{% block headline -%}
  <div class="tabs-wrapper tabs-wrapper--sticky">
    <div class="mui-container">
      <div class="grid">
        <div class="grid__col-12">
          {{ account_tabs(active_tab='account') }}
        </div>
      </div>
    </div>
  </div>
{%- endblock %}

{% block basecontent %}
  <div class="mui-container tab-content">
    <div class="grid">
      <div class="grid__col-xs-12 grid__col-sm-6">
        <div class="card">
          <div class="card__header">
            <h3 class="mui--text-title mui--text-bold">Info</h3>
          </div>
          <div class="card__body card__body--lgtext">
            <p class="mui--text-subhead">
              {{ faicon(icon='address-card')}}&nbsp;&nbsp;{{ current_auth.user.fullname }}
            </p>
            <p class="mui--text-subhead">
              {{ faicon(icon='user') }}&nbsp;&nbsp;{% if current_auth.user.username %}<a href="{{ current_auth.user.profile.url_for() }}" class="mui--text-subhead" data-cy="my-profile">{{ current_auth.user.username }}</a>{% else %}<em>{% trans %}(none){% endtrans %}</em>{% endif %}
            </p>
            <p class="mui--text-subhead">
              {{ faicon('clock') }}&nbsp;&nbsp;{{ current_auth.user.timezone }}
            </p>
          </div>
          <div class="mui-divider"></div>
          <form action="{{ url_for('account_logout') }}" method="POST" id="logout-form">
            {{ logout_form.hidden_tag() }}
            <div class="card__footer card__footer--smallerbtn">
              <a class="mui-btn mui-btn--small mui-btn--flat mui-btn--primary" href="{{ url_for('account_edit') }}" data-cy="edit">{% trans %}Edit{% endtrans %}</a>
              <a class="mui-btn mui-btn--small mui-btn--flat mui-btn--accent" href="{{ url_for('change_password') }}" data-cy="change-password">{% trans %}Change password{% endtrans %}</a>
              <button class="mui-btn mui-btn--small mui-btn--flat mui-btn--accent" type="submit" data-cy="Logout">{% trans %}Logout{% endtrans %}</button>
            </div>
          </form>
        </div>
      </div>
      <div class="grid__col-xs-12 grid__col-sm-6">
        <div class="card">
          <div class="card__header">
            <h3 class="mui--text-title mui--text-bold">{% trans %}External IDs <small>(Use any of these to login to your account){% endtrans %}</small></h3>
          </div>
          <div class="card__body card__body--lgtext mui--text-subhead">
            <ol class="mui-list--aligned mui-list--border">
              {% for extid in current_auth.user.externalids %}
                <li>
                  {{ faicon(icon=extid.service, icon_size='body2', baseline=false, css_class='mui--text-light icon-img icon-img--smaller') }}<span class="item">{{ extid.username }}<small class="subitem"><em>{% trans %}Last used{% endtrans %} {{ extid.last_used_at|age }}</em></small></span>
                  <a href="{{ url_for('remove_extid', service=extid.service, userid=extid.userid) }}" class="mui--pull-right" title="{% trans %}Remove{% endtrans %}">{{ faicon(icon='trash-alt', icon_size='subhead', baseline=false, css_class='mui--align-middle') }}</a>
                </li>
              {% endfor %}
            </ol>
            <p>{% trans %}Add External ID{% endtrans %}</p>
            {% for provider in login_registry %}
              <a class="mui-btn mui-btn--small mui-btn--raised login login--smaller login-{{ provider }}" href="{{ url_for('login_service', service=provider, next=url_for('account')) }}" title="{{ login_registry[provider]['title'] }}"><img src="{{ url_for('static', filename='img/' + login_registry[provider].icon + '.svg') }}" class="icon-img icon-img--smaller" alt="{{ login_registry[provider]['title'] }}"/>{{ login_registry[provider]['title'] }}</a>
            {% endfor %}
          </div>
        </div>
      </div>

      {% with has_multiple_verified_contacts=(current_auth.user.verified_contact_count > 1) -%}
      <div class="grid__col-xs-12 grid__col-sm-6">
        <div class="card">
          <div class="card__header">
            <h3 class="mui--text-title mui--text-bold">{% trans %}Email addresses{% endtrans %}</h3>
          </div>
          <form action="{{ url_for('make_email_primary') }}" method="POST" id="email-primary-form">
            <div class="card__body card__body--lgtext mui--text-subhead">
              {{ primary_email_form.hidden_tag() }}
              <ol class="mui-list--aligned mui-list--border">
                {% for useremail in current_auth.user.views.emails_sorted() %}
                <li>
                  <input id="useremail-{{loop.index}}" name="email" value="{{useremail}}" type="radio" class="form-inline-input"><label for="useremail-{{loop.index}}" class="form-inline-label">{{ useremail }}{% if useremail.primary %} <span title="{% trans %}Primary{% endtrans %}" class="check-mark mui--align-middle">{{ faicon(icon='check', icon_size='caption', baseline=false) }}</span> {%- endif -%}
                  </label>
                  {%- if has_multiple_verified_contacts %}
                    <a href="{{ url_for('remove_email', email_hash=useremail.email_address.email_hash) }}" class="mui--pull-right" title="{% trans %}Remove{% endtrans %}">{{ faicon(icon='trash-alt', icon_size='subhead', baseline=false, css_class='mui--align-middle') }}</a>
                  {%- endif %}
                </li>
                {% endfor %}
                {% for useremail in current_auth.user.emailclaims %}
                <li>
                  <input type="radio" disabled="disabled" class="form-inline-input"><span class="form-inline-label">{{ useremail }} <em><a href="{{ url_for('verify_email', email_hash=useremail.email_address.email_hash) }}">{% trans %}(pending verification){% endtrans %}</a></em></span>
                  <a href="{{ url_for('remove_email', email_hash=useremail.email_address.email_hash) }}" title="{% trans %}Remove{% endtrans %}" class="mui--pull-right">{{ faicon(icon='trash-alt', icon_size='subhead', baseline=false, css_class='mui--align-middle') }}</a>
                </li>
                {% endfor %}
              </ol>
            </div>
            <div class="mui-divider"></div>
            <div class="card__footer card__footer--smallerbtn">
              {% if current_auth.user.emails %}
                <button class="mui-btn mui-btn--small mui-btn--flat mui-btn--primary" type="submit" title="Set as primary email">{% trans %}Set as primary{% endtrans %}</button>
              {% endif %}
              <a class="mui-btn mui-btn--small mui-btn--flat mui-btn--accent" href="{{ url_for('add_email') }}" title="Add an email address">{% trans %}Add an email address{% endtrans %}</a>
              <span class="loading mui--hide"></span>
            </div>
          </form>
        </div>
      </div>

      <div class="grid__col-xs-12 grid__col-sm-6">
        <div class="card">
          <div class="card__header">
            <h3 class="mui--text-title mui--text-bold">{% trans %}Mobile numbers{% endtrans %}</h3>
          </div>
          <form action="{{ url_for('make_phone_primary') }}" method="POST" id="phone-primary-form">
            <div class="card__body card__body--lgtext mui--text-subhead">
              {{ primary_phone_form.hidden_tag() }}
              <ol class="mui-list--aligned mui-list--border">
                {% for userphone in current_auth.user.views.phones_sorted() %}
                  <li>
                    <input id="userphone-{{loop.index}}" name="phone" value="{{userphone}}" type="radio">&nbsp;
                    <label for="userphone-{{loop.index}}">{{ userphone.formatted() }}</label>
                    {% if userphone.primary %} <span title="{% trans %}Primary{% endtrans %}" class="check-mark mui--align-middle">{{ faicon(icon='check', icon_size='caption', baseline=false) }}</span> {%- endif -%}
                    {%- if has_multiple_verified_contacts %}
                      <a href="{{ url_for('remove_phone', number=userphone.phone) }}" title="{% trans %}Remove{% endtrans %}" class="mui--pull-right">{{ faicon(icon='trash-alt', icon_size='subhead', baseline=false, css_class='mui--align-middle') }}</a>
                    {%- endif %}
                  </li>
                {% endfor %}
                {% for userphone in current_auth.user.phoneclaims %}
                  <li>
                    <input type="radio" disabled="disabled">&nbsp;
                    <label>{{ userphone.formatted() }}</label> <em>{% if userphone.verification_expired %}{% trans %}(blocked){% endtrans %}{% else %}<a href="{{ url_for('verify_phone', number=userphone) }}">{% trans %}(pending verification){% endtrans %}</a>{% endif %}</em>
                    {% if not userphone.verification_expired %}
                      <a href="{{ url_for('remove_phone', number=userphone.phone) }}" title="{% trans %}Remove{% endtrans %}" class="mui--pull-right">{{ faicon(icon='trash-alt', icon_size='subhead', baseline=false, css_class='mui--align-middle') }}</a>
                    {% endif %}
                  </li>
                {% endfor %}
              </ol>
            </div>
            <div class="mui-divider"></div>
            <div class="card__footer card__footer--smallerbtn">
              {% if current_auth.user.phones %}<button class="mui-btn mui-btn--small mui-btn--flat mui-btn--primary" type="submit">{% trans %}Set as primary{% endtrans %}</button>{% endif %}
              <a class="mui-btn mui-btn--small mui-btn--flat mui-btn--accent" href="{{ url_for('add_phone') }}">{% trans %}Add a mobile number{% endtrans %}</a>
              <span class="loading mui--hide"></span>
            </div>
          </form>
        </div>
      </div>
      {%- endwith %}

      <div class="grid__col-xs-12">
        <div class="card">
          <div class="card__header">
            <h3 class="mui--text-title mui--text-bold">{% trans %}Organizations{% endtrans %}</h3>
          </div>
          <div class="card__body">
            <ol class="mui-list--aligned mui-list--border">
              {% for org in current_auth.user.organizations_as_admin %}
              <li>
                <p class="mui--text-body2 separator">
                  <a href="{{ org.profile.url_for() }}" title="{% trans %}Open profile{% endtrans %}">{{ org.title }}</a>
                  {% if not org.profile.state.PUBLIC %}
                    <span class="mui--pull-right">{{ faicon(icon='lock-alt') }} {% trans %}Private{% endtrans %}</span>
                  {% endif %}
                </p>
              </li>
              {%- endfor %}
            </ol>
          </div>
        </div>
      </div>

      <div class="grid__col-xs-12">
        <div class="card">
          <div class="card__header">
            <h3 class="mui--text-title mui--text-bold">{% trans %}Login sessions{% endtrans %}</h3>
          </div>
          <form action="{{ url_for('account_logout') }}" method="POST" id="logout-session-form">
            {{ logout_form.hidden_tag() }}
            <div class="card__body">
              <ul class="mui-list--aligned mui-list--unstyled grid-no-left-padding mui-list--border">
                {%- for user_session in current_auth.user.active_sessions %}
<<<<<<< HEAD
                {%- with ua=user_session.user_agent_details(), login_service=user_session.views.login_service() %}
                  <li class="flex-wrapper flex-wrapper--baseline flex-wrapper--space-between login-session">
                    <div>
                    {%- if login_service %}
                      {%- trans
                          ipaddr=user_session.ipaddr,
                          location=user_session.views.location(),
                          user_agent=user_session.user_agent,
                          since=user_session.created_at|age,
                          browser=ua['browser'],
                          os_device=ua['os_device'],
                          last_active=user_session.accessed_at|age -%}
                        <p title="{{ user_agent }}" class="login-session__heading">{{ os_device }}<br class="mui--visible-xs-inline mui--visible-sm-inline" aria-hidden="true"><span class="mui--hidden-xs mui--hidden-sm interpunct" aria-hidden="true">&#8226;</span>{{ browser }}</p>
                        <p class="login-session__body mui--text-light">Since {{ since }} – last active {{ last_active }}</p>
                        <p class="login-session__body mui--text-light">{{ location }}; {{ login_service }} – estimated from {{ ipaddr }}</p>
                      {%- endtrans %}
                    {%- else %}
                      {%- trans
                          ipaddr=user_session.ipaddr,
                          location=user_session.views.location(),
                          user_agent=user_session.user_agent,
                          since=user_session.created_at|age,
                          browser=ua['browser'],
                          os_device=ua['os_device'],
                          last_active=user_session.accessed_at|age -%}
                        <p title="{{ user_agent }}" class="login-session__heading">{{ os_device }}<br class="mui--visible-xs-inline mui--visible-sm-inline" aria-hidden="true"><span class="mui--hidden-xs mui--hidden-sm interpunct" aria-hidden="true">&#8226;</span>{{ browser }}</p>
                        <p class="login-session__body mui--text-light">Since {{ since }} – last active {{ last_active }}</p>
                      {%- endtrans %}
                    {%- endif %}
=======
                {%- with
                    ua=user_session.views.user_agent_details(),
                    login_service=user_session.views.login_service(),
                    location=user_session.views.location(),
                    user_agent=user_session.user_agent,
                    since=user_session.created_at|age,
                    last_active=user_session.accessed_at|age
                    %}
                  <li class="flex-wrapper flex-wrapper--baseline flex-wrapper--space-between login-session">
                    <div>
                      <p title="{{ user_agent }}" class="login-session__heading">{{ ua['browser'] }}<br class="mui--visible-xs-inline mui--visible-sm-inline" aria-hidden="true"><span class="mui--hidden-xs mui--hidden-sm interpunct" aria-hidden="true">&#8226;</span>{{ ua['os_device'] }}</p>
                      <p class="login-session__body mui--text-light">
                        {%- if login_service %}
                          {%- trans %}Since {{ since }} via {{ login_service }} – last active {{ last_active }}{% endtrans %}
                        {%- else %}
                          {%- trans %}Since {{ since }} – last active {{ last_active }}{% endtrans %}
                        {%- endif -%}
                      </p>
                      <p class="login-session__body mui--text-light">{% trans ipaddr=user_session.ipaddr %}{{ location }} – estimated from {{ ipaddr }}{% endtrans %}</p>
>>>>>>> 6d1b1a60
                    </div>
                    <div>
                      {%- if user_session == current_auth.session %}
                        <span title="{% trans %}Current{% endtrans %}" class="check-mark mui--align-bottom">{{ faicon(icon='check', icon_size='caption', baseline=false) }}</span>
                      {%- else %}
                        <button type="submit" name="sessionid" value="{{ user_session.buid }}" title="{% trans %}Logout{% endtrans %}" class="mui-btn mui-btn--small mui-btn--flat mui-btn--nostyle">{{ faicon(icon='trash-alt', icon_size='subhead', baseline=false, css_class='mui--align-middle mui--text-hyperlink') }}</button>
                      {%- endif -%}
                    </div>
                  </li>
                {%- endwith %}
                {%- endfor %}
              </ul>
            </div>
          </form>
        </div>
      </div>
    </div>
{% endblock %}

{% block footerscripts %}
  {{ ajaxform('email-primary-form', request) }}
  {{ ajaxform('phone-primary-form', request) }}
{% endblock %}<|MERGE_RESOLUTION|>--- conflicted
+++ resolved
@@ -189,7 +189,6 @@
             <div class="card__body">
               <ul class="mui-list--aligned mui-list--unstyled grid-no-left-padding mui-list--border">
                 {%- for user_session in current_auth.user.active_sessions %}
-<<<<<<< HEAD
                 {%- with ua=user_session.user_agent_details(), login_service=user_session.views.login_service() %}
                   <li class="flex-wrapper flex-wrapper--baseline flex-wrapper--space-between login-session">
                     <div>
@@ -219,27 +218,6 @@
                         <p class="login-session__body mui--text-light">Since {{ since }} – last active {{ last_active }}</p>
                       {%- endtrans %}
                     {%- endif %}
-=======
-                {%- with
-                    ua=user_session.views.user_agent_details(),
-                    login_service=user_session.views.login_service(),
-                    location=user_session.views.location(),
-                    user_agent=user_session.user_agent,
-                    since=user_session.created_at|age,
-                    last_active=user_session.accessed_at|age
-                    %}
-                  <li class="flex-wrapper flex-wrapper--baseline flex-wrapper--space-between login-session">
-                    <div>
-                      <p title="{{ user_agent }}" class="login-session__heading">{{ ua['browser'] }}<br class="mui--visible-xs-inline mui--visible-sm-inline" aria-hidden="true"><span class="mui--hidden-xs mui--hidden-sm interpunct" aria-hidden="true">&#8226;</span>{{ ua['os_device'] }}</p>
-                      <p class="login-session__body mui--text-light">
-                        {%- if login_service %}
-                          {%- trans %}Since {{ since }} via {{ login_service }} – last active {{ last_active }}{% endtrans %}
-                        {%- else %}
-                          {%- trans %}Since {{ since }} – last active {{ last_active }}{% endtrans %}
-                        {%- endif -%}
-                      </p>
-                      <p class="login-session__body mui--text-light">{% trans ipaddr=user_session.ipaddr %}{{ location }} – estimated from {{ ipaddr }}{% endtrans %}</p>
->>>>>>> 6d1b1a60
                     </div>
                     <div>
                       {%- if user_session == current_auth.session %}
