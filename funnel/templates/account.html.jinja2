--- conflicted
+++ resolved
@@ -18,17 +18,11 @@
       <div class="grid">
         <div class="grid__col-12">
           <div class="tabs" id="jquery-scroll-tabs">
-<<<<<<< HEAD
-            <a class="tabs__item tabs__item-control tabs__item-control--prev mui--text-body1 mui--text-light js-scroll-prev" aria-label="{% trans %}Previous{% endtrans %}" href="javascript:void(0)"><i class="material-icons tabs__item-control__icon">chevron_left</i></a>
-            <p class="tabs__item mui--text-body1 mui--text-light mui--text-uppercase tabs__item--active" data-cy="profile">{% trans %}Profile{% endtrans %}</p>
-            <a href="{{ url_for('scan_contact') }}" class="tabs__item mui--text-body1 mui--text-light mui--text-uppercase" data-cy="scan">{% trans %}Scan badge{% endtrans %}</a>
-=======
             <a class="tabs__item tabs__item-control tabs__item-control--prev mui--text-light js-scroll-prev" aria-label="{% trans %}Previous{% endtrans %}" href="javascript:void(0)" role="button">{% assets "fa5-sprite" %}<svg class="fa5-icon fa5-icon--subhead fa5--align-baseline" aria-hidden="true" role="img"><use xlink:href="{{ ASSET_URL }}#chevron-left"></use></svg>{% endassets %}
             </a>
             <p class="tabs__item mui--text-body1 mui--text-light mui--text-uppercase tabs__item--active">{% trans %}Profile{% endtrans %}</p>
             <a href="{{ url_for('saved') }}" class="tabs__item mui--text-body1 mui--text-light mui--text-uppercase">{% trans %}My saves{% endtrans %}</a>
             <a href="{{ url_for('scan_contact') }}" class="tabs__item mui--text-body1 mui--text-light mui--text-uppercase">{% trans %}Scan badge{% endtrans %}</a>
->>>>>>> 6e15ecb0
             <a class="tabs__item mui--text-body1 mui--text-light mui--text-uppercase" href="{{ url_for('contacts') }}">{% trans %}Contacts{% endtrans %}</a>
             <a class="tabs__item tabs__item-control tabs__item-control--next mui--text-light js-scroll-next" aria-label="{% trans %}Next{% endtrans %}" href="javascript:void(0)" role="button">{% assets "fa5-sprite" %}<svg class="fa5-icon fa5-icon--subhead fa5--align-baseline" aria-hidden="true" role="img"><use xlink:href="{{ ASSET_URL }}#chevron-right"></use></svg>{% endassets %}
             </a>
