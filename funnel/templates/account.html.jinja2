{% extends "layout.html.jinja2" %}
{% from "baseframe/mui/forms.html.jinja2" import rendersubmit, ajaxform %}
{% from "baseframe/components.html.jinja2" import faicon %}
{%- from "macros.html.jinja2" import account_tabs %}

{% block title %}{% trans %}My account{% endtrans %}{% endblock %}

{% block bodytag %}
  {%- if not config['LEGACY'] -%}
    <body class="mui--bg-primary hg-app tabs-navbar">
  {%- else %}
    <body class="mui--bg-primary">
  {%- endif %}
{% endblock %}

{% block headline -%}
  <div class="tabs-wrapper tabs-wrapper--sticky">
    <div class="mui-container">
      <div class="grid">
        <div class="grid__col-12">
          {{ account_tabs(active_tab='account') }}
        </div>
      </div>
    </div>
  </div>
{%- endblock %}

{% block basecontent %}
  <div class="mui-container tab-content">
    <div class="grid">
      <div class="grid__col-xs-12 grid__col-sm-6">
        <div class="card">
          <div class="card__header">
            <h3 class="mui--text-title mui--text-bold">Info</h3>
          </div>
          <div class="card__body card__body--lgtext">
            <p class="mui--text-subhead">
              {{ faicon(icon='address-card')}}&nbsp;&nbsp;{{ current_auth.user.fullname }}
            </p>
            <p class="mui--text-subhead">
              {{ faicon(icon='user') }}&nbsp;&nbsp;{% if current_auth.user.username %}<a href="{{ current_auth.user.profile.url_for() }}" class="mui--text-subhead" data-cy="my-profile">{{ current_auth.user.username }}</a>{% else %}<em>{% trans %}(none){% endtrans %}</em>{% endif %}
            </p>
            <p class="mui--text-subhead">
              {{ faicon('clock') }}&nbsp;&nbsp;{{ current_auth.user.timezone }}
            </p>
          </div>
          <div class="mui-divider"></div>
          <form action="{{ url_for('account_logout') }}" method="POST" id="logout-form">
            {{ logout_form.hidden_tag() }}
            <div class="card__footer card__footer--smallerbtn">
              <a class="mui-btn mui-btn--small mui-btn--flat mui-btn--primary" href="{{ url_for('account_edit') }}" data-cy="edit">{% trans %}Edit{% endtrans %}</a>
              <a class="mui-btn mui-btn--small mui-btn--flat mui-btn--accent" href="{{ url_for('change_password') }}" data-cy="change-password">{% trans %}Change password{% endtrans %}</a>
              <button class="mui-btn mui-btn--small mui-btn--flat mui-btn--accent" type="submit" data-cy="Logout">{% trans %}Logout{% endtrans %}</button>
            </div>
          </form>
        </div>
      </div>
      <div class="grid__col-xs-12 grid__col-sm-6">
        <div class="card">
          <div class="card__header">
            <h3 class="mui--text-title mui--text-bold">{% trans %}External IDs <small>(Use any of these to login to your account){% endtrans %}</small></h3>
          </div>
          <div class="card__body card__body--lgtext mui--text-subhead">
            <ol class="mui-list--aligned mui-list--border">
              {% for extid in current_auth.user.externalids %}
                <li>
                  {{ faicon(icon=extid.service, icon_size='body2', baseline=false, css_class='mui--text-light icon-img icon-img--smaller') }}<span class="item">{{ extid.username }}<small class="subitem"><em>{% trans %}Last used{% endtrans %} {{ extid.last_used_at|age }}</em></small></span>
                  <a href="{{ url_for('remove_extid', service=extid.service, userid=extid.userid) }}" class="mui--pull-right" title="{% trans %}Remove{% endtrans %}">{{ faicon(icon='trash-alt', icon_size='subhead', baseline=false, css_class='mui--align-middle') }}</a>
                </li>
              {% endfor %}
            </ol>
            <p>{% trans %}Add External ID{% endtrans %}</p>
            {% for provider in login_registry %}
              <a class="mui-btn mui-btn--small mui-btn--raised login login--smaller login-{{ provider }}" href="{{ url_for('login_service', service=provider, next=url_for('account')) }}" title="{{ login_registry[provider]['title'] }}"><img src="{{ url_for('static', filename='img/' + login_registry[provider].icon + '.svg') }}" class="icon-img icon-img--smaller" alt="{{ login_registry[provider]['title'] }}"/>{{ login_registry[provider]['title'] }}</a>
            {% endfor %}
          </div>
        </div>
      </div>

      <div class="grid__col-xs-12 grid__col-sm-6">
        <div class="card">
          <div class="card__header">
            <h3 class="mui--text-title mui--text-bold">{% trans %}Email addresses{% endtrans %}</h3>
          </div>
          <form action="{{ url_for('make_email_primary') }}" method="POST" id="email-primary-form">
            <div class="card__body card__body--lgtext mui--text-subhead">
              {{ primary_email_form.hidden_tag() }}
              <ol class="mui-list--aligned mui-list--border">
                {% for useremail in current_auth.user.views.emails_sorted() %}
                <li>
                  <input id="useremail-{{loop.index}}" name="email" value="{{useremail}}" type="radio" class="form-inline-input"><label for="useremail-{{loop.index}}" class="form-inline-label">{{ useremail }}{% if useremail.primary %} <span title="{% trans %}Primary{% endtrans %}" class="check-mark mui--align-middle">{{ faicon(icon='check', icon_size='caption', baseline=false) }}</span> {%- endif -%}
                  </label>
                  {%- if current_auth.user.verified_contact_count > 1 %}
                    <a href="{{ url_for('remove_email', email_hash=useremail.email_address.email_hash) }}" class="mui--pull-right" title="{% trans %}Remove{% endtrans %}">{{ faicon(icon='trash-alt', icon_size='subhead', baseline=false, css_class='mui--align-middle') }}</a>
                  {%- endif %}
                </li>
                {% endfor %}
                {% for useremail in current_auth.user.emailclaims %}
                <li>
                  <input type="radio" disabled="disabled" class="form-inline-input"><span class="form-inline-label">{{ useremail }} <em><a href="{{ url_for('verify_email', email_hash=useremail.email_address.email_hash) }}">{% trans %}(pending verification){% endtrans %}</a></em></span>
                  <a href="{{ url_for('remove_email', email_hash=useremail.email_address.email_hash) }}" title="{% trans %}Remove{% endtrans %}" class="mui--pull-right">{{ faicon(icon='trash-alt', icon_size='subhead', baseline=false, css_class='mui--align-middle') }}</a>
                </li>
                {% endfor %}
              </ol>
            </div>
            <div class="mui-divider"></div>
            <div class="card__footer card__footer--smallerbtn">
              {% if current_auth.user.emails %}
                <button class="mui-btn mui-btn--small mui-btn--flat mui-btn--primary" type="submit" title="Set as primary email">{% trans %}Set as primary{% endtrans %}</button>
              {% endif %}
              <a class="mui-btn mui-btn--small mui-btn--flat mui-btn--accent" href="{{ url_for('add_email') }}" title="Add an email address">{% trans %}Add an email address{% endtrans %}</a>
              <span class="loading mui--hide"></span>
            </div>
          </form>
        </div>
      </div>

      <div class="grid__col-xs-12 grid__col-sm-6">
        <div class="card">
          <div class="card__header">
            <h3 class="mui--text-title mui--text-bold">{% trans %}Mobile numbers{% endtrans %}</h3>
          </div>
          <form action="{{ url_for('make_phone_primary') }}" method="POST" id="phone-primary-form">
            <div class="card__body card__body--lgtext mui--text-subhead">
              {{ primary_phone_form.hidden_tag() }}
              <ol class="mui-list--aligned mui-list--border">
                {% for userphone in current_auth.user.views.phones_sorted() %}
                  <li>
                    <input id="userphone-{{loop.index}}" name="phone" value="{{userphone}}" type="radio">&nbsp;
                    <label for="userphone-{{loop.index}}">{{ userphone.formatted() }}</label>
                    {% if userphone.primary %} <span title="{% trans %}Primary{% endtrans %}">{{ faicon(icon='check', icon_size='subhead', baseline=false, css_class='mui--align-middle') }}</span> {%- endif -%}
                    {%- if current_auth.user.verified_contact_count > 1 %}
                      <a href="{{ url_for('remove_phone', number=userphone.phone) }}" title="{% trans %}Remove{% endtrans %}" class="mui--pull-right">{{ faicon(icon='trash-alt', icon_size='subhead', baseline=false, css_class='mui--align-middle') }}</a>
                    {%- endif %}
                  </li>
                {% endfor %}
                {% for userphone in current_auth.user.phoneclaims %}
                  <li>
                    <input type="radio" disabled="disabled">&nbsp;
                    <label>{{ userphone.formatted() }}</label> <em>{% if userphone.verification_expired %}{% trans %}(blocked){% endtrans %}{% else %}<a href="{{ url_for('verify_phone', number=userphone) }}">{% trans %}(pending verification){% endtrans %}</a>{% endif %}</em>
                    {% if not userphone.verification_expired %}
                      <a href="{{ url_for('remove_phone', number=userphone.phone) }}" title="{% trans %}Remove{% endtrans %}" class="mui--pull-right">{{ faicon(icon='trash-alt', icon_size='subhead', baseline=false, css_class='mui--align-middle') }}</a>
                    {% endif %}
                  </li>
                {% endfor %}
              </ol>
            </div>
            <div class="mui-divider"></div>
            <div class="card__footer card__footer--smallerbtn">
              {% if current_auth.user.phones %}<button class="mui-btn mui-btn--small mui-btn--flat mui-btn--primary" type="submit">{% trans %}Set as primary{% endtrans %}</button>{% endif %}
              <a class="mui-btn mui-btn--small mui-btn--flat mui-btn--accent" href="{{ url_for('add_phone') }}">{% trans %}Add a mobile number{% endtrans %}</a>
              <span class="loading mui--hide"></span>
            </div>
          </form>
        </div>
      </div>

      <div class="grid__col-xs-12">
        <div class="card">
          <div class="card__header">
            <h3 class="mui--text-title mui--text-bold">{% trans %}Organizations{% endtrans %}</h3>
          </div>
          <div class="card__body">
            <ol class="mui-list--aligned mui-list--border">
              {% for org in current_auth.user.organizations_as_admin %}
              <li>
                <p class="mui--text-body2 separator">
                  <a href="{{ org.profile.url_for() }}" title="{% trans %}Open profile{% endtrans %}">{{ org.title }}</a>
                  {% if not org.profile.state.PUBLIC %}
                    <span class="mui--pull-right">{{ faicon(icon='lock-alt') }} {% trans %}Private{% endtrans %}</span>
                  {% endif %}
                </p>
              </li>
              {%- endfor %}
            </ol>
          </div>
        </div>
      </div>

      <div class="grid__col-xs-12">
        <div class="card">
          <div class="card__header">
            <h3 class="mui--text-title mui--text-bold">{% trans %}Login sessions{% endtrans %}</h3>
          </div>
          <form action="{{ url_for('account_logout') }}" method="POST" id="logout-session-form">
            {{ logout_form.hidden_tag() }}
            <div class="card__body">
              <ul class="mui-list--aligned mui-list--unstyled grid-no-left-padding mui-list--border">
                {%- for user_session in current_auth.user.active_sessions %}
                {%- with ua=user_session.user_agent_details(), login_service=user_session.views.login_service() %}
                  <li class="flex-wrapper flex-wrapper--baseline flex-wrapper--space-between login-session">
                    <div>
                    {%- if login_service %}
                      {%- trans
                          ipaddr=user_session.ipaddr,
                          location=user_session.views.location(),
                          user_agent=user_session.user_agent,
                          since=user_session.created_at|age,
                          browser=ua['browser'],
                          os_device=ua['os_device'],
                          last_active=user_session.accessed_at|age -%}
                        <p title="{{ user_agent }}" class="login-session__heading">{{ os_device }}<br class="mui--visible-xs-inline mui--visible-sm-inline" aria-hidden="true"><span class="mui--hidden-xs mui--hidden-sm interpunct" aria-hidden="true">&#8226;</span>{{ browser }}</p>
                        <p class="login-session__body mui--text-light">Since {{ since }} – last active {{ last_active }}</p>
<<<<<<< HEAD
=======
                        <p class="login-session__body mui--text-light">{{ location }}; {{ login_service }} – estimated from {{ ipaddr }}</p>
>>>>>>> 41d0d513
                      {%- endtrans %}
                    {%- else %}
                      {%- trans
                          ipaddr=user_session.ipaddr,
                          location=user_session.views.location(),
                          user_agent=user_session.user_agent,
                          since=user_session.created_at|age,
                          browser=ua['browser'],
                          os_device=ua['os_device'],
                          last_active=user_session.accessed_at|age -%}
                        <p title="{{ user_agent }}" class="login-session__heading">{{ os_device }}<br class="mui--visible-xs-inline mui--visible-sm-inline" aria-hidden="true"><span class="mui--hidden-xs mui--hidden-sm interpunct" aria-hidden="true">&#8226;</span>{{ browser }}</p>
                        <p class="login-session__body mui--text-light">Since {{ since }} – last active {{ last_active }}</p>
<<<<<<< HEAD
                        <p class="login-session__body mui--text-light">{{ location }}; {{ login_service }} – estimated from {{ ipaddr }}</p>
=======
>>>>>>> 41d0d513
                      {%- endtrans %}
                    {%- endif %}
                    </div>
                    <div>
                      {%- if user_session == current_auth.session %}
                        <span title="{% trans %}Current{% endtrans %}" class="check-mark mui--align-bottom">{{ faicon(icon='check', icon_size='caption', baseline=false) }}</span>
                      {%- else %}
                        <button type="submit" name="sessionid" value="{{ user_session.buid }}" title="{% trans %}Logout{% endtrans %}" class="mui-btn mui-btn--small mui-btn--flat mui-btn--nostyle">{{ faicon(icon='trash-alt', icon_size='subhead', baseline=false, css_class='mui--align-middle mui--text-hyperlink') }}</button>
                      {%- endif -%}
                    </div>
                  </li>
                {%- endwith %}
                {%- endfor %}
              </ul>
            </div>
          </form>
        </div>
      </div>
    </div>
{% endblock %}

{% block footerscripts %}
  {{ ajaxform('email-primary-form', request) }}
  {{ ajaxform('phone-primary-form', request) }}
{% endblock %}<|MERGE_RESOLUTION|>--- conflicted
+++ resolved
@@ -201,10 +201,7 @@
                           last_active=user_session.accessed_at|age -%}
                         <p title="{{ user_agent }}" class="login-session__heading">{{ os_device }}<br class="mui--visible-xs-inline mui--visible-sm-inline" aria-hidden="true"><span class="mui--hidden-xs mui--hidden-sm interpunct" aria-hidden="true">&#8226;</span>{{ browser }}</p>
                         <p class="login-session__body mui--text-light">Since {{ since }} – last active {{ last_active }}</p>
-<<<<<<< HEAD
-=======
                         <p class="login-session__body mui--text-light">{{ location }}; {{ login_service }} – estimated from {{ ipaddr }}</p>
->>>>>>> 41d0d513
                       {%- endtrans %}
                     {%- else %}
                       {%- trans
@@ -217,10 +214,6 @@
                           last_active=user_session.accessed_at|age -%}
                         <p title="{{ user_agent }}" class="login-session__heading">{{ os_device }}<br class="mui--visible-xs-inline mui--visible-sm-inline" aria-hidden="true"><span class="mui--hidden-xs mui--hidden-sm interpunct" aria-hidden="true">&#8226;</span>{{ browser }}</p>
                         <p class="login-session__body mui--text-light">Since {{ since }} – last active {{ last_active }}</p>
-<<<<<<< HEAD
-                        <p class="login-session__body mui--text-light">{{ location }}; {{ login_service }} – estimated from {{ ipaddr }}</p>
-=======
->>>>>>> 41d0d513
                       {%- endtrans %}
                     {%- endif %}
                     </div>
