--- conflicted
+++ resolved
@@ -110,7 +110,6 @@
       </div>
     </div>
   </div>
-<<<<<<< HEAD
 {% endblock %} 
 
 {% block footerscripts %}
@@ -290,7 +289,6 @@
     }
   </script>
   {% endraw %}
-=======
 {% endblock %}
 
 {% block footer %}
@@ -314,5 +312,4 @@
       </div>
     </div>
   </div>
->>>>>>> bb970394
 {% endblock %}