--- conflicted
+++ resolved
@@ -181,20 +181,12 @@
               {% endif %}
             </div>
             <div class="card__body">
-<<<<<<< HEAD
-              {%- if not current_auth.is_anonymous %}<div class="card__body__bookmark {% if not project.calendar_weeks_compact.weeks %} card__body__bookmark--pushup {% endif %}">{{ saveprojectform(project, project_save_form, project.name) }}</div>{% endif %}
-              {% if project.calendar_weeks_compact.weeks and project.calendar_weeks_compact.weeks|length > 0 %}
-                <div aria-label="{{ project.datelocation }}">
-                  {{ calendarwidget(project.calendar_weeks_compact) }}
-                </div>
-=======
               {%- if not current_auth.is_anonymous %}
                 {% set save_form_id = "upcoming_" + project.suuid %}
                 <div class="card__body__bookmark {% if not project.calendar_weeks.weeks %} card__body__bookmark--pushup {% endif %}">{{ saveprojectform(project, project_save_form, save_form_id) }}</div>
               {% endif %}
-              {% if project.calendar_weeks.weeks and project.calendar_weeks.weeks|length > 0 %}
-                {{ calendarwidget(project) }}
->>>>>>> c27549f1
+              {% if project.calendar_weeks_compact.weeks and project.calendar_weeks_compact.weeks|length > 0 %}
+                {{ calendarwidget(project.calendar_weeks_compact) }}
               {% endif %}
               <h3 class="card__body__title js-truncate {% if not project.calendar_weeks_compact.weeks %} card__body__title--smaller {% endif %}" data-truncate-lines="3"><span class="mui--text-bold">{{ project.title_inline }}</span> <span class="mui--text-light">{{ project.tagline }}</span></h3>
               <p class="card__body__location">{% if project.primary_venue %}{% assets "fa5-sprite" %}<svg class="fa5-icon fa5-icon--caption" aria-hidden="true" role="img"><use xlink:href="{{ ASSET_URL }}#map-marker-alt"></use></svg>{% endassets %} {% if project.primary_venue.city %}{{ project.primary_venue.city }}{% else %}{{ project.primary_venue.title }}{% endif %}{% endif %}</p>
@@ -337,20 +329,12 @@
                   {% endif %}
                 </div>
                 <div class="card__body">
-<<<<<<< HEAD
-                  {%- if not current_auth.is_anonymous %}<div class="card__body__bookmark {% if not project.calendar_weeks_compact.weeks %} card__body__bookmark--pushup {% endif %}">{{ saveprojectform(project, project_save_form, project.name) }}</div>{% endif %}
-                  {% if project.calendar_weeks_compact.weeks and project.calendar_weeks_compact.weeks|length > 0 %}
-                    <div aria-label="{{ project.datelocation }}">
-                      {{ calendarwidget(project.calendar_weeks_compact) }}
-                    </div>
-=======
                   {%- if not current_auth.is_anonymous %}
                     {% set save_form_id = "all_" + project.suuid %}
                     <div class="card__body__bookmark {% if not project.calendar_weeks.weeks %} card__body__bookmark--pushup {% endif %}">{{ saveprojectform(project, project_save_form, save_form_id) }}</div>
                   {% endif %}
-                  {% if project.calendar_weeks.weeks and project.calendar_weeks.weeks|length > 0 %}
-                    {{ calendarwidget(project) }}
->>>>>>> c27549f1
+                  {% if project.calendar_weeks_compact.weeks and project.calendar_weeks_compact.weeks|length > 0 %}
+                    {{ calendarwidget(project.calendar_weeks_compact) }}
                   {% endif %}
                   <h3 class="card__body__title {% if not project.calendar_weeks_compact.weeks %} card__body__title--smaller {% endif %} js-truncate" data-truncate-lines="3"><span class="mui--text-bold">{{ project.title_inline }}</span> <span class="mui--text-light">{{ project.tagline }}</span></h3>
                   <p class="card__body__location">{% if project.primary_venue %}{% assets "fa5-sprite" %}<svg class="fa5-icon fa5-icon--caption" aria-hidden="true" role="img"><use xlink:href="{{ ASSET_URL }}#map-marker-alt"></use></svg>{% endassets %} {% if project.primary_venue.city %}{{ project.primary_venue.city }}{% else %}{{ project.primary_venue.title }}{% endif %}{% endif %}</p>
