{% extends "layout.html.jinja2" %}

{% block title %}{% if profile %}{{ profile.title }}{% else %}{{ config['SITE_TITLE'] }}{% endif %}{% endblock %}

{% block description %}{{ config['WELCOME_MESSAGE'] }}{% endblock %}

{%- block pageheaders %}
<script type="application/ld+json">
  {  "@context" : "http://schema.org",
     "@type" : "WebSite",
     "name" : "{{ config['SITE_TITLE'] }}",
     "url" : "{{ url_for('index', _external=true) }}"
  }
</script>
<script type="application/ld+json">
  {
    "@context" : "http://schema.org",
    "@type" : "Organization",
    "name" : "{{ config['SITE_TITLE'] }}",
    "url" : "{{ url_for('index', _external=true) }}",
    "logo" : "{{ url_for('static', filename='img/hg-banner.png', _external=true) }}",
    "contactPoint" : [{
      "@type" : "ContactPoint",
      "telephone" : "+91 7676 33 2020",
      "contactType" : "customer service"
    }],
    "sameAs" : [
      "https://twitter.com/hasgeek",
      "https://www.facebook.com/hasgeek"
    ]
  }
</script>
{%- endblock %}

{%- block image_src %}
  <link rel="image_src" href="{{ url_for('static', filename='img/hg-banner.png') }}" />
  <meta property="og:image" content="{{ url_for('static', filename='img/hg-banner.png') }}" />
{%- endblock %}

{% block contenthead %}{% endblock %}

{% block baseheadline %}
  {%- if not profile %}
<<<<<<< HEAD
    <div class="mui-container hg-banner">
      <div class="grid">
        <div class="grid__col-12">
          <h1 class="headline">Discussion spaces for geeks</h1>
          <p class="mui--text-title mui--text-light">Meet like-minded people, learn new things and discover new opportunities</p>
          <div class="mui-divider mui-divider--banner"></div>
        </div>
=======
    <div class="grid hg-banner">
      <div class="grid__col-12">
        <h1 class="headline">Find discussion spaces for geeks</h1>
        <p class="mui--text-title mui--text-light">Meet like-minded people, learn new things and discover new opportunities</p>
        <div class="mui-divider mui-divider--banner"></div>
>>>>>>> a8b50f28
      </div>
    </div>
  {% endif %}
{% endblock %}

{% block basecontent %}
  {% if featured_project or upcoming_projects|length > 0 %}
  <div class="projects-wrapper">
    <div class="mui-container">
      <div class="grid">
        {% if featured_project %}
        <div class="grid__col-xs-12 grid__col-md-4 grid__col-lg-5 spotlight">
          <h2 class="mui--text-title mui--text-light mui--text-uppercase">Spotlight</h2>
          <div class="grid__cell">
            <div class="card clickable-card card--small" data-href="{{ featured_project.url_for() }}" title="{{ featured_project.title }}" role="link" aria-label="{{ featured_project.title }}">
              <div class="card__image-wrapper">
                {% if featured_project.bg_image.url %}
                  <img class="card__image js-lazyload-img" data-src="{{ featured_project.bg_image }}" alt="{{ featured_project.title }}"/>
                  <noscript>
                    <img class="card__image" src="{{ featured_project.bg_image }}" alt="{{ featured_project.title }}"/>
                  </noscript>
                {% else %}
                  <div class="card__image--default">
                    <img class="card__image" src="{{ url_for('static', filename='img/card-background.png') }}" alt="{{ featured_project.title }}"/>
                    <p class="card__image__tagline">{{ featured_project.title }}</p>
                  </div>
                {% endif %}
                {% if featured_project.calendar_weeks.weeks and featured_project.calendar_weeks.weeks|length > 0 %}
                  <div class="card__calendar mui--clearfix mui--bg-accent">
                    <div class="calendar">
                      <div class="calendar__weekdays">
                        <p class="calendar__weekdays__name calendar__weekdays__name--weekday mui--text-title mui--text-light"</p>
                        {% for weekday in featured_project.calendar_weeks.days %}
                          <p class="calendar__weekdays__name calendar__weekdays__name--weekday mui--text-title mui--text-light">{{ weekday }}</p>
                        {% endfor %}
                      </div>
                      <div class="calendar__weekdays">
                        {% for week in featured_project.calendar_weeks.weeks|sort(attribute='year') %}
                          <div class="calendar__weekdays__month">
                            {% if loop.index == 1 or featured_project.calendar_weeks.weeks[loop.index - 2] and week.month != featured_project.calendar_weeks.weeks[loop.index - 2].month %}
                              <p class="calendar__weekdays__name calendar__weekdays__name--month mui--text-title mui--text-bold">{{ week.month }}</p>
                            {% else %}
                              <p class="calendar__weekdays__name calendar__weekdays__name--month mui--text-title mui--text-bold"> </p>
                            {% endif %}
                          </div>
                          <div class="calendar__weekdays__dates">
                            {% for date in week.dates %}
                              <p class="calendar__weekdays__date {% if date[1] > 0 %}calendar__weekdays__date--active mui--text-dark {% else %} mui--text-accent{% endif %}"><span class="calendar__weekdays__date__text">{{ date[0] }}</span></p>
                            {% endfor %}
                          </div>
                        {% endfor %}
                      </div>
                    </div>
                  </div>
                {% endif %}
              </div>
              <div class="card__title">
                <h3 class="mui--text-display1 card__title__heading">{{ featured_project.title }}</h3>
                {% if featured_project.primary_venue %}<p class="mui--text-body1 card__title__heading"><i class="material-icons mui--text-body1 mui--text-light mui--align-middle" aria-hidden="true" title="Project venue">place</i> {% if featured_project.primary_venue.city %}{{ featured_project.primary_venue.city }}{% else %}{{ featured_project.primary_venue.title }}{% endif %}</p>{% endif %}
              </div>
              {% if featured_project.tagline %}
                <div class="card__body">
                  <p class="mui--text-title">{{ featured_project.tagline }}</p>
                </div>
              {% endif %}
              <noscript>
                <div class="card__footer">
                  <a href="{{ featured_project.url_for() }}" class="mui-btn mui-btn--small mui-btn--flat mui-btn--primary">Participate</a>
                </div>
              </noscript>
            </div>
          </div>
        </div>
        {% endif %}
        {% if upcoming_projects|length > 0 %}
        <div class="grid__col-xs-12 grid__col-md-8 grid__col-lg-7 upcoming">
          <h2 class="mui--text-title mui--text-light mui--text-uppercase">Upcoming</h2>
          <ul class="mui-list--unstyled" role="list">
          {% for project in upcoming_projects %}
            <li class="card card--upcoming" role="listitem">
              <div class="card__image-wrapper">
                {% if project.bg_image.url %}
                  <a href="{{ project.url_for() }}" data-image="{{ project.bg_image }}" aria-label="{{ project.title }}"><img class="card__image js-lazyload-img" data-src="{{ project.bg_image }}" alt="{{ project.title }}"/></a>
                  <noscript>
                    <img class="card__image" src="{{ project.bg_image }}" alt="{{ project.title }}"/>
                  </noscript>
                {% else %}
                  <div class="card__image--default">
                    <a href="{{ project.url_for() }}" aria-label="{{ project.title }}"><img class="card__image" src="{{ url_for('static', filename='img/card-background.png') }}" alt="{{ project.title }}"/></a>
                    <p class="card__image__tagline mui--text-body1">{{ project.title }}</p>
                  </div>
                {% endif %}
              </div>
              <div class="card__body">
                <h3 class="zero-top-margin zero-bottom-margin"><a href="{{ project.url_for() }}" class="mui--text-headline mui--text-dark">{{ project.title }}</a></h3>
                {% if project.primary_venue %}<p class="mui--text-body1 zero-top-margin zero-bottom-margin"><i class="material-icons mui--text-caption mui--text-light mui--align-middle" aria-hidden="true" title="Project venue">place</i> {% if project.primary_venue.city %}{{ project.primary_venue.city }}{% else %}{{ project.primary_venue.title }}{% endif %}</p>{% endif %}
                <p class="mui--text-subhead mui--text-light zero-top-margin">{{ project.tagline }}</p>
                {% if project.calendar_weeks.weeks and project.calendar_weeks.weeks|length > 0 %}
                  <div class="card__calendar">
                    <div class="calendar">
                      <div class="calendar__weekdays">
                        <p class="calendar__weekdays__name calendar__weekdays__name--weekday mui--text-title mui--text-light"></p>
                        {% for weekday in project.calendar_weeks.days %}
                          <p class="calendar__weekdays__name calendar__weekdays__name--weekday mui--text-title mui--text-light">{{ weekday }}</p>
                        {% endfor %}
                      </div>
                      <div class="calendar__weekdays">
                        {% for week in project.calendar_weeks.weeks %}
                          <div class="calendar__weekdays__month">
                            {% if loop.index == 1 or project.calendar_weeks.weeks[loop.index - 2] and week.month != project.calendar_weeks.weeks[loop.index - 2].month %}
                              <p class="calendar__weekdays__name calendar__weekdays__name--month mui--text-title mui--text-bold">{{ week.month }}</p>
                            {% else %}
                              <p class="calendar__weekdays__name calendar__weekdays__name--month mui--text-title mui--text-bold"> </p>
                            {% endif %}
                          </div>
                          <div class="calendar__weekdays__dates">
                            {% for date in week.dates %}
                              <p class="calendar__weekdays__date {% if date[1] > 0 %}calendar__weekdays__date--active mui--text-dark {% else %} mui--text-accent{% endif %}"><span class="calendar__weekdays__date__text">{{ date[0] }}</span></p>
                            {% endfor %}
                          </div>
                        {% endfor %}
                      </div>
                    </div>
                  </div>
                {% endif %}
              </div>
            </li>
          {%- endfor -%}
          </ul>
        </div>
        {% endif %}
      </div>
    </div>
  </div>
  {% endif %}

  {% if open_cfp_projects %}
    <div class="projects-wrapper mui--bg-accent">
      <div class="mui-container">
        <div class="grid">
          <div class="grid__col-12">
            <h2 class="mui--text-title mui--text-light mui--text-uppercase">Call for proposals open now</h2>
          </div>
        </div>
        <ul class="grid projects" role="list">
          {% for project in open_cfp_projects %}
            <li class="grid__col-xs-12 grid__col-lg-6 js-cfp-projects {% if loop.index > 4 %}mui--hide{% endif %}" role="listitem">
              <div class="card card--cfp">
                <div class="card__image-wrapper card__image-wrapper--cfp clickable-card" data-href="{{ project.url_for() }}" title="{{ project.title }}" role="link" aria-label="{{ project.title }}">
                  <div class="card__image-wrapper__overlay"></div>
                  <p class="card__image-wrapper__text"><i class="material-icons mui--pull-left mui--text-display1" aria-hidden="true">mic</i> <span class="mui--text-menu mui--pull-left">CFP <br>Now open</span></p>
                  {% if project.bg_image.url %}
                    <img class="card__image js-lazyload-img" data-src="{{ project.bg_image }}" alt="{{ project.title }}"/>
                    <noscript>
                      <img class="card__image" src="{{ project.bg_image }}" alt="{{ project.title }}"/>
                    </noscript>
                  {% else %}
                    <div class="card__image--default">
                      <img class="card__image" src="{{ url_for('static', filename='img/card-background.png') }}" alt="{{ project.title }}"/>
                      <p class="card__image__tagline mui--text-body1">{{ project.title }}</p>
                    </div>
                  {% endif %}
                </div>
                <div class="card__body card__body--cfp">
                  <h3 class="mui--text-title zero-top-margin zero-bottom-margin"><a href="{{ project.url_for() }}">{{ project.title }}</a></h3>
                  {% if project.cfp_end_at %}<p class="mui--text-caption zero-top-margin mui--text-danger">Last date of submission - {{ project.cfp_end_at|longdate }}</p>{% endif %}
                  <p class="mui--text-subhead mui--text-light zero-top-margin">{{ project.tagline }}</p>
                </div>
              </div>
            </li>
          {%- endfor -%}
        </ul>
        {% if open_cfp_projects|length > 4 %}
          <div class="mui--text-center">
            <a href="javascript:void(0)" class="jquery-show-all mui--text-uppercase" title="show all cfp projects" data-projects="js-cfp-projects" data-action="Show all cfp projects(index page card)">Show more</a>
          </div>
        {% endif %}
      </div>
    </div>
  {% endif %}

  {%- if profile and current_auth.permissions.new_project %}
    <div class="projects-wrapper">
      <div class="mui-container">
        <div class="grid">
          <div class="grid__col-12">
            <h2 class="mui--text-title mui--text-light mui--text-uppercase">Introducing drafts <span class="chip chip--new mui--text-caption mui--align-middle">New</span></h2>
          </div>
        </div>
        <ul class="grid projects" role="list">
          <li class="grid__col-12 grid__col-xs-12 grid__col-sm-6 grid__col-lg-4" role="listitem">
            <div class="grid__cell">
              <div class="clickable-card card" data-href="{{g.profile.url_for('new_project')}}" title="New project"role="link" aria-label="Create new project">
                <div class="card__image-wrapper">
                  <div class="card__image--default card__image--new">
                    <img class="card__image" src="{{ url_for('static', filename='img/card-background.png') }}" alt="new"/>
                    <p class="card__image__tagline mui--text-display1">+</p>
                  </div>
                </div>
                <div class="card__title">
                  <h4 class="mui--text-title card__title__heading mui--text-bold">Start a project</h4>
                  <p class="mui--text-caption card__title__heading">Write, collaborate and get feedback.</p>
                </div>
                <div class="card__footer">
                  <a href="{{ g.profile.url_for('new_project') }}" class="mui-btn mui-btn--small mui-btn--flat mui-btn--accent" title="Participate" data-action="Participate(index page card)">Start project</a>
                </div>
              </div>
            </div>
          </li>
        {% if draft_projects %}
          {% for project in draft_projects %}
            <li class="grid__col-12 grid__col-xs-12 grid__col-sm-6 grid__col-lg-4 js-draft-projects {% if loop.index > 2 %}mui--hide{% endif %}" role="listitem">
              <div class="grid__cell">
                <div class="clickable-card card" data-href="{{ project.url_for() }}" title="{{ project.title }}" role="link" aria-label="{{ project.title }}">
                  <div class="card__image-wrapper">
                    {% if project.bg_image.url %}
                      <img class="card__image js-lazyload-img" data-src="{{ project.bg_image }}" alt="{{ project.title }}"/>
                      <noscript>
                        <img class="card__image" src="{{ project.bg_image }}" alt="{{ project.title }}"/>
                      </noscript>
                    {% else %}
                      <div class="card__image--default">
                        <img class="card__image" src="{{ url_for('static', filename='img/card-background.png') }}" alt="{{ project.title }}"/>
                        <p class="card__image__tagline">{{ project.title }}</p>
                      </div>
                    {% endif %}
                  </div>
                  <div class="card__title">
                    <h3 class="mui--text-title card__title__heading">{{ project.title }}</h3>
                    <p class="mui--text-caption card__title__heading">{{ project.datelocation }}</p>
                  </div>
                  {% if project.tagline %}
                    <div class="card__body">
                      <p class="mui--text-body2 zero-bottom-margin">{{ project.tagline }}</p>
                    </div>
                  {% endif %}
                  <div class="card__footer">
                    <noscript>
                      <a href="{{ project.url_for() }}" class="mui-btn mui-btn--small mui-btn--flat mui-btn--primary">View</a>
                    </noscript>
                    <a href="{{ project.url_for() }}" class="mui-btn mui-btn--small mui-btn--flat mui-btn--accent" title="Participate" data-action="Participate(index page card)">Publish project</a>
                  </div>
                </div>
              </div>
            </li>
          {%- endfor -%}
          </ul>
          {% if draft_projects|length > 3 %}
            <div class="mui--text-center">
              <a href="javascript:void(0)" class="jquery-show-all mui--text-uppercase" title="show all cfp projects" data-projects="js-draft-projects" data-action="Show all cfp projects(index page card)">Show more</a>
            </div>
          {% endif %}
        {% endif %}
      </div>
    </div>
    <div class="mui-divider"></div>
  {% endif %}

  {% if all_projects %}
    <div class="projects-wrapper">
      <div class="mui-container">
        <div class="grid">
          <div class="grid__col-12">
            <h2 class="mui--text-title mui--text-light mui--text-uppercase">All projects</h2>
          </div>
        </div>
        <ul class="grid projects" role="list">
          {% for project in all_projects %}
            <li class="grid__col-12 grid__col-xs-12 grid__col-sm-6 grid__col-lg-4" role="listitem">
              <div class="grid__cell">
                <div class="card clickable-card" data-href="{{ project.url_for() }}" title="{{ project.title }}" role="link" aria-label="{{ project.title }}">
                  {% if project.bg_image.url %}
                    <img class="card__image js-lazyload-img" data-src="{{ project.bg_image }}" alt="{{ project.title }}"/>
                    <noscript>
                      <img class="card__image" src="{{ project.bg_image }}" alt="{{ project.title }}"/>
                    </noscript>
                  {% else %}
                    <div class="card__image--default">
                      <img class="card__image" src="{{ url_for('static', filename='img/card-background.png') }}" alt="{{ project.title }}"/>
                      <p class="card__image__tagline">{{ project.title }}</p>
                    </div>
                  {% endif %}
                  <div class="card__title">
                    <h3 class="mui--text-title card__title__heading">{{ project.title }}</h3>
                    <p class="mui--text-caption card__title__heading">{{ project.datelocation }}</p>
                  </div>
                  {% if project.tagline %}
                    <div class="card__body">
                      <p class="mui--text-body2">{{ project.tagline }}</p>
                    </div>
                  {% endif %}
                  <noscript>
                     <a href="{{ project.url_for() }}" class="mui-btn mui-btn--small mui-btn--flat mui-btn--accent" title="Participate" data-action="Participate(index page card)">Participate</a>
                  </noscript>
                </div>
              </div>
            </li>
          {%- endfor -%}
        </ul>
      </div>
    </div>
  {% endif %}

  {% if past_projects %}
    <div class="projects-wrapper mui--bg-accent">
      <div class="mui-container">
        <div class="grid">
          <div class="grid__col-12">
            <h2 class="mui--text-title mui--text-light mui--text-uppercase">Past projects</h2>
            <p class="mui--text-body1">{{ past_projects|length }} projects</p>
          </div>
        </div>
        <div class="grid projects">
          <table class="mui-table mui-table--bordered mui-table--responsive past-events-table">
            <thead class="mui--bg-primary-light">
              <tr>
                <th class="mui--text-subhead mui--text-capitalize">Date</th>
                <th class="mui--text-subhead mui--text-capitalize">Event name</th>
                <th class="mui--text-subhead mui--text-capitalize">Location</th>
              </tr>
            </thead>
            <tbody>
              {% for project in past_projects %}
                <tr>
                  <td data-th="Date"><p class="mui--text-subhead zero-bottom-margin">{{ project.date|longdate }}</p></td>
                  <td data-th="Event name"><p class="mui--text-subhead zero-bottom-margin"><a href="{{ project.url_for() }}" title="{{ project.title }}" data-action="past-event(index page list)">{{ project.title }}</a></p></td>
                  <td data-th="Location">{% if project.primary_venue %}<p class="mui--text-subhead zero-bottom-margin">{{ project.primary_venue.city }}</p>{% endif %}</td>
                </tr>
              {%- endfor -%}
            </tbody>
          </table>
        </div>
      </div>
    </div>
  {% endif %}

{% endblock %}<|MERGE_RESOLUTION|>--- conflicted
+++ resolved
@@ -41,21 +41,11 @@
 
 {% block baseheadline %}
   {%- if not profile %}
-<<<<<<< HEAD
-    <div class="mui-container hg-banner">
-      <div class="grid">
-        <div class="grid__col-12">
-          <h1 class="headline">Discussion spaces for geeks</h1>
-          <p class="mui--text-title mui--text-light">Meet like-minded people, learn new things and discover new opportunities</p>
-          <div class="mui-divider mui-divider--banner"></div>
-        </div>
-=======
     <div class="grid hg-banner">
       <div class="grid__col-12">
-        <h1 class="headline">Find discussion spaces for geeks</h1>
+        <h1 class="headline">Discussion spaces for geeks</h1>
         <p class="mui--text-title mui--text-light">Meet like-minded people, learn new things and discover new opportunities</p>
         <div class="mui-divider mui-divider--banner"></div>
->>>>>>> a8b50f28
       </div>
     </div>
   {% endif %}
