{% extends "layout.html.jinja2" %}
{% block title %}{% if profile %}{{ profile.title }}{% else %}{{ config['SITE_TITLE'] }}{% endif %}{% endblock %}
{%- from "macros.html.jinja2" import calendarwidget, saveprojectform %}
{% block description %}{% if profile %}{{ profile.description.html|firstline }}{% else %}{% trans %}HasGeek creates discussion spaces for geeks. Meet like-minded people, learn new things and discover new opportunities.{% endtrans %}{% endif %}{% endblock %}

{%- block pageheaders %}
<link rel="search" type="application/opensearchdescription+xml" href="{{ url_for('opensearch') }}" title="{{ config['SITE_TITLE'] }}" />
<script type="application/ld+json">
  {
    "@context" : "http://schema.org",
     "@type" : "WebSite",
     "name" : {{ config['SITE_TITLE']|tojson }},
     "url" : {{ url_for('index', _external=true)|tojson }},
    "potentialAction": {
      "@type": "SearchAction",
      "target": "{{ url_for('SearchView_search', _external=true) }}?q={query}",
      "query-input": "required name=query"
    }
  }
</script>
<script type="application/ld+json">
  {
    "@context" : "http://schema.org",
    "@type" : "Organization",
    "name" : {{ config['SITE_TITLE']|tojson }},
    "url" : {{ url_for('index', _external=true)|tojson }},
    "logo" : {{ url_for('static', filename='img/hg-banner.png', _external=true)|tojson }},
    "contactPoint" : [{
      "@type" : "ContactPoint",
      "telephone" : "+91 7676 33 2020",
      "contactType" : "customer service"
    }],
    "sameAs" : [
      "https://twitter.com/hasgeek",
      "https://www.facebook.com/hasgeek"
    ]
  }
</script>
{%- endblock %}

{% block bodytag %}
  <body class="mui--bg-accent hg-app">
{% endblock %}

{% block contenthead %}{% endblock %}

{% block baseheadline %}
  {%- if profile %}
    <div class="mui-container">
      <div class="grid hg-banner mui--bg-accent">
        <div class="grid__col-12">
          <a class="profile-details profile-details--center" href="{{ g.profile.url_for() }}">
            {%- if profile.logo_url.url %}
              <span class="profile-details__logo-wrapper"><img class="profile-details__logo_wrapper__logo" src="{{ profile.logo_url }}" alt="{{ profile.title }}"/></span>
            {% endif %}
<<<<<<< HEAD
            <h2 class="mui--text-display1 mui--text-bold">{{ profile.title }}</h2>
          </a>
=======
            <h2 class="mui--text-display1 mui--text-bold" data-cy="profile-title">{{ profile.title }}</h2>
          </div>
>>>>>>> c84d5ea2
          <div class="mui--text-headline">{{ profile.description.html }}</div>
          {%- if profile.current_roles.admin %}
            <p>
              <a class="mui-btn mui-btn--primary mui-btn--raised" data-action="Add crew" href="{{ g.profile.url_for('membership') }}">{% trans %}Add crew{% endtrans %}</a>
              <a class="mui-btn mui-btn--secondary mui-btn--raised" data-action="Edit details" href="{{ g.profile.url_for('edit') }}">{% trans %}Edit details{% endtrans %}</a>
            </p>
          {% endif %}
          <div class="mui-divider mui-divider--banner"></div>
        </div>
      </div>
    </div>
  {% endif %}
{% endblock %}

{% block basecontent %}
  {% with current_sessions = featured_project.current_sessions() if featured_project is not none else none %}
  {% if featured_project and featured_project.livestream_urls or current_sessions and current_sessions.sessions|length > 0 %}
    <div class="projects-wrapper">
      <div class="mui-container">
        <div class="grid">
          <div class="grid__col-12">
            <h2 class="mui--text-headline mui--text-bold project-headline">
              {% if not featured_project.livestream_urls and current_sessions.sessions|length > 0 %}
                {% trans %}Live schedule{% endtrans %}
              {% elif featured_project.livestream_urls and not current_sessions.sessions|length > 0 %}
                {% trans %}LiveStream{% endtrans %}
              {% elif featured_project.livestream_urls and current_sessions.sessions|length > 0 %}
                {% trans %}LiveStream and Schedule{% endtrans %}
              {% endif %}
            </h2>
          </div>
          <div class="grid__col-xs-12">
            <div class="card card--spotlight card--spotlight--live">
              <div class="card__image-wrapper">
                {% if featured_project.bg_image.url %}
                  <img class="card__image" src="{{ featured_project.bg_image }}" alt="{{ featured_project.title }}"/>
                {% else %}
                  <img class="card__image" src="{{ url_for('static', filename='img/card-background.png') }}" alt="{{ featured_project.title }}"/>
                  <p class="card__image__tagline">{{ featured_project.title }}</p>
                {% endif %}
              </div>
              <div class="card__body">
                <h3 class="mui--text-headline zero-top-margin"><a class="clickable-card" href="{{ featured_project.url_for() }}">{{ featured_project.title }}</a></h3>
                <p class="mui--text-title mui--text-bold hg-text">Live</p>
                {% if current_sessions.sessions|length > 0 %}
                  <p class="mui--text-title mui--text-light">{% assets "fa5-sprite" %}<svg class="fa5-icon fa5-title fa5--align-baseline" aria-hidden="true" role="img"><use xlink:href="{{ ASSET_URL }}#clock"></use></svg>{% endassets %} Session starts at {{ current_sessions.sessions[0].start_at.astimezone(featured_project.timezone).strftime('%I:%M %p') }}</p>
                {% endif %}
                <div>
                  {%- if featured_project.livestream_urls %}
                    <a class="mui-btn mui-btn--primary mui-btn--raised" title="Watch LiveStream" data-action="Watch LiveStream(homepage)" href="{{ featured_project.url_for() }}">{% trans %}Livestream{% endtrans %}</a>
                  {%- endif %}
                  {%- if current_sessions.sessions|length > 0 %}
                    <a class="mui-btn mui-btn--primary mui-btn--raised" title="Schedule" data-action="Schedule(homepage)" href="{{ featured_project.url_for('schedule') }}">{% trans %}Schedule{% endtrans %}</a>
                  {%- endif %}
                </div>
              </div>
            </div>
          </div>
        </div>
      </div>
    </div>
  {% endif %}
  {% endwith %}

  {% if featured_project %}
    <div class="projects-wrapper">
      <div class="spotlight">
        <div class="mui-container">
          <div class="grid">
            <div class="grid__col-12">
              <h2 class="mui--text-display1 mui--text-bold project-headline">{% trans %}Spotlight{% endtrans %}</h2>
            </div>
          </div>
        </div>
        <div class="mui-container">
          <div class="grid">
            <div class="grid__col-12">
              <a class="card card--spotlight clickable-card" href="{{ featured_project.url_for() }}" aria-label="{{ featured_project.title }}" data-cy-project="{{ featured_project.title }}">
                <div class="card__image-wrapper">
                  {% if featured_project.bg_image.url %}
                    <img class="card__image" src="{{ featured_project.bg_image }}" alt="{{ featured_project.title }}"/>
                  {% else %}
                    <img class="card__image" src="{{ url_for('static', filename='img/card-background.png') }}" alt="{{ featured_project.title }}"/>
                    <p class="card__image__tagline">{{ featured_project.title }}</p>
                  {% endif %}
                </div>
                <div class="card__body">
                  <h3 class="mui--text-headline zero-top-margin js-truncate" data-truncate-lines="3"><span class="mui--text-bold">{{ featured_project.title_inline }}</span>{% if featured_project.tagline %} <span class="mui--text-light">{{ featured_project.tagline }}</span>{% endif %}</h3>
                  {%- if not current_auth.is_anonymous %}
                    {% set save_form_id = "featured_" + featured_project.suuid %}
                    <div class="card__body__bookmark">{{ saveprojectform(featured_project, project_save_form, save_form_id) }}</div>
                  {% endif %}
                  {% if featured_project.calendar_weeks.weeks and featured_project.calendar_weeks.weeks|length > 0 %}
                    {{ calendarwidget(featured_project) }}
                  {% endif %}
                  <p class="mui--text-subhead mui--text-light">{% if featured_project.primary_venue %}
                  {% assets "fa5-sprite" %}<svg class="fa5-icon fa5-icon--caption" aria-hidden="true" role="img"><use xlink:href="{{ ASSET_URL }}#map-marker-alt"></use></svg>{% endassets %} {{ featured_project.primary_venue.title }}{% if featured_project.primary_venue.city %}, {{ featured_project.primary_venue.city }}{% endif %}{% endif %}</p>
                </div>
              </a>
            </div>
          </div>
        </div>
      </div>
    </div>
  {% endif %}

  {% if upcoming_projects|length > 0 %}
  <div class="projects-wrapper">
    <div class="mui-container">
      <div class="grid">
        <div class="grid__col-12">
          <h2 class="mui--text-headline mui--text-bold project-headline">{% trans %}Upcoming{% endtrans %}</h2>
        </div>
      </div>
      <ul class="mui-list--unstyled grid upcoming" role="list">
      {% for project in upcoming_projects %}
        <li class="grid__col-xs-12 grid__col-sm-6 grid__col-lg-4" role="listitem">
          <a class="card card--upcoming clickable-card" href="{{ project.url_for() }}" aria-label="{{ project.title }}" data-cy-title="{{ project.title }}">
            <div class="card__image-wrapper">
              {% if project.bg_image.url %}
                <img class="card__image js-lazyload-img" data-src="{{ project.bg_image }}" alt="{{ project.title }}"/>
                <noscript>
                  <img class="card__image" src="{{ project.bg_image }}" alt="{{ project.title }}"/>
                </noscript>
              {% else %}
                <img class="card__image" src="{{ url_for('static', filename='img/card-background.png') }}" alt="{{ project.title }}"/>
                <p class="card__image__tagline mui--text-body1">{{ project.title }}</p>
              {% endif %}
            </div>
            <div class="card__body">
              {%- if not current_auth.is_anonymous %}
                {% set save_form_id = "upcoming_" + project.suuid %}
                <div class="card__body__bookmark {% if not project.calendar_weeks.weeks %} card__body__bookmark--pushup {% endif %}">{{ saveprojectform(project, project_save_form, save_form_id) }}</div>
              {% endif %}
              {% if project.calendar_weeks.weeks and project.calendar_weeks.weeks|length > 0 %}
                {{ calendarwidget(project) }}
              {% endif %}
              <h3 class="card__body__title js-truncate {% if not project.calendar_weeks.weeks %} card__body__title--smaller {% endif %}" data-truncate-lines="3"><span class="mui--text-bold">{{ project.title_inline }}</span> <span class="mui--text-light">{{ project.tagline }}</span></h3>
              <p class="card__body__location">{% if project.primary_venue %}{% assets "fa5-sprite" %}<svg class="fa5-icon fa5-icon--caption" aria-hidden="true" role="img"><use xlink:href="{{ ASSET_URL }}#map-marker-alt"></use></svg>{% endassets %} {% if project.primary_venue.city %}{{ project.primary_venue.city }}{% else %}{{ project.primary_venue.title }}{% endif %}{% endif %}</p>
            </div>
          </a>
        </li>
      {%- endfor -%}
      </ul>
    </div>
  </div>
  {% endif %}

  {% if open_cfp_projects %}
    <div class="projects-wrapper">
      <div class="mui-container">
        <div class="grid">
          <div class="grid__col-12">
            <h2 class="mui--text-headline mui--text-bold project-headline">{% trans %}Call for proposals open now{% endtrans %}</h2>
          </div>
        </div>
        <ul class="grid projects" role="list">
          {% for project in open_cfp_projects %}
            <li class="grid__col-xs-12 grid__col-lg-6 js-cfp-projects {% if loop.index > 4 %}mui--hide{% endif %}" role="listitem">
              <div class="card card--cfp">
                <a class="card__image-wrapper card__image-wrapper--cfp clickable-card" href="{{ project.url_for() }}" aria-label="{{ project.title }}" data-cy-project="{{ project.title }}">
                  <div class="card__image-wrapper__overlay"></div>
                  <div class="card__image-wrapper__text">{% assets "fa5-sprite" %}<svg class="fa5-icon fa5-icon--display1 mui--align-middle" aria-hidden="true" role="img"><use xlink:href="{{ ASSET_URL }}#microphone-alt"></use></svg>{% endassets %} <div class="mui--d-inlineblock mui--align-middle"><p class="mui--text-menu zero-bottom-margin">CFP</p> <p class="mui--text-menu zero-bottom-margin">{% trans %}Now open{% endtrans %}</p></div></div>
                  {% if project.bg_image.url %}
                    <img class="card__image js-lazyload-img" data-src="{{ project.bg_image }}" alt="{{ project.title }}"/>
                    <noscript>
                      <img class="card__image" src="{{ project.bg_image }}" alt="{{ project.title }}"/>
                    </noscript>
                  {% else %}
                    <img class="card__image" src="{{ url_for('static', filename='img/card-background.png') }}" alt="{{ project.title }}"/>
                    <p class="card__image__tagline mui--text-body1">{{ project.title }}</p>
                  {% endif %}
                </a>
                <div class="card__body card__body--cfp">
                  <h3 class="card--cfp__title mui--text-title zero-top-margin zero-bottom-margin"><a href="{{ project.url_for() }}" class="js-truncate" data-truncate-lines="2">{{ project.title }}</a></h3>
                  {% if project.cfp_end_at %}<p class="mui--text-caption zero-top-margin mui--text-danger">Last date of submission - {{ project.cfp_end_at|longdate }}</p>{% endif %}
                  <p class="mui--text-subhead mui--text-light zero-top-margin card--cfp__tagline js-truncate-readmore" data-truncate-lines="2">{{ project.tagline }}</p>
                </div>
              </div>
            </li>
          {%- endfor -%}
        </ul>
        {% if open_cfp_projects|length > 4 %}
          <div class="mui--text-center">
            <a href="javascript:void(0)" class="jquery-show-all mui--text-uppercase" data-projects="js-cfp-projects" data-action="Show all cfp projects(index page card)" aria-expanded="true">{% trans %}Show more{% endtrans %}</a>
          </div>
        {% endif %}
      </div>
    </div>
  {% endif %}

  {%- if profile and profile.current_roles.admin %}
    <div class="projects-wrapper">
      <div class="mui-container">
        <div class="grid">
          <div class="grid__col-12">
            <h2 class="mui--text-headline mui--text-bold project-headlinee">{% trans %}Introducing drafts{% endtrans %} <span class="chip chip--new mui--text-caption mui--align-middle">{% trans %}New{% endtrans %}</span></h2>
          </div>
        </div>
        <ul class="grid projects" role="list">
          <li class="grid__col-12 grid__col-xs-12 grid__col-sm-6 grid__col-lg-4" role="listitem">
            <a class="card card--upcoming card--new clickable-card" href="{{ g.profile.url_for('new_project')}}" aria-label="Create new project" data-cy="new-project">
              <div class="card__image-wrapper">
                <img class="card__image" src="{{ url_for('static', filename='img/card-background.png') }}" alt="new"/>
                <p class="card__image-wrapper__icon-wrapper">{% assets "fa5-sprite" %}<svg class="fa5-icon fa5-icon--display1 mui--align-middle card__image-wrapper__icon-wrapper__icon" aria-hidden="true" role="img"><use xlink:href="{{ ASSET_URL }}#plus"></use></svg>{% endassets %}</p>
              </div>
              <div class="card__body">
                <h4 class="mui--text-headline mui--text-bold">{% trans %}Start a project{% endtrans %}</h4>
                <p class="mui--text-subhead mui--text-light zero-top-margin"">{% trans %}Write, collaborate and get feedback.{% endtrans %}</p>
              </div>
              <div class="mui-divider"></div>
              <div class="card__footer">
                <p class="mui-btn mui-btn--small mui-btn--flat mui-btn--accent">{% trans %}Start project{% endtrans %}</p>
              </div>
            </a>
          </li>
        {% if draft_projects %}
          {% for project in draft_projects %}
            <li class="grid__col-12 grid__col-xs-12 grid__col-sm-6 grid__col-lg-4 js-draft-projects {% if loop.index > 2 %}mui--hide{% endif %}" role="listitem">
              <a class="card card--upcoming clickable-card" href="{{ project.url_for() }}" aria-label="{{ project.title }}" data-cy-project="{{ project.title }}">
                <div class="card__image-wrapper">
                  {% if project.bg_image.url %}
                    <img class="card__image js-lazyload-img" data-src="{{ project.bg_image }}" alt="{{ project.title }}"/>
                    <noscript>
                      <img class="card__image" src="{{ project.bg_image }}" alt="{{ project.title }}"/>
                    </noscript>
                  {% else %}
                    <img class="card__image" src="{{ url_for('static', filename='img/card-background.png') }}" alt="{{ project.title }}"/>
                    <p class="card__image__tagline mui--text-body1">{{ project.title }}</p>
                  {% endif %}
                </div>
                <div class="card__body">
                  {% if project.calendar_weeks.weeks and project.calendar_weeks.weeks|length > 0 %}
                    {{ calendarwidget(project) }}
                  {% endif %}
                  <h3 class="card__body__title {% if not project.calendar_weeks.weeks %} card__body__title--smaller {% endif %} js-truncate" data-truncate-lines="3"><span class="mui--text-bold">{{ project.title_inline }}</span> <span class="mui--text-light">{{ project.tagline }}</span></h3>
                  <p class="card__body__location">{% if project.primary_venue %}{% assets "fa5-sprite" %}<svg class="fa5-icon fa5-icon--caption" aria-hidden="true" role="img"><use xlink:href="{{ ASSET_URL }}#map-marker-alt"></use></svg>{% endassets %} {% if project.primary_venue.city %}{{ project.primary_venue.city }}{% else %}{{ project.primary_venue.title }}{% endif %}{% endif %}</p>
                </div>
              </a>
            </li>
          {%- endfor -%}
          </ul>
          {% if draft_projects|length > 3 %}
            <div class="mui--text-center">
              <a href="javascript:void(0)" class="jquery-show-all mui--text-uppercase" title="show all cfp projects" data-projects="js-draft-projects" data-action="Show all cfp projects(index page card)" aria-expanded="true">{% trans %}Show more{% endtrans %}</a>
            </div>
          {% endif %}
        {% endif %}
      </div>
    </div>
  {% endif %}

  {% if all_projects %}
    <div class="projects-wrapper">
      <div class="mui-container">
        <div class="grid">
          <div class="grid__col-12">
            <h2 class="mui--text-headline mui--text-bold project-headline">{% trans %}All projects{% endtrans %}</h2>
          </div>
        </div>
        <ul class="grid projects" role="list">
          {% for project in all_projects %}
            <li class="grid__col-12 grid__col-xs-12 grid__col-sm-6 grid__col-lg-4" role="listitem">
              <a class="card clickable-card card--upcoming" href="{{ project.url_for() }}" aria-label="{{ project.title }}" data-cy-project="{{ project.title }}">
                <div class="card__image-wrapper">
                  {% if project.bg_image.url %}
                    <img class="card__image js-lazyload-img" data-src="{{ project.bg_image }}" alt="{{ project.title }}"/>
                    <noscript>
                      <img class="card__image" src="{{ project.bg_image }}" alt="{{ project.title }}"/>
                    </noscript>
                  {% else %}
                    <img class="card__image" src="{{ url_for('static', filename='img/card-background.png') }}" alt="{{ project.title }}"/>
                    <p class="card__image__tagline">{{ project.title }}</p>
                  {% endif %}
                </div>
                <div class="card__body">
                  {%- if not current_auth.is_anonymous %}
                    {% set save_form_id = "all_" + project.suuid %}
                    <div class="card__body__bookmark {% if not project.calendar_weeks.weeks %} card__body__bookmark--pushup {% endif %}">{{ saveprojectform(project, project_save_form, save_form_id) }}</div>
                  {% endif %}
                  {% if project.calendar_weeks.weeks and project.calendar_weeks.weeks|length > 0 %}
                    {{ calendarwidget(project) }}
                  {% endif %}
                  <h3 class="card__body__title {% if not project.calendar_weeks.weeks %} card__body__title--smaller {% endif %} js-truncate" data-truncate-lines="3"><span class="mui--text-bold">{{ project.title_inline }}</span> <span class="mui--text-light">{{ project.tagline }}</span></h3>
                  <p class="card__body__location">{% if project.primary_venue %}{% assets "fa5-sprite" %}<svg class="fa5-icon fa5-icon--caption" aria-hidden="true" role="img"><use xlink:href="{{ ASSET_URL }}#map-marker-alt"></use></svg>{% endassets %} {% if project.primary_venue.city %}{{ project.primary_venue.city }}{% else %}{{ project.primary_venue.title }}{% endif %}{% endif %}</p>
                </div>
              </a>
            </li>
          {%- endfor -%}
        </ul>
      </div>
    </div>
  {% endif %}

  {% if past_projects %}
    <div class="projects-wrapper">
      <div class="mui-container">
        <div class="grid">
          <div class="grid__col-12">
            <h2 class="mui--text-headline mui--text-bold project-headline">{% trans %}Past projects{% endtrans %}</h2>
            <p class="mui--text-body1">{{ past_projects|length }} projects</p>
          </div>
        </div>
        <div class="grid projects">
          <div class="grid__col-12 mui-table--responsive-wrapper">
            <table class="mui-table mui-table--bordered mui-table--responsive past-events-table">
              <thead class="mui--bg-primary-light">
                <tr>
                  <th class="mui--text-subhead mui--text-capitalize">{% trans %}Date{% endtrans %}</th>
                  <th class="mui--text-subhead mui--text-capitalize">{% trans %}Event name{% endtrans %}</th>
                  <th class="mui--text-subhead mui--text-capitalize">{% trans %}Location{% endtrans %}</th>
                </tr>
              </thead>
              <tbody>
                {% for project in past_projects %}
                  <tr>
                    <td data-th="Date"><p class="mui--text-subhead zero-bottom-margin">{{ project.schedule_start_at|longdate }}</p></td>
                    <td data-th="Event name"><p class="mui--text-subhead zero-bottom-margin"><a href="{{ project.url_for() }}" data-action="past-event(index page list)">{{ project.title }}</a></p></td>
                    <td data-th="Location">{% if project.primary_venue %}<p class="mui--text-subhead zero-bottom-margin">{{ project.primary_venue.city }}</p>{% endif %}</td>
                  </tr>
                {%- endfor -%}
              </tbody>
            </table>
          </div>
        </div>
      </div>
    </div>
  {% endif %}

{% endblock %}

{% block footerscripts %}
  <script src="{{ url_for('static', filename=asset_path('index')) }}" type="text/javascript"></script>
  <script type="text/javascript">
    $(function() {
      window.HasGeek.HomeInit();
    });
  </script>
{% endblock %}<|MERGE_RESOLUTION|>--- conflicted
+++ resolved
@@ -53,13 +53,8 @@
             {%- if profile.logo_url.url %}
               <span class="profile-details__logo-wrapper"><img class="profile-details__logo_wrapper__logo" src="{{ profile.logo_url }}" alt="{{ profile.title }}"/></span>
             {% endif %}
-<<<<<<< HEAD
-            <h2 class="mui--text-display1 mui--text-bold">{{ profile.title }}</h2>
+            <h2 class="mui--text-display1 mui--text-bold" data-cy="profile-title">{{ profile.title }}</h2>
           </a>
-=======
-            <h2 class="mui--text-display1 mui--text-bold" data-cy="profile-title">{{ profile.title }}</h2>
-          </div>
->>>>>>> c84d5ea2
           <div class="mui--text-headline">{{ profile.description.html }}</div>
           {%- if profile.current_roles.admin %}
             <p>
