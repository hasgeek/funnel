--- conflicted
+++ resolved
@@ -49,16 +49,12 @@
     <div class="mui-container">
       <div class="grid hg-banner mui--bg-accent">
         <div class="grid__col-12">
-<<<<<<< HEAD
-          <h2 class="mui--text-display1 mui--text-bold" data-cy="profile-title">{{ profile.title }}</h2>
-=======
           <div class="profile-details profile-details--center">
             {%- if profile.logo_url.url %}
               <span class="profile-details__logo-wrapper"><img class="profile-details__logo_wrapper__logo" src="{{ profile.logo_url }}" alt="{{ profile.title }}"/></span>
             {% endif %}
-            <h2 class="mui--text-display1 mui--text-bold">{{ profile.title }}</h2>
-          </div>
->>>>>>> 0da6847d
+            <h2 class="mui--text-display1 mui--text-bold" data-cy="profile-title">{{ profile.title }}</h2>
+          </div>
           <div class="mui--text-headline">{{ profile.description.html }}</div>
           <div class="mui-divider mui-divider--banner"></div>
         </div>
@@ -210,11 +206,7 @@
           {% for project in open_cfp_projects %}
             <li class="grid__col-xs-12 grid__col-lg-6 js-cfp-projects {% if loop.index > 4 %}mui--hide{% endif %}" role="listitem">
               <div class="card card--cfp">
-<<<<<<< HEAD
-                <a class="card__image-wrapper card__image-wrapper--cfp clickable-card" href="{{ project.url_for() }}" title="{{ project.title }}" aria-label="{{ project.title }}" data-cy-project="{{ project.title }}">
-=======
-                <a class="card__image-wrapper card__image-wrapper--cfp clickable-card" href="{{ project.url_for() }}" aria-label="{{ project.title }}">
->>>>>>> 0da6847d
+                <a class="card__image-wrapper card__image-wrapper--cfp clickable-card" href="{{ project.url_for() }}" aria-label="{{ project.title }}" data-cy-project="{{ project.title }}">
                   <div class="card__image-wrapper__overlay"></div>
                   <div class="card__image-wrapper__text">{% assets "fa5-sprite" %}<svg class="fa5-icon fa5-icon--display1 mui--align-middle" aria-hidden="true" role="img"><use xlink:href="{{ ASSET_URL }}#microphone-alt"></use></svg>{% endassets %} <div class="mui--d-inlineblock mui--align-middle"><p class="mui--text-menu zero-bottom-margin">CFP</p> <p class="mui--text-menu zero-bottom-margin">{% trans %}Now open{% endtrans %}</p></div></div>
                   {% if project.bg_image.url %}
@@ -255,11 +247,7 @@
         </div>
         <ul class="grid projects" role="list">
           <li class="grid__col-12 grid__col-xs-12 grid__col-sm-6 grid__col-lg-4" role="listitem">
-<<<<<<< HEAD
-            <a class="card card--upcoming card--new clickable-card" href="{{ g.profile.url_for('new_project')}}" title="New project" aria-label="Create new project" data-cy="new-project">
-=======
-            <a class="card card--upcoming card--new clickable-card" href="{{ g.profile.url_for('new_project')}}" aria-label="Create new project">
->>>>>>> 0da6847d
+            <a class="card card--upcoming card--new clickable-card" href="{{ g.profile.url_for('new_project')}}" aria-label="Create new project" data-cy="new-project">
               <div class="card__image-wrapper">
                 <img class="card__image" src="{{ url_for('static', filename='img/card-background.png') }}" alt="new"/>
                 <p class="card__image-wrapper__icon-wrapper">{% assets "fa5-sprite" %}<svg class="fa5-icon fa5-icon--display1 mui--align-middle card__image-wrapper__icon-wrapper__icon" aria-hidden="true" role="img"><use xlink:href="{{ ASSET_URL }}#plus"></use></svg>{% endassets %}</p>
