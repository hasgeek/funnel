{% extends "layout.html.jinja2" %}
{% block title %}{% if profile %}{{ profile.title }}{% else %}{{ config['SITE_TITLE'] }}{% endif %}{% endblock %}
{%- from "macros.html.jinja2" import calendarwidget, saveprojectform %}
{% block description %}{% if profile %}{{ profile.description.html|firstline }}{% else %}{% trans %}HasGeek creates discussion spaces for geeks. Meet like-minded people, learn new things and discover new opportunities.{% endtrans %}{% endif %}{% endblock %}

{%- block pageheaders %}
<link rel="search" type="application/opensearchdescription+xml" href="{{ url_for('opensearch') }}" title="{{ config['SITE_TITLE'] }}" />
<script type="application/ld+json">
  {
    "@context" : "http://schema.org",
     "@type" : "WebSite",
     "name" : {{ config['SITE_TITLE']|tojson }},
     "url" : {{ url_for('index', _external=true)|tojson }},
    "potentialAction": {
      "@type": "SearchAction",
      "target": "{{ url_for('SearchView_search', _external=true) }}?q={query}",
      "query-input": "required name=query"
    }
  }
</script>
<script type="application/ld+json">
  {
    "@context" : "http://schema.org",
    "@type" : "Organization",
    "name" : {{ config['SITE_TITLE']|tojson }},
    "url" : {{ url_for('index', _external=true)|tojson }},
    "logo" : {{ url_for('static', filename='img/hg-banner.png', _external=true)|tojson }},
    "contactPoint" : [{
      "@type" : "ContactPoint",
      "telephone" : "+91 7676 33 2020",
      "contactType" : "customer service"
    }],
    "sameAs" : [
      "https://twitter.com/hasgeek",
      "https://www.facebook.com/hasgeek"
    ]
  }
</script>
{%- endblock %}

{% block bodytag %}
  <body class="mui--bg-accent hg-app">
{% endblock %}

{% block contenthead %}{% endblock %}

{% block baseheadline %}
  {%- if profile %}
<<<<<<< HEAD
    <div class="grid hg-banner mui--bg-accent">
      <div class="grid__col-12">
        <h2 class="mui--text-display1 mui--text-bold" data-cy="profile-title">{{ profile.title }}</h2>
        <div class="mui--text-headline">{{ profile.description.html }}</div>
        <div class="mui-divider mui-divider--banner"></div>
=======
    <div class="mui-container">
      <div class="grid hg-banner mui--bg-accent">
        <div class="grid__col-12">
          <h2 class="mui--text-display1 mui--text-bold">{{ profile.title }}</h2>
          <div class="mui--text-headline">{{ profile.description.html }}</div>
          <div class="mui-divider mui-divider--banner"></div>
        </div>
>>>>>>> b98d515f
      </div>
    </div>
  {% endif %}
{% endblock %}

{% block basecontent %}
  {% with current_sessions = featured_project.current_sessions() if featured_project is not none else none %}
  {% if featured_project and featured_project.livestream_urls or current_sessions and current_sessions.sessions|length > 0 %}
    <div class="projects-wrapper">
      <div class="mui-container">
        <div class="grid">
          <div class="grid__col-12">
            <h2 class="mui--text-headline mui--text-bold project-headline">
              {% if not featured_project.livestream_urls and current_sessions.sessions|length > 0 %}
                {% trans %}Live schedule{% endtrans %}
              {% elif featured_project.livestream_urls and not current_sessions.sessions|length > 0 %}
                {% trans %}LiveStream{% endtrans %}
              {% elif featured_project.livestream_urls and current_sessions.sessions|length > 0 %}
                {% trans %}LiveStream and Schedule{% endtrans %}
              {% endif %}
            </h2>
          </div>
          <div class="grid__col-xs-12">
            <div class="card card--spotlight card--spotlight--live">
              <div class="card__image-wrapper">
                {% if featured_project.bg_image.url %}
                  <img class="card__image" src="{{ featured_project.bg_image }}" alt="{{ featured_project.title }}"/>
                {% else %}
                  <img class="card__image" src="{{ url_for('static', filename='img/card-background.png') }}" alt="{{ featured_project.title }}"/>
                  <p class="card__image__tagline">{{ featured_project.title }}</p>
                {% endif %}
              </div>
              <div class="card__body">
                <h3 class="mui--text-headline zero-top-margin"><a class="clickable-card" href="{{ featured_project.url_for() }}" title="{{ featured_project.title }}">{{ featured_project.title }}</a></h3>
                <p class="mui--text-title mui--text-bold hg-text">Live</p>
                {% if current_sessions.sessions|length > 0 %}
                  <p class="mui--text-title mui--text-light">{% assets "fa5-sprite" %}<svg class="fa5-icon fa5-title fa5--align-baseline" aria-hidden="true" role="img"><use xlink:href="{{ ASSET_URL }}#clock"></use></svg>{% endassets %} Session starts at {{ current_sessions.sessions[0].start_at.astimezone(featured_project.timezone).strftime('%I:%M %p') }}</p>
                {% endif %}
                <div>
                  {%- if featured_project.livestream_urls %}
                    <a class="mui-btn mui-btn--primary mui-btn--raised" title="Watch LiveStream" data-action="Watch LiveStream(homepage)" href="{{ featured_project.url_for() }}">{% trans %}Livestream{% endtrans %}</a>
                  {%- endif %}
                  {%- if current_sessions.sessions|length > 0 %}
                    <a class="mui-btn mui-btn--primary mui-btn--raised" title="Schedule" data-action="Schedule(homepage)" href="{{ featured_project.url_for('schedule') }}">{% trans %}Schedule{% endtrans %}</a>
                  {%- endif %}
                </div>
              </div>
            </div>
          </div>
        </div>
      </div>
    </div>
  {% endif %}
  {% endwith %}

  {% if featured_project %}
    <div class="projects-wrapper">
      <div class="spotlight">
        <div class="mui-container">
          <div class="grid">
            <div class="grid__col-12">
              <h2 class="mui--text-display1 mui--text-bold project-headline">{% trans %}Spotlight{% endtrans %}</h2>
            </div>
          </div>
        </div>
        <div class="mui-container">
          <div class="grid">
            <div class="grid__col-12">
              <a class="card card--spotlight clickable-card" href="{{ featured_project.url_for() }}" title="{{ featured_project.title }}" aria-label="{{ featured_project.title }}">
                <div class="card__image-wrapper">
                  {% if featured_project.bg_image.url %}
                    <img class="card__image" src="{{ featured_project.bg_image }}" alt="{{ featured_project.title }}"/>
                  {% else %}
                    <img class="card__image" src="{{ url_for('static', filename='img/card-background.png') }}" alt="{{ featured_project.title }}"/>
                    <p class="card__image__tagline">{{ featured_project.title }}</p>
                  {% endif %}
                </div>
                <div class="card__body">
                  <h3 class="mui--text-headline zero-top-margin js-truncate" data-truncate-lines="3"><span class="mui--text-bold">{{ featured_project.title }}</span>{% if featured_project.tagline %}: <span class="mui--text-light">{{ featured_project.tagline }}</span>{% endif %}</h3>
<<<<<<< HEAD
                  {%- if not current_auth.is_anonymous %}<div class="card__body__bookmark">{{ saveprojectform(featured_project, project_save_form, featured_project.name) }}</div>{% endif %}
=======
                  {%- if not current_auth.is_anonymous %}
                    {% set save_form_id = "featured_" + featured_project.name %}
                    <div class="card__body__bookmark">{{ saveprojectform(featured_project, project_save_form, save_form_id) }}</div>
                  {% endif %}
>>>>>>> b98d515f
                  {% if featured_project.calendar_weeks.weeks and featured_project.calendar_weeks.weeks|length > 0 %}
                    {{ calendarwidget(featured_project) }}
                  {% endif %}
                  <p class="mui--text-subhead mui--text-light">{% if featured_project.primary_venue %}
                  {% assets "fa5-sprite" %}<svg class="fa5-icon fa5-icon--caption" aria-hidden="true" role="img"><use xlink:href="{{ ASSET_URL }}#map-marker-alt"></use></svg>{% endassets %} {{ featured_project.primary_venue.title }}{% if featured_project.primary_venue.city %}, {{ featured_project.primary_venue.city }}{% endif %}{% endif %}</p>
                </div>
              </a>
            </div>
          </div>
        </div>
      </div>
    </div>
  {% endif %}

  {%- if not profile %}
    <div class="mui-container">
      <div class="projects-wrapper">
        <div class="grid hg-about">
          <div class="grid__col-xs-12 grid__col-sm-6 grid__col-md-3 hg-about__content">
            <div class="mui--text-bold project-headline project-headline--secondary hg-about__content__txt">
<<<<<<< HEAD
              <p>Meet <br> like-minded <br> people</p>
              <p>Learn <br> new <br> things</p>
              <p>Discover <br> new <br> opportunities</p>
=======
              <p class="hg-about__content__txt__string">Meet <br class="mui--hidden-xs mui--hidden-sm mui--hidden-md"> like-minded <br class="mui--hidden-xs mui--hidden-sm mui--hidden-md"> people</p>
              <p class="hg-about__content__txt__string">Learn <br class="mui--hidden-xs mui--hidden-sm mui--hidden-md"> new <br class="mui--hidden-sm"> things</p>
              <p class="hg-about__content__txt__string">Discover <br class="mui--hidden-xs mui--hidden-sm mui--hidden-md"> new <br class="mui--hidden-xs mui--hidden-sm mui--hidden-md"> opportunities</p>
>>>>>>> b98d515f
            </div>
            <p class="mui--text-title mui--text-light">HasGeek creates discussion spaces for geeks</p>
          </div>
          <div class="grid__col-xs-12 grid__col-sm-6 grid__col-md-6">
            <img class="hg-about__img hg-about__img--main js-hg-banner" src="" alt="{{ config['SITE_TITLE'] }}"/>
            <noscript>
              <img src="{{ url_for('static', filename='img/hg-banner-default.png') }}" alt="{{ config['SITE_TITLE'] }}" class="hg-about__img">
            </noscript>
          </div>
          <div class="grid__col-md-3 mui--hidden-xs mui--hidden-sm mui--hidden-md">
            <img class="hg-about__img hg-about__img--top js-hg-banner" src="" alt="{{ config['SITE_TITLE'] }}"/>
            <img class="hg-about__img hg-about__img--bottom js-hg-banner" src="" alt="{{ config['SITE_TITLE'] }}"/>
          </div>
        </div>
      </div>
    </div>
  {% endif %}

  {% if upcoming_projects|length > 0 %}
  <div class="projects-wrapper">
    <div class="mui-container">
      <div class="grid">
        <div class="grid__col-12">
          <h2 class="mui--text-headline mui--text-bold project-headline">{% trans %}Upcoming{% endtrans %}</h2>
        </div>
      </div>
<<<<<<< HEAD
      <ul class="mui-list--unstyled grid upcoming" role="list">
=======
      <ul class="mui-list--unstyled grid" role="list">
>>>>>>> b98d515f
      {% for project in upcoming_projects %}
        <li class="grid__col-xs-12 grid__col-sm-6 grid__col-lg-4" role="listitem">
          <a class="card card--upcoming clickable-card" href="{{ project.url_for() }}" title="{{ project.title }}" aria-label="{{ project.title }}">
            <div class="card__image-wrapper">
              {% if project.bg_image.url %}
                <img class="card__image js-lazyload-img" data-src="{{ project.bg_image }}" alt="{{ project.title }}"/>
                <noscript>
                  <img class="card__image" src="{{ project.bg_image }}" alt="{{ project.title }}"/>
                </noscript>
              {% else %}
                <img class="card__image" src="{{ url_for('static', filename='img/card-background.png') }}" alt="{{ project.title }}"/>
                <p class="card__image__tagline mui--text-body1">{{ project.title }}</p>
              {% endif %}
            </div>
            <div class="card__body">
              {%- if not current_auth.is_anonymous %}<div class="card__body__bookmark {% if not project.calendar_weeks.weeks %} card__body__bookmark--pushup {% endif %}">{{ saveprojectform(project, project_save_form, project.name) }}</div>{% endif %}
              {% if project.calendar_weeks.weeks and project.calendar_weeks.weeks|length > 0 %}
                {{ calendarwidget(project) }}
              {% endif %}
              <h3 class="card__body__title js-truncate {% if not project.calendar_weeks.weeks %} card__body__title--smaller {% endif %}" data-truncate-lines="3"><span class="mui--text-bold">{{ project.title }}</span>: <span class="mui--text-light">{{ project.tagline }}</span></h3>
              <p class="card__body__location">{% if project.primary_venue %}{% assets "fa5-sprite" %}<svg class="fa5-icon fa5-icon--caption" aria-hidden="true" role="img"><use xlink:href="{{ ASSET_URL }}#map-marker-alt"></use></svg>{% endassets %} {% if project.primary_venue.city %}{{ project.primary_venue.city }}{% else %}{{ project.primary_venue.title }}{% endif %}{% endif %}</p>
            </div>
          </a>
        </li>
      {%- endfor -%}
      </ul>
    </div>
  </div>
  {% endif %}

  {% if open_cfp_projects %}
    <div class="projects-wrapper">
      <div class="mui-container">
        <div class="grid">
          <div class="grid__col-12">
            <h2 class="mui--text-headline mui--text-bold project-headline">{% trans %}Call for proposals open now{% endtrans %}</h2>
          </div>
        </div>
        <ul class="grid projects" role="list">
          {% for project in open_cfp_projects %}
            <li class="grid__col-xs-12 grid__col-lg-6 js-cfp-projects {% if loop.index > 4 %}mui--hide{% endif %}" role="listitem">
              <div class="card card--cfp">
                <a class="card__image-wrapper card__image-wrapper--cfp clickable-card" href="{{ project.url_for() }}" title="{{ project.title }}" aria-label="{{ project.title }}" data-cy-project="{{ project.title }}">
                  <div class="card__image-wrapper__overlay"></div>
                  <div class="card__image-wrapper__text">{% assets "fa5-sprite" %}<svg class="fa5-icon fa5-icon--display1 mui--align-middle" aria-hidden="true" role="img"><use xlink:href="{{ ASSET_URL }}#microphone-alt"></use></svg>{% endassets %} <div class="mui--d-inlineblock mui--align-middle"><p class="mui--text-menu zero-bottom-margin">CFP</p> <p class="mui--text-menu zero-bottom-margin">{% trans %}Now open{% endtrans %}</p></div></div>
                  {% if project.bg_image.url %}
                    <img class="card__image js-lazyload-img" data-src="{{ project.bg_image }}" alt="{{ project.title }}"/>
                    <noscript>
                      <img class="card__image" src="{{ project.bg_image }}" alt="{{ project.title }}"/>
                    </noscript>
                  {% else %}
                    <img class="card__image" src="{{ url_for('static', filename='img/card-background.png') }}" alt="{{ project.title }}"/>
                    <p class="card__image__tagline mui--text-body1">{{ project.title }}</p>
                  {% endif %}
                </a>
                <div class="card__body card__body--cfp">
                  <h3 class="card--cfp__title mui--text-title zero-top-margin zero-bottom-margin"><a href="{{ project.url_for() }}" class="js-truncate" data-truncate-lines="2">{{ project.title }}</a></h3>
                  {% if project.cfp_end_at %}<p class="mui--text-caption zero-top-margin mui--text-danger">Last date of submission - {{ project.cfp_end_at|longdate }}</p>{% endif %}
                  <p class="mui--text-subhead mui--text-light zero-top-margin card--cfp__tagline js-truncate-readmore" data-truncate-lines="2">{{ project.tagline }}</p>
                </div>
              </div>
            </li>
          {%- endfor -%}
        </ul>
        {% if open_cfp_projects|length > 4 %}
          <div class="mui--text-center">
            <a href="javascript:void(0)" class="jquery-show-all mui--text-uppercase" title="show all cfp projects" data-projects="js-cfp-projects" data-action="Show all cfp projects(index page card)" aria-expanded="true">{% trans %}Show more{% endtrans %}</a>
          </div>
        {% endif %}
      </div>
    </div>
  {% endif %}

  {%- if profile and current_auth.permissions.new_project %}
    <div class="projects-wrapper">
      <div class="mui-container">
        <div class="grid">
          <div class="grid__col-12">
            <h2 class="mui--text-headline mui--text-bold project-headlinee">{% trans %}Introducing drafts{% endtrans %} <span class="chip chip--new mui--text-caption mui--align-middle">{% trans %}New{% endtrans %}</span></h2>
          </div>
        </div>
        <ul class="grid projects" role="list">
          <li class="grid__col-12 grid__col-xs-12 grid__col-sm-6 grid__col-lg-4" role="listitem">
<<<<<<< HEAD
            <a class="card card--upcoming card--new clickable-card" href="{{ g.profile.url_for('new_project')}}" title="New project" aria-label="Create new project" data-cy="new-project">
=======
            <a class="card card--upcoming card--new clickable-card" href="{{ g.profile.url_for('new_project')}}" title="New project" aria-label="Create new project">
>>>>>>> b98d515f
              <div class="card__image-wrapper">
                <img class="card__image" src="{{ url_for('static', filename='img/card-background.png') }}" alt="new"/>
                <p class="card__image-wrapper__icon-wrapper">{% assets "fa5-sprite" %}<svg class="fa5-icon fa5-icon--display1 mui--align-middle card__image-wrapper__icon-wrapper__icon" aria-hidden="true" role="img"><use xlink:href="{{ ASSET_URL }}#plus"></use></svg>{% endassets %}</p>
              </div>
              <div class="card__body">
                <h4 class="mui--text-headline mui--text-bold">{% trans %}Start a project{% endtrans %}</h4>
                <p class="mui--text-subhead mui--text-light zero-top-margin"">{% trans %}Write, collaborate and get feedback.{% endtrans %}</p>
              </div>
              <div class="mui-divider"></div>
              <div class="card__footer">
                <p class="mui-btn mui-btn--small mui-btn--flat mui-btn--accent" title="Participate" data-action="Participate(index page card)">{% trans %}Start project{% endtrans %}</p>
              </div>
            </a>
          </li>
        {% if draft_projects %}
          {% for project in draft_projects %}
            <li class="grid__col-12 grid__col-xs-12 grid__col-sm-6 grid__col-lg-4 js-draft-projects {% if loop.index > 2 %}mui--hide{% endif %}" role="listitem">
              <a class="card card--upcoming clickable-card" href="{{ project.url_for() }}" title="{{ project.title }}" aria-label="{{ project.title }}">
                <div class="card__image-wrapper">
                  {% if project.bg_image.url %}
                    <img class="card__image js-lazyload-img" data-src="{{ project.bg_image }}" alt="{{ project.title }}"/>
                    <noscript>
                      <img class="card__image" src="{{ project.bg_image }}" alt="{{ project.title }}"/>
                    </noscript>
                  {% else %}
                    <img class="card__image" src="{{ url_for('static', filename='img/card-background.png') }}" alt="{{ project.title }}"/>
                    <p class="card__image__tagline mui--text-body1">{{ project.title }}</p>
                  {% endif %}
                </div>
                <div class="card__body">
                  {% if project.calendar_weeks.weeks and project.calendar_weeks.weeks|length > 0 %}
                    {{ calendarwidget(project) }}
                  {% endif %}
                  <h3 class="card__body__title {% if not project.calendar_weeks.weeks %} card__body__title--smaller {% endif %} js-truncate" data-truncate-lines="3"><span class="mui--text-bold">{{ project.title }}</span>: <span class="mui--text-light">{{ project.tagline }}</span></h3>
                  <p class="card__body__location">{% if project.primary_venue %}{% assets "fa5-sprite" %}<svg class="fa5-icon fa5-icon--caption" aria-hidden="true" role="img"><use xlink:href="{{ ASSET_URL }}#map-marker-alt"></use></svg>{% endassets %} {% if project.primary_venue.city %}{{ project.primary_venue.city }}{% else %}{{ project.primary_venue.title }}{% endif %}{% endif %}</p>
                </div>
              </a>
            </li>
          {%- endfor -%}
          </ul>
          {% if draft_projects|length > 3 %}
            <div class="mui--text-center">
              <a href="javascript:void(0)" class="jquery-show-all mui--text-uppercase" title="show all cfp projects" data-projects="js-draft-projects" data-action="Show all cfp projects(index page card)" aria-expanded="true">{% trans %}Show more{% endtrans %}</a>
            </div>
          {% endif %}
        {% endif %}
      </div>
    </div>
  {% endif %}

  {% if all_projects %}
    <div class="projects-wrapper">
      <div class="mui-container">
        <div class="grid">
          <div class="grid__col-12">
            <h2 class="mui--text-headline mui--text-bold project-headline">{% trans %}All projects{% endtrans %}</h2>
          </div>
        </div>
        <ul class="grid projects" role="list">
          {% for project in all_projects %}
            <li class="grid__col-12 grid__col-xs-12 grid__col-sm-6 grid__col-lg-4" role="listitem">
              <a class="card clickable-card card--upcoming" href="{{ project.url_for() }}" title="{{ project.title }}" aria-label="{{ project.title }}">
                <div class="card__image-wrapper">
                  {% if project.bg_image.url %}
                    <img class="card__image js-lazyload-img" data-src="{{ project.bg_image }}" alt="{{ project.title }}"/>
                    <noscript>
                      <img class="card__image" src="{{ project.bg_image }}" alt="{{ project.title }}"/>
                    </noscript>
                  {% else %}
                    <img class="card__image" src="{{ url_for('static', filename='img/card-background.png') }}" alt="{{ project.title }}"/>
                    <p class="card__image__tagline">{{ project.title }}</p>
                  {% endif %}
                </div>
                <div class="card__body">
                  {%- if not current_auth.is_anonymous %}<div class="card__body__bookmark {% if not project.calendar_weeks.weeks %} card__body__bookmark--pushup {% endif %}">{{ saveprojectform(project, project_save_form, project.name) }}</div>{% endif %}
                  {% if project.calendar_weeks.weeks and project.calendar_weeks.weeks|length > 0 %}
                    {{ calendarwidget(project) }}
                  {% endif %}
                  <h3 class="card__body__title {% if not project.calendar_weeks.weeks %} card__body__title--smaller {% endif %} js-truncate" data-truncate-lines="3"><span class="mui--text-bold">{{ project.title }}</span>: <span class="mui--text-light">{{ project.tagline }}</span></h3>
                  <p class="card__body__location">{% if project.primary_venue %}{% assets "fa5-sprite" %}<svg class="fa5-icon fa5-icon--caption" aria-hidden="true" role="img"><use xlink:href="{{ ASSET_URL }}#map-marker-alt"></use></svg>{% endassets %} {% if project.primary_venue.city %}{{ project.primary_venue.city }}{% else %}{{ project.primary_venue.title }}{% endif %}{% endif %}</p>
                </div>
              </a>
            </li>
          {%- endfor -%}
        </ul>
      </div>
    </div>
  {% endif %}

  {% if past_projects %}
    <div class="projects-wrapper">
      <div class="mui-container">
        <div class="grid">
          <div class="grid__col-12">
            <h2 class="mui--text-headline mui--text-bold project-headline">{% trans %}Past projects{% endtrans %}</h2>
            <p class="mui--text-body1">{{ past_projects|length }} projects</p>
          </div>
        </div>
        <div class="grid projects">
          <div class="grid__col-12 mui-table--responsive-wrapper">
            <table class="mui-table mui-table--bordered mui-table--responsive past-events-table">
              <thead class="mui--bg-primary-light">
                <tr>
                  <th class="mui--text-subhead mui--text-capitalize">{% trans %}Date{% endtrans %}</th>
                  <th class="mui--text-subhead mui--text-capitalize">{% trans %}Event name{% endtrans %}</th>
                  <th class="mui--text-subhead mui--text-capitalize">{% trans %}Location{% endtrans %}</th>
                </tr>
              </thead>
              <tbody>
                {% for project in past_projects %}
                  <tr>
                    <td data-th="Date"><p class="mui--text-subhead zero-bottom-margin">{{ project.schedule_start_at|longdate }}</p></td>
                    <td data-th="Event name"><p class="mui--text-subhead zero-bottom-margin"><a href="{{ project.url_for() }}" title="{{ project.title }}" data-action="past-event(index page list)">{{ project.title }}</a></p></td>
                    <td data-th="Location">{% if project.primary_venue %}<p class="mui--text-subhead zero-bottom-margin">{{ project.primary_venue.city }}</p>{% endif %}</td>
                  </tr>
                {%- endfor -%}
              </tbody>
            </table>
          </div>
        </div>
      </div>
    </div>
  {% endif %}

{% endblock %}

{% block footerscripts %}
  <script src="{{ url_for('static', filename=asset_path('index')) }}" type="text/javascript"></script>
  <script type="text/javascript">
    $(function() {

      var hgBannerConfig = {
        hgBannerImgList: [],
        ImgFolderPath: "{{ url_for('static', filename='img/') }}",
        defaultBanner: "{{ url_for('static', filename='img/hg-banner-default.png') }}",
      };

      {% if hg_banner %}
        hgBannerConfig.hgBannerImgList = {{ hg_banner|tojson }};
      {% endif %}

      window.HasGeek.HomeInit(hgBannerConfig);

    });
  </script>
{% endblock %}<|MERGE_RESOLUTION|>--- conflicted
+++ resolved
@@ -46,21 +46,13 @@
 
 {% block baseheadline %}
   {%- if profile %}
-<<<<<<< HEAD
-    <div class="grid hg-banner mui--bg-accent">
-      <div class="grid__col-12">
-        <h2 class="mui--text-display1 mui--text-bold" data-cy="profile-title">{{ profile.title }}</h2>
-        <div class="mui--text-headline">{{ profile.description.html }}</div>
-        <div class="mui-divider mui-divider--banner"></div>
-=======
     <div class="mui-container">
       <div class="grid hg-banner mui--bg-accent">
         <div class="grid__col-12">
-          <h2 class="mui--text-display1 mui--text-bold">{{ profile.title }}</h2>
+          <h2 class="mui--text-display1 mui--text-bold" data-cy="profile-title">{{ profile.title }}</h2>
           <div class="mui--text-headline">{{ profile.description.html }}</div>
           <div class="mui-divider mui-divider--banner"></div>
         </div>
->>>>>>> b98d515f
       </div>
     </div>
   {% endif %}
@@ -140,14 +132,10 @@
                 </div>
                 <div class="card__body">
                   <h3 class="mui--text-headline zero-top-margin js-truncate" data-truncate-lines="3"><span class="mui--text-bold">{{ featured_project.title }}</span>{% if featured_project.tagline %}: <span class="mui--text-light">{{ featured_project.tagline }}</span>{% endif %}</h3>
-<<<<<<< HEAD
-                  {%- if not current_auth.is_anonymous %}<div class="card__body__bookmark">{{ saveprojectform(featured_project, project_save_form, featured_project.name) }}</div>{% endif %}
-=======
                   {%- if not current_auth.is_anonymous %}
                     {% set save_form_id = "featured_" + featured_project.name %}
                     <div class="card__body__bookmark">{{ saveprojectform(featured_project, project_save_form, save_form_id) }}</div>
                   {% endif %}
->>>>>>> b98d515f
                   {% if featured_project.calendar_weeks.weeks and featured_project.calendar_weeks.weeks|length > 0 %}
                     {{ calendarwidget(featured_project) }}
                   {% endif %}
@@ -168,15 +156,9 @@
         <div class="grid hg-about">
           <div class="grid__col-xs-12 grid__col-sm-6 grid__col-md-3 hg-about__content">
             <div class="mui--text-bold project-headline project-headline--secondary hg-about__content__txt">
-<<<<<<< HEAD
-              <p>Meet <br> like-minded <br> people</p>
-              <p>Learn <br> new <br> things</p>
-              <p>Discover <br> new <br> opportunities</p>
-=======
               <p class="hg-about__content__txt__string">Meet <br class="mui--hidden-xs mui--hidden-sm mui--hidden-md"> like-minded <br class="mui--hidden-xs mui--hidden-sm mui--hidden-md"> people</p>
               <p class="hg-about__content__txt__string">Learn <br class="mui--hidden-xs mui--hidden-sm mui--hidden-md"> new <br class="mui--hidden-sm"> things</p>
               <p class="hg-about__content__txt__string">Discover <br class="mui--hidden-xs mui--hidden-sm mui--hidden-md"> new <br class="mui--hidden-xs mui--hidden-sm mui--hidden-md"> opportunities</p>
->>>>>>> b98d515f
             </div>
             <p class="mui--text-title mui--text-light">HasGeek creates discussion spaces for geeks</p>
           </div>
@@ -203,11 +185,7 @@
           <h2 class="mui--text-headline mui--text-bold project-headline">{% trans %}Upcoming{% endtrans %}</h2>
         </div>
       </div>
-<<<<<<< HEAD
       <ul class="mui-list--unstyled grid upcoming" role="list">
-=======
-      <ul class="mui-list--unstyled grid" role="list">
->>>>>>> b98d515f
       {% for project in upcoming_projects %}
         <li class="grid__col-xs-12 grid__col-sm-6 grid__col-lg-4" role="listitem">
           <a class="card card--upcoming clickable-card" href="{{ project.url_for() }}" title="{{ project.title }}" aria-label="{{ project.title }}">
@@ -291,11 +269,7 @@
         </div>
         <ul class="grid projects" role="list">
           <li class="grid__col-12 grid__col-xs-12 grid__col-sm-6 grid__col-lg-4" role="listitem">
-<<<<<<< HEAD
             <a class="card card--upcoming card--new clickable-card" href="{{ g.profile.url_for('new_project')}}" title="New project" aria-label="Create new project" data-cy="new-project">
-=======
-            <a class="card card--upcoming card--new clickable-card" href="{{ g.profile.url_for('new_project')}}" title="New project" aria-label="Create new project">
->>>>>>> b98d515f
               <div class="card__image-wrapper">
                 <img class="card__image" src="{{ url_for('static', filename='img/card-background.png') }}" alt="new"/>
                 <p class="card__image-wrapper__icon-wrapper">{% assets "fa5-sprite" %}<svg class="fa5-icon fa5-icon--display1 mui--align-middle card__image-wrapper__icon-wrapper__icon" aria-hidden="true" role="img"><use xlink:href="{{ ASSET_URL }}#plus"></use></svg>{% endassets %}</p>
