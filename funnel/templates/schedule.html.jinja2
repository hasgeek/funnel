{% extends "layout.html.jinja2" %}
{% set title_suffix = project.title %}
{%- from "macros.html.jinja2" import project_header %}
{% block title %}{%- if active_session -%}{{ active_session.title }}{%- else -%}{% trans %}Schedule{% endtrans %}{%- endif -%}{% endblock %}

{% block description %}
  {%- if active_session -%}
    {%- if active_session.speaker -%}
      {% trans title=active_session.title, speaker=active_session.speaker, event=project.title %}{{ title }} by {{ speaker }}, {{ event }}{% endtrans %}
    {%- else -%}
      {{ active_session.title }}, {{ project.title }}
    {%- endif -%}
  {%- else -%}
    {% if g.profile %}{{ g.profile.description|striptags }}{% endif %}
  {%- endif -%}
{% endblock %}

{%- block pageheaders %}
  {% assets "css_schedule_print" -%}
    <link rel="stylesheet" type="text/css" href="{{ ASSET_URL }}" />
  {%- endassets -%}
  {%- if project.schedule_start_at %}
    <script type="application/ld+json">
    {
      "@context": "http://schema.org",
      "@type": "Event",
      "name": {{ project.title|tojson }},
      "url": {{ project.url_for(_external=true)|tojson }},
      "startDate": {{ project.schedule_start_at_localized|tojson }},
      {% if project.primary_venue -%}
      "location": {
        "@type": "Place",
        "name": {{ project.primary_venue.title|tojson }},
        "address": {
          "@type": "PostalAddress",
          "streetAddress": {{ project.primary_venue.address1|tojson }},
          "addressLocality": {{ project.primary_venue.city|tojson }},
          "addressRegion": {{ project.primary_venue.state|tojson }},
          "postalCode": {{ project.primary_venue.postcode|tojson }},
          "addressCountry": {{ project.primary_venue.country|tojson }}
        }
      },
      {%- endif -%}
      {%- if project.bg_image.url %}
      "image": [
        "{{ project.bg_image }}"
       ],
      {% endif -%}
      "description": {{ project.tagline|tojson }},
      "endDate": {{ project.schedule_end_at_localized|tojson }},
      "offers": {
        "@type": "Offer",
        "url": {{ project.url_for(_external=true)|tojson }}
      }
    }
    </script>
  {%- endif -%}
{% endblock %}

{% block bodytag %}
  {%- if not config['LEGACY'] -%}
    <body class="mui--bg-primary hg-app no-sticky-header">
  {%- else %}
    <body class="mui--bg-primary no-sticky-header">
  {%- endif %}
{% endblock %}

{% block contenthead %}{% endblock %}

{% block baseheadline %}
  <div class="mui--hidden-md mui--hidden-lg mui--hidden-xl">
    <div class="mobile-nav mui--z1">
      <a href="{{ project.url_for() }}" aria-label="{% trans %}Back to the project{% endtrans %}" class="mui--text-dark mui--text-headline" data-action="Back to the {{ project.title }}(schedule page)">{% assets "fa5-sprite" %}<svg class="fa5-icon fa5-icon--title fa5--align-baseline mobile-nav__prev" aria-hidden="true" role="img"><use xlink:href="{{ ASSET_URL }}#long-arrow-left"></use></svg>{% endassets %}</a> <span class="mui--text-dark mui--text-headline">{% trans %}Schedule{% endtrans %}</span>
    </div>
  </div>
  {{ project_header(project, project_save_form,
    class='mui--hidden-xs mui--hidden-sm',
    current_page='schedule') }}
{% endblock %}

{% block basecontent %}
  <div class="mui-container">
    <div class="page-content page-content--mob-nav">
      <div class="grid" id="schedule">
        <div class="grid__col-xs-12 schedule-grid">
          <div class="schedule-table-container" id="project-schedule-table">
            <schedule></schedule>
          </div>
          {% raw %}
            <script type="text/x-template" id="scheduletemplate">
              <div>
                <div class="tabs-wrapper mui--hidden-xs mui--hidden-sm">
                  <div class="tabs">
                    <button class="tabs__item" :class="(view === 'agenda') ? 'tabs__item--active' : ''" @click="toggleView($event, 'agenda')">Agenda view</button>
                    <button class="tabs__item" :class="(view === 'calendar') ? 'tabs__item--active' : ''" @click="toggleView($event, 'calendar')">Calender view</button>
                  </div>
                </div>
                <div class="schedule" v-for="schedule in schedules">
                  <h2 class="mui--text-heading schedule__date">{{ schedule.dateStr }}</h2>
                  <div class="mui--bg-accent schedule__table">
                    <div class="schedule__row schedule__row--sticky">
                      <p class="schedule__row__column schedule__row__column--time schedule__row__column--time--header" :style="{ minWidth: timeSlotWidth + 'px'}" v-if="(view == 'calendar')"><svg class="fa5-icon fa5-icon--subhead test fa5--align-baseline" aria-hidden="true" role="img"><use v-bind:xlink:href="svgIconUrl + '#clock'"></use></svg></p>
                      <p class="schedule__row__column schedule__row__column--header" :class="[activeTab == roomkey ? 'js-tab-active' : '']" :style="{width: 'calc(100% - ' + getColumnWidth('header') + 'px)'}" @click="toggleTab(roomkey)" v-for="(room, roomkey, roomindex) in schedule.rooms">{{ room.title }}</p>
                    </div>

                    <div class="schedule__row" :class="[view == 'calendar' ? 'schedule__row--calendar' : '', hasActiveRoom(session) ? 'js-active' : '',  view === 'agenda' && !session.showLabel ? 'schedule__row--hide': '']" :style="(view == 'calendar') ? {height: rowHeight + 'px'} : ''" v-for="(session, key, index)  in schedule.sessions">
                        <a :href="'#t' + key" :id="'t' + key" class="schedule__row__column schedule__row__column--time schedule__row__column--time--pointer" :style="{minWidth: timeSlotWidth + 'px'}" @click="disableScroll($event, 't' + key)" v-if="(view === 'calendar' && session.showLabel)">{{ getTimeStr(key) }}</a>
                        <p class="schedule__row__column schedule__row__column--time" :style="{minWidth: timeSlotWidth + 'px'}" v-else-if="(view === 'calendar')"></p>
                      <div class="schedule__row__column" :id="(view === 'agenda') ? 't' + key : ''" :class="['schedule__row__column--' + rowWidth, room.talk ? 'schedule__row__column--talks' : '', room.talk ? roomkey : '', room.talk && activeTab == roomkey ? 'js-active': '']" @click="showSessionModal(room.talk)"  :style="(getColumnWidth('content') > 0) ? {width: 'calc(100% - ' + getColumnWidth('content') + 'px)'} : {width: '100%'}" v-for="(room, roomkey, roomindex) in session.rooms">
                        <div class="schedule__row__column__content" :class="[view === 'calendar' ? 'schedule__row__column__content--calendar schedule__row__column__content--overflow' : '']" :style="(view == 'calendar') ? {height: getColumnHeight(room.talk.duration, rowHeight) + 'px'} : ''" :id="room.talk.url_name_uuid_b58" v-if="room.talk">
                          <p class="mui--text-body1 schedule__row__column__content__title__duration">{{ getTimeStr(room.talk.startTime) }}–{{ getTimeStr(room.talk.endTime) }}</p>
                            <div class="schedule__row__column__content__title">
                              <p class="mui--text-subhead schedule__row__column__content__title__heading" v-if="room.talk.title">{{ room.talk.title }}</p>
                              <p class="mui--text-caption mui--text-light schedule__row__column__content__title__speaker" v-if="room.talk.speaker">{{ room.talk.speaker }}</p>
                              <div class="schedule__row__column__content__description mui--text-body1" v-html="removeImg(room.talk.description.html)" v-if="view == 'calendar' && room.talk.description.html"></div>
                            </div>
                        </div>

                      </div>
                    </div>
                  </div>
                </div>
                <div id="session-modal" class="session-modal session-modal--nopadding" v-html="modalHtml">
                </div>
              </div>
            </script>
          {% endraw %}
        </div>
      </div>
    </div>
  </div>
{% endblock %}

{% block footerscripts %}
  <script src="{{ url_for('static', filename=asset_path('project_header')) }}" type="text/javascript"></script>
  <script src="{{ url_for('static', filename=asset_path('schedule_view')) }}" type="text/javascript"></script>
  <script type="text/javascript">
    $(document).ready( function() {
      var scheduleConfig = {
        fromDate: {{ from_date|tojson }},
        toDate: {{ to_date|tojson }},
        timeZone: {{ timezone|tojson }},
        sessions: {{ sessions|tojson }},
        schedule: {{ schedule|tojson }},
        venues: {{ venues|tojson }},
        slotInterval: 5,
        divElem: "#project-schedule-table",
        scriptTemplate: '#scheduletemplate',
        parentContainer: '#schedule',
        active_session: '',
        projectTitle: {{ project.title|e|tojson }},  // HTML escaped for use in HTML tags via JS
        pageDescription: {{ g.profile.description|striptags|tojson }}, // HTML escaped for use in HTML tags via JS
      };
<<<<<<< HEAD

      {%- if active_session -%}
        scheduleConfig['active_session'] = {{ active_session|tojson }};
      {%- endif %}
=======
      {%- if active_session -%}
        scheduleConfig['active_session'] = {{ active_session|tojson }};
      {%- endif %}

>>>>>>> 42fea47a
      var saveProjectConfig = {
        formId: 'save-form',
        postUrl: {{ project.url_for('save')|tojson }}
      }

      window.HasGeek.ProjectHeaderInit(saveProjectConfig);
      window.HasGeek.ScheduleInit(scheduleConfig);
    });
  </script>
{% endblock %}<|MERGE_RESOLUTION|>--- conflicted
+++ resolved
@@ -151,17 +151,10 @@
         projectTitle: {{ project.title|e|tojson }},  // HTML escaped for use in HTML tags via JS
         pageDescription: {{ g.profile.description|striptags|tojson }}, // HTML escaped for use in HTML tags via JS
       };
-<<<<<<< HEAD
-
-      {%- if active_session -%}
-        scheduleConfig['active_session'] = {{ active_session|tojson }};
-      {%- endif %}
-=======
       {%- if active_session -%}
         scheduleConfig['active_session'] = {{ active_session|tojson }};
       {%- endif %}
 
->>>>>>> 42fea47a
       var saveProjectConfig = {
         formId: 'save-form',
         postUrl: {{ project.url_for('save')|tojson }}
