--- conflicted
+++ resolved
@@ -25,14 +25,7 @@
             <p class="mui--text-danger mui--text-subhead page-content">{{ error }}</p>
           {{/if}}
           <video id="qrreader" class="scanner-wrapper__camera" playsinline autoplay></video>
-<<<<<<< HEAD
           {{#if video}}<svg class="fa5-icon scanner-wrapper__badge--icon" aria-hidden="true" role="img"><use xlink:href="{{ svgIconUrl }}#expand"></use></svg> {{/if}}
-          {{#if !video && error}}
-            <p class="mui--text-danger">{{ error }}</p>
-          {{/if}}
-=======
-          {{#if video}}<i class="material-icons scanner-wrapper__badge--icon">center_focus_strong</i> {{/if}}
->>>>>>> 6f8b4dac
           {{#if video}}
           <div>
             <div class="mui-select camera-dropdown">
