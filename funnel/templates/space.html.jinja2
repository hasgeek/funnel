{% extends "layout.html.jinja2" %}
{% from "macros.html.jinja2" import rsvpform, rsvpscript %}
{% block title %}{{ space.title }}{% endblock %}
{% block description %}{{ space.title }}{% if g.profile %} &ndash; {{ g.profile.description|striptags }}{% endif %}{% endblock %}

{%- macro proposal_table(space, proposals) %}
  <div class="table-responsive">
    <table class="table table-bordered listing">
      <thead>
        <tr>
          <th class="num">#</th>
          <th>{% trans %}Speaker{% endtrans %}</th>
          <th>{% trans %}Section{% endtrans %}</th>
          <th>{% trans %}Level{% endtrans %}</th>
          <th class="num">{% trans %}+1{% endtrans %}</th>
          <th class="num"><i class="fa fa-comment-o"></i></th>
          <th>{% trans %}Submitted{% endtrans %}</th>
        </tr>
      </thead>
      {% for proposal in proposals %}
        <tbody class="link">
          {%- set link=proposal.url_for() -%}
          <tr>
            <td class="num"><a href="{{ link }}">{{ loop.index }}</a></td>
            <td colspan="6">
              <a href="{{ link }}">
                <strong>{{ proposal.title }}</strong>
                {% if proposal.preview_video %}
                  &nbsp;<span data-toggle="tooltip" data-placement="top" title="This proposal has a preview video" class="fa fa-film"></span>
                {% endif %}
                {% if proposal.slides %}
                  &nbsp;<span data-toggle="tooltip" data-placement="top" title="This proposal has slides" class="fa fa-desktop media-middle"></span>
                {% endif %}
              </a>
            </td>
          </tr>
          <tr>
            <td></td>
            <td><a href="{{ link }}">
              {%- if proposal.speaker -%}
                {{ proposal.speaker.pickername }}
                {%- if proposal.user != proposal.speaker %}
                  <small>via {{ proposal.user.pickername }}</small>
                {%- endif %}
                {%- if g.user and 'edit-space' in g.permissions %}
                  {%- if proposal.has_outstation_speaker %}
                    <i class="fa fa-plane" aria-label="Outstation Speaker"></i>
                  {%- endif %}
                {%- endif %}
              {%- else -%}
                {{ proposal.user.pickername }} <em>{% trans %}(proposing){% endtrans %}</em>
              {%- endif -%}
            </a></td>
            <td><a href="{{ link }}">{%- if proposal.proposal_space != space %}{{ proposal.proposal_space.short_title() }}{% else %}{{ proposal.section.title }}{% endif %}</a></td>
            <td><a href="{{ link }}">{{ proposal.technical_level }}</a></td>
            <td class="num"><a href="{{ link }}">
              {{ proposal.votes.count }}
              {% if 'view-voteinfo' in g.permissions %}
                {% set breakups = dict() %}
                {% set groups = proposal.votes_by_group() %}
                {% if 'participants' in groups %}{% if breakups.update({'P': groups['participants']}) %}{% endif %}{% endif %}
                {% if 'editorial-panel' in groups %}{% if breakups.update({'EP': groups['editorial-panel']}) %}{% endif %}{% endif %}
                {% if breakups.__len__() %}
                  (
                  {%- for item in breakups -%}
                    {%- if loop.index != 1 %}, {% endif %}
                    {{ item }}: {{ breakups[item] }}
                  {%- endfor -%}
                  )
                {% endif %}
              {% endif %}
            </a></td>
            <td class="num"><a href="{{ link }}">{{ proposal.comments.count }}</a></td>
            <td><a href="{{ link }}">{{ proposal.datetime.strftime("%a, %e %b") }}</a></td>
          </tr>
        </tbody>
      {% else %}
        <tbody>
          <tr>
            <td colspan="9">
              <em>{% trans %}(No sessions have been submitted){% endtrans %}</em>
            </td>
          </tr>
        </tbody>
      {% endfor %}
    </table>
  </div><!-- /.table-responsive -->
  <hr>
{%- endmacro %}

{% block headline %}
  <div class="page-header">
    {#<h3><a href="{{ space.profile.url_for() }}">{{ space.profile.title }}</a> &nbsp;<i class="fa fa-angle-right"></i></h3>#}
    <h1>{{ space.title }}</h1>
  </div>
{% endblock %}

{% block content %}
{#
  <ul class="nav nav-tabs">
    <li class="active"><a href="#info" data-toggle="tab">{% trans %}Info{% endtrans %}</a></li>
    <li><a href="#proposals" data-toggle="tab">{% trans %}Proposals{% endtrans %}</a></li>
{ #-    {%- if sections %}{% for section in sections %}
      <li><a href="#section-{{ section.name }}" data-toggle="tab">{{ section.title }}</a></li>
    {% endfor %}{% endif %} # }
  </ul>
#}
{#
  <div class="tab-content section">
    <div class="tab-pane active" id="info">
#}
<p>
  {{ space.datelocation }}<br>
  <strong>Status: {{ space.state.label.title }}</strong>
</p>
<ul class="list-inline">
<<<<<<< HEAD
  {%- if 'admin' in space.permissions(g.user) %}
    <li>
      <a href="{{ space.url_for('events') }}" class='btn btn-danger btn-sm btn-block'>{% trans %}Manage check-in{% endtrans %}</a>
    </li>
  {%- endif %}
=======
>>>>>>> fdd8f204
  {%- if space.sessions %}
    <li>
      <a href="{{ space.url_for('schedule') }}" class='btn btn-primary btn-sm btn-block'>{% trans %}View Schedule{% endtrans %}</a>
    </li>
  {%- endif %}
  {%- if space.buy_tickets_url %}
    <li>
<<<<<<< HEAD
      <a href="{{ space.buy_tickets_url }}" class='btn btn-danger btn-sm btn-block' target="_blank">{% trans %}Buy Tickets{% endtrans %}</a>
=======
      <a href="{{ space.buy_tickets_url }}" class='btn btn-success btn-sm' target="_blank">{% trans %}Buy Tickets{% endtrans %}</a>
>>>>>>> fdd8f204
    </li>
  {%- endif %}
</ul>
{%- if space.current_roles.admin %}
<hr>
<ul class="list-inline">
  <li>
    <a href="{{ space.url_for('admin') }}" class='btn btn-success btn-sm'>{% trans %}Manage Event{% endtrans %}</a>
  </li>
  <li>
    <a href="{{ space.url_for('edit') }}" class='btn btn-success btn-sm' target="_blank">{% trans %}Edit space{% endtrans %}</a>
  </li>
  <li>
    <a href="{{ space.url_for('sections') }}" class='btn btn-primary btn-sm' target="_blank">{% trans %}Sections{% endtrans %}</a>
  </li>
  <li>
    <a href="{{ space.url_for('venues') }}" class='btn btn-primary btn-sm' target="_blank">{% trans %}Venues{% endtrans %}</a>
  </li>
  <li>
    <a href="{{ space.url_for('csv') }}" class='btn btn-success btn-sm' target="_blank">{% trans %}Download CSV{% endtrans %}</a>
  </li>
  <li>
    <a href="{{ space.url_for('json') }}" class='btn btn-success btn-sm' target="_blank">{% trans %}Download JSON{% endtrans %}</a>
  </li>
</ul>
<hr>
<h3>Status: {{ space.state.label.title }}</h3>
<form action="{{ space.url_for('transition') }}" method="post" class="form-inline">
  {{ transition_form.hidden_tag() }}
  <p>
  {% for name, transition in transition_form.transition.choices %}
    <button name="transition" value="{{ name }}" class="transition control-group btn btn-sm btn-{{ transition.data['type'] }}">{{ transition.data['title'] }}</button>
  {% endfor %}
  </p>
</form>
<hr>
{% endif %}
{%- if space.allow_rsvp %}
  <h3>{% trans %}Attending this event?{% endtrans %}</h3>
  {%- if g.user %}
    {{ rsvpform(space, rsvp_form) }}
  {%- else %}
    <p>
      <a href="{{ url_for('login') }}" class='btn btn-primary btn-sm'>{% trans %}Login to RSVP{% endtrans %}</a>
    </p>
  {%- endif %}
  {% if g.user and 'view-rsvps' in g.permissions %}
    <a href="{{ space.url_for('rsvp-list') }}">See RSVP list</a>
  {% endif %}
{%- endif %}
{{ description }}
{%- if space.subspaces %}
  <ul class="cardset row">
    {% for subspace in space.subspaces %}
      <li class="col-md-4 col-sm-6">
        <a href="{{ subspace.url_for() }}">
          <div class="card-title">
            <h2>{{ subspace.title }}</h2>
            <h3>{{ subspace.datelocation }}</h3>
          </div>
          <div class="card-body">
            <p>{{ subspace.tagline }}</p>
          </div>
        </a>
      </li>
    {% endfor %}
  </ul>
{%- endif %}
{% if space.state.SUBMISSIONS -%}
  <p>
    <a class="btn btn-success" href="{{ space.url_for('new-proposal') }}">{% trans %}Propose a session{% endtrans %}</a>
  </p>
{% endif %}
{#
    </div>

    <div class="tab-pane" id="proposals">
#}
      {%- if 'view-status' in g.permissions %}
        {%- for state, proposal_group in space.proposals_by_state.items() if proposal_group -%}
            <h3>{{ state.label.title }} {% trans %}proposals{% endtrans %}</h3>
            {{ proposal_table(space, proposal_group) }}
        {%- endfor -%}
      {%- else %}
        {%- if space.proposals_by_confirmation['confirmed'] %}
          <h3>{% trans %}Confirmed sessions{% endtrans %}</h3>
          {{ proposal_table(space, space.proposals_by_confirmation['confirmed']) }}
        {%- endif %}
        {%- if space.proposals_by_confirmation['unconfirmed'] %}
          {%- if space.proposals_by_confirmation['confirmed'] %}<h3>{% trans %}Unconfirmed proposals{% endtrans %}</h3>{% endif %}
          {{ proposal_table(space, space.proposals_by_confirmation['unconfirmed']) }}
        {%- endif %}
      {%- endif %}
{#
    </div>
  </div>
#}
{% endblock %}
{% block footerscripts %}
  {{ rsvpscript() }}
{% endblock %}<|MERGE_RESOLUTION|>--- conflicted
+++ resolved
@@ -114,26 +114,14 @@
   <strong>Status: {{ space.state.label.title }}</strong>
 </p>
 <ul class="list-inline">
-<<<<<<< HEAD
-  {%- if 'admin' in space.permissions(g.user) %}
+ {%- if space.sessions %}
     <li>
-      <a href="{{ space.url_for('events') }}" class='btn btn-danger btn-sm btn-block'>{% trans %}Manage check-in{% endtrans %}</a>
-    </li>
-  {%- endif %}
-=======
->>>>>>> fdd8f204
-  {%- if space.sessions %}
-    <li>
-      <a href="{{ space.url_for('schedule') }}" class='btn btn-primary btn-sm btn-block'>{% trans %}View Schedule{% endtrans %}</a>
+      <a href="{{ space.url_for('schedule') }}" class='btn btn-primary btn-sm'>{% trans %}View Schedule{% endtrans %}</a>
     </li>
   {%- endif %}
   {%- if space.buy_tickets_url %}
     <li>
-<<<<<<< HEAD
-      <a href="{{ space.buy_tickets_url }}" class='btn btn-danger btn-sm btn-block' target="_blank">{% trans %}Buy Tickets{% endtrans %}</a>
-=======
       <a href="{{ space.buy_tickets_url }}" class='btn btn-success btn-sm' target="_blank">{% trans %}Buy Tickets{% endtrans %}</a>
->>>>>>> fdd8f204
     </li>
   {%- endif %}
 </ul>
