{% extends "layout.html.jinja2" %}
{% from "macros.html.jinja2" import rsvpform, rsvpscript %}
{% block title %}{{ space.title }}{% endblock %}
{% block description %}{{ space.title }}{% if g.profile %} &ndash; {{ g.profile.description|striptags }}{% endif %}{% endblock %}

{%- macro proposal_list(space, proposals) %}
  <div class="proposal-list-wrapper">
    {% for proposal in proposals %}
      <div>
        <h3 class="zero-bottom-margin"><a href="{{ proposal.url_for() }}" class="mui--text-title nounderline">
          <strong>{{ proposal.title }}</strong>
        </a></h3>
        <p>
          {%- if proposal.speaker -%}
            <span class="mui--text-subhead">{{ proposal.speaker.pickername }}</span>
            {%- if proposal.user != proposal.speaker %}
              <small class="mui--text-caption mui--text-accent">via {{ proposal.user.pickername }}</small>
            {%- endif %}
            {%- if g.user and 'edit-space' in g.permissions %}
              {%- if proposal.has_outstation_speaker %}
                <i class="material-icons mui--align-middle" aria-label="Outstation Speaker">flight</i>
              {%- endif %}
            {%- endif %}
          {%- else -%}
            <span class="mui--text-subhead">{{ proposal.user.pickername }}</span> <em class="mui--text-caption mui--text-accent">{% trans %}(proposing){% endtrans %}</em>
          {%- endif -%}
        </p class="mui--text-body2">
          {%- if proposal.proposal_space != space %}
            {{ proposal.proposal_space.short_title() }}
          {% else %}
            {{ proposal.section.title }}
          {% endif %} |
          {{ proposal.technical_level }} |
          {{ proposal.votes.count }} upvotes
            {% if 'view-voteinfo' in g.permissions %}
              {% set breakups = dict() %}
              {% set groups = proposal.votes_by_group() %}
              {% if 'participants' in groups %}{% if breakups.update({'P': groups['participants']}) %}{% endif %}{% endif %}
              {% if 'editorial-panel' in groups %}{% if breakups.update({'EP': groups['editorial-panel']}) %}{% endif %}{% endif %}
              {% if breakups.__len__() %}
                (
                {%- for item in breakups -%}
                  {%- if loop.index != 1 %}, {% endif %}
                  ({{ item }}: {{ breakups[item] }})
                {%- endfor -%}
                )
              {% endif %}
            {% endif %} |
          {{ proposal.comments.count }} comments |
          {{ proposal.datetime.strftime("%a, %e %b") }}
          {% if proposal.preview_video %}
            <i data-toggle="tooltip" data-placement="top" title="This proposal has a preview video" aria-label="Preview video" class="material-icons mui--align-middle left-margin">play_arrow</i>
          {% endif %}
          {% if proposal.slides %}
            <i data-toggle="tooltip" data-placement="top" title="This proposal has slides" aria-label="Outstation Speaker" aria-label="Slides" class="material-icons mui--align-middle left-margin">slideshow</i>
          {% endif %}
        </p>
        <hr class="mui-divider">
      </div>
    {% else %}
      <div>
        <em>{% trans %}(No sessions have been submitted){% endtrans %}</em>
      </div>
    {% endfor %}
  </div>
{%- endmacro %}

{% block top_title %}
  <h1 class="mui--text-display2"><strong>{{ space.title|e }}</strong></h1>
  <p class="mui--text-headline">{{ space.tagline|safe }}</p>
  <ul class="mui-list--inline">
    {% if space.state.SUBMISSIONS -%}
    <li>
      <a class="mui-btn mui-btn--small mui-btn--raised mui-btn--primary" href="{{ space.url_for('new-proposal') }}">{% trans %}Propose a session{% endtrans %}</a>
    </li>
    {% endif %}
    {%- if space.sessions %}
      <li>
        <a href="{{ space.url_for('schedule') }}" class="mui-btn mui-btn--small mui--text-hyperlink mui--bg-accent">{% trans %}View Schedule{% endtrans %}</a>
      </li>
      <span>|</span>
    {%- endif %}
    {%- if space.buy_tickets_url %}
      <li>
        <a href="{{ space.buy_tickets_url }}" class="mui-btn mui-btn--small mui--text-hyperlink mui--bg-accent">{% trans %}Buy Tickets{% endtrans %}</a>
      </li>
    {%- endif %}
  </ul>
{% endblock %}

{% block contentwrapper %}
  <div class="grid">
    <div class="col-auto">
      <div class="grid__col--bleed-y">
        <p class="mui--text-subhead mui--text-light zero-bottom-margin">DATE</p>
        <p class="mui--text-title">{{ space.datelocation }}</p>
      </div>
    </div>
    <div class="col-auto">
      <div class="grid__col--bleed-y">
        <p class="mui--text-subhead mui--text-light zero-bottom-margin">STATUS</p>
        <p class="mui--text-title">{{ space.state.label.title }}</p>
      </div>
    </div>
  </div>

  <div class="grid details-section">
    <div class="grid__col--bleed-y">
      <hr class="mui-divider">
    </div>
    {%- if space.current_roles.admin or'checkin-event' in g.permissions %}
      <div class="grid__col-xs-12 grid__col-sm-5 grid__col-md-4">
        <div class="sticky-admin-panel">
          <div class="card">
            <div class="card__header">
              <h3 class="mui--text-title"><strong>ADMIN PANEL</strong></h3>
            </div>
            <div class="card__body">
              {%- if space.current_roles.admin %}
                <div>
                  <p class="mui--text-body2 mui--text-light zero-bottom-margin">CHANGE STATUS</p>
                  <form action="{{ space.url_for('transition') }}" method="post" class="form-inline">
                    {{ transition_form.hidden_tag() }}
                    <select>
                    {% for name, transition in transition_form.transition.choices %}
                      <option name="transition" value="{{ name }}">{{ transition.data['title'] }}</option>
                    {% endfor %}
                    </select>
                    &nbsp;&nbsp;<input class="mui-btn mui-btn--small mui-btn--raised mui-btn--danger" type="submit" value="{% trans %}Update{% endtrans %}"/>
                  </form>
                </div>
                <hr class="mui-divider">
                <div>
                  <ol class="mui-list--aligned">
                    <li>
                      <a href="{{ space.url_for('edit') }}">{% trans %}Edit space{% endtrans %}</a>
                    </li>
                    <li>
                      <a href="{{ space.url_for('edit-schedule') }}">{% trans %}Edit schedule{% endtrans %}</a>
                    </li>
                    <li>
                      <a href="{{ space.url_for('admin') }}">{% trans %}Manage event{% endtrans %}</a>
                    </li>
                    <li>
                      <a href="{{ space.url_for('events') }}">{% trans %}Manage check-in{% endtrans %}</a>
                    </li>
                    <li>
                      <a href="{{ space.url_for('sections') }}">{% trans %}Manage sections{% endtrans %}</a>
                    </li>
                    <li>
                      <a href="{{ space.url_for('venues') }}">{% trans %}Manage venues{% endtrans %}</a>
                    </li>
                  </ol>
                </div>
                <hr class="mui-divider">
                <div>
                  <p class="mui--text-body2 mui--text-light zero-bottom-margin">DOWNLOADS</p>
                  <ul class="mui-list--inline">
                    <li>
                      <a href="{{ space.url_for('csv') }}" class="mui-btn mui-btn--small mui-btn--raised mui-btn--dark" target="_blank"><i class="material-icons mui--text-subhead mui--align-top">save_alt</i> {% trans %}CSV{% endtrans %}</a>
                    </li>
                    <li>
                      <a href="{{ space.url_for('json') }}" class="mui-btn mui-btn--small mui-btn--raised mui-btn--dark" target="_blank"><i class="material-icons mui--text-subhead mui--align-top">save_alt</i> {% trans %}JSON{% endtrans %}</a>
                    </li>
                  </ul>
                </div>
              {% elif 'checkin-event' in g.permissions %}
                <div>
                  <ol>
                    <li>
                      <a href="{{ space.url_for('events') }}" class="mui-btn mui-btn--small mui-btn--raised mui-btn--dark">{% trans %}Manage Check-in{% endtrans %}</a>
                    </li>
                  </ol>
                </div>
              {% endif %}
            </div>
          </div>
<<<<<<< HEAD
          <div class="card__body">
            {%- if space.current_roles.admin %}
              <div>
                <p class="mui--text-body2 mui--text-accent zero-bottom-margin">Change status</p>
                <form action="{{ space.url_for('transition') }}" method="post" class="mui-form--inline">
                  {{ transition_form.hidden_tag() }}
                  <select>
                  {% for name, transition in transition_form.transition.choices %}
                    <option name="transition" value="{{ name }}">{{ transition.data['title'] }}</option>
                  {% endfor %}
                  </select>
                  &nbsp;&nbsp;<input class="mui-btn mui-btn--small mui-btn--raised mui-btn--danger" type="submit" value="{% trans %}Update{% endtrans %}"/>
                </form>
              </div>
              <hr class="mui-divider">
              <div>
                <ol class="mui-list--aligned">
                  <li>
                    <a href="{{ space.url_for('edit') }}">{% trans %}Edit space{% endtrans %}</a>
                  </li>
                  <li>
                    <a href="{{ space.url_for('edit-schedule') }}">{% trans %}Edit schedule{% endtrans %}</a>
                  </li>
                  <li>
                    <a href="{{ space.url_for('admin') }}">{% trans %}Manage event{% endtrans %}</a>
                  </li>
                  <li>
                    <a href="{{ space.url_for('events') }}">{% trans %}Manage check-in{% endtrans %}</a>
                  </li>
                  <li>
                    <a href="{{ space.url_for('sections') }}">{% trans %}Manage sections{% endtrans %}</a>
                  </li>
                  <li>
                    <a href="{{ space.url_for('venues') }}">{% trans %}Manage venues{% endtrans %}</a>
                  </li>
                </ol>
              </div>
              <hr class="mui-divider">
              <div>
                <p class="mui--text-body2 mui--text-accent zero-bottom-margin">Downloads</p>
                <ul class="mui-list--inline">
                  <li>
                    <a href="{{ space.url_for('csv') }}" class="mui-btn mui-btn--small mui-btn--raised mui-btn--dark" target="_blank"><i class="material-icons mui--text-subhead mui--align-top">save_alt</i> {% trans %}CSV{% endtrans %}</a>
                  </li>
                  <li>
                    <a href="{{ space.url_for('json') }}" class="mui-btn mui-btn--small mui-btn--raised mui-btn--dark" target="_blank"><i class="material-icons mui--text-subhead mui--align-top">save_alt</i> {% trans %}JSON{% endtrans %}</a>
                  </li>
                </ul>
              </div>
            {% elif 'checkin-event' in g.permissions %}
              <div>
                <ol>
                  <li>
                    <a href="{{ space.url_for('events') }}" class="mui-btn mui-btn--small mui-btn--raised mui-btn--dark">{% trans %}Manage Check-in{% endtrans %}</a>
                  </li>
                </ol>
              </div>
            {% endif %}
=======
          <div class="card mui--hidden-xs">
            <div class="card__body">
              <p class="mui--text-body2 mui--text-light zero-bottom-margin">SUBMIT A PROPOSAL</p>
              {% if space.state.SUBMISSIONS -%}
              <a class="mui-btn mui-btn--medium mui-btn--raised mui-btn--primary" href="{{ space.url_for('new-proposal') }}">{% trans %}Propose a session{% endtrans %}</a>
              {% endif %}
            </div>
>>>>>>> 4cb6e951
          </div>
        </div>
      </div>
    {% endif %}

    <div class="grid__col-xs-12 {%- if space.current_roles.admin or'checkin-event' in g.permissions %} grid__col-sm-7 grid__col-md-8{% endif %}">
      <div class="space-description">{{ description }}</div>
      {%- if space.subspaces %}
        <hr class="mui-divider">
        <ul class="grid">
          {% for subspace in space.subspaces %}
            <li class="grid__col-12 grid__col-xs-12 grid__col-sm-6 grid__col-lg-4">
              <div class="grid__cell">
                <a href="{{ subspace.url_for() }}" class="clickable-card">
                  <div class="card">
                    <div class="card__title">
                      <h3 class="mui--text-title card__title__heading">{{ subspace.title }}</h3>
                      <h4 class="mui--text-subhead card__title__heading">{{ subspace.datelocation }}</h4>
                    </div>
                    {% if space.tagline %}
                      <div class="card__body">
                        <p>{{ subspace.tagline }}</p>
                      </div>
                    {% endif %}
                  </div>
                </a>
              </div>
            </li>
          {%- endfor -%}
        </ul>
      {%- endif %}
    </div>
  </div>

  <div class="grid">
    <div class="grid__col-xs-12 proposals-section">
      <hr class="mui-divider">
      {%- if 'view-status' in g.permissions %}
        {%- for state, proposal_group in space.proposals_by_state.items() if proposal_group -%}
            <h2 class="mui--text-display1">{{ state.label.title }} {% trans %}proposals{% endtrans %}</h2>
            {{ proposal_list(space, proposal_group) }}
        {%- endfor -%}
      {%- else %}
        {%- if space.proposals_by_confirmation['confirmed'] %}
          <h2 class="mui--text-display1">{% trans %}Confirmed sessions{% endtrans %}</h2>
          {{ proposal_list(space, space.proposals_by_confirmation['confirmed']) }}
        {%- endif %}
        {%- if space.proposals_by_confirmation['unconfirmed'] %}
          {%- if space.proposals_by_confirmation['confirmed'] %}<h2 class="mui--text-display1">{% trans %}Unconfirmed proposals{% endtrans %}</h2>{% endif %}
          {{ proposal_list(space, space.proposals_by_confirmation['unconfirmed']) }}
        {%- endif %}
      {%- endif %}
    </div>
  </div>
{% endblock %}

{% block footerscripts %}
  {{ rsvpscript() }}
{% endblock %}<|MERGE_RESOLUTION|>--- conflicted
+++ resolved
@@ -108,147 +108,86 @@
     <div class="grid__col--bleed-y">
       <hr class="mui-divider">
     </div>
-    {%- if space.current_roles.admin or'checkin-event' in g.permissions %}
+    {% if space.state.SUBMISSIONS -%}
       <div class="grid__col-xs-12 grid__col-sm-5 grid__col-md-4">
         <div class="sticky-admin-panel">
-          <div class="card">
-            <div class="card__header">
-              <h3 class="mui--text-title"><strong>ADMIN PANEL</strong></h3>
+          {%- if space.current_roles.admin or'checkin-event' in g.permissions %}
+            <div class="card">
+              <div class="card__header">
+                <h3 class="mui--text-title"><strong>ADMIN PANEL</strong></h3>
+              </div>
+              <div class="card__body">
+                {%- if space.current_roles.admin %}
+                  <div>
+                    <p class="mui--text-body2 mui--text-light zero-bottom-margin">CHANGE STATUS</p>
+                    <form action="{{ space.url_for('transition') }}" method="post" class="form-inline">
+                      {{ transition_form.hidden_tag() }}
+                      <select>
+                      {% for name, transition in transition_form.transition.choices %}
+                        <option name="transition" value="{{ name }}">{{ transition.data['title'] }}</option>
+                      {% endfor %}
+                      </select>
+                      &nbsp;&nbsp;<input class="mui-btn mui-btn--small mui-btn--raised mui-btn--danger" type="submit" value="{% trans %}Update{% endtrans %}"/>
+                    </form>
+                  </div>
+                  <hr class="mui-divider">
+                  <div>
+                    <ol class="mui-list--aligned">
+                      <li>
+                        <a href="{{ space.url_for('edit') }}">{% trans %}Edit space{% endtrans %}</a>
+                      </li>
+                      <li>
+                        <a href="{{ space.url_for('edit-schedule') }}">{% trans %}Edit schedule{% endtrans %}</a>
+                      </li>
+                      <li>
+                        <a href="{{ space.url_for('admin') }}">{% trans %}Manage event{% endtrans %}</a>
+                      </li>
+                      <li>
+                        <a href="{{ space.url_for('events') }}">{% trans %}Manage check-in{% endtrans %}</a>
+                      </li>
+                      <li>
+                        <a href="{{ space.url_for('sections') }}">{% trans %}Manage sections{% endtrans %}</a>
+                      </li>
+                      <li>
+                        <a href="{{ space.url_for('venues') }}">{% trans %}Manage venues{% endtrans %}</a>
+                      </li>
+                    </ol>
+                  </div>
+                  <hr class="mui-divider">
+                  <div>
+                    <p class="mui--text-body2 mui--text-light zero-bottom-margin">DOWNLOADS</p>
+                    <ul class="mui-list--inline">
+                      <li>
+                        <a href="{{ space.url_for('csv') }}" class="mui-btn mui-btn--small mui-btn--raised mui-btn--dark" target="_blank"><i class="material-icons mui--text-subhead mui--align-top">save_alt</i> {% trans %}CSV{% endtrans %}</a>
+                      </li>
+                      <li>
+                        <a href="{{ space.url_for('json') }}" class="mui-btn mui-btn--small mui-btn--raised mui-btn--dark" target="_blank"><i class="material-icons mui--text-subhead mui--align-top">save_alt</i> {% trans %}JSON{% endtrans %}</a>
+                      </li>
+                    </ul>
+                  </div>
+                {% elif 'checkin-event' in g.permissions %}
+                  <div>
+                    <ol>
+                      <li>
+                        <a href="{{ space.url_for('events') }}" class="mui-btn mui-btn--small mui-btn--raised mui-btn--dark">{% trans %}Manage Check-in{% endtrans %}</a>
+                      </li>
+                    </ol>
+                  </div>
+                {% endif %}
+              </div>
             </div>
-            <div class="card__body">
-              {%- if space.current_roles.admin %}
-                <div>
-                  <p class="mui--text-body2 mui--text-light zero-bottom-margin">CHANGE STATUS</p>
-                  <form action="{{ space.url_for('transition') }}" method="post" class="form-inline">
-                    {{ transition_form.hidden_tag() }}
-                    <select>
-                    {% for name, transition in transition_form.transition.choices %}
-                      <option name="transition" value="{{ name }}">{{ transition.data['title'] }}</option>
-                    {% endfor %}
-                    </select>
-                    &nbsp;&nbsp;<input class="mui-btn mui-btn--small mui-btn--raised mui-btn--danger" type="submit" value="{% trans %}Update{% endtrans %}"/>
-                  </form>
-                </div>
-                <hr class="mui-divider">
-                <div>
-                  <ol class="mui-list--aligned">
-                    <li>
-                      <a href="{{ space.url_for('edit') }}">{% trans %}Edit space{% endtrans %}</a>
-                    </li>
-                    <li>
-                      <a href="{{ space.url_for('edit-schedule') }}">{% trans %}Edit schedule{% endtrans %}</a>
-                    </li>
-                    <li>
-                      <a href="{{ space.url_for('admin') }}">{% trans %}Manage event{% endtrans %}</a>
-                    </li>
-                    <li>
-                      <a href="{{ space.url_for('events') }}">{% trans %}Manage check-in{% endtrans %}</a>
-                    </li>
-                    <li>
-                      <a href="{{ space.url_for('sections') }}">{% trans %}Manage sections{% endtrans %}</a>
-                    </li>
-                    <li>
-                      <a href="{{ space.url_for('venues') }}">{% trans %}Manage venues{% endtrans %}</a>
-                    </li>
-                  </ol>
-                </div>
-                <hr class="mui-divider">
-                <div>
-                  <p class="mui--text-body2 mui--text-light zero-bottom-margin">DOWNLOADS</p>
-                  <ul class="mui-list--inline">
-                    <li>
-                      <a href="{{ space.url_for('csv') }}" class="mui-btn mui-btn--small mui-btn--raised mui-btn--dark" target="_blank"><i class="material-icons mui--text-subhead mui--align-top">save_alt</i> {% trans %}CSV{% endtrans %}</a>
-                    </li>
-                    <li>
-                      <a href="{{ space.url_for('json') }}" class="mui-btn mui-btn--small mui-btn--raised mui-btn--dark" target="_blank"><i class="material-icons mui--text-subhead mui--align-top">save_alt</i> {% trans %}JSON{% endtrans %}</a>
-                    </li>
-                  </ul>
-                </div>
-              {% elif 'checkin-event' in g.permissions %}
-                <div>
-                  <ol>
-                    <li>
-                      <a href="{{ space.url_for('events') }}" class="mui-btn mui-btn--small mui-btn--raised mui-btn--dark">{% trans %}Manage Check-in{% endtrans %}</a>
-                    </li>
-                  </ol>
-                </div>
-              {% endif %}
-            </div>
-          </div>
-<<<<<<< HEAD
-          <div class="card__body">
-            {%- if space.current_roles.admin %}
-              <div>
-                <p class="mui--text-body2 mui--text-accent zero-bottom-margin">Change status</p>
-                <form action="{{ space.url_for('transition') }}" method="post" class="mui-form--inline">
-                  {{ transition_form.hidden_tag() }}
-                  <select>
-                  {% for name, transition in transition_form.transition.choices %}
-                    <option name="transition" value="{{ name }}">{{ transition.data['title'] }}</option>
-                  {% endfor %}
-                  </select>
-                  &nbsp;&nbsp;<input class="mui-btn mui-btn--small mui-btn--raised mui-btn--danger" type="submit" value="{% trans %}Update{% endtrans %}"/>
-                </form>
-              </div>
-              <hr class="mui-divider">
-              <div>
-                <ol class="mui-list--aligned">
-                  <li>
-                    <a href="{{ space.url_for('edit') }}">{% trans %}Edit space{% endtrans %}</a>
-                  </li>
-                  <li>
-                    <a href="{{ space.url_for('edit-schedule') }}">{% trans %}Edit schedule{% endtrans %}</a>
-                  </li>
-                  <li>
-                    <a href="{{ space.url_for('admin') }}">{% trans %}Manage event{% endtrans %}</a>
-                  </li>
-                  <li>
-                    <a href="{{ space.url_for('events') }}">{% trans %}Manage check-in{% endtrans %}</a>
-                  </li>
-                  <li>
-                    <a href="{{ space.url_for('sections') }}">{% trans %}Manage sections{% endtrans %}</a>
-                  </li>
-                  <li>
-                    <a href="{{ space.url_for('venues') }}">{% trans %}Manage venues{% endtrans %}</a>
-                  </li>
-                </ol>
-              </div>
-              <hr class="mui-divider">
-              <div>
-                <p class="mui--text-body2 mui--text-accent zero-bottom-margin">Downloads</p>
-                <ul class="mui-list--inline">
-                  <li>
-                    <a href="{{ space.url_for('csv') }}" class="mui-btn mui-btn--small mui-btn--raised mui-btn--dark" target="_blank"><i class="material-icons mui--text-subhead mui--align-top">save_alt</i> {% trans %}CSV{% endtrans %}</a>
-                  </li>
-                  <li>
-                    <a href="{{ space.url_for('json') }}" class="mui-btn mui-btn--small mui-btn--raised mui-btn--dark" target="_blank"><i class="material-icons mui--text-subhead mui--align-top">save_alt</i> {% trans %}JSON{% endtrans %}</a>
-                  </li>
-                </ul>
-              </div>
-            {% elif 'checkin-event' in g.permissions %}
-              <div>
-                <ol>
-                  <li>
-                    <a href="{{ space.url_for('events') }}" class="mui-btn mui-btn--small mui-btn--raised mui-btn--dark">{% trans %}Manage Check-in{% endtrans %}</a>
-                  </li>
-                </ol>
-              </div>
-            {% endif %}
-=======
+          {% endif %}
           <div class="card mui--hidden-xs">
             <div class="card__body">
               <p class="mui--text-body2 mui--text-light zero-bottom-margin">SUBMIT A PROPOSAL</p>
-              {% if space.state.SUBMISSIONS -%}
               <a class="mui-btn mui-btn--medium mui-btn--raised mui-btn--primary" href="{{ space.url_for('new-proposal') }}">{% trans %}Propose a session{% endtrans %}</a>
-              {% endif %}
             </div>
->>>>>>> 4cb6e951
           </div>
         </div>
       </div>
     {% endif %}
 
-    <div class="grid__col-xs-12 {%- if space.current_roles.admin or'checkin-event' in g.permissions %} grid__col-sm-7 grid__col-md-8{% endif %}">
+    <div class="grid__col-xs-12 {%- if space.state.SUBMISSIONS %} grid__col-sm-7 grid__col-md-8{% endif %}">
       <div class="space-description">{{ description }}</div>
       {%- if space.subspaces %}
         <hr class="mui-divider">
