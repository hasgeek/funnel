{% extends "layout.html.jinja2" %}
{% set title_suffix = project.title %}
{% from "baseframe/forms.html.jinja2" import renderfield, renderform, rendersubmit, widgetscripts %}
<<<<<<< HEAD
{% from "baseframe/components.html.jinja2" import faicon %}
=======
{%- from "macros.html.jinja2" import embed_video_player, video_action_bar %}
>>>>>>> 44498daf
{% from "comments.html.jinja2" import commenttree %}
{% block title %}{{ proposal.title }}{% endblock %}
{% block description %}
  {%- if proposal.speaker -%}
    {% trans title=proposal.title, speaker=proposal.speaker.pickername, event=project.title %}{{ title }} by {{ speaker }}, {{ event }}{% endtrans %}
  {%- else -%}
    {{ proposal.title }}, {{ project.title }}
  {%- endif -%}
{% endblock %}

{%- block pageheaders %}
  {% assets "css_codemirrormarkdown" -%}
    <link rel="stylesheet" type="text/css" href="{{ ASSET_URL }}" />
  {%- endassets -%}
{% endblock %}

{% block top_title %}
  <h1 class="mui--text-display1"><a href="{{ project.url_for() }}"><strong>{{ project.title }}</a></strong></h1>
  <p class="mui--text-headline">{{ project.tagline }}</p>
  <p>
  {%- if project.allow_rsvp or project.boxoffice_data and project.boxoffice_data.item_collection_id -%}
    <a class="mui-btn mui-btn--primary mui--d-inlineblock" href="{{ project.url_for() }}#tickets" data-action="Tickets(header-proposalpage)">{%- if project.allow_rsvp %}{% trans %}Attend{% endtrans %}{% else %}{% trans %}Tickets{% endtrans %}{% endif %}</a>
  {%- elif project.buy_tickets_url.url %}
    <a class="mui-btn mui-btn--primary mui--d-inlineblock" href="{{ project.buy_tickets_url }}" data-action="Tickets(header-proposalpage)">
      {% if project.boxoffice_data and project.boxoffice_data.buy_btn_text -%}
        {{ project.boxoffice_data.buy_btn_text }}
      {% else %}
        {% trans %}Tickets{% endtrans %}
      {% endif %}
    </a>
  {%- endif %}
  {% if project.cfp_state.OPEN -%}
    <a class="mui-btn mui-btn--flat mui-btn--nopadding" href="{{ project.url_for('new_proposal') }}" data-action="Propose a session(header)">{{ faicon(icon='microphone-alt', icon_size='body1', baseline=true) }} {% trans %}Submit a session proposal{% endtrans %}</a>
  {% endif %}
  </p>
{% endblock %}

{% block contentwrapper %}
<div class="grid">
  <div class="grid__col-xs-12">
    <div class="slider-btn-wrapper clearfix">
      <div class="slider-btn {% if proposal.getnext() %} slider-btn--push-down {% endif %} mui--pull-left">
        {%- if proposal.getprev() -%}
          <p class="mui--text-title mui--text-light {%- if proposal.getnext() %} mui--hidden-xs mui--hidden-sm{%- endif -%}">Previous proposal</p>
          <a href="{{ proposal.url_for('prev') }}" rel="nofollow" class="mui--text-title mui--text-light mui--text-bold slider-btn__action-btn">{{ faicon(icon='arrow-left', icon_size='subhead', baseline=false) }} <span class="truncate-title {%- if proposal.getnext() %} mui--hidden-xs mui--hidden-sm{%- endif -%}">&nbsp;{{ proposal.getprev().title }}</span></a>
        {%- endif -%}
      </div>
      <div class="slider-btn slider-btn--right mui--pull-right">
        {%- if proposal.getnext() -%}
          <p class="mui--text-title mui--text-light mui--text-right">Next proposal</p>
          <a href="{{ proposal.url_for('next') }}" rel="nofollow" class="mui--text-title mui--text-light mui--text-bold mui--text-right slider-btn__action-btn"><span class="truncate-title">{{ proposal.getnext().title }}</span> {{ faicon(icon='arrow-right', icon_size='subhead', baseline=false) }}</a>
        {%- endif -%}
      </div>
    </div>
  </div>
  <div class="grid__col-xs-12 proposal-wrapper">

    <section class="proposal__section proposal__section--border grid__col--bleed-y">
<<<<<<< HEAD
      <h1 class="mui--text-headline proposal__section__headline"><strong>{{ proposal.title }}</strong>  {% if proposal.current_roles.owner %}<a href="{{ proposal.url_for('edit') }}#field-title" aria-label="{% trans %}Edit proposal{% endtrans %}" class="mui--text-subhead mui--align-middle"> {{ faicon(icon='edit', icon_size='subhead', baseline=false) }}</a>{% endif %}</h1>
      <p>
=======
      <h1 class="mui--text-headline proposal__section__headline"><strong>{{ proposal.title }}</strong>  {% if proposal.current_roles.owner %}<a href="{{ proposal.url_for('edit') }}#field-title" aria-label="{% trans %}Edit proposal{% endtrans %}" class="mui--text-subhead mui--align-middle"> {% assets "fa5-sprite" %}<svg class="fa5-icon fa5--link fa5-icon--subhead" aria-hidden="true" role="img"><use xlink:href="{{ ASSET_URL }}#edit"></use></svg>{% endassets %}</a>{% endif %}</h1>
      <p class="zero-bottom-margin">
>>>>>>> 44498daf
        {% trans %}Submitted by{% endtrans%}
        {%- if proposal.speaker %}
          <strong>{{ proposal.speaker.pickername }}</strong>
          {%- if proposal.speaker != proposal.user %}
            {% trans %}via{% endtrans %} {{ proposal.user.pickername }}
          {%- endif %}
        {%- else %}
          <strong>{{ proposal.user.pickername }}</strong>
          ({% trans %}proposing{% endtrans %})
        {%- endif %}
        {% trans %}on{% endtrans %} {{ proposal.datetime.strftime("%A, %e %B %Y") }}
        {%- if not proposal.speaker -%}
          <p>
            <em>{% trans %}This is a proposal requesting for someone to speak on this topic.
            If you’d like to speak, leave a comment.{% endtrans %}</em>
          </p>
        {%- endif -%}
      </p>
<<<<<<< HEAD
      <div class="mui--clearfix">
        <div class="proposal-details proposal-details--left">
          {% if proposal.preview_video.url %}
            <div class="proposal-video mui--bg-primary-light embed-video-wrapper" data-video-src="{{ proposal.preview_video }}" id="js-embed">
              <p class="video_txt">
                {{ faicon(icon='video', icon_size='video', baseline=false) }}<br>
                <a href="{{ proposal.preview_video }}" target="_blank" class="mui--text-title">{% trans %}Preview video{% endtrans %}</a>
              </p>
            </div>
          {%- elif proposal.current_roles.owner %}
            <div class="proposal-video proposal-video--novideo embed-video-wrapper">
              <p class="proposal-video__banner mui--bg-warning mui--text-body1">{% trans %}Your proposal doesn't have a preview video!{% endtrans %}</p>
              <p class="video_txt"><a href="{{ proposal.url_for('edit') }}#field-preview_video" class="mui-btn mui-btn--primary mui-btn--small mui-btn--raised">{% trans %}Add preview video link{% endtrans %}</a></p>
            </div>
          {%- else %}
            <div class="proposal-video mui--bg-primary-light embed-video-wrapper">
              {{ faicon(icon='video-slash', icon_size='display1', baseline=false, css_class='no-video') }}
=======
      <div class="details">
        {% if proposal.session and proposal.session.video or proposal.video or proposal.current_roles.owner %}
          <div class="details__box details__box--left mui-tabs__bar">
            {% with seq = 1 %}
              {% if proposal.session and proposal.session.video and proposal.session.video.url %}
                <div class="mui-tabs__pane {% if seq==1 %}mui--is-active{%- endif -%}" id="pane-justified-{{ seq }}">
                  <div class="details__box__video mui--bg-primary-light embed-video-wrapper" data-cy="session-video">
                    {{ embed_video_player(proposal.session.video) }}
                  </div>
                  <div class="details__box__control">
                    {{ video_action_bar(proposal.session.video, '', proposal.session)}}
                  </div>
                </div>
                {% set seq = seq + 1 %}
              {%- endif -%}
              {% if proposal.video %}
                <div class="mui-tabs__pane {% if seq == 1 %}mui--is-active{%- endif -%}" id="pane-justified-{{ seq }}">
                  <div class="details__box__video mui--bg-primary-light embed-video-wrapper" data-cy="proposal-video">
                    {{ embed_video_player(proposal.video) }}
                  </div>
                  <div class="details__box__control">
                    {{ video_action_bar(proposal.video, proposal) }}
                  </div>
                </div>
              {%- elif proposal.current_roles.owner %}
                <div class="mui-tabs__pane {% if seq == 1 %}mui--is-active{%- endif -%}" id="pane-justified-{{ seq }}">
                  <div class="details__box__video details__box__video--novideo embed-video-wrapper">
                    <p class="details__box__video__banner mui--bg-warning mui--text-body1">{% trans %}Your proposal doesn't have a preview video!{% endtrans %}</p>
                    <p class="video_txt"><a href="{{ proposal.url_for('edit') }}#field-video" class="mui-btn mui-btn--primary mui-btn--small mui-btn--raised">{% trans %}Add preview video link{% endtrans %}</a></p>
                  </div>
                </div>
              {% endif %}
            {% endwith %}
          </div>
        {% endif %}
        {% if proposal.video and proposal.session and proposal.session.video %}
          <div class="details__box details__box--right">
            <div class="gallery mui-tabs__bar">
              {% with seq = 1 %}
                {% if proposal.session and proposal.session.video and proposal.session.video.url %}
                  <h3 class="mui--text-subhead mui--text-accent mui--text-bold gallery__text">Session video</h3>
                  <div class="gallery__thumbnail tabs__item {% if seq == 1 %}mui--is-active{%- endif -%}">
                    <a class="mui--d-inlineblock" role="tab" data-mui-toggle="tab" data-mui-controls="pane-justified-{{ seq }}">
                      <img src="{{ proposal.session.video.thumbnail }}" class="img-responsive" data-cy="session-video-thumbnail">
                      <div class="overlay"></div>
                      <div class="gallery__thumbnail__play-icon">{% assets "fa5-sprite" %}<svg class="fa5-icon fa5-icon--headline" aria-hidden="true" role="img"><use xlink:href="{{ ASSET_URL }}#play-circle"></use></svg>{% endassets %}</div>
                    </a>
                  </div>
                  {% set seq = seq + 1 %}
                {% endif %}
                <h3 class="mui--text-subhead mui--text-accent mui--text-bold gallery__text">Proposal video</h3>
                {% if proposal.video %}
                  <div class="gallery__thumbnail tabs__item {% if seq == 1 %}mui--is-active{%- endif -%}">
                    <a class="mui--d-inlineblock" role="tab" data-mui-toggle="tab" data-mui-controls="pane-justified-{{ seq }}">
                      <img src="{{ proposal.video.thumbnail }}" class="img-responsive" data-cy="proposal-video-thumbnail">
                      <div class="overlay"></div>
                      <div class="gallery__thumbnail__play-icon">{% assets "fa5-sprite" %}<svg class="fa5-icon fa5-icon--headline" aria-hidden="true" role="img"><use xlink:href="{{ ASSET_URL }}#play-circle"></use></svg>{% endassets %}</div>
                    </a>
                  </div>
                  {%- else %}
                  <div class="gallery__thumbnail tabs__item {% if seq == 1 %}mui--is-active{%- endif -%}">
                    <a role="tab" data-mui-toggle="tab" data-mui-controls="pane-justified-{{ seq }}">
                      <h3 class="mui--text-subhead mui--text-accent mui--text-bold">No preview video</h3>
                    </a>
                  </div>
                {% endif %}
              {% endwith %}
>>>>>>> 44498daf
            </div>
          </div>
        {% endif %}
      </div>
    </section>

    <section class="proposal__section proposal__section--border">
      <div>
        {%- for label in proposal.labels %}
          {% if not label.restricted %}
            <span class="label mui--text-bold">{% if label.icon_emoji %}{{ label.icon_emoji }} {% endif %}{% if label.main_label %}{{ label.main_label.title }}: {% endif %}{{ label.title }}</span>
          {%- endif %}
        {%- endfor %}
        {%- if proposal.current_roles.admin %}
          {%- for label in proposal.labels %}
            {%- if label.restricted %}
              <span class="label mui--text-bold">{% if label.icon_emoji %}{{ label.icon_emoji }} {% endif %}{% if label.main_label %}{{ label.main_label.title }}: {% endif %}{{ label.title }}</span>
            {%- endif %}
          {%- endfor %}
        {% endif %}
        <span class="label mui--text-bold" data-cy-proposal-status="{{ proposal.state.label.title }}">
        {% trans status=proposal.state.label.title %}Status: {{ status }}{% endtrans %}</span>
      </div>
      {% if proposal.state.SCHEDULED %}
        <div><a class="mui-btn mui-btn--raised mui-btn--small mui-btn--dark" href="{{ proposal.session.url_for() }}">{% trans %}View proposal in schedule{% endtrans %}</a></div>
      {% endif %}
    </section>

    <section class="proposal__section--border">
      <div class="proposal__admin-panel sticky-admin-panel">
        {%- if proposal.current_roles.owner or proposal.current_roles.admin %}
          <div class="card">
            <div class="card__header">
              <h3 class="mui--text-title mui--text-bold mui--text-uppercase" data-cy="admin-panel">Admin panel</h3>
            </div>
            <div class="card__body">
              {%- if proposal.current_roles.owner %}
                <ul class="mui-list--aligned">
                  <li><a href="{{ proposal.url_for('edit') }}" data-cy-admin="edit">{% trans %}Edit details{% endtrans %}</a></li>
                  <li><a href="{{ proposal.url_for('delete') }}" data-cy-admin="delete">{% trans %}Delete{% endtrans %}</a></li>
                </ul>
                <hr class="mui-divider">
              {%- endif %}
              {% if proposal.current_roles.admin %}
                {%- if proposal_move_form %}
                  {{ renderform(proposal_move_form, 'proposal-move', action=proposal.url_for('moveto'), submit="Move", style='horiz') }}
                  <hr class="mui-divider">
                {%- endif %}
                {%- if proposal_transfer_form %}
                  {{ renderform(proposal_transfer_form, 'proposal-transfer', action=proposal.url_for('transfer_to'), submit="Transfer", style='horiz') }}
                  <hr class="mui-divider">
                {%- endif %}
                <p class="mui--text-subhead">Change status of proposal</p>
                <form action="{{ proposal.url_for('transition') }}" method="post" class="form-inline">
                  {{ transition_form.hidden_tag() }}
                  <p class="btn-group" data-cy="proposal-status">
                    {% for name, transition in transition_form.transition.choices %}
                      <button name="transition" value="{{ name }}" class="transition mui-btn mui-btn--small mui-btn--raised {% if transition.data['type'] == 'success' %} mui-btn--primary {% elif transition.data['type'] == 'danger' %}  mui-btn--danger {%- endif %}">{{ transition.data['title'] }}</button>
                    {% endfor %}
                  </p>
                </form>
                <hr class="mui-divider">
              {% endif %}
              {% if proposal.current_roles.admin and  proposal_label_admin_form %}
                <form action="{{ proposal.url_for('edit_labels') }}" method="post" class="add-label-form">
                  {{ proposal_label_admin_form.hidden_tag() }}
                  <p class="mui--text-title">Labels</p>
                  <div class="selected-label" id="label-select">
                    {%- for label in proposal.labels %}
                      <span class="label mui--text-caption mui--text-bold" data-labeltxt="{% if label.main_label %}{% if label.main_label.icon_emoji -%}{{ label.main_label.icon_emoji }} {{ label.main_label.title }}{% else -%}{{ label.main_label.title }}{% endif %}{% elif label.icon_emoji -%}{{ label.icon_emoji }} {{ label.title }}{% else -%}{{ label.title }}{% endif %}">{% if label.main_label %}{% if label.main_label.icon_emoji %}{{ label.main_label.icon_emoji }} {% endif %} {{ label.main_label.title }}: {% endif %}{% if label.icon_emoji %}{{ label.icon_emoji }} {% endif %} {{ label.title }}</span>
                    {%- endfor %}
                    {{ faicon(icon='angle-down', icon_size='body1', baseline=true, css_class='mui--text-light') }}
                  </div>
                  <div id="label-dropdown" class="label-dropdown-wrapper">
                    {{ renderfield(proposal_label_admin_form.formlabels, css_class="label-select-fields") }}
                  </div>
                  {{ rendersubmit([("add-label", "Save", '')]) }}
                </form>
              {%- endif %}
              <hr class="mui-divider">
              {% if proposal.current_roles.admin and proposal.state.SCHEDULED %}
                <a class="mui-btn mui-btn--raised mui-btn--accent" href="{{ proposal.session.url_for('edit') }}" data-cy="edit-session-video" aria-label="{% trans %}Add session video{% endtrans %}">
                  {%- if proposal.session.video %}
                    {% trans %}Edit session video{% endtrans %}
                  {% else %}
                    {% trans %}Add session video{% endtrans %}
                  {%- endif %}
                </a>
              {%- elif proposal.current_roles.owner %}
                <a class="mui-btn mui-btn--raised mui-btn--accent" href="{{ proposal.url_for('edit') }}#field-video" data-cy="edit-proposal-video" aria-label="{% trans %}Add proposal video{% endtrans %}">
                  {%- if proposal.video %}
                    {% trans %}Edit proposal video{% endtrans %}
                  {% else %}
                    {% trans %}Add proposal video{% endtrans %}
                  {%- endif %}
                </a>
              {%- endif %}
            </div>
          </div>
        {% endif %}
      </div>

      <div class="proposal__section proposal__section--left">
        <div class="proposal-content">
          <h3 class="mui--text-headline mui--text-bold">{% trans %}Abstract{% endtrans %} {% if proposal.current_roles.owner %}<a href="{{ proposal.url_for('edit') }}#field-abstract" class="mui--text-subhead mui--align-middle"> {{ faicon(icon='edit', icon_size='subhead', baseline=false, css_class='fa5--link') }}</a>{% endif %}</h3>
          <div class="mui--text-subhead">{{ proposal.abstract }}</div>

          <h3 class="mui--text-headline mui--text-bold">{% trans %}Outline{% endtrans %} {% if proposal.current_roles.owner %}<a href="{{ proposal.url_for('edit') }}#field-outline" class="mui--text-subhead mui--align-middle"> {{ faicon(icon='edit', icon_size='subhead', baseline=false, css_class='fa5--link') }}</a>{% endif %}</h3>
          <div class="mui--text-subhead">{{ proposal.outline }}</div>

          {% if proposal.requirements.text -%}
            <h3 class="mui--text-headline mui--text-bold">{% trans %}Requirements{% endtrans %} {% if proposal.current_roles.owner %}<a href="{{ proposal.url_for('edit') }}#field-requirements" class="mui--text-subhead mui--align-middle"> {{ faicon(icon='edit', icon_size='subhead', baseline=false, css_class='fa5--link') }}</a>{% endif %} </h3>
            <div class="mui--text-subhead">{{ proposal.requirements }}</div>
          {%- elif proposal.current_roles.owner %}
            <h3 class="mui--text-headline mui--text-bold">{% trans %}Requirements{% endtrans %} <a href="{{ proposal.url_for('edit') }}#field-requirements" class="mui--text-subhead mui--align-middle"> {{ faicon(icon='edit', icon_size='subhead', baseline=false, css_class='fa5--link') }}</a></h3>
            <p><i>This section is empty.</i></p>
          {%- endif %}

          {% if proposal.bio.text -%}
            <h3 class="mui--text-headline mui--text-bold">{% trans %}Speaker bio{% endtrans %} {% if proposal.current_roles.owner %}<a href="{{ proposal.url_for('edit') }}#field-bio" class="mui--text-subhead mui--align-middle"> {{ faicon(icon='edit', icon_size='subhead', baseline=false, css_class='fa5--link') }}</a>{% endif %}</h3>
            <div class="mui--text-subhead">{{ proposal.bio }}</div>
          {%- endif %}

          {% if proposal.links %}
            <h3 class="mui--text-headline mui--text-bold">{% trans %}Links{% endtrans %} {% if proposal.current_roles.owner %}<a href="{{ proposal.url_for('edit') }}#field-links" class="mui--text-subhead mui--align-middle"> {{ faicon(icon='edit', icon_size='subhead', baseline=false, css_class='fa5--link') }}</a>{% endif %}</h3>
            <ul class="links-list">
              {% for link in links -%}
                <li class="mui--text-subhead">{{ link }}</li>
              {% endfor %}
            </ul>
          {%- elif proposal.current_roles.owner %}
            <h3 class="mui--text-headline mui--text-bold">{% trans %}Links{% endtrans %} <a href="{{ proposal.url_for('edit') }}#field-links" class="mui--text-subhead mui--align-middle">{{ faicon(icon='edit', icon_size='subhead', baseline=false, css_class='fa5--link') }}</a></h3>
            <p><i>This section is empty.</i></p>
          {% endif %}

          {% if proposal.slides.url %}
            <h3 class="mui--text-headline mui--text-bold">{% trans %}Slides{% endtrans %} {% if proposal.current_roles.owner %}<a href="{{ proposal.url_for('edit') }}#field-slides" class="mui--text-subhead mui--align-middle"> {{ faicon(icon='edit', icon_size='subhead', baseline=false, css_class='fa5--link') }}</a>{% endif %}</h3>
            <a href="{{ proposal.slides }}">{{ proposal.slides }}</a>
          {%- elif proposal.current_roles.owner %}
            <h3 class="mui--text-headline mui--text-bold">{% trans %}Slides{% endtrans %} <a href="{{ proposal.url_for('edit') }}#field-slides" class="mui--text-subhead mui--align-middle"> {{ faicon(icon='edit', icon_size='subhead', baseline=false, css_class='fa5--link') }}</a></h3>
            <p><i>This section is empty.</i></p>
          {% endif %}

          {% if proposal.video %}
            <h3 class="mui--text-headline mui--text-bold">{% trans %}Preview video{% endtrans %}</h3>
            <a href="{{ proposal.video }}">{{ proposal.video.id }}</a>
          {% endif %}
        </div>
      </div>

    </section>

    <section class="proposal__section">
      <h3 class="mui--text-headline mui--text-bold">{% trans %}Comments{% endtrans %}</h3>
      {% if comments %}
        <ul class="mui-list--unstyled">
          {{ commenttree(comments, proposal, project, csrf_form) }}
        </ul>
      {% endif %}
      {% if not current_auth.user -%}
        <p>
          <a class="mui-btn mui-btn--small mui-btn--raised mui-btn--primary" href="{{ url_for('login') }}">{% trans %}Login to leave a comment{% endtrans %}</a>
        </p>
      {% else -%}
        <form method="POST" id="comment-form" action="{{ proposal.url_for('new_comment') }}" class="mui-form">
          <div class="mui--hide">
            <input type="hidden" name="form.id" value="newcomment"/>
            {{ commentform.hidden_tag() }}
          </div>
          {{ renderfield(commentform.message, nolabel=true) }}
          {{ renderfield(commentform.recaptcha, nolabel=true) }}
          <input id="comment-submit" class="mui-btn mui-btn--small mui-btn--raised mui-btn--primary" type="submit" value="{% trans %}Post comment{% endtrans %}"/>
        </form>
        <p id="toplevel-comment" class="mui--hide">
          <a href="#">{% trans %}Post a comment &rarr;{% endtrans %}</a>
        </p>
        <form method="POST" id="delcomment" class="mui--hide">
          <div class="mui--hide">
            <input type="hidden" name="form.id" value="delcomment"/>
            {{ delcommentform.hidden_tag() }}
            {{ delcommentform.comment_id() }}
          </div>
          <p>
            {% trans %}Really delete this comment?{% endtrans %}&nbsp;
            <input id="comment-delete-submit" class="mui-btn mui-btn--small mui-btn--raised mui-btn--danger" type="submit" value="{% trans %}Delete{% endtrans %}"/>
            &nbsp;or&nbsp;<button id="comment-delete-cancel" class="mui-btn mui-btn--small mui-btn--raised mui-btn--accent" href="#">{% trans %}Cancel{% endtrans %}</button>
          </p>
        </form>
      {% endif %}
    </section>
  </div>

</div>
{% endblock %}

{% block pagescripts %}
  {% assets "js_codemirrormarkdown" -%}
    <script type="text/javascript" src="{{ ASSET_URL }}"></script>
  {%- endassets -%}
{% endblock %}

{% block footerscripts %}
<script src="{{ url_for('static', filename=asset_path('proposal')) }}" type="text/javascript"></script>
{{ widgetscripts(proposal_transfer_form, script=true) }}
{{ widgetscripts(commentform, script=true, ref_id='comment-form') }}
<script type="text/javascript">
  $(function() {
    var proposalConfig = {};
    proposalConfig.pageUrl = {{ request.base_url|tojson }};
    proposalConfig.videoWrapper = document.getElementById('js-embed');
    if(proposalConfig.videoWrapper) {
      proposalConfig.videoUrl = proposalConfig.videoWrapper.getAttribute('data-video-src');
    }
    HasGeek.ProposalInit(proposalConfig);

  });
</script>
<script src="{{ 'parsley.js'|ext_asset_url }}" type="text/javascript"></script>
{% endblock %}<|MERGE_RESOLUTION|>--- conflicted
+++ resolved
@@ -1,11 +1,8 @@
 {% extends "layout.html.jinja2" %}
 {% set title_suffix = project.title %}
 {% from "baseframe/forms.html.jinja2" import renderfield, renderform, rendersubmit, widgetscripts %}
-<<<<<<< HEAD
 {% from "baseframe/components.html.jinja2" import faicon %}
-=======
 {%- from "macros.html.jinja2" import embed_video_player, video_action_bar %}
->>>>>>> 44498daf
 {% from "comments.html.jinja2" import commenttree %}
 {% block title %}{{ proposal.title }}{% endblock %}
 {% block description %}
@@ -64,13 +61,8 @@
   <div class="grid__col-xs-12 proposal-wrapper">
 
     <section class="proposal__section proposal__section--border grid__col--bleed-y">
-<<<<<<< HEAD
       <h1 class="mui--text-headline proposal__section__headline"><strong>{{ proposal.title }}</strong>  {% if proposal.current_roles.owner %}<a href="{{ proposal.url_for('edit') }}#field-title" aria-label="{% trans %}Edit proposal{% endtrans %}" class="mui--text-subhead mui--align-middle"> {{ faicon(icon='edit', icon_size='subhead', baseline=false) }}</a>{% endif %}</h1>
-      <p>
-=======
-      <h1 class="mui--text-headline proposal__section__headline"><strong>{{ proposal.title }}</strong>  {% if proposal.current_roles.owner %}<a href="{{ proposal.url_for('edit') }}#field-title" aria-label="{% trans %}Edit proposal{% endtrans %}" class="mui--text-subhead mui--align-middle"> {% assets "fa5-sprite" %}<svg class="fa5-icon fa5--link fa5-icon--subhead" aria-hidden="true" role="img"><use xlink:href="{{ ASSET_URL }}#edit"></use></svg>{% endassets %}</a>{% endif %}</h1>
       <p class="zero-bottom-margin">
->>>>>>> 44498daf
         {% trans %}Submitted by{% endtrans%}
         {%- if proposal.speaker %}
           <strong>{{ proposal.speaker.pickername }}</strong>
@@ -89,25 +81,6 @@
           </p>
         {%- endif -%}
       </p>
-<<<<<<< HEAD
-      <div class="mui--clearfix">
-        <div class="proposal-details proposal-details--left">
-          {% if proposal.preview_video.url %}
-            <div class="proposal-video mui--bg-primary-light embed-video-wrapper" data-video-src="{{ proposal.preview_video }}" id="js-embed">
-              <p class="video_txt">
-                {{ faicon(icon='video', icon_size='video', baseline=false) }}<br>
-                <a href="{{ proposal.preview_video }}" target="_blank" class="mui--text-title">{% trans %}Preview video{% endtrans %}</a>
-              </p>
-            </div>
-          {%- elif proposal.current_roles.owner %}
-            <div class="proposal-video proposal-video--novideo embed-video-wrapper">
-              <p class="proposal-video__banner mui--bg-warning mui--text-body1">{% trans %}Your proposal doesn't have a preview video!{% endtrans %}</p>
-              <p class="video_txt"><a href="{{ proposal.url_for('edit') }}#field-preview_video" class="mui-btn mui-btn--primary mui-btn--small mui-btn--raised">{% trans %}Add preview video link{% endtrans %}</a></p>
-            </div>
-          {%- else %}
-            <div class="proposal-video mui--bg-primary-light embed-video-wrapper">
-              {{ faicon(icon='video-slash', icon_size='display1', baseline=false, css_class='no-video') }}
-=======
       <div class="details">
         {% if proposal.session and proposal.session.video or proposal.video or proposal.current_roles.owner %}
           <div class="details__box details__box--left mui-tabs__bar">
@@ -153,7 +126,7 @@
                     <a class="mui--d-inlineblock" role="tab" data-mui-toggle="tab" data-mui-controls="pane-justified-{{ seq }}">
                       <img src="{{ proposal.session.video.thumbnail }}" class="img-responsive" data-cy="session-video-thumbnail">
                       <div class="overlay"></div>
-                      <div class="gallery__thumbnail__play-icon">{% assets "fa5-sprite" %}<svg class="fa5-icon fa5-icon--headline" aria-hidden="true" role="img"><use xlink:href="{{ ASSET_URL }}#play-circle"></use></svg>{% endassets %}</div>
+                      <div class="gallery__thumbnail__play-icon">{{ faicon(icon='play-circle', icon_size='headline', baseline=false) }}</div>
                     </a>
                   </div>
                   {% set seq = seq + 1 %}
@@ -164,7 +137,7 @@
                     <a class="mui--d-inlineblock" role="tab" data-mui-toggle="tab" data-mui-controls="pane-justified-{{ seq }}">
                       <img src="{{ proposal.video.thumbnail }}" class="img-responsive" data-cy="proposal-video-thumbnail">
                       <div class="overlay"></div>
-                      <div class="gallery__thumbnail__play-icon">{% assets "fa5-sprite" %}<svg class="fa5-icon fa5-icon--headline" aria-hidden="true" role="img"><use xlink:href="{{ ASSET_URL }}#play-circle"></use></svg>{% endassets %}</div>
+                      <div class="gallery__thumbnail__play-icon">{{ faicon(icon='play-circle', icon_size='headline', baseline=false) }}</div>
                     </a>
                   </div>
                   {%- else %}
@@ -175,7 +148,6 @@
                   </div>
                 {% endif %}
               {% endwith %}
->>>>>>> 44498daf
             </div>
           </div>
         {% endif %}
