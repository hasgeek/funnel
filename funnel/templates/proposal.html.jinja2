{% extends "layout.html.jinja2" %}
{% set title_suffix = project.title %}
{% from "baseframe/components.html.jinja2" import faicon, alertbox %}
{%- from "macros.html.jinja2" import embed_video_player, video_action_bar, comments_tree,  project_mini_header, useravatar, share_dropdown, proposal_card, csrf_tag %}
{%- from "js/comments.js.jinja2" import comments_tree, comment_template %}
{% block title %}{{ proposal.title }}{% endblock %}
{% block description %}{{ proposal.description }}{% endblock %}

{%- block pageheaders %}
  {% assets "css_codemirrormarkdown" -%}
    <link rel="stylesheet" type="text/css" href="{{ ASSET_URL }}" />
  {%- endassets -%}
{% endblock %}

{% block bodytag %}
  {%- if not config['LEGACY'] -%}
    <body class="mui--bg-accent hg-app no-sticky-header proposal-page">
  {%- else %}
    <body class="mui--bg-accent no-sticky-header proposal-page">
  {%- endif %}
{% endblock %}

{% macro share_widget(formid='desktop') %}
  <a href="javascript:void(0)" class="hg-link-btn mui--hide pmui-text-light" data-ga="Share dropdown" data-cy="share-project" data-url="{{ proposal.url_for(_external=true) }}?utm_campaign=webshare">{{ faicon(icon='share-alt', icon_size='title', baseline=false, css_class='mui--text-light fa-icon--margin ') }}</a>
  <div class="mui-dropdown">
    <a href="javascript:void(0)" class="project-links mui-text-light" data-mui-toggle="dropdown" data-ga="Share dropdown" data-cy="share-project">{{ faicon(icon='share-alt', icon_size='title', baseline=false, css_class='mui--text-light fa-icon--margin ') }}</a>
    {{ share_dropdown(proposal.url_for(_external=true), proposal.title, css_class='mui-dropdown__menu--right') }}
  </div>
  {%- if current_auth.is_authenticated %}
    <div class="mui-dropdown">
      <a href="javascript:void(0)" class="mui--text-title mui-text-light" data-mui-toggle="dropdown" data-ga="Subscribe" data-cy="subscribe-proposal">
        {% if subscribed %}
          {{ faicon(icon='bell', icon_size='title', baseline=false, css_class='mui--text-light js-subscribed mui--hide') }}
          {{ faicon(icon='bell-slash', icon_size='title', baseline=false, css_class='mui--text-light js-unsubscribed') }}
        {% else %}
          {{ faicon(icon='bell', icon_size='title', baseline=false, css_class='mui--text-light js-subscribed') }}
          {{ faicon(icon='bell-slash', icon_size='title', baseline=false, css_class='mui--text-light js-unsubscribed mui--hide') }}
        {% endif %}
      </a>
      <ul class="mui-dropdown__menu mui-dropdown__menu--right" data-cy="share-dropdown">
        <form action="{{ proposal.url_for('subscribe') }}" method="post" class="mui--d-inlineblock proposal-subscribe-form" id="subscribe-form">
          {{ proposal.forms.subscribe().hidden_tag() }}
          <li class="js-subscribed {% if not subscribed %}mui--hide{% endif %}"><input type="radio" name="subscribe" value="false" class="mui--text-body2 mui--hide js-subscribe-btn" id="cancel-subscription"><label for="cancel-subscription" data-cy="cancel-subscription">{{ faicon(icon='bell-slash', baseline=true, css_class='mui--text-light fa-icon--margin') }}{% trans %}Stop notifications{% endtrans %}</label></li>
          <li class="js-unsubscribed {% if subscribed %}mui--hide{% endif %}"><input type="radio" name="subscribe" value="true" class="mui--text-body2 mui--hide js-subscribe-btn" id="confirm-subscription"><label for="confirm-subscription">{{ faicon(icon='bell', baseline=true, css_class='mui--text-light fa-icon--margin') }}{% trans %}Get notifications{% endtrans %}</label></li>
        </form>
      </ul>
    </div>
  {%- endif %}
  {%- if 'edit_proposal' in proposal.permissions(current_auth.user) or proposal.current_roles.project_editor %}
    <div class="mui--d-inlineblock mui-dropdown">
      <a href="javascript:void(0)" class="mui--text-light" data-mui-toggle="dropdown" aria-label="{% trans %}Proposal menu{% endtrans %}" data-cy="proposal-menu">{{ faicon(icon='ellipsis-v', icon_size='title', baseline=false) }}</a>
      <ul class="mui-dropdown__menu mui-dropdown__menu--right dropdown-menu">
        {%- if proposal.current_permissions.edit_proposal %}
          <li><a class="mui--text-subhead" href="{{ proposal.url_for('edit') }}" data-cy-admin="edit">{{ faicon(icon='edit', icon_size='subhead', baseline=false, css_class='mui--text-light fa-icon--margin mui--align-middle') }}<span class="mui--text-body2">{% trans %}Edit description{% endtrans %}</span></a></li>
          <li><a class="mui--text-subhead" href="{{ proposal.url_for('edit') }}#field-video_url" data-cy="edit-proposal-video" aria-label="{% trans %}Add proposal video{% endtrans %}">{{ faicon(icon='video-plus', icon_size='subhead', baseline=false, css_class='mui--text-light fa-icon--margin mui--align-middle') }}<span class="mui--text-body2">
            {%- if proposal.video %}
              {% trans %}Replace video{% endtrans %}
            {% else %}
              {% trans %}Add video{% endtrans %}
            {%- endif %}
          </span></a></li>
          <hr>
          <li><a class="mui--text-subhead" href="{{ proposal.url_for('delete') }}" class="mui--text-danger" data-cy-admin="delete">{{ faicon(icon='trash-alt', icon_size='subhead', baseline=false, css_class='mui--text-danger fa-icon--margin mui--align-middle') }}<span class="mui--text-danger mui--text-body2">{% trans %}Delete{% endtrans %}</span></a></li>
        {%- endif %}
        {%- if proposal.current_roles.project_editor %}
          <li><a href="{{ proposal.url_for('admin') }}" class="mui--text-subhead" rel="modal:open" aria-label="{% trans %}Editor panel{% endtrans %}" data-cy="editor-panel">{{ faicon(icon='cog', icon_size='subhead', baseline=false, css_class='mui--text-light fa-icon--margin mui--align-middle') }}<span class="mui--text-body2">{% trans %}Editor panel{% endtrans %}</span></a></li>
          <li><a href="javascript:void(0)" class="mui--text-body2 mui--clearfix">
              {{ faicon(icon='stars', icon_size='subhead', baseline=false, css_class='mui--text-light fa-icon--margin mui--pull-left mui--align-middle') }}
              <span class="mui--pull-right dropdown-menu__form">
                <span class="mui--d-inlineblock dropdown-menu__form__label">
                  <span class="mui--d-block">{% trans %}Feature this submission{% endtrans %}</span>
                  <span class="mui--d-block mui--text-caption mui--text-light dropdown-menu__form__label__helptxt">{% trans %}Featured submissions appear on the project page{% endtrans %}</span>
                </span>
                <form action="{{ proposal.url_for('update_featured') }}" method="post" class="mui--d-inlineblock mui--align-top">
                  {{ csrf_tag() }}
                  <input type="checkbox" name="featured" id="featured-proposal-{{formid}}" class="switch-input js-toggle" {%- if proposal.featured %}checked{%- endif %}/>
                  <label class="switch-label mui--pull-right" for="featured-proposal-{{formid}}"></label>
                </form>
              </span>
          </a></li>
        {%- endif %}
        {%- if proposal.state.SCHEDULED %}
          <li><a class="mui--text-subhead"  href="{{ proposal.session.url_for('edit') }}" data-cy="edit-session" aria-label="{% trans %}Edit session{% endtrans %}">{{ faicon(icon='edit', icon_size='subhead', baseline=false, css_class='mui--text-light fa-icon--margin mui--align-middle') }}<span class="mui--text-body2">{% trans %}Edit session{% endtrans %}</span></a></li>
          <li><a class="mui--text-subhead" href="{{ proposal.session.url_for('edit') }}#field-video_url" data-cy="edit-session-video" aria-label="{% trans %}Edit session video{% endtrans %}">{{ faicon(icon='video-plus', icon_size='subhead', baseline=false, css_class='mui--text-light fa-icon--margin mui--align-middle') }}<span class="mui--text-body2">
            {%- if proposal.session.video  %}
              {% trans %}Replace session video{% endtrans %}
            {% else %}
              {% trans %}Add session video{% endtrans %}
            {%- endif %}
          </span></a></li>
        {%- endif %}
      </ul>
    </div>
<<<<<<< HEAD
  {% endif %}
  <div class="mui-dropdown">
    <a href="javascript:void(0)" class="mui--text-title mui-text-light" data-mui-toggle="dropdown" data-ga="Subscribe" data-cy="subscribe-proposal">
      {% if subscribed %}
        {{ faicon(icon='bell-slash', icon_size='title', baseline=false, css_class='mui--text-light js-subscribed mui--hide') }}
        {{ faicon(icon='bell', icon_size='title', baseline=false, css_class='mui--text-light js-unsubscribed') }}
      {% else %}
        {{ faicon(icon='bell-slash', icon_size='title', baseline=false, css_class='mui--text-light js-subscribed') }}
        {{ faicon(icon='bell', icon_size='title', baseline=false, css_class='mui--text-light js-unsubscribed mui--hide') }}
      {% endif %}
    </a>
    <ul class="mui-dropdown__menu mui-dropdown__menu--right" data-cy="share-dropdown">
      <form action="{{ proposal.url_for('update_subscribe') }}" method="post" class="mui--d-inlineblock proposal-subscribe-form" id="subscribe-form">
        {{ proposal.forms.subscribe().hidden_tag() }}
        <li class="js-subscribed  {% if not subscribed %}mui--hide{% endif %}"><input type="radio" name="subscribe" value="false" class="mui--text-body2 mui--hide js-subscribe-btn" id="cancel-subscription"><label for="cancel-subscription" data-cy="cancel-subscription">{{ faicon(icon='bell-slash', baseline=true, css_class='mui--text-light fa-icon--margin') }}{% trans %}Mute this submission{% endtrans %}</label></li>
        <li class="js-unsubscribed {% if subscribed %}mui--hide{% endif %}"><input type="radio" name="subscribe" value="true" class="mui--text-body2 mui--hide js-subscribe-btn" id="confirm-subscription"><label for="confirm-subscription">{{ faicon(icon='bell', baseline=true, css_class='mui--text-light fa-icon--margin') }}{% trans %}Get notification{% endtrans %}</label></li>
      </form>
    </ul>
  </div>
=======
  {%- endif %}
>>>>>>> 6042ee44
{% endmacro %}

{% block contenthead %}
  <div class="content-head content-head--top-padding mui--bg-primary mui--hidden-xs mui--hidden-sm">
    <div class="mui-container">
      <div class="grid">
        <div class="grid__col-xs-12">
          {{ project_mini_header(project) }}
        </div>
      </div>
    </div>
  </div>
  <div class="mui--hidden-md mui--hidden-lg mui--hidden-xl mobile-nav-wrapper">
    <div class="mobile-nav mui--z1">
      <a href="{{ proposal.project.url_for() }}" aria-label="{% trans %}Back to the project{% endtrans %}" class="mui--text-dark mobile-nav__icon" data-ga="Back to the project page">{{ faicon(icon='arrow-left', icon_size='title') }}</a>
      <div class="mui--pull-right mobile-nav__icon">
        {{ share_widget(formid='mob') }}
      </div>
    </div>
  </div>
{% endblock %}

{% block basecontent %}
  <div class="mui-container">
    <div class="page-content">
      <div class="grid">
        {% if proposal.featured and ('edit_proposal' in proposal.permissions(current_auth.user) or proposal.current_roles.project_editor) %}
          <div class="grid__col-sm-12 margin-bottom">
            {{ alertbox('success', gettext("This is a featured submission")) }}
          </div>
        {% endif %}
        <div class="grid__col-xs-12 grid__col-sm-7 grid__col-md-8">
          {%- if proposal.getnext() -%}
            <p class="mui--text-subhead mui--text-bold mui--text-uppercase mui--visible-xs-block mui--visible-sm-block margin-bottom mui--text-right"><a href="{{ proposal.getnext().url_for() }}">{% trans %}Up next{% endtrans %}{{ faicon(icon='arrow-right', icon_size='subhead', baseline=false, css_class="mui--align-middle fa-icon--left-margin") }}</a></p>
          {%- endif -%}
          <div class="page-card page-card--nomargin">
            <div class="details">
              {% if proposal.session and proposal.session.video or proposal.video or 'edit_proposal' in proposal.permissions(current_auth.user) %}
                <div class="details__box mui-tabs__bar">
                  {% with seq = 1 %}
                    {% if proposal.session and proposal.session.video and proposal.session.video.url %}
                      <div class="mui-tabs__pane {% if seq==1 %}mui--is-active{%- endif -%}" id="pane-justified-{{ seq }}">
                        <div class="details__box__video mui--bg-primary-dark embed-video-wrapper" data-cy="session-video">
                          {{ embed_video_player(proposal.session.video) }}
                        </div>
                        <div class="details__box__control mui--clearfix">
                          {{ video_action_bar(proposal.session.video, '', proposal.session, false)}}
                        </div>
                      </div>
                      {% set seq = seq + 1 %}
                    {%- endif -%}
                    {% if proposal.video %}
                      <div class="mui-tabs__pane {% if seq == 1 %}mui--is-active{%- endif -%}" id="pane-justified-{{ seq }}">
                        <div class="details__box__video mui--bg-primary-dark embed-video-wrapper" data-cy="proposal-video">
                          {{ embed_video_player(proposal.video) }}
                        </div>
                        <div class="details__box__control mui--clearfix">
                          {{ video_action_bar(proposal.video, proposal, '', false) }}
                        </div>
                      </div>
                    {%- elif 'edit_proposal' in proposal.permissions(current_auth.user) %}
                      <div class="mui-tabs__pane {% if seq == 1 %}mui--is-active{%- endif -%}" id="pane-justified-{{ seq }}">
                        <div class="details__box__video details__box__video--novideo embed-video-wrapper">
                          <div class="details__box__video__icon mui--text-center">
                            {{ faicon(icon='video-slash', icon_size='headline', baseline=false, css_class='mui-text-light') }}
                            <p class="mui-text-light mui--text-body2">{% trans %}No video{% endtrans %}</p>
                          </div>
                          <a href="{{ proposal.url_for('edit') }}#field-video" class="mui-btn mui-btn--raised icon-btn details__box__video__add-btn" aria-label="{% trans %}Add video{% endtrans %}">{{ faicon(icon='video-plus', baseline=false) }}</a></p>
                        </div>
                      </div>
                    {% endif %}
                  {% endwith %}
                </div>
              {% endif %}
              {% if proposal.video and proposal.session and proposal.session.video %}
                <div class="details__box details__box--right">
                  <div class="gallery mui-tabs__bar">
                    {% with seq = 1 %}
                      {% if proposal.session and proposal.session.video and proposal.session.video.url %}
                        <h3 class="mui--text-subhead mui--text-accent mui--text-bold gallery__text">{% trans %}Session video{% endtrans %}</h3>
                        <div class="gallery__thumbnail tabs__item {% if seq == 1 %}mui--is-active{%- endif -%}">
                          <a class="mui--d-inlineblock" role="tab" data-mui-toggle="tab" data-mui-controls="pane-justified-{{ seq }}">
                            <img src="{{ proposal.session.video.thumbnail }}" class="img-responsive" data-cy="session-video-thumbnail">
                            <div class="overlay"></div>
                            <div class="gallery__thumbnail__play-icon">{{ faicon(icon='play', icon_size='headline', baseline=false) }}</div>
                          </a>
                        </div>
                        {% set seq = seq + 1 %}
                      {% endif %}
                      <h3 class="mui--text-subhead mui--text-accent mui--text-bold gallery__text">{% trans %}Proposal video{% endtrans %}</h3>
                      {% if proposal.video %}
                        <div class="gallery__thumbnail tabs__item {% if seq == 1 %}mui--is-active{%- endif -%}">
                          <a class="mui--d-inlineblock" role="tab" data-mui-toggle="tab" data-mui-controls="pane-justified-{{ seq }}">
                            <img src="{{ proposal.video.thumbnail }}" class="img-responsive" data-cy="proposal-video-thumbnail">
                            <div class="overlay"></div>
                            <div class="gallery__thumbnail__play-icon">{{ faicon(icon='play', icon_size='headline', baseline=false) }}</div>
                          </a>
                        </div>
                        {%- else %}
                        <div class="gallery__thumbnail tabs__item {% if seq == 1 %}mui--is-active{%- endif -%}">
                          <a role="tab" data-mui-toggle="tab" data-mui-controls="pane-justified-{{ seq }}">
                            <h3 class="mui--text-subhead mui--text-accent mui--text-bold">No preview video</h3>
                          </a>
                        </div>
                      {% endif %}
                    {% endwith %}
                  </div>
                </div>
              {% endif %}
            </div>
            <section class="proposal__section grid__col--bleed-y">
              <div class="flex-wrapper flex-wrapper--baseline flex-wrapper--space-between">
                {%- if proposal.speaker %}
                  <div class="user mui--pull-left">
                    <div class="user__box">
                      {{ useravatar(proposal.speaker) }}
                      <div class="user__box__header">
                        <p class="mui--text-body2 user__box__fullname">{{ proposal.speaker.fullname }}</p>
                        {%- if proposal.speaker.username %}<p class="mui--text-caption user__box__userid">@{{ proposal.speaker.username }}</p>{%- endif -%}
                      </div>
                    </div>
                  </div>
                {%- else %}
                  <p>{% trans speaker=proposal.user.pickername, date=proposal.datetime|date  %}Submitted by {{ speaker }} on {{ date }}{% endtrans %}</p>
                  <p class="zero-bottom-margin">
                    <em>{% trans %}This is a proposal requesting for someone to present on this topic.
                    If you’d like to present, leave a comment.{% endtrans %}</em>
                  </p>
                {%- endif -%}
                <div class="mui--hidden-xs mui--hidden-sm">
                  {{ share_widget() }}
                </div>
              </div>
              <h2 class="mui--text-bold" data-cy="proposal-title">{{ proposal.title }}</h2>
              <p class="mui--text-caption mui--text-light">{% trans date=proposal.datetime|date %}Submitted {{ date }} {% endtrans %}</p>
              <div class="proposal__section__labels">
                {%- for label in proposal.labels %}
                  {% if not label.restricted %}
                    <span class="label mui--text-bold">{% if label.icon_emoji %}{{ label.icon_emoji }} {% endif %}{% if label.main_label %}{{ label.main_label.title }}: {% endif %}{{ label.title }}</span>
                  {%- endif %}
                {%- endfor %}
                {%- if proposal.current_roles.project_editor %}
                  {%- for label in proposal.labels %}
                    {%- if label.restricted %}
                      <span class="label mui--text-bold">{% if label.icon_emoji %}{{ label.icon_emoji }} {% endif %}{% if label.main_label %}{{ label.main_label.title }}: {% endif %}{{ label.title }}</span>
                    {%- endif %}
                  {%- endfor %}
                {% endif %}
              </div>
            </section>

            {% if proposal.state.SCHEDULED %}
              <div class="alert alert--info proposal__wrapper__alert"><a class="mui--text-body2" href="{{ proposal.session.url_for() }}">{% trans %}This proposal has been added to the schedule{% endtrans %}{{ faicon(icon='arrow-right', icon_size='caption', baseline=false, css_class='primary-color-txt fa-icon--left-margin mui--align-middle') }}</a></div>
            {% endif %}

            <section class="proposal__section proposal__section--bleed-x proposal__section--border">
              <div class="proposal-content">
                {{ proposal.body }}
              </div>
            </section>

            <section class="proposal__section">
              <h3 id="comments" class="mui--text-title mui--text-bold">{% trans %}Comments{% endtrans %}</h3>
              {{ comments_tree() }}
              {{ comment_template() }}
            </section>
          </div>
        </div>

        <div class="grid__col-sm-5 grid__col-md-4 mui--hidden-xs mui--hidden-sm">
          {%- if proposal.getnext() -%}
            <h4 class="mui--text-subhead mui--text-bold mui--text-uppercase zero-top-margin">{% trans %}Up next{% endtrans %}</h4>
            {{ proposal_card(proposal.getnext(), project=project) }}
          {%- endif -%}
        </div>
      </div>
    </div>
  </div>
{% endblock %}

{% block pagescripts %}
  {% assets "js_codemirrormarkdown" -%}
    <script type="text/javascript" src="{{ ASSET_URL }}"></script>
  {%- endassets -%}
{% endblock %}

{% block footerscripts %}
<script src="{{ url_for('static', filename=asset_path('proposal')) }}" type="text/javascript"></script>
<script src="{{ url_for('static', filename=asset_path('comments')) }}" type="text/javascript"></script>
<script type="text/javascript">
  $(function() {
    var commentsConfig = {
      newCommentUrl: "{{ proposal.commentset.url_for('new_comment') }}",
      commentsUrl: "{{ proposal.url_for('comments') }}",
      divElem: "#comments-wrapper",
      commentTemplate: '#comment-template',
      isuserloggedin: {% if current_auth.user -%}true{% else %}false{% endif %},
      user: {% if current_auth.user -%}{{ { 'fullname': current_auth.user.fullname, 'avatar': current_auth.user.avatar, 'profile_url': current_auth.user.profile_url }|tojson }}{% else %}{}{% endif %},
      loginUrl: "{{ url_for('login') }}",
      lastSeenUrl: {% if proposal.commentset.current_roles.document_subscriber %}{{ proposal.commentset.url_for('update_last_seen_at')|tojson }}{% else %}false{% endif %},
    };

    window.Hasgeek.Comments(commentsConfig);
    window.Hasgeek.ProposalInit();

  });
</script>
<script src="{{ 'parsley.js'|ext_asset_url }}" type="text/javascript"></script>
{% endblock %}<|MERGE_RESOLUTION|>--- conflicted
+++ resolved
@@ -91,29 +91,7 @@
         {%- endif %}
       </ul>
     </div>
-<<<<<<< HEAD
-  {% endif %}
-  <div class="mui-dropdown">
-    <a href="javascript:void(0)" class="mui--text-title mui-text-light" data-mui-toggle="dropdown" data-ga="Subscribe" data-cy="subscribe-proposal">
-      {% if subscribed %}
-        {{ faicon(icon='bell-slash', icon_size='title', baseline=false, css_class='mui--text-light js-subscribed mui--hide') }}
-        {{ faicon(icon='bell', icon_size='title', baseline=false, css_class='mui--text-light js-unsubscribed') }}
-      {% else %}
-        {{ faicon(icon='bell-slash', icon_size='title', baseline=false, css_class='mui--text-light js-subscribed') }}
-        {{ faicon(icon='bell', icon_size='title', baseline=false, css_class='mui--text-light js-unsubscribed mui--hide') }}
-      {% endif %}
-    </a>
-    <ul class="mui-dropdown__menu mui-dropdown__menu--right" data-cy="share-dropdown">
-      <form action="{{ proposal.url_for('update_subscribe') }}" method="post" class="mui--d-inlineblock proposal-subscribe-form" id="subscribe-form">
-        {{ proposal.forms.subscribe().hidden_tag() }}
-        <li class="js-subscribed  {% if not subscribed %}mui--hide{% endif %}"><input type="radio" name="subscribe" value="false" class="mui--text-body2 mui--hide js-subscribe-btn" id="cancel-subscription"><label for="cancel-subscription" data-cy="cancel-subscription">{{ faicon(icon='bell-slash', baseline=true, css_class='mui--text-light fa-icon--margin') }}{% trans %}Mute this submission{% endtrans %}</label></li>
-        <li class="js-unsubscribed {% if subscribed %}mui--hide{% endif %}"><input type="radio" name="subscribe" value="true" class="mui--text-body2 mui--hide js-subscribe-btn" id="confirm-subscription"><label for="confirm-subscription">{{ faicon(icon='bell', baseline=true, css_class='mui--text-light fa-icon--margin') }}{% trans %}Get notification{% endtrans %}</label></li>
-      </form>
-    </ul>
-  </div>
-=======
   {%- endif %}
->>>>>>> 6042ee44
 {% endmacro %}
 
 {% block contenthead %}
