{% extends "layout.html.jinja2" %}
{% from "baseframe/forms.html.jinja2" import renderfield, renderform %}
{% from "comments.html.jinja2" import commenttree %}
{% block title %}{{ proposal.title }} &ndash; {{ project.title }}{% endblock %}
{% block description %}
  {%- if proposal.speaker -%}
    {% trans title=proposal.title, speaker=proposal.speaker.pickername, event=project.title %}{{ title }} by {{ speaker }}, {{ event }}{% endtrans %}
  {%- else -%}
    {{ proposal.title }}, {{ project.title }}
  {%- endif -%}
{% endblock %}

{%- block layoutheaders %}
  {% assets "css_codemirrormarkdown" -%}
    <link rel="stylesheet" type="text/css" href="{{ ASSET_URL }}" />
  {%- endassets -%}
{% endblock %}

{% block heading %}{# Inhibit display of page-level title #}{% endblock %}

{% block top_title %}
  <h1 class="mui--text-display1"><strong>{{ project.title|e }}</strong></h1>
  <p class="mui--text-headline">{{ project.tagline|safe }}</p>
{% endblock %}

{% block contentwrapper %}
<div class="grid">
  <div class="slider-btn-wrapper clearfix">
    <div class="slider-btn {% if proposal.getnext() %} slider-btn--push-down {% endif %} mui--pull-left">
      {%- if proposal.getprev() -%}
        <p class="mui--text-title mui--text-light {%- if proposal.getnext() %} mui--hidden-xs mui--hidden-sm{%- endif -%}">Previous proposal</p>
        <a href="{{ proposal.url_for('prev') }}" rel="nofollow"><p class="mui--text-title mui--text-light mui--text-bold"><i class="material-icons mui--text-light">arrow_back</i> <span class="truncate-title {%- if proposal.getnext() %} mui--hidden-xs mui--hidden-sm{%- endif -%}">{{ proposal.getprev().title }}</span></p></a>
      {%- endif -%}
    </div>
    <div class="slider-btn slider-btn--right mui--pull-right">
      {%- if proposal.getnext() -%}
        <p class="mui--text-title mui--text-light mui--text-right">Next proposal</p>
        <a href="{{ proposal.url_for('next') }}" rel="nofollow"><p class="mui--text-title mui--text-light mui--text-bold mui--text-right"><span class="truncate-title">{{ proposal.getnext().title }}</span> <i class="material-icons mui--text-light">arrow_forward</i></p></a>
      {%- endif -%}
    </div>
  </div>
  <div class="grid__col-xs-12 proposal-wrapper">

    <section class="proposal__section proposal__section--border grid__col--bleed-y">
      <div>
        <div class="mui--pull-right">
          <!-- Social buttons -->
          <a href="//twitter.com/share" class="twitter-share-button" data-count="horizontal" data-via="{{ config['TWITTER_ID'] }}">Tweet</a>
          <g:plusone size="medium"></g:plusone>
          <iframe class="facebooklike" src="//www.facebook.com/plugins/like.php?app_id=114496105304651&amp;href={{ request.url }}&amp;send=false&amp;layout=button_count&amp;width=150&amp;show_faces=false&amp;action=recommend&amp;colorscheme=light&amp;font&amp;height=21" scrolling="no" frameborder="0" style="border:none; overflow:hidden; width:150px; height:21px;" allowTransparency="true"></iframe>
        </div>
      </div>

      <h1 class="mui--text-headline proposal__section__headline"><strong>{{ proposal.title }}</strong></h1>
      <p>
        {% trans %}Submitted by{% endtrans%}
        {%- if proposal.speaker %}
          <strong>{{ proposal.speaker.pickername }}</strong>
          {%- if proposal.speaker != proposal.user %}
            {% trans %}via{% endtrans %} {{ proposal.user.pickername }}
          {%- endif %}
        {%- else %}
          <strong>{{ proposal.user.pickername }}</strong>
          ({% trans %}proposing{% endtrans %})
        {%- endif %}
        {% trans %}on{% endtrans %} {{ proposal.datetime.strftime("%A, %e %B %Y") }}
        {%- if not proposal.speaker -%}
          <p>
            <em>{% trans %}This is a proposal requesting for someone to speak on this topic.
            If you’d like to speak, leave a comment.{% endtrans %}</em>
          </p>
        {%- endif -%}
      </p>
      <div class="mui--clearfix">
        <div class="proposal-details proposal-details--left">
          {% if proposal.preview_video.url %}
            <div class="proposal-video" data-href="{{ proposal.preview_video }}" id="js-embed">
              <p class="video_txt">
                <i class="material-icons">videocam</i><br>
                <a href="{{ proposal.preview_video }}" target="_blank" class="mui--text-title">Preview video</a>
              </p>
            </div>
          {%- else %}
            <div class="proposal-video mui--bg-primary-light">
              <i class="material-icons no-video">videocam_off</i>
            </div>
          {% endif %}
        </div>
<<<<<<< HEAD
      </div>
      <div class="proposal-details--talk">
        <div class="grid">
          <div class="grid__col-auto proposal-details--talk__box">
            <p class="mui--text-body2 mui--text-light zero-bottom-margin">Technical level</p>
            <p class="mui--text-title">{{ proposal.technical_level }}</p>
          </div>
          {%- if proposal.section %}
          <div class="grid__col-auto proposal-details--talk__box mui--text-center">
            <p class="mui--text-body2 mui--text-light zero-bottom-margin">{% trans %}Section{% endtrans %}</p>
            <p class="mui--text-title">{{ proposal.section.title }}</p>
          </div>
          {%- endif %}
          {%- if proposal.session_type %}
          <div class="grid__col-auto proposal-details--talk__box mui--text-center">
            <p class="mui--text-body2 mui--text-light zero-bottom-margin">{% trans %}Session type{% endtrans %}</p>
            <p class="mui--text-title">{{ proposal.session_type }}</p>
          </div>
          {%- endif %}
          <div class="grid__col-auto proposal-details--talk__box mui--text-center">
            <p class="mui--text-body2 mui--text-light zero-bottom-margin">Status</p>
            <p class="mui--text-title zero-bottom-margin">{% if proposal.state.CONFIRMED %}{{ proposal.state.label.title }}{% else %}{% trans %}Submitted{% endtrans %}{% endif %}</p>
            {% if proposal.state.SCHEDULED %}
              <p><a class="" href="{{ proposal.session.url_for() }}">View proposal in schedule</a></p>
            {% endif %}
=======
        <div class="proposal-details proposal-details--right">
          <div class="grid proposal-status-wrapper">
            <div class="col-auto columns">
              <p class="mui--text-body2 mui--text-light zero-bottom-margin">Technical level</p>
              <p class="mui--text-title">{{ proposal.technical_level }}</p>
            </div>
            {%- if proposal.section %}
            <div class="col-auto columns">
              <p class="mui--text-body2 mui--text-light zero-bottom-margin">{% trans %}Section{% endtrans %}</p>
              <p class="mui--text-title">{{ proposal.section.title }}</p>
            </div>
            {%- endif %}
            {%- if proposal.session_type %}
            <div class="col-auto columns">
              <p class="mui--text-body2 mui--text-light zero-bottom-margin">{% trans %}Session type{% endtrans %}</p>
              <p class="mui--text-title">{{ proposal.session_type }}</p>
            </div>
            {%- endif %}
            <div class="col-auto columns">
              <p class="mui--text-body2 mui--text-light zero-bottom-margin">Status</p>
              {%- if project.current_roles.admin %}
                <p class="mui--text-title zero-bottom-margin">{{ proposal.state.label.title }}</p>
              {%- else %}
                <p class="mui--text-title zero-bottom-margin">{% if proposal.state.CONFIRMED %}{{ proposal.state.label.title }}{% else %}{% trans %}Submitted{% endtrans %}{% endif %}</p>
              {% endif %}
              {% if proposal.state.SCHEDULED %}
                <p><a class="" href="{{ proposal.session.url_for() }}">View proposal in schedule</a></p>
              {% endif %}
            </div>
>>>>>>> 3f7f46f0
          </div>
        </div>
      </div>
    </section>

    <section class="proposal__section--border">

      <div class="proposal__admin-panel sticky-admin-panel">
        <div class="card">
          <div class="card__body">
            {%- set vote = proposal.voteset.getvote(g.user) %}
            {%- if g.user %}
              <p class="mui--text-subhead mui--text-center mui--text-light zero-bottom-margin">{% trans %}Vote on this proposal{% endtrans %}</p>
              <div class="vote-wrapper mui--text-center">
                {%- if not vote %}
                  <form method="post" action="{{ proposal.url_for('voteup') }}">
                    {{ csrf_form.hidden_tag() }}
                    <button class="mui--text-caption action-btn action-btn--left" title="{% trans %}Vote up{% endtrans %}" type="submit"><i class="material-icons action-btn__icons">thumb_up</i></button>
                  </form>
                  <span class="mui--text-title">
                    {%- if proposal.voteset.count > 0 -%}
                      +
                    {%- endif -%}
                    <b>{{ proposal.voteset.count }}</b>
                  </span>
                  <form method="post" action="{{ proposal.url_for('votedown') }}">
                    {{ csrf_form.hidden_tag() }}
                    <button class="mui--text-caption action-btn action-btn--right" title="{% trans %}Vote down{% endtrans %}" type="submit"><i class="material-icons action-btn__icons">thumb_down</i></button>
                  </form>
                {%- elif vote.votedown %}
                  <form method="post" action="{{ proposal.url_for('voteup') }}">
                    {{ csrf_form.hidden_tag() }}
                    <button class="mui--text-caption action-btn action-btn--left" title="{% trans %}Vote up{% endtrans %}" type="submit"><i class="material-icons action-btn__icons">thumb_up</i></button>
                  </form>
                  <span class="mui--text-title">
                    {%- if proposal.voteset.count > 0 -%}
                      +
                    {%- endif -%}
                    <b>{{ proposal.voteset.count }}</b>
                  </span>
                  <form method="post" action="{{ proposal.url_for('delete_vote') }}">
                    {{ csrf_form.hidden_tag() }}
                    <button class="mui--text-caption action-btn action-btn--right" title="{% trans %}Withdraw vote{% endtrans %}" type="submit"><i class="material-icons action-btn__icons">thumb_down</i></button>
                  </form>
                {%- else %}
                  <form method="post" action="{{ proposal.url_for('delete_vote') }}">
                    {{ csrf_form.hidden_tag() }}
                    <button class="mui--text-caption action-btn action-btn--left" title="{% trans %}Withdraw vote{% endtrans %}" type="submit"><i class="material-icons action-btn__icons">thumb_up</i></button>
                  </form>
                  <span class="mui--text-title">
                    {%- if proposal.voteset.count > 0 -%}
                      +
                    {%- endif -%}
                    <b>{{ proposal.voteset.count }}</b>
                  </span>
                  <form method="post" action="{{ proposal.url_for('votedown') }}">
                    {{ csrf_form.hidden_tag() }}
                    <button class="mui--text-caption action-btn action-btn--right" title="{% trans %}Vote down{% endtrans %}" type="submit"><i class="material-icons action-btn__icons">thumb_down</i></button>
                  </form>
                {% endif %}
              </div>
            {%- else %}
              <p class="mui--text-subhead mui--text-light zero-bottom-margin">{% trans %}Vote on this proposal{% endtrans %}</p>
              <a href="{{url_for('login')}}" class="mui-btn mui-btn--primary mui-btn--small mui-btn--raised">Login to vote</a>
              <p class="mui--text-body2">
                Total votes: &nbsp;
                {%- if proposal.voteset.count > 0 -%}
                  +
                {%- endif -%}
                <b>{{ proposal.voteset.count }}</b>
              </p>
            {%- endif %}
          </div>
        </div>
        {%- if proposal.user == g.user or proposal.current_roles.admin %}
          <div class="card">
            <div class="card__header">
              <h3 class="mui--text-title"><strong>ADMIN PANEL</strong></h3>
            </div>
            <div class="card__body">
              {%- if proposal.user == g.user %}
                <ul class="mui-list--aligned">
                  <li><a href="{{ proposal.url_for('edit') }}">{% trans %}Edit details{% endtrans %}</a></li>
                  <li><a href="{{ proposal.url_for('delete') }}">{% trans %}Delete{% endtrans %}</a></li>
                </ul>
                <hr class="mui-divider">
              {%- endif %}
              {% if proposal.current_roles.admin %}
                {%- if proposal_move_form %}
                  {{ renderform(proposal_move_form, 'proposal-move', action=proposal.url_for('moveto'), submit="Move", style='horiz') }}
                {%- endif %}
                <hr class="mui-divider">
                <p class="mui--text-subhead">Change status of proposal</p>
                <form action="{{ proposal.url_for('transition') }}" method="post" class="form-inline">
                  {{ transition_form.hidden_tag() }}
                  <p class="btn-group">
                    {% for name, transition in transition_form.transition.choices %}
                      <button name="transition" value="{{ name }}" class="transition mui-btn mui-btn--small mui-btn--raised {% if transition.data['type'] == 'success' %} mui-btn--primary {% elif transition.data['type'] == 'danger' %}  mui-btn--danger {%- endif %}">{{ transition.data['title'] }}</button>
                    {% endfor %}
                  </p>
                </form>
              {% endif %}
            </div>
          </div>
        {% endif %}
      </div>

      <div class="proposal__section proposal__section--left">
        <div class="proposal-content">
          <h3 class="mui--text-headline mui--text-bold">{% trans %}{{part_a}}{% endtrans %}</h3>
          {{ proposal.objective }}
          <h3 class="mui--text-headline mui--text-bold">{% trans %}{{part_b}}{% endtrans %}</h3>
          {{ proposal.description }}
          {% if proposal.requirements.text -%}
            <h3 class="mui--text-headline mui--text-bold">{% trans %}Requirements{% endtrans %}</h3>
            {{ proposal.requirements }}
          {%- endif %}
          {% if proposal.bio.text -%}
            <h3 class="mui--text-headline mui--text-bold">{% trans %}Speaker bio{% endtrans %}</h3>
            {{ proposal.bio }}
          {%- endif %}
          {% if proposal.links %}
            <h3 class="mui--text-headline mui--text-bold">{% trans %}Links{% endtrans %}</h3>
            <ul class="links-list">
              {% for link in links -%}
                <li>{{ link }}</li>
              {% endfor %}
            </ul>
          {% endif %}
          {% if proposal.slides.url %}
            <h3 class="mui--text-headline mui--text-bold">{% trans %}Slides{% endtrans %}</h3>
            <a href="{{ proposal.slides }}">{{ proposal.slides }}</a>
          {% endif %}
          {% if proposal.preview_video.url %}
            <h3 class="mui--text-headline mui--text-bold">{% trans %}Preview video{% endtrans %}</h3>
            <a href="{{ proposal.preview_video }}">{{ proposal.preview_video }}</a>
          {% endif %}
        </div>
      </div>

    </section>

    <section class="proposal__section">
      <h3 class="mui--text-headline mui--text-bold">{% trans %}Comments{% endtrans %}</h3>
      {% if comments %}
        <ul class="mui-list--unstyled">
          {{ commenttree(comments, proposal, project, csrf_form) }}
        </ul>
      {% endif %}
      {% if not g.user -%}
        <p>
          <a class="mui-btn mui-btn--small mui-btn--raised mui-btn--primary" href="{{ url_for('login') }}">{% trans %}Login with Twitter or Google to leave a comment{% endtrans %}</a>
        </p>
      {% else -%}
        <form method="POST" id="comment-form" action="{{ proposal.url_for('new_comment') }}" class="mui-form">
          <div class="mui--hide">
            <input type="hidden" name="form.id" value="newcomment"/>
            {{ commentform.hidden_tag() }}
            {{ commentform.parent_id() }}
            {{ commentform.comment_edit_id() }}
          </div>
          {{ renderfield(commentform.message, nolabel=true) }}
          <input id="comment-submit" class="mui-btn mui-btn--small mui-btn--raised mui-btn--primary" type="submit" value="{% trans %}Post comment{% endtrans %}"/>
        </form>
        <p id="toplevel-comment" class="mui--hide">
          <a href="#">{% trans %}Post a comment &rarr;{% endtrans %}</a>
        </p>
        <form method="POST" id="delcomment" class="mui--hide">
          <div class="mui--hide">
            <input type="hidden" name="form.id" value="delcomment"/>
            {{ delcommentform.hidden_tag() }}
            {{ delcommentform.comment_id() }}
          </div>
          <p>
            {% trans %}Really delete this comment?{% endtrans %}&nbsp;
            <input id="comment-delete-submit" class="mui-btn mui-btn--small mui-btn--raised mui-btn--danger" type="submit" value="{% trans %}Delete{% endtrans %}"/>
            &nbsp;or&nbsp;<button id="comment-delete-cancel" class="mui-btn mui-btn--small mui-btn--raised mui-btn--accent" href="#">{% trans %}Cancel{% endtrans %}</button>
          </p>
        </form>
      {% endif %}
    </section>
  </div>

</div>
{% endblock %}

{% block pagescripts %}
  {% assets "js_codemirrormarkdown" -%}
    <script type="text/javascript" src="{{ ASSET_URL }}"></script>
  {%- endassets -%}
{% endblock %}

{% block footerscripts %}
<script src="{{ url_for('static', filename=asset_path('proposal')) }}" type="text/javascript"></script>
<script type="text/javascript">
  $(function() {
    var proposalConfig = {};
    proposalConfig.pageUrl = {{ request.base_url|tojson }};
    proposalConfig.videoWrapper = document.getElementById('js-embed');
    if(proposalConfig.videoWrapper) {
      proposalConfig.videoUrl = proposalConfig.videoWrapper.getAttribute('data-href');
    }
    HasGeek.ProposalInit(proposalConfig);
  });
</script>
<script type="text/javascript" src="//apis.google.com/js/plusone.js"></script>
<script type="text/javascript" src="//platform.twitter.com/widgets.js"></script>
{% endblock %}<|MERGE_RESOLUTION|>--- conflicted
+++ resolved
@@ -86,33 +86,6 @@
             </div>
           {% endif %}
         </div>
-<<<<<<< HEAD
-      </div>
-      <div class="proposal-details--talk">
-        <div class="grid">
-          <div class="grid__col-auto proposal-details--talk__box">
-            <p class="mui--text-body2 mui--text-light zero-bottom-margin">Technical level</p>
-            <p class="mui--text-title">{{ proposal.technical_level }}</p>
-          </div>
-          {%- if proposal.section %}
-          <div class="grid__col-auto proposal-details--talk__box mui--text-center">
-            <p class="mui--text-body2 mui--text-light zero-bottom-margin">{% trans %}Section{% endtrans %}</p>
-            <p class="mui--text-title">{{ proposal.section.title }}</p>
-          </div>
-          {%- endif %}
-          {%- if proposal.session_type %}
-          <div class="grid__col-auto proposal-details--talk__box mui--text-center">
-            <p class="mui--text-body2 mui--text-light zero-bottom-margin">{% trans %}Session type{% endtrans %}</p>
-            <p class="mui--text-title">{{ proposal.session_type }}</p>
-          </div>
-          {%- endif %}
-          <div class="grid__col-auto proposal-details--talk__box mui--text-center">
-            <p class="mui--text-body2 mui--text-light zero-bottom-margin">Status</p>
-            <p class="mui--text-title zero-bottom-margin">{% if proposal.state.CONFIRMED %}{{ proposal.state.label.title }}{% else %}{% trans %}Submitted{% endtrans %}{% endif %}</p>
-            {% if proposal.state.SCHEDULED %}
-              <p><a class="" href="{{ proposal.session.url_for() }}">View proposal in schedule</a></p>
-            {% endif %}
-=======
         <div class="proposal-details proposal-details--right">
           <div class="grid proposal-status-wrapper">
             <div class="col-auto columns">
@@ -142,7 +115,6 @@
                 <p><a class="" href="{{ proposal.session.url_for() }}">View proposal in schedule</a></p>
               {% endif %}
             </div>
->>>>>>> 3f7f46f0
           </div>
         </div>
       </div>
