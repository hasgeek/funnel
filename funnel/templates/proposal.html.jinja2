--- conflicted
+++ resolved
@@ -133,14 +133,10 @@
               {%- endif %}
               {% if proposal.current_roles.admin %}
                 {%- if proposal_move_form %}
-<<<<<<< HEAD
-                  {{ renderform(proposal_move_form, 'proposal-move', action=proposal.url_for('move-to'), submit="Copy" if proposal.session else "Move", style='horiz') }}
-=======
                   {{ renderform(proposal_move_form, 'proposal-move', action=proposal.url_for('moveto'), submit="Move", style='horiz') }}
                 {%- endif %}
                 {%- if proposal_transfer_form %}
                   {{ renderform(proposal_transfer_form, 'proposal-transfer', action=proposal.url_for('transfer_to'), submit="Transfer", style='horiz') }}
->>>>>>> 751c693a
                 {%- endif %}
                 <hr class="mui-divider">
                 <p class="mui--text-subhead">Change status of proposal</p>
