{% extends "layout.html.jinja2" %}
{% set title_suffix = project.title %}
{% from "baseframe/forms.html.jinja2" import renderfield, renderform, rendersubmit, widgetscripts %}
{% from "comments.html.jinja2" import commenttree %}
{% block title %}{{ proposal.title }}{% endblock %}
{% block description %}
  {%- if proposal.speaker -%}
    {% trans title=proposal.title, speaker=proposal.speaker.pickername, event=project.title %}{{ title }} by {{ speaker }}, {{ event }}{% endtrans %}
  {%- else -%}
    {{ proposal.title }}, {{ project.title }}
  {%- endif -%}
{% endblock %}

{%- block pageheaders %}
  {% assets "css_codemirrormarkdown" -%}
    <link rel="stylesheet" type="text/css" href="{{ ASSET_URL }}" />
  {%- endassets -%}
{% endblock %}

{% block top_title %}
  <h1 class="mui--text-display1"><a href="{{ project.url_for() }}"><strong>{{ project.title|e }}</a></strong></h1>
  <p class="mui--text-headline">{{ project.tagline|safe }}</p>
  <p>
  {%- if project.boxoffice_data and project.boxoffice_data.item_collection_id -%}
    <a class="mui-btn mui-btn--small mui-btn--primary mui--d-inlineblock" href="{{ project.url_for() }}#participate" title="Participate" data-action="Participate(header-proposalpage)">Participate</a>
  {%- elif project.buy_tickets_url.url %}
    <a class="mui-btn mui-btn--small mui-btn--primary mui--d-inlineblock" href="{{ project.buy_tickets_url }}" title="Participate" data-action="Participate(header-proposalpage)">Participate</a>
  {%- elif project.allow_rsvp %}
    <a class="mui-btn mui-btn--small mui-btn--primary mui--d-inlineblock" href="{{ project.url_for() }}#participate" title="Participate" data-action="Participate(header-proposalpage)">Participate</a>
  {%- endif %}
  {% if project.cfp_state.OPEN -%}
    <a class="mui-btn mui-btn--flat mui-btn--nopadding" href="{{ project.url_for('new_proposal') }}" title="Propose a session" data-action="Propose a session(header)"><i class="material-icons mui--text-subhead mui--align-middle" aria-hidden="true">mic</i>{% trans %}Propose a session{% endtrans %}</a>
  {% endif %}
  </p>
{% endblock %}

{% block contentwrapper %}
<div class="grid">
  <div class="grid__col-xs-12">
    <div class="slider-btn-wrapper clearfix">
      <div class="slider-btn {% if proposal.getnext() %} slider-btn--push-down {% endif %} mui--pull-left">
        {%- if proposal.getprev() -%}
          <p class="mui--text-title mui--text-light {%- if proposal.getnext() %} mui--hidden-xs mui--hidden-sm{%- endif -%}">Previous proposal</p>
          <a href="{{ proposal.url_for('prev') }}" rel="nofollow"><p class="mui--text-title mui--text-light mui--text-bold"><i class="material-icons mui--text-light" aria-hidden="true">arrow_back</i> <span class="truncate-title {%- if proposal.getnext() %} mui--hidden-xs mui--hidden-sm{%- endif -%}">{{ proposal.getprev().title }}</span></p></a>
        {%- endif -%}
      </div>
      <div class="slider-btn slider-btn--right mui--pull-right">
        {%- if proposal.getnext() -%}
          <p class="mui--text-title mui--text-light mui--text-right">Next proposal</p>
          <a href="{{ proposal.url_for('next') }}" rel="nofollow"><p class="mui--text-title mui--text-light mui--text-bold mui--text-right"><span class="truncate-title">{{ proposal.getnext().title }}</span> <i class="material-icons mui--text-light" aria-hidden="true">arrow_forward</i></p></a>
        {%- endif -%}
      </div>
    </div>
  </div>
  <div class="grid__col-xs-12 proposal-wrapper">

    <section class="proposal__section proposal__section--border grid__col--bleed-y">
      <h1 class="mui--text-headline proposal__section__headline"><strong>{{ proposal.title }}</strong>  {% if proposal.user == g.user %}<a href="{{ proposal.url_for('edit') }}#field-title" title="{% trans %}Edit{% endtrans %}" aria-label="Edit proposal"><i class="material-icons mui--text-title mui--align-middle mui--text-link" aria-hidden="true">edit</i></a>{% endif %}</h1>
      <p>
        {% trans %}Submitted by{% endtrans%}
        {%- if proposal.speaker %}
          <strong>{{ proposal.speaker.pickername }}</strong>
          {%- if proposal.speaker != proposal.user %}
            {% trans %}via{% endtrans %} {{ proposal.user.pickername }}
          {%- endif %}
        {%- else %}
          <strong>{{ proposal.user.pickername }}</strong>
          ({% trans %}proposing{% endtrans %})
        {%- endif %}
        {% trans %}on{% endtrans %} {{ proposal.datetime.strftime("%A, %e %B %Y") }}
        {%- if not proposal.speaker -%}
          <p>
            <em>{% trans %}This is a proposal requesting for someone to speak on this topic.
            If you’d like to speak, leave a comment.{% endtrans %}</em>
          </p>
        {%- endif -%}
      </p>
      <div class="mui--clearfix">
        <div class="proposal-details proposal-details--left">
          {% if proposal.preview_video.url %}
            <div class="proposal-video mui--bg-primary-light" data-href="{{ proposal.preview_video }}" id="js-embed">
              <p class="video_txt">
                <i class="material-icons" aria-hidden="true">videocam</i><br>
                <a href="{{ proposal.preview_video }}" target="_blank" class="mui--text-title">Preview video</a>
              </p>
            </div>
          {%- elif proposal.user == g.user %}
            <div class="proposal-video proposal-video--novideo">
              <p class="proposal-video__banner mui--bg-warning mui--text-body1">Your proposal doesn't have a preview video!</p>
              <p class="video_txt"><a href="{{ proposal.url_for('edit') }}#field-preview_video" class="mui-btn mui-btn--primary mui-btn--small mui-btn--raised">{% trans %}Add preview video link{% endtrans %}</a></p>
            </div>
          {%- else %}
            <div class="proposal-video mui--bg-primary-light">
              <i class="material-icons no-video" aria-hidden="true">videocam_off</i>
            </div>
          {% endif %}
        </div>
        <div class="proposal-details proposal-details--right">
          <p>
          {%- for label in proposal.labels %}
            {% if not label.restricted %}
              <span class="label mui--text-bold">{% if label.icon_emoji %}{{ label.icon_emoji }} {% endif %}{% if label.main_label %}{{ label.main_label.title }}: {% endif %}{{ label.title }}</span>
            {%- endif %}
          {%- endfor %}
          {%- if proposal.current_roles.admin %}
            {%- for label in proposal.labels %}
              {%- if label.restricted %}
                <span class="label mui--text-bold">{% if label.icon_emoji %}{{ label.icon_emoji }} {% endif %}{% if label.main_label %}{{ label.main_label.title }}: {% endif %}{{ label.title }}</span>
              {%- endif %}
            {%- endfor %}
          {% endif %}
          </p>
          {% if proposal.state.SCHEDULED %}
            <p class="mui--text-subhead zero-bottom-margin"><a class="" href="{{ proposal.session.url_for() }}">View proposal in schedule</a></p>
          {% endif %}
        </div>
      </div>
    </section>

    <section class="proposal__section--border">

      <div class="proposal__admin-panel sticky-admin-panel">
        {%- if proposal.user == g.user or proposal.current_roles.admin %}
          <div class="card">
            <div class="card__header">
              <h3 class="mui--text-title"><strong>ADMIN PANEL</strong></h3>
            </div>
            <div class="card__body">
              {%- if proposal.user == g.user %}
                <ul class="mui-list--aligned">
                  <li><a href="{{ proposal.url_for('edit') }}">{% trans %}Edit details{% endtrans %}</a></li>
                  <li><a href="{{ proposal.url_for('delete') }}">{% trans %}Delete{% endtrans %}</a></li>
                </ul>
                <hr class="mui-divider">
              {%- endif %}
              {% if proposal.current_roles.admin %}
                {%- if proposal_move_form %}
                  {{ renderform(proposal_move_form, 'proposal-move', action=proposal.url_for('moveto'), submit="Move", style='horiz') }}
                {%- endif %}
                {%- if proposal_transfer_form %}
                  {{ renderform(proposal_transfer_form, 'proposal-transfer', action=proposal.url_for('transfer_to'), submit="Transfer", style='horiz') }}
                {%- endif %}
                <hr class="mui-divider">
                <p class="mui--text-subhead">Change status of proposal</p>
                <form action="{{ proposal.url_for('transition') }}" method="post" class="form-inline">
                  {{ transition_form.hidden_tag() }}
                  <p class="btn-group">
                    {% for name, transition in transition_form.transition.choices %}
                      <button name="transition" value="{{ name }}" class="transition mui-btn mui-btn--small mui-btn--raised {% if transition.data['type'] == 'success' %} mui-btn--primary {% elif transition.data['type'] == 'danger' %}  mui-btn--danger {%- endif %}">{{ transition.data['title'] }}</button>
                    {% endfor %}
                  </p>
                </form>
              {% endif %}
              {% if proposal.current_roles.admin and  proposal_label_admin_form %}
                <div id="label-select" class="selected-label">
                  <p class="mui--text-title">Labels</p>
<<<<<<< HEAD
                  <span class="selected-label__box">
                  {%- for label in proposal.labels %}
                    {%- if label.restricted %}
                      <span class="label mui--text-caption mui--text-bold" 
                        data-labeltxt="{% if label.main_label %}{% if label.main_label.icon_emoji -%}{{ label.main_label.icon_emoji }} {{ label.main_label.title }}{% else -%}{{ label.main_label.title }}{% endif %}{% elif label.icon_emoji -%}{{ label.icon_emoji }} {{ label.title }}{% else -%}{{ label.title }}{% endif %}"
                        data-labelname="{{ label.name }}"
                      >
                        {% if label.main_label %}{% if label.main_label.icon_emoji %}{{ label.main_label.icon_emoji }} {% endif %} {{ label.main_label.title }}: {% endif %}{% if label.icon_emoji %}{{ label.icon_emoji }} {% endif %} {{ label.title }}
                    </span>
                    {%- endif %}
                  {%- endfor %}
                  </span>
                  <i class="material-icons mui--text-light">arrow_drop_down</i>
                </div>
                <form action="{{ proposal.url_for('edit_labels') }}" method="post" class="add-label-form" id="assign-label-form">
                  {{ proposal_label_admin_form.hidden_tag() }}
                  <div id="label-dropdown" class="label-dropdown-wrapper"></div>
=======
                  <div class="selected-label" id="label-select">
                    {%- for label in proposal.labels %}
                      <span class="label mui--text-caption mui--text-bold" data-labeltxt="{% if label.main_label %}{% if label.main_label.icon_emoji -%}{{ label.main_label.icon_emoji }} {{ label.main_label.title }}{% else -%}{{ label.main_label.title }}{% endif %}{% elif label.icon_emoji -%}{{ label.icon_emoji }} {{ label.title }}{% else -%}{{ label.title }}{% endif %}">{% if label.main_label %}{% if label.main_label.icon_emoji %}{{ label.main_label.icon_emoji }} {% endif %} {{ label.main_label.title }}: {% endif %}{% if label.icon_emoji %}{{ label.icon_emoji }} {% endif %} {{ label.title }}</span>
                    {%- endfor %}
                    <i class="material-icons mui--text-light" aria-hidden="true">arrow_drop_down</i>
                  </div>
                  <div id="label-dropdown" class="label-dropdown-wrapper">
                    {{ renderfield(proposal_label_admin_form.formlabels, css_class="label-select-fields") }}
                  </div>
                  {{ rendersubmit([(None, "Save", '')]) }}
>>>>>>> 7634f265
                </form>
              {%- endif %}
            </div>
          </div>
        {% endif %}
      </div>

      <div class="proposal__section proposal__section--left">
        <div class="proposal-content">
          <h3 class="mui--text-headline mui--text-bold">{% trans %}Abstract{% endtrans %} {% if proposal.user == g.user %}<a href="{{ proposal.url_for('edit') }}#field-abstract" title="{% trans %}Edit{% endtrans %}"><i class="material-icons mui--text-title mui--align-middle mui--text-link">edit</i></a>{% endif %}</h3>
          <div class="mui--text-subhead">{{ proposal.abstract }}</div>

          <h3 class="mui--text-headline mui--text-bold">{% trans %}Outline{% endtrans %} {% if proposal.user == g.user %}<a href="{{ proposal.url_for('edit') }}#field-outline" title="{% trans %}Edit{% endtrans %}"><i class="material-icons mui--text-title mui--align-middle mui--text-link">edit</i></a>{% endif %}</h3>
          <div class="mui--text-subhead">{{ proposal.outline }}</div>

          {% if proposal.requirements.text -%}
            <h3 class="mui--text-headline mui--text-bold">{% trans %}Requirements{% endtrans %} {% if proposal.user == g.user %}<a href="{{ proposal.url_for('edit') }}#field-requirements" title="{% trans %}Edit{% endtrans %}"><i class="material-icons mui--text-title mui--align-middle mui--text-link">edit</i></a>{% endif %} </h3>
            <div class="mui--text-subhead">{{ proposal.requirements }}</div>
          {%- elif proposal.user == g.user %}
            <h3 class="mui--text-headline mui--text-bold">{% trans %}Requirements{% endtrans %} <a href="{{ proposal.url_for('edit') }}#field-requirements" title="{% trans %}Edit{% endtrans %}"><i class="material-icons mui--text-title mui--align-middle mui--text-link">edit</i></a></h3>
            <p><i>This section is empty.</i></p>
          {%- endif %}

          {% if proposal.bio.text -%}
            <h3 class="mui--text-headline mui--text-bold">{% trans %}Speaker bio{% endtrans %} {% if proposal.user == g.user %}<a href="{{ proposal.url_for('edit') }}#field-bio" title="{% trans %}Edit{% endtrans %}"><i class="material-icons mui--text-title mui--align-middle mui--text-link">edit</i></a>{% endif %}</h3>
            <div class="mui--text-subhead">{{ proposal.bio }}</div>
          {%- endif %}

          {% if proposal.links %}
            <h3 class="mui--text-headline mui--text-bold">{% trans %}Links{% endtrans %} {% if proposal.user == g.user %}<a href="{{ proposal.url_for('edit') }}#field-links" title="{% trans %}Edit{% endtrans %}"><i class="material-icons mui--text-title mui--align-middle mui--text-link">edit</i></a>{% endif %}</h3>
            <ul class="links-list">
              {% for link in links -%}
                <li class="mui--text-subhead">{{ link }}</li>
              {% endfor %}
            </ul>
          {%- elif proposal.user == g.user %}
            <h3 class="mui--text-headline mui--text-bold">{% trans %}Links{% endtrans %} <a href="{{ proposal.url_for('edit') }}#field-links" title="{% trans %}Edit{% endtrans %}"><i class="material-icons mui--text-title mui--align-middle mui--text-link">edit</i></a></h3>
            <p><i>This section is empty.</i></p>
          {% endif %}

          {% if proposal.slides.url %}
            <h3 class="mui--text-headline mui--text-bold">{% trans %}Slides{% endtrans %} {% if proposal.user == g.user %}<a href="{{ proposal.url_for('edit') }}#field-slides" title="{% trans %}Edit{% endtrans %}"><i class="material-icons mui--text-title mui--align-middle mui--text-link">edit</i></a>{% endif %}</h3>
            <a href="{{ proposal.slides }}">{{ proposal.slides }}</a>
          {%- elif proposal.user == g.user %}
            <h3 class="mui--text-headline mui--text-bold">{% trans %}Slides{% endtrans %} <a href="{{ proposal.url_for('edit') }}#field-slides" title="{% trans %}Edit{% endtrans %}"><i class="material-icons mui--text-title mui--align-middle mui--text-link">edit</i></a></h3>
            <p><i>This section is empty.</i></p>
          {% endif %}

          {% if proposal.preview_video.url %}
            <h3 class="mui--text-headline mui--text-bold">{% trans %}Preview video{% endtrans %}</h3>
            <a href="{{ proposal.preview_video }}">{{ proposal.preview_video }}</a>
          {% endif %}
        </div>
      </div>

    </section>

    <section class="proposal__section">
      <h3 class="mui--text-headline mui--text-bold">{% trans %}Comments{% endtrans %}</h3>
      {% if comments %}
        <ul class="mui-list--unstyled">
          {{ commenttree(comments, proposal, project, csrf_form) }}
        </ul>
      {% endif %}
      {% if not g.user -%}
        <p>
          <a class="mui-btn mui-btn--small mui-btn--raised mui-btn--primary" href="{{ url_for('login') }}">{% trans %}Login with Twitter or Google to leave a comment{% endtrans %}</a>
        </p>
      {% else -%}
        <form method="POST" id="comment-form" action="{{ proposal.url_for('new_comment') }}" class="mui-form">
          <div class="mui--hide">
            <input type="hidden" name="form.id" value="newcomment"/>
            {{ commentform.hidden_tag() }}
            {{ commentform.parent_id() }}
            {{ commentform.comment_edit_id() }}
          </div>
          {{ renderfield(commentform.message, nolabel=true) }}
          <input id="comment-submit" class="mui-btn mui-btn--small mui-btn--raised mui-btn--primary" type="submit" value="{% trans %}Post comment{% endtrans %}"/>
        </form>
        <p id="toplevel-comment" class="mui--hide">
          <a href="#">{% trans %}Post a comment &rarr;{% endtrans %}</a>
        </p>
        <form method="POST" id="delcomment" class="mui--hide">
          <div class="mui--hide">
            <input type="hidden" name="form.id" value="delcomment"/>
            {{ delcommentform.hidden_tag() }}
            {{ delcommentform.comment_id() }}
          </div>
          <p>
            {% trans %}Really delete this comment?{% endtrans %}&nbsp;
            <input id="comment-delete-submit" class="mui-btn mui-btn--small mui-btn--raised mui-btn--danger" type="submit" value="{% trans %}Delete{% endtrans %}"/>
            &nbsp;or&nbsp;<button id="comment-delete-cancel" class="mui-btn mui-btn--small mui-btn--raised mui-btn--accent" href="#">{% trans %}Cancel{% endtrans %}</button>
          </p>
        </form>
      {% endif %}
    </section>
  </div>

</div>
{% endblock %}

{% block pagescripts %}
  {% assets "js_codemirrormarkdown" -%}
    <script type="text/javascript" src="{{ ASSET_URL }}"></script>
  {%- endassets -%}
{% endblock %}

{% block footerscripts %}
<script src="{{ url_for('static', filename=asset_path('proposal')) }}" type="text/javascript"></script>
{{ widgetscripts(proposal_transfer_form, script=true) }}
<script type="text/javascript">
  $(function() {
    var proposalConfig = {};
    proposalConfig.pageUrl = {{ request.base_url|tojson }};

    proposalConfig.videoWrapper = document.getElementById('js-embed');
    if(proposalConfig.videoWrapper) {
      proposalConfig.videoUrl = proposalConfig.videoWrapper.getAttribute('data-href');
    }

    proposalConfig.labelWidget = {};
    proposalConfig.labelWidget.labels = [];
    {%- for label in proposal.labels %}
      {%- if label.restricted %}
        proposalConfig.labelWidget.labels.push('{{ label.name }}');
      {%- endif %}
    {%- endfor %}
    proposalConfig.labelWidget.submitUrl = {{ proposal.url_for('edit_labels')|tojson }};
    proposalConfig.labelWidget.getFormUrl = {{ proposal.url_for('json')|tojson }};
    proposalConfig.labelWidget.dropdown = $('#label-dropdown');
    proposalConfig.labelWidget.select = $('#label-select');
    HasGeek.ProposalInit(proposalConfig);
  });
</script>
<script src="{{ 'parsley.js'|ext_asset_url }}" type="text/javascript"></script>
{% endblock %}<|MERGE_RESOLUTION|>--- conflicted
+++ resolved
@@ -154,7 +154,6 @@
               {% if proposal.current_roles.admin and  proposal_label_admin_form %}
                 <div id="label-select" class="selected-label">
                   <p class="mui--text-title">Labels</p>
-<<<<<<< HEAD
                   <span class="selected-label__box">
                   {%- for label in proposal.labels %}
                     {%- if label.restricted %}
@@ -172,18 +171,6 @@
                 <form action="{{ proposal.url_for('edit_labels') }}" method="post" class="add-label-form" id="assign-label-form">
                   {{ proposal_label_admin_form.hidden_tag() }}
                   <div id="label-dropdown" class="label-dropdown-wrapper"></div>
-=======
-                  <div class="selected-label" id="label-select">
-                    {%- for label in proposal.labels %}
-                      <span class="label mui--text-caption mui--text-bold" data-labeltxt="{% if label.main_label %}{% if label.main_label.icon_emoji -%}{{ label.main_label.icon_emoji }} {{ label.main_label.title }}{% else -%}{{ label.main_label.title }}{% endif %}{% elif label.icon_emoji -%}{{ label.icon_emoji }} {{ label.title }}{% else -%}{{ label.title }}{% endif %}">{% if label.main_label %}{% if label.main_label.icon_emoji %}{{ label.main_label.icon_emoji }} {% endif %} {{ label.main_label.title }}: {% endif %}{% if label.icon_emoji %}{{ label.icon_emoji }} {% endif %} {{ label.title }}</span>
-                    {%- endfor %}
-                    <i class="material-icons mui--text-light" aria-hidden="true">arrow_drop_down</i>
-                  </div>
-                  <div id="label-dropdown" class="label-dropdown-wrapper">
-                    {{ renderfield(proposal_label_admin_form.formlabels, css_class="label-select-fields") }}
-                  </div>
-                  {{ rendersubmit([(None, "Save", '')]) }}
->>>>>>> 7634f265
                 </form>
               {%- endif %}
             </div>
