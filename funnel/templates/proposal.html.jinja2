{% extends "layout.html.jinja2" %}
{% from "baseframe/forms.html.jinja2" import renderfield, renderform %}
{% from "comments.html.jinja2" import commenttree %}
{% block title %}{{ proposal.title }} &ndash; {{ project.title }}{% endblock %}
{% block description %}
  {%- if proposal.speaker -%}
    {% trans title=proposal.title, speaker=proposal.speaker.pickername, event=project.title %}{{ title }} by {{ speaker }}, {{ event }}{% endtrans %}
  {%- else -%}
    {{ proposal.title }}, {{ project.title }}
  {%- endif -%}
{% endblock %}

{%- block layoutheaders %}
  {% assets "css_codemirrormarkdown" -%}
    <link rel="stylesheet" type="text/css" href="{{ ASSET_URL }}" />
  {%- endassets -%}
{% endblock %}

{% block heading %}{# Inhibit display of page-level title #}{% endblock %}

{% block top_title %}
  <h1 class="mui--text-display1"><strong>{{ project.title|e }}</strong></h1>
  <p class="mui--text-headline">{{ project.tagline|safe }}</p>
  <p>
  {%- if project.boxoffice_data and project.boxoffice_data.item_collection_id -%}
    <a class="mui-btn mui-btn--small mui-btn--primary mui--d-inlineblock" href="{{ project.url_for() }}#participate" title="Participate" data-action="Participate(header-proposalpage)">Participate</a>
  {%- elif project.buy_tickets_url.url %}
    <a class="mui-btn mui-btn--small mui-btn--primary mui--d-inlineblock" href="{{ project.buy_tickets_url }}" title="Participate" data-action="Participate(header-proposalpage)">Participate</a>
  {%- elif project.allow_rsvp %}
    <a class="mui-btn mui-btn--small mui-btn--primary mui--d-inlineblock" href="{{ project.url_for() }}#participate" title="Participate" data-action="Participate(header-proposalpage)">Participate</a>
  {%- endif %}
  {% if project.cfp_state.PUBLIC -%}
    <a class="mui-btn mui-btn--flat mui-btn--nopadding" href="{{ project.url_for('new_proposal') }}" title="Propose a session" data-action="Propose a session(header)"><i class="material-icons mui--text-subhead mui--align-middle">mic</i>{% trans %}Propose a session{% endtrans %}</a>
  {% endif %}
  </p>
{% endblock %}

{% block contentwrapper %}
<div class="grid">
  <div class="slider-btn-wrapper clearfix">
    <div class="slider-btn {% if proposal.getnext() %} slider-btn--push-down {% endif %} mui--pull-left">
      {%- if proposal.getprev() -%}
        <p class="mui--text-title mui--text-light {%- if proposal.getnext() %} mui--hidden-xs mui--hidden-sm{%- endif -%}">Previous proposal</p>
        <a href="{{ proposal.url_for('prev') }}" rel="nofollow"><p class="mui--text-title mui--text-light mui--text-bold"><i class="material-icons mui--text-light">arrow_back</i> <span class="truncate-title {%- if proposal.getnext() %} mui--hidden-xs mui--hidden-sm{%- endif -%}">{{ proposal.getprev().title }}</span></p></a>
      {%- endif -%}
    </div>
    <div class="slider-btn slider-btn--right mui--pull-right">
      {%- if proposal.getnext() -%}
        <p class="mui--text-title mui--text-light mui--text-right">Next proposal</p>
        <a href="{{ proposal.url_for('next') }}" rel="nofollow"><p class="mui--text-title mui--text-light mui--text-bold mui--text-right"><span class="truncate-title">{{ proposal.getnext().title }}</span> <i class="material-icons mui--text-light">arrow_forward</i></p></a>
      {%- endif -%}
    </div>
  </div>
  <div class="grid__col-xs-12 proposal-wrapper">

    <section class="proposal__section proposal__section--border grid__col--bleed-y">
      <div>
        <div class="mui--pull-right">
          <!-- Social buttons -->
          <a href="//twitter.com/share" class="twitter-share-button" data-count="horizontal" data-via="{{ config['TWITTER_ID'] }}">Tweet</a>
          <g:plusone size="medium"></g:plusone>
          <iframe class="facebooklike" src="//www.facebook.com/plugins/like.php?app_id=114496105304651&amp;href={{ request.url }}&amp;send=false&amp;layout=button_count&amp;width=150&amp;show_faces=false&amp;action=recommend&amp;colorscheme=light&amp;font&amp;height=21" scrolling="no" frameborder="0" style="border:none; overflow:hidden; width:150px; height:21px;" allowTransparency="true"></iframe>
        </div>
      </div>

      <h1 class="mui--text-headline proposal__section__headline"><strong>{{ proposal.title }}</strong></h1>
      <p>
        {% trans %}Submitted by{% endtrans%}
        {%- if proposal.speaker %}
          <strong>{{ proposal.speaker.pickername }}</strong>
          {%- if proposal.speaker != proposal.user %}
            {% trans %}via{% endtrans %} {{ proposal.user.pickername }}
          {%- endif %}
        {%- else %}
          <strong>{{ proposal.user.pickername }}</strong>
          ({% trans %}proposing{% endtrans %})
        {%- endif %}
        {% trans %}on{% endtrans %} {{ proposal.datetime.strftime("%A, %e %B %Y") }}
        {%- if not proposal.speaker -%}
          <p>
            <em>{% trans %}This is a proposal requesting for someone to speak on this topic.
            If you’d like to speak, leave a comment.{% endtrans %}</em>
          </p>
        {%- endif -%}
      </p>
      <div class="mui--clearfix">
        <div class="proposal-details proposal-details--left">
          {% if proposal.preview_video.url %}
            <div class="proposal-video" data-href="{{ proposal.preview_video }}" id="js-embed">
              <p class="video_txt">
                <i class="material-icons">videocam</i><br>
                <a href="{{ proposal.preview_video }}" target="_blank" class="mui--text-title">Preview video</a>
              </p>
            </div>
          {%- else %}
            <div class="proposal-video mui--bg-primary-light">
              <i class="material-icons no-video">videocam_off</i>
            </div>
          {% endif %}
        </div>
        <div class="proposal-details proposal-details--right">
          {%- for label in proposal.labels %}
            <span class="label mui--text-bold js-labels" data-bgcolor="#{{ label.bgcolor }}">{{ label.labelset.title }}: {{ label.title }}</span>
          {%- endfor %}
<<<<<<< HEAD
          {% if proposal.current_roles.admin %}
            <a href="{{ proposal.url_for('edit_labels') }}" class="label mui--text-bold mui--text-light">Edit labels</a>
=======
          {%- if proposal.current_roles.admin %}
            <a class="label mui--text-bold mui--text-light" href="{{ proposal.url_for('edit_labels') }}">+ Add label</a>
>>>>>>> 59018d02
          {%- endif %}
        </div>
      </div>
    </section>

    <section class="proposal__section--border">

      <div class="proposal__admin-panel sticky-admin-panel">
        <div class="card">
          <div class="card__body">
            {%- set vote = proposal.voteset.getvote(g.user) %}
            {%- if g.user %}
              <p class="mui--text-subhead mui--text-center mui--text-light zero-bottom-margin">{% trans %}Vote on this proposal{% endtrans %}</p>
              <div class="vote-wrapper mui--text-center">
                {%- if not vote %}
                  <form method="post" action="{{ proposal.url_for('voteup') }}">
                    {{ csrf_form.hidden_tag() }}
                    <button class="mui--text-caption action-btn action-btn--left" title="{% trans %}Vote up{% endtrans %}" type="submit"><i class="material-icons action-btn__icons">thumb_up</i></button>
                  </form>
                  <span class="mui--text-title">
                    {%- if proposal.voteset.count > 0 -%}
                      +
                    {%- endif -%}
                    <b>{{ proposal.voteset.count }}</b>
                  </span>
                  <form method="post" action="{{ proposal.url_for('votedown') }}">
                    {{ csrf_form.hidden_tag() }}
                    <button class="mui--text-caption action-btn action-btn--right" title="{% trans %}Vote down{% endtrans %}" type="submit"><i class="material-icons action-btn__icons">thumb_down</i></button>
                  </form>
                {%- elif vote.votedown %}
                  <form method="post" action="{{ proposal.url_for('voteup') }}">
                    {{ csrf_form.hidden_tag() }}
                    <button class="mui--text-caption action-btn action-btn--left" title="{% trans %}Vote up{% endtrans %}" type="submit"><i class="material-icons action-btn__icons">thumb_up</i></button>
                  </form>
                  <span class="mui--text-title">
                    {%- if proposal.voteset.count > 0 -%}
                      +
                    {%- endif -%}
                    <b>{{ proposal.voteset.count }}</b>
                  </span>
                  <form method="post" action="{{ proposal.url_for('delete_vote') }}">
                    {{ csrf_form.hidden_tag() }}
                    <button class="mui--text-caption action-btn action-btn--right" title="{% trans %}Withdraw vote{% endtrans %}" type="submit"><i class="material-icons action-btn__icons">thumb_down</i></button>
                  </form>
                {%- else %}
                  <form method="post" action="{{ proposal.url_for('delete_vote') }}">
                    {{ csrf_form.hidden_tag() }}
                    <button class="mui--text-caption action-btn action-btn--left" title="{% trans %}Withdraw vote{% endtrans %}" type="submit"><i class="material-icons action-btn__icons">thumb_up</i></button>
                  </form>
                  <span class="mui--text-title">
                    {%- if proposal.voteset.count > 0 -%}
                      +
                    {%- endif -%}
                    <b>{{ proposal.voteset.count }}</b>
                  </span>
                  <form method="post" action="{{ proposal.url_for('votedown') }}">
                    {{ csrf_form.hidden_tag() }}
                    <button class="mui--text-caption action-btn action-btn--right" title="{% trans %}Vote down{% endtrans %}" type="submit"><i class="material-icons action-btn__icons">thumb_down</i></button>
                  </form>
                {% endif %}
              </div>
            {%- else %}
              <p class="mui--text-subhead mui--text-light zero-bottom-margin">{% trans %}Vote on this proposal{% endtrans %}</p>
              <a href="{{url_for('login')}}" class="mui-btn mui-btn--primary mui-btn--small mui-btn--raised">Login to vote</a>
              <p class="mui--text-body2">
                Total votes: &nbsp;
                {%- if proposal.voteset.count > 0 -%}
                  +
                {%- endif -%}
                <b>{{ proposal.voteset.count }}</b>
              </p>
            {%- endif %}
          </div>
        </div>
        {%- if proposal.user == g.user or proposal.current_roles.admin %}
          <div class="card">
            <div class="card__header">
              <h3 class="mui--text-title"><strong>ADMIN PANEL</strong></h3>
            </div>
            <div class="card__body">
              {%- if proposal.user == g.user %}
                <ul class="mui-list--aligned">
                  <li><a href="{{ proposal.url_for('edit') }}">{% trans %}Edit details{% endtrans %}</a></li>
                  <li><a href="{{ proposal.url_for('delete') }}">{% trans %}Delete{% endtrans %}</a></li>
                </ul>
                <hr class="mui-divider">
              {%- endif %}
              {% if proposal.current_roles.admin %}
                {%- if proposal_move_form %}
                  {{ renderform(proposal_move_form, 'proposal-move', action=proposal.url_for('moveto'), submit="Move", style='horiz') }}
                {%- endif %}
                <hr class="mui-divider">
                <p class="mui--text-subhead">Change status of proposal</p>
                <form action="{{ proposal.url_for('transition') }}" method="post" class="form-inline">
                  {{ transition_form.hidden_tag() }}
                  <p class="btn-group">
                    {% for name, transition in transition_form.transition.choices %}
                      <button name="transition" value="{{ name }}" class="transition mui-btn mui-btn--small mui-btn--raised {% if transition.data['type'] == 'success' %} mui-btn--primary {% elif transition.data['type'] == 'danger' %}  mui-btn--danger {%- endif %}">{{ transition.data['title'] }}</button>
                    {% endfor %}
                  </p>
                </form>
              {% endif %}
            </div>
          </div>
        {% endif %}
      </div>

      <div class="proposal__section proposal__section--left">
        <div class="proposal-content">
          <h3 class="mui--text-headline mui--text-bold">{% trans %}{{part_a}}{% endtrans %}</h3>
          {{ proposal.objective }}
          <h3 class="mui--text-headline mui--text-bold">{% trans %}{{part_b}}{% endtrans %}</h3>
          {{ proposal.description }}
          {% if proposal.requirements.text -%}
            <h3 class="mui--text-headline mui--text-bold">{% trans %}Requirements{% endtrans %}</h3>
            {{ proposal.requirements }}
          {%- endif %}
          {% if proposal.bio.text -%}
            <h3 class="mui--text-headline mui--text-bold">{% trans %}Speaker bio{% endtrans %}</h3>
            {{ proposal.bio }}
          {%- endif %}
          {% if proposal.links %}
            <h3 class="mui--text-headline mui--text-bold">{% trans %}Links{% endtrans %}</h3>
            <ul class="links-list">
              {% for link in links -%}
                <li>{{ link }}</li>
              {% endfor %}
            </ul>
          {% endif %}
          {% if proposal.slides.url %}
            <h3 class="mui--text-headline mui--text-bold">{% trans %}Slides{% endtrans %}</h3>
            <a href="{{ proposal.slides }}">{{ proposal.slides }}</a>
          {% endif %}
          {% if proposal.preview_video.url %}
            <h3 class="mui--text-headline mui--text-bold">{% trans %}Preview video{% endtrans %}</h3>
            <a href="{{ proposal.preview_video }}">{{ proposal.preview_video }}</a>
          {% endif %}
        </div>
      </div>

    </section>

    <section class="proposal__section">
      <h3 class="mui--text-headline mui--text-bold">{% trans %}Comments{% endtrans %}</h3>
      {% if comments %}
        <ul class="mui-list--unstyled">
          {{ commenttree(comments, proposal, project, csrf_form) }}
        </ul>
      {% endif %}
      {% if not g.user -%}
        <p>
          <a class="mui-btn mui-btn--small mui-btn--raised mui-btn--primary" href="{{ url_for('login') }}">{% trans %}Login with Twitter or Google to leave a comment{% endtrans %}</a>
        </p>
      {% else -%}
        <form method="POST" id="comment-form" action="{{ proposal.url_for('new_comment') }}" class="mui-form">
          <div class="mui--hide">
            <input type="hidden" name="form.id" value="newcomment"/>
            {{ commentform.hidden_tag() }}
            {{ commentform.parent_id() }}
            {{ commentform.comment_edit_id() }}
          </div>
          {{ renderfield(commentform.message, nolabel=true) }}
          <input id="comment-submit" class="mui-btn mui-btn--small mui-btn--raised mui-btn--primary" type="submit" value="{% trans %}Post comment{% endtrans %}"/>
        </form>
        <p id="toplevel-comment" class="mui--hide">
          <a href="#">{% trans %}Post a comment &rarr;{% endtrans %}</a>
        </p>
        <form method="POST" id="delcomment" class="mui--hide">
          <div class="mui--hide">
            <input type="hidden" name="form.id" value="delcomment"/>
            {{ delcommentform.hidden_tag() }}
            {{ delcommentform.comment_id() }}
          </div>
          <p>
            {% trans %}Really delete this comment?{% endtrans %}&nbsp;
            <input id="comment-delete-submit" class="mui-btn mui-btn--small mui-btn--raised mui-btn--danger" type="submit" value="{% trans %}Delete{% endtrans %}"/>
            &nbsp;or&nbsp;<button id="comment-delete-cancel" class="mui-btn mui-btn--small mui-btn--raised mui-btn--accent" href="#">{% trans %}Cancel{% endtrans %}</button>
          </p>
        </form>
      {% endif %}
    </section>
  </div>

</div>
{% endblock %}

{% block pagescripts %}
  {% assets "js_codemirrormarkdown" -%}
    <script type="text/javascript" src="{{ ASSET_URL }}"></script>
  {%- endassets -%}
{% endblock %}

{% block footerscripts %}
<script src="{{ url_for('static', filename=asset_path('proposal')) }}" type="text/javascript"></script>
<script type="text/javascript">
  $(function() {
    var proposalConfig = {};
    proposalConfig.pageUrl = {{ request.base_url|tojson }};
    proposalConfig.videoWrapper = document.getElementById('js-embed');
    if(proposalConfig.videoWrapper) {
      proposalConfig.videoUrl = proposalConfig.videoWrapper.getAttribute('data-href');
    }
    HasGeek.ProposalInit(proposalConfig);
  });
</script>
<script type="text/javascript" src="//apis.google.com/js/plusone.js"></script>
<script type="text/javascript" src="//platform.twitter.com/widgets.js"></script>
{% endblock %}<|MERGE_RESOLUTION|>--- conflicted
+++ resolved
@@ -102,14 +102,6 @@
           {%- for label in proposal.labels %}
             <span class="label mui--text-bold js-labels" data-bgcolor="#{{ label.bgcolor }}">{{ label.labelset.title }}: {{ label.title }}</span>
           {%- endfor %}
-<<<<<<< HEAD
-          {% if proposal.current_roles.admin %}
-            <a href="{{ proposal.url_for('edit_labels') }}" class="label mui--text-bold mui--text-light">Edit labels</a>
-=======
-          {%- if proposal.current_roles.admin %}
-            <a class="label mui--text-bold mui--text-light" href="{{ proposal.url_for('edit_labels') }}">+ Add label</a>
->>>>>>> 59018d02
-          {%- endif %}
         </div>
       </div>
     </section>
