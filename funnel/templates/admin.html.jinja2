--- conflicted
+++ resolved
@@ -25,11 +25,7 @@
         <ol class="mui-list--aligned">
           {%- for event in events %}
             <li>
-<<<<<<< HEAD
-              <a href="{{ event.url_for('view') }}" class="mui--text-subhead" data-cy="{{ event.title }}" data-action="View {{ event.title }}">{{ event.title }}</a>{%- if project.current_roles.concierge %}&nbsp;<a href="{{ event.url_for('edit') }}" aria-label="{% trans %}Edit{% endtrans %}" data-action="edit {{ event.title }}">{% assets "fa5-sprite" %}<svg class="fa5-icon fa5--link fa5-icon--subhead fa5--align-baseline" aria-hidden="true" role="img"><use xlink:href="{{ ASSET_URL }}#edit"></use></svg>{% endassets %}</a>{%- endif %}
-=======
-              <a href="{{ event.url_for('view') }}" class="mui--text-subhead" data-cy="{{ event.title }}" data-action="View {{ event.title }}">{{ event.title }}</a>{%- if project.current_roles.admin %}&nbsp;<a href="{{ event.url_for('edit') }}" aria-label="{% trans %}Edit{% endtrans %}"  data-action="edit {{ event.title }}">{{ faicon(icon='edit', icon_size='subhead') }}</a>{%- endif %}
->>>>>>> 2efcb42a
+              <a href="{{ event.url_for('view') }}" class="mui--text-subhead" data-cy="{{ event.title }}" data-action="View {{ event.title }}">{{ event.title }}</a>{%- if project.current_roles.concierge %}&nbsp;<a href="{{ event.url_for('edit') }}" aria-label="{% trans %}Edit{% endtrans %}"  data-action="edit {{ event.title }}">{{ faicon(icon='edit', icon_size='subhead') }}</a>{%- endif %}
             </li>
           {%- endfor %}
         </ol>
@@ -56,11 +52,7 @@
         <ol class="mui-list--aligned">
           {%- for ticket_type in project.ticket_types -%}
             <li data-cy-ticket="{{ ticket_type.title }}">
-<<<<<<< HEAD
-              <a href="{{ ticket_type.url_for() }}" class="mui--text-subhead" data-action="View {{ ticket_type.title }}">{{ ticket_type.title }}</a>{%- if project.current_roles.concierge %}&nbsp;<a href="{{ ticket_type.url_for('edit') }}" aria-label="{% trans %}Edit{% endtrans %}" data-cy="ticket-edit"  data-action="edit {{ ticket_type.title }}">{% assets "fa5-sprite" %}<svg class="fa5-icon fa5--link fa5-icon--subhead fa5--align-baseline" aria-hidden="true" role="img"><use xlink:href="{{ ASSET_URL }}#edit"></use></svg>{% endassets %}</a>{%- endif %}
-=======
-              <a href="{{ ticket_type.url_for() }}" class="mui--text-subhead" data-action="View {{ ticket_type.title }}">{{ ticket_type.title }}</a>{%- if project.current_roles.admin %}&nbsp;<a href="{{ ticket_type.url_for('edit') }}" aria-label="{% trans %}Edit{% endtrans %}" data-cy="ticket-edit"  data-action="edit {{ ticket_type.title }}">{{ faicon(icon='edit', icon_size='subhead') }}</a>{%- endif %}
->>>>>>> 2efcb42a
+              <a href="{{ ticket_type.url_for() }}" class="mui--text-subhead" data-action="View {{ ticket_type.title }}">{{ ticket_type.title }}</a>{%- if project.current_roles.concierge %}&nbsp;<a href="{{ ticket_type.url_for('edit') }}" aria-label="{% trans %}Edit{% endtrans %}" data-cy="ticket-edit"  data-action="edit {{ ticket_type.title }}">{{ faicon(icon='edit', icon_size='subhead') }}</a>{%- endif %}
             </li>
           {%- endfor %}
         </ol>
@@ -82,11 +74,7 @@
         <ol class="mui-list--aligned">
           {%- for client in project.ticket_clients %}
             <li>
-<<<<<<< HEAD
-              <span class="mui--text-subhead">{{client.name}}</span>{%- if project.current_roles.editor %}&nbsp;<a href="{{ client.url_for('edit') }}" aria-label="{% trans %}Edit{% endtrans %}"  data-action="Edit {{ client.name }}">{% assets "fa5-sprite" %}<svg class="fa5-icon fa5--link fa5-icon--subhead fa5--align-baseline" aria-hidden="true" role="img"><use xlink:href="{{ ASSET_URL }}#edit"></use></svg>{% endassets %}</a>{%- endif %}
-=======
-              <span class="mui--text-subhead">{{client.name}}</span>{%- if project.current_roles.admin %}&nbsp;<a href="{{ client.url_for('edit') }}" aria-label="{% trans %}Edit{% endtrans %}"  data-action="Edit {{ client.name }}">{{ faicon(icon='edit', icon_size='subhead') }}</a>{%- endif %}
->>>>>>> 2efcb42a
+              <span class="mui--text-subhead">{{client.name}}</span>{%- if project.current_roles.concierge %}&nbsp;<a href="{{ client.url_for('edit') }}" aria-label="{% trans %}Edit{% endtrans %}"  data-action="Edit {{ client.name }}">{{ faicon(icon='edit', icon_size='subhead') }}</a>{%- endif %}
             </li>
           {%- endfor %}
         </ol>
