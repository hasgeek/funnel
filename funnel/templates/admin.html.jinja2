--- conflicted
+++ resolved
@@ -24,11 +24,7 @@
         <ol class="mui-list--aligned">
           {%- for event in events %}
             <li>
-<<<<<<< HEAD
-              <a href="{{ url_for('event', profile=project.profile.name, project=project.name, name=event.name) }}" class="mui--text-subhead">{{ event.title }}</a>{%- if project.current_roles.admin %}&nbsp;&nbsp;<a href="{{ url_for('event_edit', profile=project.profile.name, project=project.name, name=event.name) }}" aria-label="{% trans %}Edit{% endtrans %}" title="Edit" class="mui--align-middle"><svg class="fa5-icon fa5--link fa5-icon--subhead fa5--align-baseline" aria-hidden="true" role="img"><use xlink:href="{{ url_for('static', filename='img/custom.svg') }}#edit"></use></svg></a>{%- endif %}
-=======
-              <a href="{{ event.url_for('view') }}" class="mui--text-subhead">{{ event.title }}</a>{%- if project.current_roles.admin %}&nbsp;<a href="{{ event.url_for('edit') }}" aria-label="{% trans %}Edit{% endtrans %}" title="Edit"><i class="material-icons mui--text-subhead pull-right" aria-hidden="true">edit</i></a>{%- endif %}
->>>>>>> 6f8b4dac
+              <a href="{{ event.url_for('view') }}" class="mui--text-subhead">{{ event.title }}</a>{%- if project.current_roles.admin %}&nbsp;<a href="{{ event.url_for('edit') }}" aria-label="{% trans %}Edit{% endtrans %}" title="Edit" class="mui--align-middle"><svg class="fa5-icon fa5--link fa5-icon--subhead fa5--align-baseline" aria-hidden="true" role="img"><use xlink:href="{{ url_for('static', filename='img/custom.svg') }}#edit"></use></svg></a>{%- endif %}
             </li>
           {%- endfor %}
         </ol>
@@ -55,11 +51,7 @@
         <ol class="mui-list--aligned">
           {%- for ticket_type in project.ticket_types -%}
             <li>
-<<<<<<< HEAD
-              <a href="{{ url_for('ticket_type', profile=project.profile.name, project=project.name, name=ticket_type.name) }}" class="mui--text-subhead">{{ ticket_type.title }}</a>{%- if project.current_roles.admin %}&nbsp;&nbsp;<a href="{{ url_for('ticket_type_edit', profile=project.profile.name, project=project.name, name=ticket_type.name) }}" aria-label="{% trans %}Edit{% endtrans %}" title="Edit" class="mui--align-middle"><svg class="fa5-icon fa5--link fa5-icon--subhead fa5--align-baseline" aria-hidden="true" role="img"><use xlink:href="{{ url_for('static', filename='img/custom.svg') }}#edit"></use></svg></a>{%- endif %}
-=======
-              <a href="{{ ticket_type.url_for() }}" class="mui--text-subhead">{{ ticket_type.title }}</a>{%- if project.current_roles.admin %}&nbsp;<a href="{{ ticket_type.url_for('edit') }}" aria-label="{% trans %}Edit{% endtrans %}" title="Edit"><i class="material-icons mui--text-subhead pull-right" aria-hidden="true">edit</i></a>{%- endif %}
->>>>>>> 6f8b4dac
+              <a href="{{ ticket_type.url_for() }}" class="mui--text-subhead">{{ ticket_type.title }}</a>{%- if project.current_roles.admin %}&nbsp;<a href="{{ ticket_type.url_for('edit') }}" aria-label="{% trans %}Edit{% endtrans %}" title="Edit" class="mui--align-middle"><svg class="fa5-icon fa5--link fa5-icon--subhead fa5--align-baseline" aria-hidden="true" role="img"><use xlink:href="{{ url_for('static', filename='img/custom.svg') }}#edit"></use></svg></a>{%- endif %}
             </li>
           {%- endfor %}
         </ol>
@@ -83,11 +75,7 @@
         <ol class="mui-list--aligned">
           {%- for client in project.ticket_clients %}
             <li>
-<<<<<<< HEAD
-              <span class="mui--text-subhead">{{client.name}}</span>{%- if project.current_roles.admin %}&nbsp;&nbsp;<a href="{{ url_for('ticket_client_edit', profile=project.profile.name, project=project.name, id=client.id) }}" aria-label="{% trans %}Edit{% endtrans %}" title="Edit" class="mui--align-middle"><svg class="fa5-icon fa5--link fa5-icon--subhead fa5--align-baseline" aria-hidden="true" role="img"><use xlink:href="{{ url_for('static', filename='img/custom.svg') }}#edit"></use></svg></a>{%- endif %}
-=======
-              <span class="mui--text-subhead">{{client.name}}</span>{%- if project.current_roles.admin %}&nbsp;<a href="{{ client.url_for('edit') }}" aria-label="{% trans %}Edit{% endtrans %}" title="Edit"><i class="material-icons mui--text-subhead pull-right" aria-hidden="true">edit</i></a>{%- endif %}
->>>>>>> 6f8b4dac
+              <span class="mui--text-subhead">{{client.name}}</span>{%- if project.current_roles.admin %}&nbsp;<a href="{{ client.url_for('edit') }}" aria-label="{% trans %}Edit{% endtrans %}" title="Edit" class="mui--align-middle"><svg class="fa5-icon fa5--link fa5-icon--subhead fa5--align-baseline" aria-hidden="true" role="img"><use xlink:href="{{ url_for('static', filename='img/custom.svg') }}#edit"></use></svg></a>{%- endif %}
             </li>
           {%- endfor %}
         </ol>
