{% extends "layout.html.jinja2" %}
{% set title_suffix = project.title %}
{% from "baseframe/forms.html.jinja2" import renderfield %}
{% block title %}Setup events for check-in{% endblock %}

{% block top_title %}
  <h1 class="mui--text-display1"><a href="{{ project.url_for() }}">{{ project.title|e }}</a></h1>
  <p class="mui--text-headline">{% trans %}Setup events for check-in{% endtrans %}</p>
{% endblock %}

{% block contentwrapper %}
<div class="grid">
  <div class="grid__col-xs-12 grid__col-sm-6 grid__col-md-4">
    <div class="card">
      <div class="card__header">
        <h3 class="mui--text-title">{% trans %}Events{% endtrans %}</h3>
        {%- if events %}
          <p class="mui--text-caption">{% trans %}Select an event for manual check-in of attendees{% endtrans %}</p>
        {%- else %}
          <p class="mui--text-caption">{% trans %}Add events to manage check-in{% endtrans %}</p>
        {%- endif %}
      </div>
      <div class="card__body">
        <ol class="mui-list--aligned">
          {%- for event in events %}
            <li>
<<<<<<< HEAD
              <a href="{{ event.url_for('view') }}" class="mui--text-subhead">{{ event.title }}</a>{%- if project.current_roles.editor %}&nbsp;<a href="{{ event.url_for('edit') }}" aria-label="{% trans %}Edit{% endtrans %}" title="Edit">{% assets "fa5-sprite" %}<svg class="fa5-icon fa5--link fa5-icon--subhead fa5--align-baseline" aria-hidden="true" role="img"><use xlink:href="{{ ASSET_URL }}#edit"></use></svg>{% endassets %}</a>{%- endif %}
=======
              <a href="{{ event.url_for('view') }}" class="mui--text-subhead" data-cy="{{ event.title }}">{{ event.title }}</a>{%- if project.current_roles.admin %}&nbsp;<a href="{{ event.url_for('edit') }}" aria-label="{% trans %}Edit{% endtrans %}" title="Edit">{% assets "fa5-sprite" %}<svg class="fa5-icon fa5--link fa5-icon--subhead fa5--align-baseline" aria-hidden="true" role="img"><use xlink:href="{{ ASSET_URL }}#edit"></use></svg>{% endassets %}</a>{%- endif %}
>>>>>>> c84d5ea2
            </li>
          {%- endfor %}
        </ol>
      </div>
      {%- if project.current_roles.editor %}
      <div class="mui-divider"></div>
      <div class="card__footer">
        <a href={{ project.url_for('new_event') }} title="{% trans %}New event {% endtrans %}" class="mui-btn mui-btn--small mui-btn--flat mui-btn--primary" data-cy="new-event">{% trans %}New event{% endtrans %}</a>
        {%- if project.events %}
          <a href={{ project.url_for('new_participant') }} title="{% trans %}Add participant {% endtrans %}" class="mui-btn mui-btn--small mui-btn--flat mui-btn--accent" data-cy="add-participant">{% trans %}Add participant{% endtrans %}</a>
        {%- endif %}
      </div>
      {%- endif %}
    </div>
  </div>

 {%- if project.current_roles.editor %}
  <div class="grid__col-xs-12 grid__col-sm-6 grid__col-md-4">
    <div class="card">
      <div class="card__header">
        <h3 class="mui--text-title">{% trans %}Tickets{% endtrans %}</h3>
      </div>
      <div class="card__body">
        <ol class="mui-list--aligned">
          {%- for ticket_type in project.ticket_types -%}
            <li>
              <a href="{{ ticket_type.url_for() }}" class="mui--text-subhead">{{ ticket_type.title }}</a>{%- if project.current_roles.editor %}&nbsp;<a href="{{ ticket_type.url_for('edit') }}" aria-label="{% trans %}Edit{% endtrans %}" title="Edit">{% assets "fa5-sprite" %}<svg class="fa5-icon fa5--link fa5-icon--subhead fa5--align-baseline" aria-hidden="true" role="img"><use xlink:href="{{ ASSET_URL }}#edit"></use></svg>{% endassets %}</a>{%- endif %}
            </li>
          {%- endfor %}
        </ol>
      </div>
      <div class="mui-divider"></div>
      <div class="card__footer">
        <a href={{ project.url_for('new_ticket_type') }} title="{% trans %}New ticket type {% endtrans %}" class="mui-btn mui-btn--small mui-btn--flat mui-btn--primary">{% trans %}New ticket{% endtrans %}</a>
      </div>
    </div>
  </div>

  <div class="grid__col-xs-12 grid__col-sm-6 grid__col-md-4">
    <div class="card">
      <div class="card__header">
        <h3 class="mui--text-title">{% trans %}Ticket clients{% endtrans %}</h3>
        <p class="mui--text-caption">{% trans %}Add ticket client to import tickets{% endtrans %}</p>
      </div>
      <div class="card__body">
        <ol class="mui-list--aligned">
          {%- for client in project.ticket_clients %}
            <li>
              <span class="mui--text-subhead">{{client.name}}</span>{%- if project.current_roles.editor %}&nbsp;<a href="{{ client.url_for('edit') }}" aria-label="{% trans %}Edit{% endtrans %}" title="Edit">{% assets "fa5-sprite" %}<svg class="fa5-icon fa5--link fa5-icon--subhead fa5--align-baseline" aria-hidden="true" role="img"><use xlink:href="{{ ASSET_URL }}#edit"></use></svg>{% endassets %}</a>{%- endif %}
            </li>
          {%- endfor %}
        </ol>
      </div>
      <div class="mui-divider"></div>
        <div class="card__footer">
          <a href="{{ project.url_for('new_ticket_client') }}" title="{% trans %}New ticket client{% endtrans %}" class="mui-btn mui-btn--small mui-btn--flat mui-btn--primary">{% trans %}New ticket client{% endtrans %}</a>
          {%- if project.ticket_clients %}
            <form method="POST" id="csrf_form-submit" enctype="multipart/form-data" class="mui-form inline-form">
              <div class="form-group">
                {{ csrf_form.hidden_tag() }}
              </div>
              <button id="csrf_form-submit" class="mui-btn mui-btn--small mui-btn--flat mui-btn--accent" type="submit" title="{% trans %}Sync tickets{% endtrans %}">{% trans %}Sync tickets{% endtrans %}</button>
            </form>
          {%- endif %}
        </div>
      </div>
    </div>
  </div>
  {%- endif %}
</div>
{% endblock %}<|MERGE_RESOLUTION|>--- conflicted
+++ resolved
@@ -24,11 +24,7 @@
         <ol class="mui-list--aligned">
           {%- for event in events %}
             <li>
-<<<<<<< HEAD
-              <a href="{{ event.url_for('view') }}" class="mui--text-subhead">{{ event.title }}</a>{%- if project.current_roles.editor %}&nbsp;<a href="{{ event.url_for('edit') }}" aria-label="{% trans %}Edit{% endtrans %}" title="Edit">{% assets "fa5-sprite" %}<svg class="fa5-icon fa5--link fa5-icon--subhead fa5--align-baseline" aria-hidden="true" role="img"><use xlink:href="{{ ASSET_URL }}#edit"></use></svg>{% endassets %}</a>{%- endif %}
-=======
               <a href="{{ event.url_for('view') }}" class="mui--text-subhead" data-cy="{{ event.title }}">{{ event.title }}</a>{%- if project.current_roles.admin %}&nbsp;<a href="{{ event.url_for('edit') }}" aria-label="{% trans %}Edit{% endtrans %}" title="Edit">{% assets "fa5-sprite" %}<svg class="fa5-icon fa5--link fa5-icon--subhead fa5--align-baseline" aria-hidden="true" role="img"><use xlink:href="{{ ASSET_URL }}#edit"></use></svg>{% endassets %}</a>{%- endif %}
->>>>>>> c84d5ea2
             </li>
           {%- endfor %}
         </ol>
