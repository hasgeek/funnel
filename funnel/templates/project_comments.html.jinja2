{% extends "layout.html.jinja2" %}
{% set title_suffix = project.title %}
{% from "baseframe/forms.html.jinja2" import renderfield, widgetscripts %}
{% from "comments.html.jinja2" import commenttree, commentformtemplate %}
{%- from "macros.html.jinja2" import project_header %}
{% block title %}{% trans %}Comments{% endtrans %}{% endblock %}
{% block description %}{{ project.title }}{% if project.tagline %} &ndash; {{ project.taglines }}{% endif %}{% endblock %}

{%- block pageheaders %}
  {% assets "css_codemirrormarkdown" -%}
    <link rel="stylesheet" type="text/css" href="{{ ASSET_URL }}" />
  {%- endassets -%}
{% endblock %}

{% block bodytag %}
  {%- if not config['LEGACY'] -%}
    <body class="mui--bg-primary hg-app no-sticky-header">
  {%- else %}
    <body class="mui--bg-primary no-sticky-header">
  {%- endif %}
{% endblock %}

{% block contenthead %}{% endblock %}

{% block baseheadline %}
  <div class="mui--hidden-md mui--hidden-lg mui--hidden-xl">
    <div class="mobile-nav mui--z1">
      <a href="{{ project.url_for() }}" aria-label="{% trans %}Back to the project{% endtrans %}" class="mui--text-dark mobile-nav__icon" data-action="Back to the {{ project.title }}(videos page)">{{ faicon(icon='arrow-left', icon_size='title') }}</a><span class="mui--text-dark mobile-nav__headline">{% trans %}Comments{% endtrans %}</span>
    </div>
  </div>
  {{ project_header(project, project_save_form, csrf_form,
    class='mui--hidden-xs mui--hidden-sm',
    current_page='comments') }}
{% endblock %}

{% block basecontent %}
  <div class="mui-container">
    <div class="page-content page-content--mob-nav">
      <div class="grid project-section" id="comments">
        <div class="grid__col-xs-12">
          <h2 class="mui--text-headline mui--text-left project-section__headline">{% trans %}Comments{% endtrans %}</h2>
        </div>
        <div class="grid__col-xs-12">
          {% raw %}
            <div id="comments-wrapper">
              <ul class="mui-list--unstyled" v-for="comment in comments">
                <comment :comment="comment" :isuserparticipant="isuserparticipant"></comment>
              </ul>
              <div class="comments-form">
                <component :is="Form"></component>
                <button class="mui-btn mui-btn--raised mui-btn--accent comments-form__cancelbtn" @click="closeForm($event)" v-if="commentForm">Cancel</button>
                <p class="mui--text-subhead mui--text-danger mui--text-right" v-if="errorMsg">{{ errorMsg }}</p>
              </div>
              <p class="mui-panel mui--bg-accent" v-if="!isuserparticipant">You need to be a participant to comment.</p>
              <a class="link" @click="fetchForm($event, newCommentUrl)" aria-label="Add new member" data-cy-btn="add-member" v-if="isuserparticipant && !commentForm">Post comment</a>
              <a class="mui-btn mui-btn--small mui-btn--raised mui-btn--primary" :href="loginUrl" data-cy="login-btn" v-if="!isuserloggedin">Login to leave a comment</a>
            </div>
          {% endraw %}
          {% raw %}
            <script type="text/x-template" id="comment-template">
              <li class="comment">
                <div :id="'#c-' + comment.uuid_b58">
                  <div class="comment--content">
                    <div class="comment--header">
                      <button class="mui-btn mui-btn--nostyle" aria-label="Hide comment" aria-expanded="true" v-if="!hide" @click="collapse(true)">
                        <svg class="fa5-icon fa5-icon--subhead test fa5--align-baseline" aria-hidden="true" role="img"><use v-bind:xlink:href="svgIconUrl + '#caret-circle-up'"></use></svg>
                      </button>
                      <button class="mui-btn mui-btn--nostyle" aria-expanded="false" aria-label="Collapse comment" v-else @click="collapse(false)">
                        <svg class="fa5-icon fa5-icon--subhead test fa5--align-baseline" aria-hidden="true" role="img"><use v-bind:xlink:href="svgIconUrl + '#caret-circle-down'"></use></svg>
                      </button>
                      <div class="comment--header__details">
                        <span class="commenter" v-if="comment.state && comment.state.DELETED">[deleted]</span>
                        <span class="commenter" v-if="comment.state && comment.state.SPAM">[removed]</span>
<<<<<<< HEAD
                        <span class="commenter" v-if="!comment.state">{{ comment.user.pickername }}</span>
                        <span class="badge" v-for="badge in comment.badges">{{ badge }}</span>
                        <span class="mui--text-caption mui--text-accent">{{ comment.created_at }}</span>
                        <span class="mui--text-caption mui--text-accent" v-if="comment.edited_at">(edited {{ comment.edited_at }})</span>
=======
                        <span class="commenter" v-if="!comment.state">{{ comment.user_pickername }}</span>
                        <span class="badge" v-for="badge in comment.badges">{{ badge }}</span>
                        <span class="mui--text-caption mui--text-accent">{{ comment.created_at_age }}</span>
                        <span class="mui--text-caption mui--text-accent" v-if="comment.edited_at">(edited {{ comment.edited_at_age }})</span>
>>>>>>> 44d66ee9
                      </div>
                    </div>
                    <transition name="slide">
                      <div class="comment--body" v-if="!hide">
<<<<<<< HEAD
                        <div v-if="!comment.state">{{ comment.message.text }}</div>
=======
                        <div v-if="!comment.state">{{ comment.message_body }}</div>
>>>>>>> 44d66ee9
                        <div data-id="{{ comment.uuid_b58 }}">
                          <a class="mui--text-menu mui--text-accent link" data-cy="reply" v-if="isuserparticipant"  @click="fetchForm($event, comment.urls.reply)">[Reply]</a>
                          <a class="mui--text-menu mui--text-accent link" data-cy="report-spam" v-if="isuserparticipant" @click="fetchForm($event, comment.urls.report_spam)">[Report Spam]</a>
                          <a class="mui--text-menu mui--text-accent link" data-cy="edit" v-if="comment.urls.edit" @click="fetchForm($event, comment.urls.edit)" v-if="comment.urls.edit">[Edit]</a>
                          <a class="mui--text-menu mui--text-accent link" data-cy="delete" v-if="comment.urls.delete"  @click="fetchForm($event, comment.urls.delete)">[Delete]</a>
                          <a class="mui--text-menu mui--text-accent comment--permalink" :href="'#c-' + comment.uuid_b58">[Link]</a>
                          <a class="mui--text-menu mui--text-accent comment--parent" v-if="comment.parent" :href="'#c-' + comment.parent.uuid_b58">[Parent]</a>
                        </div>
                        <div class="comments-form">
                          <component :is="Form"></component>
                          <button class="mui-btn mui-btn--raised mui-btn--accent comments-form__cancelbtn" @click="closeForm($event)" v-if="commentForm">Cancel</button>
                          <p class="mui--text-subhead mui--text-danger mui--text-right" v-if="errorMsg">{{ errorMsg }}</p>
                        </div>
                        <ul class="mui-list--aligned mui-list--unstyled comment--children" v-for="child_comment in comment.children_comments">
                          <comment :comment="child_comment" :isuserparticipant="isuserparticipant"></comment>
                        </ul>
                      </div>
                    </transition>
                  </div>
                </div>
              </li>
            </script>
          {% endraw %}
        </div>
      </div>
    </div>
  </div>
{% endblock %}

{% block pagescripts %}
  {% assets "js_codemirrormarkdown" -%}
    <script type="text/javascript" src="{{ ASSET_URL }}"></script>
  {%- endassets -%}
{% endblock %}

{% block footerscripts %}
  <script src="{{ url_for('static', filename=asset_path('project_header')) }}" type="text/javascript"></script>
  <script src="{{ url_for('static', filename=asset_path('comments')) }}" type="text/javascript"></script>
  <script type="text/javascript">
    $(function() {
      var saveProjectConfig = {
        formId: 'save-form',
        postUrl: {{ project.url_for('save')|tojson }}
      }

      window.HasGeek.ProjectHeaderInit(saveProjectConfig);

      var headerHeight;
      if($(window).width() < window.HasGeek.config.mobileBreakpoint) {
        headerHeight = $('.mobile-nav').height();
      } else {
        headerHeight = $('header').height() + $('nav').height();
      }

      var commentsConfig = {
        newCommentUrl: "{{ project.commentset.url_for('new_comment') }}",
        comments: {{ comments|tojson }},
        divElem: "#comments-wrapper",
        commentTemplate: '#comment-template',
        isuserloggedin: {% if current_auth.user -%}true{% else %}false{% endif %},
        isuserparticipant: {% if current_auth.user and project.features.comment_new() -%}true{% else %}false{% endif %},
        loginUrl: "{{ url_for('login') }}",
        headerHeight: headerHeight,
      };

      HasGeek.Comments(commentsConfig);
    });
  </script>
{% endblock %}<|MERGE_RESOLUTION|>--- conflicted
+++ resolved
@@ -71,26 +71,15 @@
                       <div class="comment--header__details">
                         <span class="commenter" v-if="comment.state && comment.state.DELETED">[deleted]</span>
                         <span class="commenter" v-if="comment.state && comment.state.SPAM">[removed]</span>
-<<<<<<< HEAD
-                        <span class="commenter" v-if="!comment.state">{{ comment.user.pickername }}</span>
-                        <span class="badge" v-for="badge in comment.badges">{{ badge }}</span>
-                        <span class="mui--text-caption mui--text-accent">{{ comment.created_at }}</span>
-                        <span class="mui--text-caption mui--text-accent" v-if="comment.edited_at">(edited {{ comment.edited_at }})</span>
-=======
                         <span class="commenter" v-if="!comment.state">{{ comment.user_pickername }}</span>
                         <span class="badge" v-for="badge in comment.badges">{{ badge }}</span>
                         <span class="mui--text-caption mui--text-accent">{{ comment.created_at_age }}</span>
                         <span class="mui--text-caption mui--text-accent" v-if="comment.edited_at">(edited {{ comment.edited_at_age }})</span>
->>>>>>> 44d66ee9
                       </div>
                     </div>
                     <transition name="slide">
                       <div class="comment--body" v-if="!hide">
-<<<<<<< HEAD
-                        <div v-if="!comment.state">{{ comment.message.text }}</div>
-=======
                         <div v-if="!comment.state">{{ comment.message_body }}</div>
->>>>>>> 44d66ee9
                         <div data-id="{{ comment.uuid_b58 }}">
                           <a class="mui--text-menu mui--text-accent link" data-cy="reply" v-if="isuserparticipant"  @click="fetchForm($event, comment.urls.reply)">[Reply]</a>
                           <a class="mui--text-menu mui--text-accent link" data-cy="report-spam" v-if="isuserparticipant" @click="fetchForm($event, comment.urls.report_spam)">[Report Spam]</a>
