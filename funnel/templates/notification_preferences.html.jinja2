--- conflicted
+++ resolved
@@ -39,34 +39,20 @@
         </ul>
         {% for transport in transports %}
           <div role="tabpanel" class="preference mui-tabs__pane {%- if loop.first %} mui--is-active{% endif %}" id="pane-justified-{{ transport }}">
-<<<<<<< HEAD
             <div class="preference__switch mui--clearfix">
-              <p class="mui--pull-left right-padding zer-bottom-margin mui--clearfix">{% trans mode = transport %}Turn on all {{ mode }} notifications{% endtrans %}</p>
-              <form method="POST" class="js-autosubmit-form">
-                {{ csrf_form.hidden_tag() }}
-                <input type="hidden" name="notification_type" value="">
-                <input type="hidden" name="transport" value="{{ transport }}">
-                <input type="checkbox" name="enabled" {%- if main_preferences[transport] %}checked{%- endif %} id="{{ transport }}" class="switch-input js-toggle-switch"/>
-                <label class="switch-label mui--pull-left" for="{{ transport }}">
-                </label>
-              </form>
-=======
-            <div class="preference__switch">
               {% if transport_details[transport]['available'] %}
-                <p class="mui--d-inlineblock right-padding">{{ transport_details[transport]['switch'] }}</p>
-                <form method="POST" class="js-autosubmit-form mui--d-inlineblock">
-                  <input type="hidden" name="csrf_token" value="{{ csrf_token() }}" />
-                  <input type="hidden" name="notification_type" value="" />
-                  <input type="hidden" name="transport" value="{{ transport }}" />
-                  <label class="switch" for="{{ transport }}">
-                    <input type="checkbox" name="enabled" {%- if main_preferences[transport] %}checked{%- endif %} id="{{ transport }}" class="js-toggle-switch"/>
-                    <div class="slider round"></div>
+                <p class="mui--pull-left right-padding zer-bottom-margin mui--clearfix">{% trans mode = transport %}Turn on all {{ mode }} notifications{% endtrans %}</p>
+                <form method="POST" class="js-autosubmit-form">
+                  {{ csrf_form.hidden_tag() }}
+                  <input type="hidden" name="notification_type" value="">
+                  <input type="hidden" name="transport" value="{{ transport }}">
+                  <input type="checkbox" name="enabled" {%- if main_preferences[transport] %}checked{%- endif %} id="{{ transport }}" class="switch-input js-toggle-switch"/>
+                  <label class="switch-label mui--pull-left" for="{{ transport }}">
                   </label>
                 </form>
               {% else %}
                 <p class="mui--d-inlineblock right-padding">{{ transport_details[transport]['requirement'] }}</p>
               {% endif %}
->>>>>>> 564f11cd
             </div>
             {% for key, preference in preferences.items() %}
               <div class="card">
@@ -78,20 +64,11 @@
                     <div class="mui--clearfix top-padding bottom-padding ">
                       <p class="mui--pull-left zero-bottom-margin">{{ type.description }}</p>
                       <form method="POST" class="js-autosubmit-form">
-<<<<<<< HEAD
                         {{ csrf_form.hidden_tag() }}
                         <input type="hidden" name="notification_type" value="{{ type.notification_type }}">
                         <input type="hidden" name="transport" value="{{ transport }}">
                         <input type="checkbox" name="enabled" {%- if type.preferences[transport] %}checked{%- endif %} id="{{ type.notification_type }}-{{ transport }}" class="switch-input js-toggle-switch"/>
                         <label class="switch-label mui--pull-right" for="{{ type.notification_type }}-{{ transport }}">
-=======
-                        <input type="hidden" name="csrf_token" value="{{ csrf_token() }}" />
-                        <input type="hidden" name="notification_type" value="{{ type.notification_type }}" />
-                        <input type="hidden" name="transport" value="{{ transport }}" />
-                        <label class="switch mui--pull-right" for="{{ type.notification_type }}-{{ transport }}">
-                          <input type="checkbox" name="enabled" {%- if type.preferences[transport] %}checked{%- endif %} id="{{ type.notification_type }}-{{ transport }}" class="js-toggle-switch"/>
-                          <div class="slider round"></div>
->>>>>>> 564f11cd
                         </label>
                       </form>
                     </div>
