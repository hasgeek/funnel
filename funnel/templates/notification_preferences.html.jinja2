{% extends "layout.html.jinja2" %}
{% from "baseframe/mui/forms.html.jinja2" import rendersubmit, ajaxform %}
{% from "baseframe/components.html.jinja2" import faicon %}
{%- from "macros.html.jinja2" import account_tabs, useravatar %}

{% block title %}{% trans %}My account{% endtrans %}{% endblock %}

{% block bodytag %}
  {%- if not config['LEGACY'] -%}
    <body class="mui--bg-primary hg-app tabs-navbar">
  {%- else %}
    <body class="mui--bg-primary">
  {%- endif %}
{% endblock %}

{% block headline -%}
  <div class="tabs-wrapper tabs-wrapper--sticky">
    <div class="mui-container">
      <div class="grid">
        <div class="grid__col-12">
          {{ account_tabs(active_tab='notification_preferences') }}
        </div>
      </div>
    </div>
  </div>
{%- endblock %}

{% block basecontent %}
  <div class="mui-container tab-content">
    <div class="grid">
      <div class="grid__col-xs-12">
<<<<<<< HEAD
        <ul class="mui-tabs__bar mui-tabs__bar--pills mui--text-capitalize" role="tablist">
=======
        <p class="mui--text-subhead mui--text-bold">{% trans %}Manage notifications{% endtrans %}</p>
        <ul class="mui-tabs__bar mui-tabs__bar--pills mui-tabs__bar--pills--wraps mui--text-capitalize" role="tablist">
>>>>>>> ad536ce3
          {% for transport in transports %}
            <li role="presentation" {%- if loop.first %} class="mui--is-active"{% endif %}>
              <a href="javascript:void(0);" role="tab" data-mui-toggle="tab" data-mui-controls="pane-justified-{{ transport }}">{{ transport_details[transport]['title'] }}</a>
            </li>
          {%- endfor %}
        </ul>
        {% for transport in transports %}
          <div role="tabpanel" class="preference mui-tabs__pane {%- if loop.first %} mui--is-active{% endif %}" id="pane-justified-{{ transport }}">
            <div class="preference__switch mui--clearfix">
              {% if transport_details[transport]['available'] %}
                <form method="POST" class="js-autosubmit-form right-padding">
                  {{ csrf_form.hidden_tag() }}
                  <input type="hidden" name="notification_type" value="">
                  <input type="hidden" name="transport" value="{{ transport }}">
                  <input type="checkbox" name="enabled" {%- if main_preferences[transport] %}checked{%- endif %} id="{{ transport }}" class="switch-input js-toggle-switch"/>
                  <label class="switch-label mui--pull-right" for="{{ transport }}">
                  </label>
                </form>
                <p class="preference__switch__txt zero-bottom-margin mui--clearfix">{{ transport_details[transport]['switch'] }}</p>
              {% else %}
                <p class="preference__switch__txt preference__switch__txt--noswitch">{{ transport_details[transport]['requirement'] }}</p>
              {% endif %}
            </div>
            {% for key, preference in preferences.items() %}
              <div class="card">
                <div class="card__header">
                   <p class="mui--text-subhead mui--text-bold zero-bottom-margin">{{ preference.title }}</p>
                </div>
                <div class="card__body">
                  {% for type in preference.types %}
                    <div class="mui--clearfix top-padding">
                      <div class="mui--pull-left preference__title">
                        <p class="mui--text-body2 smaller-margin">{{ type.title }}</p>
                        <p class="mui--text-caption"><em>{{ type.description }}</em></p>
                      </div>
                      <form method="POST" class="js-autosubmit-form">
                        {{ csrf_form.hidden_tag() }}
                        <input type="hidden" name="notification_type" value="{{ type.notification_type }}">
                        <input type="hidden" name="transport" value="{{ transport }}">
                        <input type="checkbox" name="enabled" {%- if type.preferences[transport] %}checked{%- endif %} id="{{ type.notification_type }}-{{ transport }}" class="switch-input js-toggle-switch" data-transport="preference-{{ transport }}"/>
                        <label class="switch-label mui--pull-right {%- if not main_preferences[transport] %} switch-label--disabled{%- endif %}" for="{{ type.notification_type }}-{{ transport }}" data-transport="preference-{{ transport }}">
                        </label>
                      </form>
                    </div>
                  {% else %}
                    <p class="mui--pull-left">{% trans %}No notifications in this category{% endtrans %}</p>
                  {%- endfor -%}
                </div>
              </div>
            {%- endfor -%}
          </div>
        {%- endfor -%}
      </div>
    </div>
  </div>
{% endblock %}

{% block footerscripts %}
  <script src="{{ url_for('static', filename=asset_path('notification_settings')) }}" type="text/javascript"></script>
  <script type="text/javascript">
    $(function() {
      var config = {
        url: {{ url_for('set_notification_preference')|tojson }},
      }
      window.Hasgeek.NotificationSettings(config);
    });
  </script>
{% endblock %}<|MERGE_RESOLUTION|>--- conflicted
+++ resolved
@@ -29,12 +29,7 @@
   <div class="mui-container tab-content">
     <div class="grid">
       <div class="grid__col-xs-12">
-<<<<<<< HEAD
-        <ul class="mui-tabs__bar mui-tabs__bar--pills mui--text-capitalize" role="tablist">
-=======
-        <p class="mui--text-subhead mui--text-bold">{% trans %}Manage notifications{% endtrans %}</p>
         <ul class="mui-tabs__bar mui-tabs__bar--pills mui-tabs__bar--pills--wraps mui--text-capitalize" role="tablist">
->>>>>>> ad536ce3
           {% for transport in transports %}
             <li role="presentation" {%- if loop.first %} class="mui--is-active"{% endif %}>
               <a href="javascript:void(0);" role="tab" data-mui-toggle="tab" data-mui-controls="pane-justified-{{ transport }}">{{ transport_details[transport]['title'] }}</a>
