--- conflicted
+++ resolved
@@ -41,12 +41,7 @@
           <div role="tabpanel" class="preference mui-tabs__pane {%- if loop.first %} mui--is-active{% endif %}" id="pane-justified-{{ transport }}">
             <div class="preference__switch mui--clearfix">
               {% if transport_details[transport]['available'] %}
-<<<<<<< HEAD
                 <form method="POST" class="js-autosubmit-form right-padding">
-=======
-                <p class="mui--pull-left right-padding zer-bottom-margin mui--clearfix">{{ transport_details[transport]['switch'] }}</p>
-                <form method="POST" class="js-autosubmit-form">
->>>>>>> 6e7750f8
                   {{ csrf_form.hidden_tag() }}
                   <input type="hidden" name="notification_type" value="">
                   <input type="hidden" name="transport" value="{{ transport }}">
@@ -54,7 +49,7 @@
                   <label class="switch-label mui--pull-right" for="{{ transport }}">
                   </label>
                 </form>
-                <p class="mui--pull-right right-padding zer-bottom-margin mui--clearfix">{% trans mode = transport %}Turn on all {{ mode }} notifications{% endtrans %}</p>
+                <p class="mui--pull-right right-padding zer-bottom-margin mui--clearfix">{{ transport_details[transport]['switch'] }}</p>
               {% else %}
                 <p class="mui--d-inlineblock mui--pull-right">{{ transport_details[transport]['requirement'] }}</p>
               {% endif %}
@@ -77,11 +72,8 @@
                         </label>
                       </form>
                     </div>
-<<<<<<< HEAD
-=======
                   {% else %}
                     <p class="mui--pull-left">{% trans %}No notifications in this category{% endtrans %}</p>
->>>>>>> 6e7750f8
                   {%- endfor -%}
                 </div>
               </div>
