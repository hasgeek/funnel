{% extends "layout.html.jinja2" %}
{%- from "macros.html.jinja2" import img_size, saveprojectform, calendarwidget, projectcard, video_thumbnail %}
{%- from "js/schedule.js.jinja2" import schedule_template %}
{% block title %}{{ profile.title }}{% endblock title %}

{% macro featured_section(featured_project, heading=true) %}
  {% if featured_project %}
    <div class="bg-primary">
    {% with current_sessions = featured_project.current_sessions() if
    featured_project is not none else none %}
    {% if current_sessions and current_sessions.sessions|length > 0 %}
    <div class="projects-wrapper">
      <div class="mui-container">
        <div class="grid">
          <div class="grid__col-12">
            <h2 class="mui--text-headline text-bold project-headline">
              {% if not featured_project.livestream_urls and current_sessions.sessions|length > 0 %}
                {% trans %}Live schedule{% endtrans %}
              {% elif featured_project.livestream_urls and not current_sessions.sessions|length > 0 %}
                {% trans %}Livestream{% endtrans %}
              {% elif featured_project.livestream_urls and current_sessions.sessions|length > 0 %}
                {% trans %}Livestream and schedule{% endtrans %}
              {% endif %}
            </h2>
          </div>
          <div class="grid__col-xs-12">
            <div class="card card--spotlight card--spotlight--live">
              <div class="card__image-wrapper">
                {% if featured_project.bg_image.url %}
                  <img class="card__image" src="{{ featured_project.bg_image.resize(img_size.spotlight_banner) }}" alt="{{ featured_project.title }}"/>
                {% else %}
                  <img class="card__image" src="{{ url_for('static', filename='img/default-banner.png') }}" alt="{{ featured_project.title }}"/>
                  <p class="card__image__tagline">{{ featured_project.title }}</p>
                {% endif %}
              </div>
              <div class="card__body">
                <h3 class="card__body__title mui--text-headline text-bold zero-top-margin">
                  <a class="clickable-card" href="{{ featured_project.url_for() }}">{{ featured_project.title }}</a>
                </h3>
                <p class="mui--text-title text-bold primary-color-txt zero-bottom-margin">{% trans %}Live{% endtrans %}</p>
                {% if current_sessions.sessions|length > 0 %}
                  <p class="mui--text-subhead mui--text-light">{{ faicon(icon='clock') }} {% trans session=current_sessions.sessions[0].start_at_localized|time %}Session starts at {{ session }}{% endtrans %}</p>
                {% endif %}
                <div>
                  {%- if featured_project.livestream_urls %}
                    <a class="mui-btn mui-btn--primary mui-btn--raised" aria-label="{% trans %}Watch livestream{% endtrans %}" href="{{ featured_project.url_for() }}">{% trans %}Livestream{% endtrans %}</a>
                  {%- endif %}
                  {%- if current_sessions.sessions|length > 0 %}
                    <a class="mui-btn mui-btn--primary mui-btn--raised" href="{{ featured_project.url_for('schedule') }}">{% trans %}Schedule{% endtrans %}</a>
                  {%- endif %}
                </div>
              </div>
            </div>
          </div>
        </div>
      </div>
    </div>
    {% endif %}
    {% endwith %}

    <div class="projects-wrapper">
      <div class="spotlight">
        {% if heading %}
          <div class="mui-container">
            <div class="grid">
              <div class="grid__col-12">
                <h2 class="mui--text-headline text-bold project-headline">{% trans %}Spotlight{% endtrans %}</h2>
              </div>
            </div>
          </div>
        {% endif %}

        <div class="mui-container spotlight-container">
          <div class="grid flex-wrapper--start flex-wrapper--nowrap">
            <div class="grid__col-md-5 grid__col-lg-5 mui--text-left spotlight-container__details mui--hidden-xs mui--hidden-sm mui--hidden-md">
              <div class="flex-wrapper flex-wrapper--center flex-wrapper--space-between margin-bottom">
                <div class="flex-wrapper flex-wrapper--center">
                    <a href="{{ featured_project.account.profile_url }}" class="profile-avatar margin-right" data-ga="View account">
                    {%- if featured_project.account.logo_url.url %}
                      <img src="{{ featured_project.account.logo_url.resize(img_size.profile_logo_small) }}" alt="{{ featured_project.account.title }}"/>
                    {% else %}
                      <img src="{{ url_for('static', filename='img/default-profile-logo.png') }}" alt="{{ featured_project.account.title }}"/>
                    {% endif %}
                    </a>
                    <a href="{{ featured_project.account.profile_url }}" class="profile-avatar-title mui--text-subhead text-bold mui--text-dark nounderline" data-ga="View account">{{ featured_project.account.title }}</a>
                  </a>
                </div>
                {%- if not current_auth.is_anonymous %}
                  {% set save_form_id = "spotlight_spfm_desktop_" + featured_project.uuid_b58 %}
                  <div>{{ saveprojectform(featured_project, formid=save_form_id) }}</div>
                {% endif %}
              </div>
              <h3 class="mui--text-headline text-bold" data-cy="spotlight-project"><a href="{{ featured_project.url_for() }}" class="mui--text-dark nounderline">{{ featured_project.title }}</a></h3>
              <p class="mui--text-subhead mui--text-light js-truncate" data-truncate-lines="2">{{ featured_project.tagline }}</p>
              <div class="bottom-padding mui--text-light mui--hidden-lg mui--hidden-xl">{% if featured_project.primary_venue %}{{ faicon(icon='map-marker-alt', icon_size='caption', baseline=false) }} {% if featured_project.primary_venue.city %}{{ featured_project.primary_venue.city }}{% else %}{{ featured_project.primary_venue.title }}{% endif %}{% elif featured_project.location %}{{ faicon(icon='map-marker-alt', icon_size='caption', baseline=false) }} {{ featured_project.location }}{% endif %}</div>
                {%- if (featured_project.start_at is not none and featured_project.calendar_weeks_full.weeks and featured_project.calendar_weeks_full.weeks|length > 0) %}
                  <div class="card__body">
                    {% if calendarwidget_compact and featured_project.start_at and featured_project.calendar_weeks_compact.weeks and featured_project.calendar_weeks_compact.weeks|length > 0 %}
                      <div aria-label="{{ featured_project.datelocation }}">
                        {{ calendarwidget(featured_project.calendar_weeks_compact) }}
                      </div>
                    {% elif featured_project.start_at and featured_project.calendar_weeks_full.weeks and featured_project.calendar_weeks_full.weeks|length > 0 %}
                      <div aria-label="{{ featured_project.datelocation }}">
                        {{ calendarwidget(featured_project.calendar_weeks_full, compact=false) }}
                      </div>
                    {% endif %}
                    <div class="mui--hidden-lg mui--hidden-xl">
                      <h3 class="card__body__title mui--text-subhead {% if not featured_project.start_at %} card__body__subtitle {% endif %}"><a href="{{ featured_project.url_for() }}" class="mui--text-dark nounderline"><span class="text-bold">{{ featured_project.title_inline }}</span> <span class="mui--text-light js-truncate" data-truncate-lines="2">{{ featured_project.tagline }}</span></a></h3>
                    </div>
                    <div class="flex-wrapper flex-wrapper--center flex-wrapper--space-between">
                      <div class="card__body__location mui--text-light zero-bottom-margin">{% if featured_project.primary_venue %}{{ faicon(icon='map-marker-alt', icon_size='caption', baseline=false) }} {% if featured_project.primary_venue.city %}{{ featured_project.primary_venue.city }}{% else %}{{ featured_project.primary_venue.title }}{% endif %}{% elif featured_project.location %}{{ faicon(icon='map-marker-alt', icon_size='caption', baseline=false) }} {{ featured_project.location }}{% endif %}</div>
                      <div class="tabs full-width-btn">
                        <div class="flex-wrapper tabs__item mui--text-body2 tabs__item--active mui--text-hyperlink tabs__item--width">
                          {{ faicon(icon='crown', icon_size='title', baseline=false) }}
                          <p class="full-width-btn card__footer">Membership access</p>
                        </div>
                      </div>
                    </div>
                  </div>
                {% endif %}
              </div>
            <div class="grid__col-12 grid__col-md-8 grid__col-lg-7" data-cy="spotlight-project">
              <div class="card card--upcoming">
                <div class="flex-wrapper flex-wrapper--center flex-wrapper--space-between margin-top margin-bottom margin-right margin-left mui--hidden-lg mui--hidden-xl">
                  <div class="flex-wrapper flex-wrapper--center">
                    <span class="profile-avatar margin-right">
                      {%- if featured_project.account.logo_url.url %}
                        <img src="{{ featured_project.account.logo_url.resize(img_size.profile_logo_small) }}" alt="{{ featured_project.account.title }}"/>
                      {% else %}
                        <img src="{{ url_for('static', filename='img/default-profile-logo.png') }}" alt="{{ featured_project.account.title }}"/>
                      {% endif %}
                    </span>
                    <span class="profile-avatar-title mui--text-body2 text-bold mui--text-dark">{{ featured_project.account.title }}</span>
                  </div>
                  {%- if not current_auth.is_anonymous %}
                    {% set save_form_id = "spotlight_spfm_mobile_" + featured_project.uuid_b58 %}
                    <div class="card__body__bookmark card__body__bookmark--pushup">{{ saveprojectform(featured_project, formid=save_form_id) }}</div>
                  {% endif %}
                </div>
                <div class="card__image-wrapper {% if not featured_project.bg_image.url %}card__image-wrapper--default{% endif %}">
                  <a href="{{ featured_project.url_for() }}" data-cy-title="{{ featured_project.title }}" data-ga="View featured project">
                  {% if featured_project.bg_image.url %}
                    <img class="card__image js-lazyload-img" data-src="{{ featured_project.bg_image.resize(img_size.card_banner) }}" alt="{{ featured_project.title }}"/>
                    <noscript>
                      <img class="card__image" src="{{ featured_project.bg_image.resize(img_size.card_banner) }}" alt="{{ featured_project.title }}"/>
                    </noscript>
                  {% else %}
                    <img class="card__image" src="{{ url_for('static', filename='img/default-banner.png') }}" alt="{{ featured_project.title }}"/>
                    <p class="card__image__tagline mui--text-body2">{{ featured_project.title }}</p>
                  {% endif %}
                  </a>
                </div>
<<<<<<< HEAD
=======
                {%- if (featured_project.start_at is not none and featured_project.calendar_weeks_full.weeks and featured_project.calendar_weeks_full.weeks|length > 0) %}
                  <div class="card__body">
                    {% if calendarwidget_compact and featured_project.start_at and featured_project.calendar_weeks_compact.weeks and featured_project.calendar_weeks_compact.weeks|length > 0 %}
                      <div aria-label="{{ featured_project.datelocation }}">
                        {{ calendarwidget(featured_project.calendar_weeks_compact) }}
                      </div>
                    {% elif featured_project.start_at and featured_project.calendar_weeks_full.weeks and featured_project.calendar_weeks_full.weeks|length > 0 %}
                      <div aria-label="{{ featured_project.datelocation }}">
                        {{ calendarwidget(featured_project.calendar_weeks_full, compact=false) }}
                      </div>
                    {% endif %}
                    <div class="mui--hidden-lg mui--hidden-xl">
                      <h3 class="card__body__title mui--text-subhead {% if not featured_project.start_at %} card__body__subtitle {% endif %}"><a href="{{ featured_project.url_for() }}" class="mui--text-dark nounderline"><span class="text-bold">{{ featured_project.title_inline }}</span> <span class="mui--text-light js-truncate" data-truncate-lines="2">{{ featured_project.tagline }}</span></a></h3>
                    </div>
                    <div class="flex-wrapper flex-wrapper--space-between flex-wrapper--center top-padding">
                      <div class="card__body__location mui--text-light zero-bottom-margin">{% if featured_project.primary_venue %}{{ faicon(icon='map-marker-alt', icon_size='caption', baseline=false) }} {% if featured_project.primary_venue.city %}{{ featured_project.primary_venue.city }}{% else %}{{ featured_project.primary_venue.title }}{% endif %}{% elif featured_project.location %}{{ faicon(icon='map-marker-alt', icon_size='caption', baseline=false) }} {{ featured_project.location }}{% endif %}</div>
                    </div>
                  </div>
                {% endif %}
>>>>>>> 08a0f807
              </div>
            </div>
            {% if featured_project and featured_project.schedule_start_at -%}
              <div class="grid__col-12">
                <div class="schedule-grid">
                  <div class="schedule-table-container" id="project-schedule-table">
                    <schedule></schedule>
                  </div>
                  {{ schedule_template() }}
                </div>
              </div>
            {% endif %}
          </div>
        </div>
      </div>
    </div>
  </div>
  {% endif %}
{% endmacro %}

{% macro upcoming_section(upcoming_projects, heading=true) %}
  {% if upcoming_projects|length > 0 %}
    <div class="projects-wrapper">
      <div class="mui-container">
        {% if heading %}
        <div class="grid">
          <div class="grid__col-12">
            <h2 class="mui--text-headline text-bold project-headline">{% trans %}Upcoming{% endtrans %}</h2>
          </div>
        </div>
        {% endif %}
        <ul class="mui-list--unstyled grid upcoming" role="list">
          {% for project in upcoming_projects %}
          <li class="grid__col-xs-12 grid__col-sm-6 grid__col-md-4" role="listitem">
            {{ projectcard(project, save_form_id_prefix='upcoming_spf_') }}
          </li>
          {%- endfor -%}
        </ul>
      </div>
    </div>
  {% endif %}
{% endmacro %}

{% macro open_cfp_section(open_cfp_projects, heading=true) %}
  {% if open_cfp_projects %}
    <div class="projects-wrapper">
      <div class="mui-container">
        {% if heading %}
        <div class="grid">
          <div class="grid__col-12">
            <h2 class="mui--text-headline text-bold project-headline">{% trans %}Accepting submissions{% endtrans %}</h2>
          </div>
        </div>
        {% endif %}
        <ul class="grid projects" role="list">
          {% for project in open_cfp_projects %}
            <li class="grid__col-xs-12 grid__col-sm-6 grid__col-md-4 js-cfp-projects {% if loop.index > 4 %}mui--hide{% endif %}"
              role="listitem">
              {{ projectcard(project, include_calendar=false, save_form_id_prefix='open_spf_') }}
            </li>
          {%- endfor -%}
        </ul>
        {% if open_cfp_projects|length > 4 %}
          <div class="mui--text-center">
            <a href="#" onclick="return false;" data-target="show all cfp projects" class="jquery-show-all text-uppercase" data-projects="js-cfp-projects" data-ga="Show all cfp projects" aria-expanded="true">{% trans %}Show more{% endtrans %}</a>
          </div>
        {% endif %}
      </div>
    </div>
  {% endif %}
{% endmacro %}

{% macro all_projects_section(all_projects, heading=true) %}
  {% if all_projects %}
    <div class="projects-wrapper">
      <div class="mui-container">
        {% if heading %}
        <div class="grid">
          <div class="grid__col-12">
            <h2 class="mui--text-headline text-bold project-headline">{% trans %}All projects{% endtrans %}</h2>
          </div>
        </div>
        {% endif %}
        <ul class="grid projects" role="list">
          {% for project in all_projects %}
            <li class="grid__col-12 grid__col-xs-12 grid__col-sm-6 grid__col-lg-4" role="listitem">
              {{ projectcard(project, save_form_id_prefix='all_spf_') }}
            </li>
          {%- endfor -%}
        </ul>
      </div>
    </div>
  {% endif %}
{% endmacro %}

{% macro profile_admin_buttons(profile) %}
  <div class="mui-dropdown display-inlineblock">
    <a href="#" onclick="return false;" class="mui--text-title mui--text-light profile-dropdown-btn" data-mui-toggle="dropdown" data-ga="Open account menu" data-cy="admin-dropdown" aria-label="{% trans %}Account menu{% endtrans %}" role="button" aria-haspopup="true" aria-expanded="false">{{ faicon(icon='ellipsis-v', icon_size='title', baseline=false) }}</a>
    <ul class="mui-dropdown__menu mui-dropdown__menu--right" role="menu" aria-labelledby="profile-edit-menu">
      {%- if profile.is_organization_profile %}<li><a href="{{ profile.urls['members'] }}" data-cy-btn="profile-crew">{%- if profile.current_roles.owner %}{% trans %}Manage admins{% endtrans %}{% else %}{% trans %}View admins{% endtrans %}{% endif %}</a></li>{% endif %}
      <li><a href="{{ profile.url_for('edit') }}" data-cy-btn="edit-details">{% trans %}Edit this account{% endtrans %}</a></li>
      {%- if not profile.features.make_public() %}<li><a href="#make-private-modal" rel="modal:open" role="button" aria-haspopup="true">{% trans %}Make account private{% endtrans %}</a></li>{% endif %}
    </ul>
  </div>
  <div class="modal" id="make-private-modal" role="dialog" aria-labelledby="profile-private-modal-title" aria-modal="true" tabindex="-1">
    <div class="modal__header">
      <a class="mui-btn mui-btn--nostyle modal__close mui--text-dark" data-target="close cancel register modal" aria-label="{% trans %}Close{% endtrans %}" rel="modal:close" href="#" onclick="return false;" role="button" tabindex="0">{{ faicon(icon='times', baseline=false, icon_size='title') }}</a>
      <p class="mui--text-title text-bold mui--text-dark" id="profile-private-modal-title">{% trans %}Make this account private?{% endtrans %}</p>
    </div>
    <div class="modal__body">
      <ul class="list--aligned mui--text-body2">
        <li>{% trans %}Your account will not be visible to anyone other than you{% endtrans %}</li>
        <li>{% trans %}It will not be listed in search results{% endtrans %}</li>
        <li>{% trans %}You cannot host projects from this account{% endtrans %}</li>
        <li>{% trans %}Any existing projects will become inaccessible until the account is public again{% endtrans %}</li>
      </ul>
      <form action="{{ profile.url_for('transition') }}" method="post">
        {{ profile.forms.transition().hidden_tag() }}
        <button name="transition" value="make_profile_private" class="mui-btn mui-btn--accent mui--pull-right mui-btn--flat">{% trans %}Make private{% endtrans %}</button>
      </form>
    </div>
  </div>
{% endmacro %}

{% macro past_projects_section(profile) %}
  <div class="projects-wrapper" id="past-project-table">
    <div class="mui-container">
      <div class="grid projects">
        <div class="grid__col-12">
          <h2 class="mui--text-headline project-headline">{% trans %}Past sessions{% endtrans %}</h2>
        </div>
        <div class="grid__col-12 mui-table--responsive-wrapper">
          <table class="mui-table mui-table--bordered mui-table--responsive past-events-table">
            <thead class="bg-primary-dark">
              <tr>
                <th class="mui--text-subhead text-capitalize">{% trans %}Date{% endtrans %}</th>
                <th class="mui--text-subhead text-capitalize">{% trans %}Project{% endtrans %}</th>
                <th class="mui--text-subhead text-capitalize">{% trans %}Location{% endtrans %}</th>
              </tr>
            </thead>
            <tbody>
              <tr {% if profile %} hx-get="{{ profile.url_for('past_projects', page=1) }}" {%- else -%} hx-get="{{ url_for('past_projects', page=1) }}" {%- endif %} hx-trigger="intersect" hx-swap="outerHTML"></tr>
            </tbody>
          </table>
        </div>
      </div>
    </div>
  </div>
{% endmacro %}

{% macro past_featured_session_videos(profile) %}
  <div class="projects-wrapper" id="past-project-table">
    <div class="mui-container">
      <div class="grid projects">
        <div class="grid__col-12">
          <h2 class="mui--text-headline project-headline">{% trans %}Past videos{% endtrans %}</h2>
        </div>
        <ul class="mui-list--unstyled grid">
          <li hx-get="{{ profile.url_for('past_sessions', page=1) }}" hx-trigger="intersect" hx-swap="outerHTML" class="grid__col-xs-12 grid__col-sm-6 grid__col-lg-4">
            <div class="bg-primary-dark embed-video-wrapper">
              <div class="video_txt">
                <p class="video__thumbnail__icon">{{ faicon(icon='play', icon_size='headline', baseline=false) }}</p>
                <p><span class="mui--text-title mui--text-light">Loading</span><span class="loading"></span></p>
              </div>
            </div>
          </li>
        </ul>
      </div>
    </div>
  </div>
{% endmacro %}

{% macro profile_header(profile, class="", current_page='profile', title="") %}
  <div class="mui--hidden-md mui--hidden-lg mui--hidden-xl mobile-nav-wrapper">
    <div class="mobile-nav mui--z1">
      <a href="{% if current_page != 'profile' %}{{ profile.url_for() }}{% else %}javascript:history.back(){% endif %}" aria-label="{% trans %}Back to the account{% endtrans %}" class="js-spa-navigate mui--text-dark mobile-nav__icon" data-ga="Back to the account page">{{ faicon(icon='arrow-left', icon_size='title') }}</a><span class="mui--text-dark mobile-nav__headline">{%- if title %}{{ title }}{% endif %}</span>
      {% if current_page == 'profile' and profile.current_roles.admin %}
        <div class="mobile-nav__menu">{{ profile_admin_buttons(profile) }}</div>
      {%- endif %}
    </div>
  </div>
  <div class="mui-container {% if class %}{{ class }}{% endif %}">
    <div class="profile">
      <div class="profile__banner">
        <div class="profile__banner__box">
          {%- if profile.banner_image_url.url %}
            <img class="profile__banner__box__img" src="{{ profile.banner_image_url.resize(img_size.profile_banner) }}" alt="{{ profile.title }}" data-cy="profile-banner-img"/>
          {% else %}
            <img class="profile__banner__box__img profile__banner__box__img--default" src="{{ url_for('static', filename='img/default-banner-profile.png') }}" alt="{{ profile.title }}"/>
          {% endif %}
        </div>
        <div class="mui-container">
          <div class="grid">
            <div class="grid__col-12">
              {%- if profile.current_roles.admin %}
                <a href="{{ profile.url_for('update_banner') }}" class="mui-btn mui-btn--default mui-btn--raised profile__banner__upload js-modal-form" aria-label="{% trans %}Add cover photo url{% endtrans %}" data-cy="add-banner" rel="modal:open" data-hash="edit_banner" aria-haspopup="true">{{ faicon(icon='camera', icon_size='body2', css_class="profile__banner__icon") }} <span class="mui--hidden-xs mui--hidden-sm">{% trans %}Add cover photo{% endtrans %}</span></a>
              {% endif %}
              <div class="profile__logo">
                {%- if profile.logo_url.url %}
                  <img class="profile__logo__img" src="{{ profile.logo_url.resize(img_size.profile_logo) }}" alt="{{ profile.title }}"/>
                {% else %}
                  <span class="profile__logo__nologo">{{ faicon(icon='user-solid', css_class="profile__logo__icon") }}</span>
                {% endif %}
                {%- if profile.current_roles.admin %}
                  <a href="{{ profile.url_for('update_logo') }}" class="profile__logo__upload mui--text-dark js-modal-form" rel="modal:open" data-hash="edit_logo" role="button" aria-haspopup="true" aria-label="{% trans %}Update logo{% endtrans %}">{{ faicon(icon='camera', baseline=false, icon_size='body2', css_class="profile__logo__upload__icon") }}</a>
                {% endif %}
                <div class="mui--hidden-xs mui--hidden-sm profile__logo__details">
                  <h2 class="mui--text-dark text-bold zero-bottom-margin"><a class="mui--text-dark" data-cy="profile-title" href="{{ profile.url_for() }}">{{ profile.title }}</a></h2>
                  <p class="mui--text-title mui--text-light">@{{ profile.name }}</p>
                </div>
              </div>
              <div class="profile__banner__btns mui--hidden-xs mui--hidden-sm">
                {% if profile.features.new_project() %}
                  <a class="mui-btn mui-btn--primary mui-btn--raised profile-create-btn" href="{{ profile.url_for('new_project') }} ">{{ faicon(icon='plus', icon_size='caption') }} {% trans %}New project{% endtrans %}</a>
                {% elif profile.features.make_public() %}
                  <a class="mui-btn mui-btn--raised mui-btn--primary profile-create-btn" href="#make-public-modal" rel="modal:open" role="button" aria-haspopup="true" data-cy="profile-public">{% trans %}Make account public{% endtrans %}</a>
                  <div class="modal" id="make-public-modal" role="dialog" aria-labelledby="profile-public-modal-title" aria-modal="true" tabindex="-1">
                    <div class="modal__header">
                      <a class="modal__close mui--text-dark" data-target="close cancel register modal" aria-label="{% trans %}Close{% endtrans %}" rel="modal:close" href="#" onclick="return false;" role="button" tabindex="0">{{ faicon(icon='times', baseline=false, icon_size='title') }}</a>
                      <p class="mui--text-title text-bold mui--text-dark" id="profile-public-modal-title">{% trans %}Make this account public?{% endtrans %}</p>
                    </div>
                    <div class="modal__body">
                      <ul class="list--aligned mui--text-body2">
                        <li>{% trans %}Your account will be visible to anyone visiting the page{% endtrans %}</li>
                        <li>{% trans %}Your account will be listed in search results{% endtrans %}</li>
                        {# <li>{% trans %}You can host projects{% endtrans %}</li> -#}
                      </ul>
                      <form action="{{ profile.url_for('transition') }}" method="post">
                        {{ profile.forms.transition().hidden_tag() }}
                        <button name="transition" value="make_profile_public" class="mui-btn mui-btn--accent mui-btn--flat mui--pull-right" data-cy="make-public-btn">{% trans %}Make public{% endtrans %}</button>
                      </form>
                    </div>
                  </div>
                {% endif %}
                {%- if profile.current_roles.admin %}
                  <div class="display-inlineblock">{{ profile_admin_buttons(profile) }}</div>
                {% endif %}
              </div>
            </div>
          </div>
        </div>
      </div>
    </div>
  </div>
  <div class="mui-container {% if class %}{{ class }}{% endif %}">
    <div class="profile-details">
      <div class="grid">
        <div class="grid__col-12">
          <div class="mui--hidden-md mui--hidden-lg mui--hidden-xl">
            <h2 class="text-bold zero-bottom-margin" data-cy="profile-title"><a href="{{ profile.url_for() }}" class="mui--text-dark">{{ profile.title }}</a></h2>
            <p class="mui--text-title mui--text-light">@{{ profile.name }}</p>
          </div>
          <ul class="bullet-separated-list">
            {%- if profile.joined_at %}
              <li>{{ faicon(icon='history') }} {% trans date=profile.joined_at|date(format='MMM YYYY')%}Joined {{ date }}{% endtrans %}</li>
            {%- endif %}
            {%- if profile.website %}
              <li><a href="{{ profile.website }}" target="_blank" rel="noopener nofollow">{{ faicon(icon='globe') }} {{ profile.website|cleanurl }}</a></li>
            {%- endif %}
          </ul>
          <div class="markdown">{{ profile.description }}</div>
          <div class="mui--visible-xs-block mui--visible-sm-block">
            {% if profile.features.new_project() %}
              <div class="display-inlineblock profile-create-btn profile-create-btn--mobile"><a class="mui-btn mui-btn--primary mui-btn--raised" href="{{ profile.url_for('new_project') }} ">{{ faicon(icon='plus', icon_size='caption') }} {% trans %}New project{% endtrans %}</a></div>
            {% elif profile.features.make_public() %}
              <div class="display-inlineblock profile-create-btn"><a class="mui-btn mui-btn--primary mui-btn--raised" href="#make-public-modal" rel="modal:open">{% trans %}Make account public{% endtrans %}</a></div>
            {% endif %}
          </div>
        </div>
      </div>
    </div>
  </div>
  <div class="sub-navbar-container sub-navbar-container--sticky bg-primary mui--z1 {% if class %}{{ class }}{% endif %}">
    <div class="mui-container">
      <div class="sub-navbar-container__inner">
        <nav class="sub-navbar" id="page-navbar">
          {% if profile.is_organization_profile %}
            <a class="sub-navbar__item mui--text-subhead mui--text-dark mui--hidden-xs mui--hidden-sm {% if current_page == 'profile' %}sub-navbar__item--active{%- endif %}" href="{%- if current_page != 'profile' -%}{{ profile.url_for() }}{%- endif %}" data-cy-navbar="profile">{% trans %}Home{% endtrans %}</a>
            <a class="sub-navbar__item mui--text-subhead mui--text-dark {% if current_page == 'admins' %}sub-navbar__item--active{%- endif %}" href="{%- if current_page != 'admins' -%}{{ profile.urls['members'] }}{%- endif %}" data-cy-navbar="admins">{% trans %}Admins{% endtrans %} <span class="sub-navbar__item__icon mui--pull-right">{{ faicon(icon='chevron-right', icon_size='subhead') }}</span></a>
          {% else %}
          <a class="sub-navbar__item mui--text-subhead mui--text-dark mui--hidden-xs mui--hidden-sm {% if current_page == 'profile' %}sub-navbar__item--active{%- endif %}" href="{{ profile.url_for() }}">{% trans %}Sessions{% endtrans %}</a>
          <a class="sub-navbar__item mui--text-subhead mui--text-dark {% if current_page == 'projects' %}sub-navbar__item--active{%- endif %}" href="{{ profile.url_for('user_participated_projects') }}">{% trans %}Projects{% endtrans %}<span class="sub-navbar__item__icon mui--pull-right">{{ faicon(icon='chevron-right', icon_size='subhead') }}</span></a>
          <a class="sub-navbar__item mui--text-subhead mui--text-dark {% if current_page == 'submissions' %}sub-navbar__item--active{%- endif %}" href="{{ profile.url_for('user_proposals') }}" data-cy="submissions">{% trans %}Submissions{% endtrans %}<span class="sub-navbar__item__icon mui--pull-right">{{ faicon(icon='chevron-right', icon_size='subhead') }}</span></a>
          {% endif %}
        </nav>
      </div>
    </div>
  </div>
{% endmacro %}

{% block bodyattrs %}class="bg-primary mobile-header"{% endblock bodyattrs %}

{% block contenthead %}
{% endblock contenthead %}

{% block baseheadline %}
  {{ profile_header(profile) }}
{% endblock baseheadline %}

{% block basecontent %}
{% endblock basecontent %}


{% block footerscripts %}
  {% block innerscripts %}{% endblock innerscripts %}
  {% if featured_project and featured_project.schedule_start_at -%}
    <script src="{{ manifest('schedule_view.js') }}" type="text/javascript"></script>
    <script type="text/javascript">
      $(function() {
        var scheduleConfig = {
          fromDate: {{ featured_project.start_at_localized|tojson }},
          toDate: {{ featured_project.end_at_localized|tojson }},
          timeZone: {{ featured_project.timezone|tojson }},
          sessions: {{ featured_project_sessions|tojson }},
          schedule: {{ featured_project_schedule|tojson }},
          venues: {{ featured_project_venues|tojson }},
          slotInterval: 5,
          divElem: "#project-schedule-table",
          scriptTemplate: '#scheduletemplate',
          parentContainer: '#schedule',
          active_session: '',
          projectTitle: {{ featured_project.title|e|tojson }},  // HTML escaped for use in HTML tags via JS
          pageDescription: {{ featured_project.description|striptags|tojson }}, // HTML escaped for use in HTML tags via JS
          rememberScrollPos: false,
          replaceHistoryToModalUrl: false
        };
        window.Hasgeek.ScheduleInit(scheduleConfig);
      });
    </script>
  {%- endif %}
{% endblock footerscripts %}<|MERGE_RESOLUTION|>--- conflicted
+++ resolved
@@ -150,8 +150,6 @@
                   {% endif %}
                   </a>
                 </div>
-<<<<<<< HEAD
-=======
                 {%- if (featured_project.start_at is not none and featured_project.calendar_weeks_full.weeks and featured_project.calendar_weeks_full.weeks|length > 0) %}
                   <div class="card__body">
                     {% if calendarwidget_compact and featured_project.start_at and featured_project.calendar_weeks_compact.weeks and featured_project.calendar_weeks_compact.weeks|length > 0 %}
@@ -171,7 +169,6 @@
                     </div>
                   </div>
                 {% endif %}
->>>>>>> 08a0f807
               </div>
             </div>
             {% if featured_project and featured_project.schedule_start_at -%}
