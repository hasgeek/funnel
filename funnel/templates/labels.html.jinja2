--- conflicted
+++ resolved
@@ -17,11 +17,7 @@
               <ul class="mui-list--aligned mui-list--unstyled">
                 {%- for sublabel in label.options %}
                   <li>
-<<<<<<< HEAD
                     <span class="mui--text-subhead"><strong>{% if sublabel.icon_emoji %}{{ sublabel.icon_emoji }} {% endif %}{{ sublabel.title }}</strong></span>
-=======
-                    <span class="mui--text-subhead"><strong>{% if sublabel.icon_emoji %}{{ sublabel.icon_emoji }}{% endif %} {{ sublabel.title }}</strong></span>
->>>>>>> 647aae33
                   </li>
                 {% else %}
                   <li class="mui--text-subhead"><em>{% trans %}(No labels){% endtrans %}</em></li>
