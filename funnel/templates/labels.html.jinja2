{% extends "layout.html.jinja2" %}
{% set title_suffix = project.title %}
{% from "baseframe/forms.html.jinja2" import renderfield %}
{% block title %}{% trans %}Labels{% endtrans %}{% endblock %}

{% block top_title %}
  <h1 class="mui--text-display1"><a href="{{ project.url_for() }}">{{ project.title }}</a></h1>
  <p class="mui--text-headline">{% trans %}Manage labels{% endtrans %}</p>
{% endblock %}

{% block contentwrapper %}
<div class="grid">
  <div class="grid__col-xs-12">
<<<<<<< HEAD
    <a class="clickable-card card card--new card--new--padding mui--z2" href="{{ project.url_for('new_label') }}" title="New label" data-action="New label" data-cy="add-labels">
      <div class="card__body mui--text-center">
        {% assets "fa5-sprite" %}<svg class="fa5-icon fa5-icon--title fa5--align-baseline" aria-hidden="true" role="img"><use xlink:href="{{ ASSET_URL }}#plus"></use></svg>{% endassets %} <span class="mui--text-headline">{% trans %}Create new label{% endtrans %}</span>
=======
    <div class="clickable-card card label-box label-box--new mui--z2" data-href="{{ project.url_for('new_label') }}">
      <div class="card__body mui--text-center">
        <a class="mui--text-light" href="{{ project.url_for('new_label') }}" aria-label="{% trans %}Create new label{% endtrans %}" data-cy="add-labels" data-action="Create new label">{% assets "fa5-sprite" %}<svg class="fa5-icon fa5-icon--title fa5--align-baseline" aria-hidden="true" role="img"><use xlink:href="{{ ASSET_URL }}#plus"></use></svg>{% endassets %} <span class="mui--text-headline">{% trans %}Create new label{% endtrans %}</span></a>
>>>>>>> 9090ea43
      </div>
    </a>
  </div>
  <div class="grid__col-xs-12">
    <form data-parsley-validate="true" id="label-form" method="POST" action="{{ request.url }}" accept-charset="UTF-8" class="mui-form">
      {{ form.hidden_tag() }}
      {%- for label in labels %}
        <div class="ui-dragable-box label-box" data-drag-placeholder="ui-box-placeholder--bigger" draggable="true">
          {% assets "fa5-sprite" %}<svg class="fa5-icon label-box__icon" aria-hidden="true" role="img"><use xlink:href="{{ ASSET_URL }}#grip-vertical"></use></svg>{% endassets %}
          <input name="name" value="{{ label.name }}" type="hidden" class="id-input">
          {% if label.has_options %}
            <h3 class="mui--text-title mui--text-bold label-box__heading">{% if label.icon_emoji %}{{ label.icon_emoji }}{% endif %} {{ label.title }}</h3>
            <div class="sublabel-wrapper">
              {%- for option in label.options %}
                <span class="mui--text-subhead mui--text-light label-box__subheading">{% if option.icon_emoji %}{{ option.icon_emoji }} {% endif %}{{ option.title }}</span>
              {% else %}
                <span class="mui--text-subhead mui--text-light"><em>{% trans %}(No labels){% endtrans %}</em></span>
              {%- endfor %}
            </div>
          {% else %}
            <h3 class="mui--text-title mui--text-bold label-box__heading">{{ label.title }}</h3>
          {% endif %}
          <div class="label-box__icon-wrapper">
            <a class="label-box__icon label-box__icon--right" href="{{ label.url_for('edit') }}" aria-label="{% trans %}Edit{% endtrans %}">{% assets "fa5-sprite" %}<svg class="fa5-icon fa5-icon--title fa5--align-baseline" aria-hidden="true" role="img"><use xlink:href="{{ ASSET_URL }}#edit"></use></svg>{% endassets %}</a>
            {% if label.has_proposals %}
              <a class="label-box__icon label-box__icon--right js-delete-btn" href="{{ label.url_for('archive') }}" aria-label="{% trans %}Archive{% endtrans %}">{% assets "fa5-sprite" %}<svg class="fa5-icon fa5-icon--title fa5--align-baseline" aria-hidden="true" role="img"><use xlink:href="{{ ASSET_URL }}#archive"></use></svg>{% endassets %}</a>
            {% else %}
              <a class="label-box__icon label-box__icon--right js-delete-btn" href="{{ label.url_for('delete') }}" aria-label="{% trans %}Delete{% endtrans %}">{% assets "fa5-sprite" %}<svg class="fa5-icon fa5-icon--title fa5--align-baseline" aria-hidden="true" role="img"><use xlink:href="{{ ASSET_URL }}#trash-alt"></use></svg>{% endassets %}</a>
            {% endif %}
          </div>
        </div>
      {%- endfor %}
      <div class="mui-form form-actions mui--clearfix">
        <div>
          <button type="submit" name="submit" class="mui-btn mui-btn--raised mui-btn--primary" value="reject" data-cy="save-label-seq">{% trans %}Save{% endtrans %}</button>
          <span class="loading mui--hide"></span>
        </div>
      </div>
    </form>
  </div>
</div>
{% endblock %}

{% block footerscripts %}
  {% assets "js_sortable" -%}
    <script type="text/javascript" src="{{ ASSET_URL }}"></script>
  {%- endassets -%}
  <script type="text/javascript">
    $(function() {
      function applySortable() {
        $(this).sortable({
          placeholder: $(this).data('drag-placeholder'),
          cursor: 'move',
          update: function() {
              $(this).children().each(function(index) {
                $(this).children('input[name$="seq"]').val(++index);
              });
          }
        });
      }
      $("#label-form").each(applySortable);

      $('.js-delete-btn').click(function(event) {
        event.preventDefault();
        var btnTitle = $(this).attr('title').toLowerCase();
        var url = $(this).attr('href');
        var text = "Are you sure you want to " + btnTitle + "?";
        var csrftoken = 'csrf_token=' + document.head.querySelector("[name=csrf-token]").content;
        if(window.confirm(text)) {
          $.ajax({
            type: 'POST',
            url: url,
            data : csrftoken,
            success: function() {
              window.location.href = window.location.href;
            },
            error(response) {
              var errorMsg = '';
              if (response.readyState === 4) {
                if (response.status === 500) {
                  errorMsg ='Internal Server Error. Please reload and try again.';
                } else {
                  errorMsg = JSON.parse(response.responseText).error_description;
                }
              } else {
                errorMsg = 'Unable to connect. Please reload and try again.';
              }
              window.toastr.error(errorMsg);
            }
          });
        }
      })

    });
  </script>
{% endblock %}<|MERGE_RESOLUTION|>--- conflicted
+++ resolved
@@ -11,17 +11,11 @@
 {% block contentwrapper %}
 <div class="grid">
   <div class="grid__col-xs-12">
-<<<<<<< HEAD
-    <a class="clickable-card card card--new card--new--padding mui--z2" href="{{ project.url_for('new_label') }}" title="New label" data-action="New label" data-cy="add-labels">
-      <div class="card__body mui--text-center">
-        {% assets "fa5-sprite" %}<svg class="fa5-icon fa5-icon--title fa5--align-baseline" aria-hidden="true" role="img"><use xlink:href="{{ ASSET_URL }}#plus"></use></svg>{% endassets %} <span class="mui--text-headline">{% trans %}Create new label{% endtrans %}</span>
-=======
     <div class="clickable-card card label-box label-box--new mui--z2" data-href="{{ project.url_for('new_label') }}">
       <div class="card__body mui--text-center">
         <a class="mui--text-light" href="{{ project.url_for('new_label') }}" aria-label="{% trans %}Create new label{% endtrans %}" data-cy="add-labels" data-action="Create new label">{% assets "fa5-sprite" %}<svg class="fa5-icon fa5-icon--title fa5--align-baseline" aria-hidden="true" role="img"><use xlink:href="{{ ASSET_URL }}#plus"></use></svg>{% endassets %} <span class="mui--text-headline">{% trans %}Create new label{% endtrans %}</span></a>
->>>>>>> 9090ea43
       </div>
-    </a>
+    </div>
   </div>
   <div class="grid__col-xs-12">
     <form data-parsley-validate="true" id="label-form" method="POST" action="{{ request.url }}" accept-charset="UTF-8" class="mui-form">
