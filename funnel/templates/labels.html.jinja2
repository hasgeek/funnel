--- conflicted
+++ resolved
@@ -22,11 +22,7 @@
       {{ form.hidden_tag() }}
       {%- for label in labels %}
         <div class="ui-dragable-box label-box" data-drag-placeholder="ui-box-placeholder--bigger" draggable="true">
-<<<<<<< HEAD
-          <i class="material-icons mui--text-body1 mui--text-light label-box__icon">drag_indicator</i>
-=======
           <i class="material-icons mui--text-body1 mui--text-light label-box__icon" aria-hidden="true">drag_indicator</i>
->>>>>>> 7634f265
           <input name="name" value="{{ label.name }}" type="hidden" class="id-input">
           {% if label.has_options %}
             <h3 class="mui--text-title mui--text-bold label-box__heading">{% if label.icon_emoji %}{{ label.icon_emoji }}{% endif %} {{ label.title }}</h3>
