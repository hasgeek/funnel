--- conflicted
+++ resolved
@@ -15,15 +15,9 @@
       {%- for label in labels %}
         <div class="ui-dragable-box ui-dragable-box--small" data-drag-placeholder="ui-box-placeholder--bigger" draggable="true"">
           {% if label.has_options %}
-<<<<<<< HEAD
             <i class="material-icons mui--text-body1 drag-icon">drag_indicator</i>
-            <input name="label-id" value="{{ label.id }}" type="hidden">
-            <input name="label-seq" value="{{ label.seq }}" type="hidden" class="seq-input">
-=======
-            <i class="material-icons mui--text-body1 drag-icon">drag_handle</i>
             <input name="id" value="{{ label.id }}" type="hidden" class="id-input">
             <input name="seq" value="{{ label.seq }}" type="hidden" class="seq-input">
->>>>>>> 81a17755
             <h3 class="mui--text-subhead ui-dragable-box__heading">{% if label.icon_emoji %}{{ label.icon_emoji }}{% endif %} {{ label.title }}</h3>
             <ul class="mui-list--aligned mui-list--unstyled ui-dragable-box__list">
               {%- for sublabel in label.options %}
