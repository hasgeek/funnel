--- conflicted
+++ resolved
@@ -79,42 +79,15 @@
                 <div class="grid__col-sm-6 grid__col-md-5 grid__col-lg-4
                 calendar__wrapper__calendar">
                   <div class="page-card">
-<<<<<<< HEAD
                     <div class="flex-wrapper flex-wrapper--baseline calendar__wrapper__calendar__toolbar">
                       <button class="mui-btn mui-btn--small mui-btn--flat mui-btn--dark" @click="prev"><faicon :icon="'chevron-left'" :baseline=false></faicon></button>
-                      <span class="fc-text-caption text-bold"> {{ date }} </span>
+                      <span class="calendar__wrapper__calendar__toolbar__month text-bold"> {{ date }} </span>
                       <button class="mui-btn mui-btn--small mui-btn--flat mui-btn--dark" @click="next"><faicon :icon="'chevron-right'" :baseline=false></faicon></button>
                       <div class="calendar__wrapper__calendar__toolbar__filter">
                         <a href="#" onclick="return false;" @click="toggleFilterMenu" class="mui--text-title mui--text-light" aria-label="Filter calendar" role="button" aria-haspopup="true" aria-expanded="false"><faicon :icon="'filter'" :baseline=false></faicon></a>
                         <div class="calendar__wrapper__calendar__toolbar__filter__menu" v-if="showFilter">
                           <form v-on:submit.prevent="applyFilter">
                             <p class="mui--text-subtitle text-bold margin-bottom">{{ gettext('Format') }}</p>
-=======
-                  <div class="flex-wrapper fc-widget-header">
-                    <button class="mui-btn mui-btn--small mui-btn--flat mui-btn--dark" @click="prev"><faicon :icon="'chevron-left'" :baseline=false></faicon></button>
-                    <p class="fc-text-caption text-bold"> {{ date }} </p>
-                    <button class="mui-btn mui-btn--small mui-btn--flat mui-btn--dark" @click="next"><faicon :icon="'chevron-right'" :baseline=false></faicon></button>
-                    <div class="filter">
-                      <a href="#" onclick="return false;" @click="toggleFilterMenu" class="mui--text-title mui--text-light" aria-label="Filter calendar" role="button" aria-haspopup="true" aria-expanded="false"><faicon :icon="'filter'" :baseline=false></faicon></a>
-                      <div class="filter-menu" v-if="showFilter">
-                        <form v-on:submit.prevent="applyFilter">
-                          <p class="mui--text-subtitle text-bold margin-bottom">{{ gettext('Format') }}</p>
-                          <div class="mui-form__controls">
-                            <div class="mui-textfield">
-                              <ul class="zero-bottom-margin mui-list--unstyled" id="duration">
-                                <li>
-                                  <input checked type="radio" id="monthly" name="view" value="monthly" v-model="calendarView"> <label for="monthly">{{ gettext('Monthly') }}</label>
-                                </li>
-                                <li>
-                                  <input type="radio" id="yearly" name="view" value="yearly" v-model="calendarView"> <label for="yearly">{{ gettext('Yearly') }}</label>
-                                </li>
-                              </ul>
-                            </div>
-                          </div>
-
-                          <p class="mui--text-subtitle text-bold top-padding margin-bottom">{{ gettext('Access') }}</p>
-                          <div id="field-member-events" class="mui-form__fields">
->>>>>>> 1243fc8d
                             <div class="mui-form__controls">
                               <div class="mui-textfield">
                                 <ul class="zero-bottom-margin mui-list--unstyled" id="duration">
