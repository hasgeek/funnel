--- conflicted
+++ resolved
@@ -55,7 +55,7 @@
                 </div>
                 <div class="grid__col-sm-6 grid__col-md-7 grid__col-lg-8 calendar__wrapper__project-list">
                   <div v-if="filteredEvents">
-                    <div class="overlay flex-wrapper flex-wrapper--center flex-wrapper--justify-center" v-if="loading"><span class="loading"></span></div>
+                    <div class="flex-wrapper flex-wrapper--center flex-wrapper--justify-center" v-if="loading"><span class="loading"></span></div>
                     <table class="calendar__wrapper__project-list__table mui-table card page-card">
                       <tbody>
                         <tr v-for="event in filteredEvents">
@@ -79,13 +79,8 @@
                 <div class="grid__col-sm-6 grid__col-md-5 grid__col-lg-4
                 calendar__wrapper__calendar">
                   <div class="page-card">
-<<<<<<< HEAD
-                    <div class="flex-wrapper calendar__wrapper__calendar__toolbar">
-                      <button class="mui-btn mui-btn--small mui-btn--flat mui-btn--dark" @click="prev"><faicon :icon="'chevron-left'" :baseline=false></faicon></button>
-=======
                     <div class="flex-wrapper flex-wrapper--baseline calendar__wrapper__calendar__toolbar">
                       <button class="mui-btn fc-button mui-btn--flat mui-btn--dark" @click="prev"><faicon :icon="'chevron-left'" :baseline=false></faicon></button>
->>>>>>> 381f3aa9
                       <span class="calendar__wrapper__calendar__toolbar__month text-bold"> {{ date }} </span>
                       <div class="calendar__wrapper__calendar__toolbar__filter">
                         <a href="#" onclick="return false;" @click="toggleFilterMenu" class="mui--text-title mui--text-light" aria-label="Filter calendar" role="button" aria-haspopup="true" aria-expanded="false"><faicon :icon="'filter'" :icon_size="'caption'" :baseline=false></faicon></a>
