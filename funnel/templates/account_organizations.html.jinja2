--- conflicted
+++ resolved
@@ -33,15 +33,9 @@
                   <a href="{{ orgmem.account.profile_url }}"
                    class="nounderline">
                     <span class="profile-avatar profile-avatar--bigger margin-right">
-<<<<<<< HEAD
                       {%- if orgmem.account.logo_url.url %}
-                        <img src="{{ orgmem.account.logo_url }}"
+                        <img src="{{ orgmem.account.logo_url.resize(img_size.profile_logo_small) }}"
                              alt="{{ orgmem.account.title }}"/>
-=======
-                      {%- if orgmem.organization.profile.logo_url.url %}
-                        <img src="{{ orgmem.organization.profile.logo_url.resize(img_size.profile_logo_small) }}"
-                             alt="{{ orgmem.organization.title }}"/>
->>>>>>> bea2956e
                       {% else %}
                         <img src="{{ url_for('static', filename='img/default-profile-logo.png') }}"
                              alt="{{ orgmem.account.title }}"/>
