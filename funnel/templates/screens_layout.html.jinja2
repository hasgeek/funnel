{% extends "layout.html.jinja2" %}
{% block headerbox %}{% endblock %}

{% block pageheaders %}
<<<<<<< HEAD
	{% assets 'css_screens' -%}
    <link rel="stylesheet" type="text/css" href="{{ ASSET_URL }}" />
	{%- endassets %}
=======
  {% assets 'css_screens' -%}
    <link rel="stylesheet" type="text/css" href="{{ ASSET_URL }}" />
  {%- endassets %}
>>>>>>> e3e94682
  {% block screens_pageheaders %}
  {% endblock %}
{% endblock %}

{% block basecontent %}{% endblock %}

{% block footer %}
{% endblock %}<|MERGE_RESOLUTION|>--- conflicted
+++ resolved
@@ -2,15 +2,9 @@
 {% block headerbox %}{% endblock %}
 
 {% block pageheaders %}
-<<<<<<< HEAD
-	{% assets 'css_screens' -%}
-    <link rel="stylesheet" type="text/css" href="{{ ASSET_URL }}" />
-	{%- endassets %}
-=======
   {% assets 'css_screens' -%}
     <link rel="stylesheet" type="text/css" href="{{ ASSET_URL }}" />
   {%- endassets %}
->>>>>>> e3e94682
   {% block screens_pageheaders %}
   {% endblock %}
 {% endblock %}
