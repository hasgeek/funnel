{% extends "layout.html.jinja2" %}
{% set title_suffix = project.title %}
{%- from "macros.html.jinja2" import faicon, csrf_tag, calendarwidget, saveprojectform, share_dropdown, useravatar, add_submission_btn, img_size %}
{% block title %}{{ project.title }}{% endblock title %}
{% block description %}{{ project.tagline }}{% endblock description %}
{% block twitter_card %}summary_large_image{% endblock twitter_card %}

{% block layoutheaders %}
  <link rel="stylesheet" type="text/css" href="{{ manifest('css/app.css') }}" />
  <link rel="stylesheet" type="text/css" href="{{ manifest('css/project.css') }}" />
{% endblock layoutheaders %}

{% block bodyattrs %}class="bg-accent no-sticky-header mobile-header project-page {% if current_page != 'project' %}subproject-page{%- endif %}"{% endblock bodyattrs %}

{% block contenthead %}
{% endblock contenthead %}

{% block baseheadline %}
  <div class="mui--hidden-md mui--hidden-lg mui--hidden-xl mobile-nav-wrapper">
    <div class="mobile-nav mui--z1">
      <a href="{{ project.url_for() }}" aria-label="{% trans %}Back to the project{% endtrans %}" class="js-spa-navigate mui--text-dark mobile-nav__icon" data-ga="Back to the project page">{{ faicon(icon='arrow-left', icon_size='title') }}</a><span class="mui--text-dark mobile-nav__headline">{% block mobile_header_title %}{{ self.title() }}{% endblock mobile_header_title %}</span>
      {% block mobile_header %}{% endblock mobile_header %}
    </div>
  </div>
{% endblock baseheadline %}

{% macro pinned_update(project) %}
  {% with pinned_update = project.pinned_update %}{%- if pinned_update %}
    <ul class="mui-list--unstyled page-card pinned {% if current_page != 'project' %}pinned--inner{%- endif %}">
      <li>
        <p class="top-padding left-padding right-padding zero-bottom-margin">{{ faicon(icon='thumbtack', baseline=false, css_class="mui--text-light mui--align-middle fa-icon--right-margin") }}<span class="pinned__heading mui--text-subhead mui--text-light">{% trans %}Pinned update{% endtrans %}</span></p>
        <a href="{{ pinned_update.urls['view'] }}" class="pinned__update">
          <p class="pinned__update__heading mui-container"><span class="mui--text-subhead text-bold mui--text-dark">{{ pinned_update.title }}</span> <span class="mui--text-subhead mui--text-light pinned__update__body">{%- if not pinned_update.is_currently_restricted %}{{ pinned_update.body.html|preview }} <span class="chip">{% trans %}more{% endtrans %}{{ faicon(icon='caret-right-solid', baseline=false, css_class="mui--align-middle") }}</span>{% else %}<em>{% trans %}This update is for participants only{% endtrans %}</em>{%- endif %}</span></p>
        </a>
      </li>
    </ul>
  {%- endif %}{%- endwith %}
{% endmacro %}

{% macro livestream_edit_btn(project) %}
  {% if project.view_for('edit_livestream').is_available() %}
    <a href="{{ project.url_for('edit_livestream') }}" class="mui-btn mui-btn--raised icon-btn project-banner__box__add-btn" aria-label="{% trans %}Update livestream URLs{% endtrans %}">{{ faicon(icon='video-plus', baseline=false) }}</a>
  {% endif %}
{% endmacro %}

{% macro banner_edit_btn(project) %}
  {% if project.view_for('update_banner').is_available() %}
    <a href="{{ project.url_for('update_banner') }}" class="mui-btn mui-btn--raised icon-btn project-banner__box__add-btn project-banner__box__add-btn--second js-modal-form" data-cy="add-project-banner" aria-label="{% trans %}Update banner image{% endtrans %}" rel="modal:open" data-ga="Update project banner">{{ faicon(icon='camera', baseline=false) }}</a>
  {% endif %}
{% endmacro %}

{% macro project_header(project) %}
  {% if project.livestream_urls %}
    <div class="livestream-box project-banner__left" id="livestream">
      {% if project.livestream_urls|length >= 2 %}
      <ul class="mui-tabs__bar project-banner__box" role="tablist">
        {%- for stream in project.livestream_urls %}
          <li role="presentation"{%- if loop.first %} class="mui--is-active"{% endif %}>
            <a role="tab" data-mui-toggle="tab" data-mui-controls="pane-justified-{{ loop.index }}"
              aria-controls="pane-justified-{{ loop.index }}" id="tab-{{ loop.index }}"
              {%- if loop.first %}tabindex="0" aria-selected="true"{% else %}tabindex="-1" aria-selected="false"{% endif %}
            >{% trans %}Livestream{% endtrans %}{%- if not loop.first %} {{ loop.index }}{% endif %}</a>
          </li>
        {%- endfor %}
      </ul>
      {% endif %}

      {%- for stream in project.livestream_urls %}
        <div role="tabpanel" class="mui-tabs__pane {%- if loop.first %} mui--is-active{% endif %}"
          id="pane-justified-{{ loop.index }}" aria-labelledby="tab-{{ loop.index }}" tabindex="0"
        >
          <div class="project-banner__box">
            {{ livestream_edit_btn(project) }}
            {{ banner_edit_btn(project) }}
            <div class="embed-video-wrapper js-embed-video" data-video-src="{{ stream }}">
              <p class="video_txt">
                {{ faicon(icon='video', icon_size='display1') }}<br/>
                <a href="{{ stream }}" target="_blank" rel="noopener" class="mui--text-title">{% trans %}Preview video{% endtrans %}</a>
              </p>
            </div>
          </div>
        </div>
      {%- endfor %}
    </div>
  {% elif project.banner_video_url.url or project.bg_image.url or project.view_for('edit_livestream').is_available() or project.view_for('update_banner').is_available() %}
    <div class="project-banner__box project-banner__box--banner project-banner__left {% if current_page != 'project' or not project.banner_video_url.url and not project.bg_image.url %}project-banner__left--smaller{%- endif %} subproject-page__hide">
      <div class="embed-video-wrapper embed-video-wrapper--shaped">
        {{ livestream_edit_btn(project) }}
        {{ banner_edit_btn(project) }}
        {% if project.banner_video_url.url %}
          <div class="embed-video-wrapper js-embed-video" data-video-src="{{ project.banner_video_url }}">
            <p class="video_txt">
              {{ faicon(icon='video', icon_size='display1') }}<br/>
              <a href="{{ project.banner_video_url }}" target="_blank" rel="noopener" class="mui--text-title">{% trans %}Preview video{% endtrans %}</a>
            </p>
          </div>
        {%- elif project.bg_image.url %}
          <img class="project-banner__box__image" src="{{ project.bg_image.resize(img_size.spotlight_banner) }}" alt="{{ project.title }}" data-cy="bg_image"/>
        {%- else %}
          <img class="project-banner__box__image" src="{{ url_for('static', filename='img/default-banner.png') }}" alt="{{ project.title }}"/>
        {% endif %}
      </div>
    </div>
  {% endif %}
  <div class="project-details__box mui--clearfix project-banner__right {% if not project.livestream_urls and not project.banner_video_url.url or not project.bg_image.url %}project-banner__right--smaller{%- endif %} subproject-page__hide">
    <div class="top-padding bottom-padding project-details__box__title">
      <div class="project-banner__profile-details">
<<<<<<< HEAD
        {%- if project.account.logo_url.url %}
          <a href="{{ project.account.profile_url }}" class="project-banner__profile-details__logo-wrapper" data-ga="View project">
            <img class="project-banner__profile-details__logo_wrapper__logo" src="{{ project.account.logo_url }}" alt="{{ project.account.title }}"/>
=======
        {%- if project.profile.logo_url.url %}
          <a href="{{ project.profile.url_for() }}" class="project-banner__profile-details__logo-wrapper" data-ga="View account">
            <img class="project-banner__profile-details__logo_wrapper__logo" src="{{ project.profile.logo_url.resize(img_size.profile_logo_small) }}" alt="{{ project.profile.title }}"/>
>>>>>>> bea2956e
          </a>
        {% endif %}
        <a href="{{ project.account.profile_url }}" class="mui--text-dark mui--text-subhead text-bold nounderline project-banner__profile-details__text" data-cy="profile-link">{{ project.account.title }}</a>
      </div>
      <h1 class="text-bold zero-top-margin zero-bottom-margin"><a href="{{ project.url_for() }}" class="mui--text-dark nounderline" data-cy="project-page">{{ project.title }}</a></h1>
      <p class="mui--text-heading mui--text-light zero-bottom-margin">{{ project.tagline }}</p>
    </div>
  </div>
{% endmacro %}

{% macro registerblock(project) %}
  <div class="register-block">
    <div class="register-block__content {% if project.features.tickets() %}register-block__content--half {%- endif %}">
    {% if project.features.rsvp() %}
      {%- if current_auth.is_anonymous %}
        <a class="mui-btn mui-btn--raised {% if project.features.tickets() %} mui-btn--dark {%- else %} mui-btn--primary {%- endif %} register-block__btn" id="register-nav" href="{{ url_for('login', next=request.path + '#register-modal', modal='register-modal') }}" rel="modal:open" aria-haspopup="true" data-register-modal="register-modal">{{ project.views.register_button_text() }}</a>
      {% elif project.features.rsvp_unregistered() -%}
        {% if not project.features.follow_mode() %}<span class="register-block__content__txt mui--text-light">{% trans %}This is a free event{% endtrans %}</span>{% endif %}
        <a id="rsvp-btn" class="mui-btn mui-btn--raised mui-btn--dark register-block__btn js-register-btn" href="{{ project.url_for('rsvp_modal') }}" rel="modal:open" role="button" aria-haspopup="true">
          <span class="register-block__btn__txt" data-cy="unregistered">{{ project.views.register_button_text() }}</span>
          <span class="register-block__btn__txt register-block__btn__txt--smaller primary-color-lighter-txt" data-cy="unregistered">{{ project.views.registration_text() }}</span>
        </a>
      {%- elif project.features.rsvp_registered() %}
        <span class="register-block__content__txt mui--text-light"></span>
        <a id="cancel-rsvp-btn" class="mui-btn mui-btn--accent mui-btn--raised register-block__btn js-register-btn" rel="modal:open" href="#register-modal" aria-haspopup="true">
          <span class="register-block__btn__txt register-block__btn__txt--hover" data-cy="registered">{% if project.features.follow_mode() %}{% trans %}Following{% endtrans %}{% else %}{% trans %}Registered{% endtrans %}{% endif %}{{ faicon(icon='check-circle-solid', icon_size='caption', baseline=true, css_class="mui--text-success fa-icon--left-margin") }}</span>
          <span class="register-block__btn__txt register-block__btn__txt--hover--show">{% if project.features.follow_mode() %}{% trans %}Unfollow{% endtrans %}{% else %}{% trans %}Cancel Registration{% endtrans %}{% endif %}</span>
          <span class="register-block__btn__txt register-block__btn__txt--smaller mui--text-light register-block__btn__txt--mobile">{{ project.views.registration_text() }}</span>
        </a>
        <div class="modal" id="register-modal" role="dialog" aria-labelledby="cancel-rsvp" aria-modal="true" tabindex="-1">
          <div class="modal__header">
            <a class="modal__close mui--text-dark" data-target="close cancel register modal" aria-label="{% trans %}Close{% endtrans %}" rel="modal:close" href="#" onclick="return false;" role="button" tabindex="0">{{ faicon(icon='times', baseline=false, icon_size='title') }}</a>
          </div>
          <div class="modal__body">
            <p class="mui--text-subhead" id="cancel-rsvp">{% if project.features.follow_mode() %}{% trans %}No longer interested?{% endtrans %}{% else %}{% trans %}Can’t make it?{% endtrans %}{% endif %}</p>
            <form action="{{ project.url_for('deregister') }}" method="post" class="form-inline">
              {{ csrf_tag() }}
              <div class="mui--text-right">
                <button class="mui-btn mui-btn--raised" type="submit" name="submit" value="no" data-cy="cancel-rsvp">{% if project.features.follow_mode() %}{% trans %}Stop following{% endtrans %}{% else %}{% trans %}Confirm cancellation{% endtrans %}{% endif %}</button>
              </div>
            </form>
          </div>
        </div>
      {%- endif %}
    {% elif project.buy_tickets_url.url -%}
      <a class="register-block__btn full-width-btn mui-btn mui-btn--primary" href="{{ project.buy_tickets_url.url }}" data-action="external register url" target="_blank" rel="noopener"><span>{{ faicon(icon='arrow-up-right-from-square', baseline=true, css_class="mui--text-white fa-icon--right-margin") }}{{ project.views.register_button_text() }}</span></a>
    {% endif %}
    </div>
    {% if project.features.tickets() %}
      <div class="register-block__content {% if project.features.rsvp() or project.buy_tickets_url.url %} register-block__content--half {%- endif %}">
          <button class="js-open-ticket-widget register-block__btn mui-btn mui-btn--primary">
            {% if project.features.subscription %}
              <span class="register-block__btn__txt" data-cy="unregistered">{% trans %}Join{% endtrans %}</span>
            {%- else %}
              <span class="register-block__btn__txt" data-cy="unregistered">{% trans %}Get tickets{% endtrans %}</span>
            {% endif %}
            <span class="register-block__btn__txt register-block__btn__txt--smaller primary-color-lighter-txt js-tickets-available"><span class="js-ticket-price"></span></span>
            <span class="register-block__btn__txt register-block__btn__txt--smaller mui--text-light js-tickets-not-available mui--hide">{% trans %}Sales closed{% endtrans %}</span>
          </button>
      </div>
    {%- endif %}
  </div>
{% endmacro %}

{% macro project_share(project) %}
  <div class="project-header">
    <div class="bookmark">{{ saveprojectform(project, iconsize='title') }}</div>
    <div class="mui-dropdown">
      <a href="#" onclick="return false;" class="project-links left-padding" data-mui-toggle="dropdown" data-ga="Share dropdown" data-cy="share-project" aria-label="{% trans %}Share{% endtrans %}" role="button" aria-haspopup="true" aria-expanded="false">{{ faicon(icon='share-alt', baseline=true, icon_size='title', css_class="mui--text-light") }}</a>
      {{ share_dropdown(project.url_for(_external=true), project.title) }}
    </div>
    <a href="#" onclick="return false;" class="hg-link-btn mui--hide left-padding" data-url="{{ project.url_for(_external=true, utm_source='webshare') }}" role="button" aria-label="{% trans %}Share this project{% endtrans %}">{{ faicon(icon='share-alt', baseline=true, icon_size='title', css_class="mui--text-light") }}</a>
    {% if project.state.PUBLISHED %}
      <a class="add-calendar left-padding" href="{{ project.url_for('subscribe_schedule') }}" rel="modal:open" aria-label="{% trans %}Add to calendar{% endtrans %}" data-ga="Add to calendar" data-cy="add-to-calendar" role="button" aria-haspopup="true">{{ faicon(icon='calendar-plus', baseline=true, icon_size='title', css_class="mui--text-light") }}</a>
    {% endif %}
    {% if current_auth.user and current_auth.user.is_site_editor %}
      <div class="mui-dropdown left-padding">
        <a href="#" onclick="return false;" data-mui-toggle="dropdown" data-ga="Site editor menu" data-cy="site-editor-menu" role="button" aria-haspopup="true" aria-expanded="false" aria-label="{% trans %}Site editor menu{% endtrans %}">{{ faicon(icon='user-gear-duotone', baseline=true, icon_size='title', css_class="mui--text-light") }}</a>
        <ul class="mui-dropdown__menu mui-dropdown__menu--right dropdown-menu">
          <li class="js-dropdown-toggle">
            <div class="mui--text-body2 mui--clearfix">
            {{ faicon(icon='stars', icon_size='subhead', baseline=false, css_class="mui--text-light fa-icon--right-margin mui--pull-left mui--align-middle") }}
            <span class="mui--pull-right dropdown-menu__form">
              <span class="display-inlineblock dropdown-menu__form__label">
                <span class="display-block">{% trans %}Feature this project{% endtrans %}</span>
                <span class="display-block mui--text-caption mui--text-light dropdown-menu__form__label__helptxt">{% trans %}Featured projects appear under Spotlight on the home page{% endtrans %}</span>
              </span>
              <form action="{{ project.url_for('update_featured') }}" method="post" class="display-inlineblock mui--align-top">
                {{ csrf_tag() }}
                <input type="checkbox" name="site_featured" id="featured-project" class="switch-input js-toggle" {%- if project.site_featured %}checked{%- endif %}/>
                <label class="switch-label mui--pull-right" for="featured-project"></label>
              </form>
            </span>
            </div>
          </li>
          <li>
            <a class="mui--text-subhead" href="{{ project.url_for('add_sponsor') }}" rel="modal:open" aria-label="{% trans %}Add sponsor{% endtrans %}" data-ga="Add sponsor" data-cy="add-sponsor" role="button" aria-haspopup="true">{{ faicon(icon='box-dollar', icon_size='subhead', baseline=false, css_class="mui--text-light fa-icon--right-margin mui--align-middle") }}<span class="mui--text-body2">{% trans %}Add sponsor{% endtrans %}</span></a>
          </li>
        </ul>
      </div>
    {%- endif %}
    {%- if project.current_roles.crew -%}
      <div class="mui-dropdown left-padding">
        <a href="#" onclick="return false;" data-mui-toggle="dropdown" data-ga="Project menu" data-cy="project-menu" role="button" aria-haspopup="true" aria-expanded="false" aria-label="{% trans %}Menu{% endtrans %}">{{ faicon(icon='ellipsis-v', baseline=true, icon_size='title', css_class="mui--text-light") }}</a>
        <ul class="mui-dropdown__menu mui-dropdown__menu--right dropdown-menu">
          {%- if project.current_roles.crew -%}
            {% if project.view_for('edit_slug').is_available() %}
              <li><a class="mui--text-subhead" href="{{ project.url_for('edit_slug') }}">{{ faicon(icon='link', icon_size='subhead', baseline=false, css_class="mui--text-light fa-icon--right-margin mui--align-middle") }}<span class="mui--text-body2">{% trans %}Edit URL{% endtrans %}</span></a></li>
            {% endif %}
            {% if project.view_for('edit').is_available() %}
              <li><a class="mui--text-subhead" href="{{ project.url_for('edit') }}" data-cy-admin="edit">{{ faicon(icon='edit', icon_size='subhead', baseline=false, css_class="mui--text-light fa-icon--right-margin mui--align-middle") }}<span class="mui--text-body2">{% trans %}Edit description{% endtrans %}</span></a></li>
            {% endif %}
            <li><a class="mui--text-subhead" href="{{ project.url_for('settings') }}" data-cy-navbar="settings">{{ faicon(icon='cog', icon_size='subhead', baseline=false, css_class="mui--text-light fa-icon--right-margin mui--align-middle") }}<span class="mui--text-body2">{% trans %}Settings{% endtrans %}</span></a></li>
            {% if project.view_for('labels').is_available() %}
              <li><a class="mui--text-subhead" href="{{ project.url_for('labels') }}" data-cy-navbar="labels">{{ faicon(icon='tag', baseline=false, css_class="mui--text-light fa-icon--right-margin mui--align-middle") }}<span class="mui--text-body2">{% trans %}Manage labels{% endtrans %}</span></a></li>
            {% endif %}
            {% if project.view_for('venues').is_available() %}
              <li><a class="mui--text-subhead" href="{{ project.url_for('venues') }}" data-cy-navbar="edit-venue">{{ faicon(icon='map-marker-alt', icon_size='subhead', baseline=false, css_class="mui--text-light fa-icon--right-margin mui--align-middle") }}<span class="mui--text-body2">{% trans %}Update venue{% endtrans %}</span></a></li>
            {% endif %}
            {% if project.view_for('rsvp_list').is_available() %}
              <li><a class="mui--text-subhead" href="{{ project.url_for('rsvp_list') }}" data-cy="see-responses">{{ faicon(icon='users', icon_size='subhead', baseline=false, css_class="mui--text-light fa-icon--right-margin mui--align-middle") }}<span class="mui--text-body2">{% trans %}View participants{% endtrans %}</span></a></li>
            {% endif %}
          {%- endif %}
        </ul>
      </div>
    {% endif %}
  </div>
{% endmacro %}

{% macro project_about(project) %}
  {% if project.view_for('edit').is_available() and project.state.DRAFT %}
    <div class="page-card page-card--nooverflow">
      <div class="alert alert--warning zero-top-margin zero-bottom-margin">
        <a href="{{ project.url_for('settings') }}" class="alert__text nounderline">{% trans %}This project is not published. Visit settings to publish{% endtrans %} {{ faicon(icon='arrow-right') }}</a>
      </div>
    </div>
  {% endif %}
  <div class="page-card">
    <div class="project-section">
      <div class="about bg-primary" id="about">
        <div class="markdown">{{ project.description.html }}</div>
        {%- if project.subprojects %}
          <hr class="mui-divider" />
          <h3 class="mui--text-left">{% trans %}Related events{% endtrans %}</h3>
          <ul class="grid grid-no-left-padding grid-no-right-padding">
            {% for subproject in project.subprojects %}
              <li class="grid__col-12 grid__col-xs-12 grid__col-sm-6">
                <a href="{{ subproject.url_for() }}" class="clickable-card card" aria-label="{{ subproject.title }}" data-ga="View subproject">
                  <div class="card__header">
                    <div class="card__header__title">
                      <h4 class="card__title__heading">{{ subproject.title }}</h4>
                      <p class="card__title__heading">{{ subproject.datelocation }}</p>
                    </div>
                  </div>
                  {% if subproject.tagline %}
                    <div class="card__body">
                      <p>{{ subproject.tagline }}</p>
                    </div>
                  {% endif %}
                </a>
              </li>
            {%- endfor -%}
          </ul>
        {%- endif %}
      </div>
    </div>
  </div>
{% endmacro %}

{% macro project_details(project) %}
  <div>
    {% if project.view_for('edit_schedule').is_available() and not project.start_at %}
      <p class="project-details__box__content--lesspadding propose"><a class="mui-btn mui-btn--raised mui-btn--dark display-block" href="{{ project.url_for('edit_schedule') }}">{% trans %}Add schedule{% endtrans %}</a></p>
    {%- endif %}
    {{ add_submission_btn(project) }}
    {%- if project.primary_venue %}
      <p class="project-venue project-details__box__content--lesspadding"><a class="mui--text-hyperlink mui--text-subhead {% if current_page == 'project' %}js-smooth-scroll{%- endif %}" href="{%- if current_page != 'project' -%}{{ project.url_for() }}{%- endif %}#venue" data-ga="View venue">{{ faicon(icon='map-marker-alt') }} <span>{{ project.primary_venue.title }}</span>{%- if project.primary_venue.city %}, <span>{{ project.primary_venue.city }}</span>{%- endif %}</a></p>
    {%- endif %}
  </div>
{% endmacro %}

{% macro project_host_sponsor(project) %}
  <p class="mui--text-subhead text-bold mui--text-light">{% trans %}Hosted by{% endtrans %}</p>
  <div class="card card--shaped card--lessmargin">
    <div class="card__body margin-bottom">
      <div class="flex-wrapper flex-wrapper--center">
        <div class="user user--smaller">
          <div class="user__box">
<<<<<<< HEAD
            <a href="{{ project.account.profile_url }}" class="nounderline">
              {%- if project.account.logo_url.url %}
                <img class="user__box__gravatar" src="{{ project.account.logo_url }}" alt="{{ project.account.title }}"/>
=======
            <a href="{{ project.profile.url_for() }}" class="nounderline">
              {%- if project.profile.logo_url.url %}
                <img class="user__box__gravatar" src="{{ project.profile.logo_url.resize(img_size.profile_logo_small) }}" alt="{{ project.profile.title }}"/>
>>>>>>> bea2956e
              {%- else %}
                <div class="user__box__gravatar user__box__gravatar--initials" data-avatar-colour="{{ project.account.views.avatar_color_code }}">{{ project.account.title|initials }}</div>
              {% endif %}
            </a>
          </div>
        </div>
        <a href="{{ project.account.profile_url }}" class="mui--text-dark mui--text-subhead text-bold nounderline" data-cy="profile-link">{{ project.account.title }}</a>
      </div>
      {% if project.account.description.html %}
        <div class="mui--text-body2 mui--text-light margin-bottom">{{ project.account.description.html|preview(min=200, max=300) }} <a href="{{ project.account.profile_url }}" class="chip mui--text-body2 nounderline">{% trans %}more{% endtrans %}{{ faicon(icon='caret-right-solid', baseline=false, css_class="mui--align-middle") }}</a></div>
      {% endif %}
    </div>
  </div>
  {%- if project.has_sponsors %}
  <p class="mui--text-subhead text-bold mui--text-light">{% trans %}Supported by{% endtrans %}</p>
  {%- endif %}
  <div class="sponsors-wrapper">
  {% for sponsorship in project.sponsor_memberships %}
  {%- with sponsor_public = sponsorship.profile_state.ACTIVE_AND_PUBLIC %}
      {% if current_auth.user and current_auth.user.is_site_editor %}
        <div id="{{ sponsorship.uuid_b58 }}" class="sortable" data-drag-placeholder="ui-box-placeholder" draggable="true">
      {%- endif %}
      <div class="card card--shaped card--lessmargin" data-cy="sponsor-card">
        <div class="card__body margin-bottom">
          <div class="flex-wrapper flex-wrapper--center flex-wrapper--space-between">
            <div>
            {% if sponsorship.label %}
              <p class="mui--text-body2 mui--text-light zero-bottom-margin">{{ sponsorship.label }}</p>
            {% endif %}
            </div>
            {% if current_auth.user and current_auth.user.is_site_editor %}
              {{ faicon(icon='grip-vertical', baseline=false, css_class="margin-top drag-handle") }}
            {%- endif %}
          </div>
          <div class="flex-wrapper flex-wrapper--center">
            <div class="user user--smaller">
              <div class="user__box">
<<<<<<< HEAD
                <a {% if sponsor_public %}href="{{ sponsorship.member.profile_url }}"{% endif %} class="nounderline">
                  {%- if sponsorship.member.logo_url %}
                    <img class="user__box__gravatar" src="{{ sponsorship.member.logo_url }}" alt="{{ sponsorship.member.title }}"/>
=======
                <a {% if sponsor_public %}href="{{ sponsor.profile.url_for() }}"{% endif %} class="nounderline">
                  {%- if sponsor.profile.logo_url.url %}
                    <img class="user__box__gravatar" src="{{ sponsor.profile.logo_url.resize(img_size.profile_logo_small) }}" alt="{{ sponsor.profile.title }}"/>
>>>>>>> bea2956e
                  {%- else %}
                    <div class="user__box__gravatar user__box__gravatar--initials">{{ sponsorship.member.title|initials }}</div>
                  {% endif %}
                </a>
              </div>
            </div>
            <a {% if sponsor_public %}href="{{ sponsorship.member.profile_url }}"{% endif %} class="mui--text-dark mui--text-subhead text-bold nounderline" data-cy="profile-link">{{ sponsorship.member.title }}</a>
            {% if current_auth.user and current_auth.user.is_site_editor %}
              <a href="{{ sponsorship.url_for('edit') }}" rel="modal:open" aria-label="{% trans %}Edit sponsor{% endtrans %}" data-ga="Edit sponsor" data-cy="edit-sponsor" role="button" aria-haspopup="true">{{ faicon(icon='edit', baseline=false, css_class="mui--text-light mui--align-middle fa-icon--left-margin fa-icon--right-margin") }}</a>
              <a href="{{ sponsorship.url_for('remove') }}" rel="modal:open" aria-label="{% trans %}Remove sponsor{% endtrans %}" data-ga="Remove sponsor" data-cy="remove-sponsor" role="button" aria-haspopup="true">{{ faicon(icon='trash-alt', baseline=false, css_class="mui--text-light mui--align-middle") }}</a>
            {% endif %}
          </div>
          {% if sponsorship.member.description.html %}
            <div class="mui--text-body2 mui--text-light margin-bottom">{{ sponsorship.member.description.html|preview(min=200, max=300) }} {% if sponsor_public %}<a href="{{ sponsorship.member.profile_url }}" class="chip mui--text-body2 nounderline">{% trans %}more{% endtrans %}{{ faicon(icon='caret-right-solid', baseline=false, css_class="mui--align-middle") }}</a>{% endif %}</div>
          {% endif %}
          {% if sponsorship.is_promoted %}
            <div class="margin-bottom"><p class="mui--text-body2 text-bold mui--text-light zero-bottom-margin">{{ faicon(icon='angle-double-up', baseline=false, css_class="mui--text-light fa-icon--right-margin mui--align-middle") }}<span data-cy="promoted">{% trans %}Promoted{% endtrans %}</span></p></div>
          {% endif %}
        </div>
      </div>
      {% if current_auth.user and current_auth.user.is_site_editor %}
        </div>
      {%- endif %}
  {%- endwith %}
  {% endfor %}
  </div>
{% endmacro %}

{% block basecontent %}
  {% block project_banner %}
    <div class="bg-primary project-header-wrapper">
      <div class="mui-container">
        <div class="grid page-content">
          <div class="grid__col-sm-12">
            <div class="project-banner {% if current_page != 'project' %}project-banner--inner{%- endif %}">
              {{ project_header(project) }}
            </div>
            <div class="project-banner">
              <div class="mui--hidden-md mui--hidden-lg mui--hidden-xl project-details-header subproject-page__hide">
                <div class="project-details__box">
                  {% if project.start_at and project.calendar_weeks_full.weeks and project.calendar_weeks_full.weeks|length > 0 %}
                    <div class="project-details__box__content">
                      <div aria-label="{{ project.datelocation }}">
                        {{ calendarwidget(project.calendar_weeks_full, compact=false) }}
                      </div>
                    </div>
                  {% endif %}
                  {{ project_details(project) }}
                </div>
              </div>
            </div>
          </div>
        </div>
      </div>
    </div>

    {% if project.features.tickets() -%}
      <div class="tickets-wrapper">
        <div class="tickets-wrapper__modal tickets-wrapper__modal--project-page">
          <div class="mui--hidden-md mui--hidden-lg mui--hidden-xl tickets-wrapper__modal__back mobile-nav-wrapper">
            <div class="mobile-nav mui--z1">
              <a href="{{ project.url_for() }}" aria-label="{% trans %}Back to the project{% endtrans %}" class="mui--text-dark mobile-nav__icon" id="close-ticket-widget" data-ga="Back to the project page">{{ faicon(icon='arrow-left', icon_size='title') }}</a><span class="mui--text-dark mobile-nav__headline">{% trans %}Tickets{% endtrans %}</span>
            </div>
          </div>
          <div id="tickets" class="tickets-wrapper__modal__body">
            <a href="{{ project.url_for() }}" aria-label="{% trans %}Close tickets{% endtrans %}" class="tickets-wrapper__modal__body__close" id="close-ticket-widget" data-ga="Close tickets">{{ faicon(icon='times', baseline=false, icon_size='title') }}</a>
            <div id="boxoffice-widget"><p class="mui--text-body2">{% trans %}Loading…{% endtrans %}</p></div>
          </div>
        </div>
      </div>
    {%- endif %}
  {% endblock project_banner %}

  {% block before_navbar %}
    <div class="mui-container project-page-details subproject-page__hide">
      <div class="grid">
        <div class="grid__col-sm-12 mui--hidden-md mui--hidden-lg mui--hidden-xl">
          {{ pinned_update(project) }}
          {{ project_about(project) }}
          <div class="top-padding">
            {{ project_host_sponsor(project) }}
          </div>
        </div>
      </div>
    </div>
  {%- endblock before_navbar %}

  {% block project_navbar %}
    <div class="bg-primary sub-navbar-container sub-navbar-container--sticky mui--z1 {% if current_page != 'project' %}sub-navbar-container--inner{%- endif %} subproject-page__hide">
      <div class="mui-container">
        <div class="sub-navbar-container__inner">
          <nav class="sub-navbar" id="page-navbar">
            <a id="overview" class="js-spa-navigate sub-navbar__item mui--text-subhead mui--text-dark mui--hidden-xs mui--hidden-sm {% if current_page == 'project' %}sub-navbar__item--active{%- endif %}" href="{{ project.url_for() }}" data-cy-navbar="about">{% trans %}Project overview{% endtrans %}</a>
            {%- if project.hasjob_embed_url.url -%}
              <a class="sub-navbar__item mui--text-subhead mui--text-dark" href="{{ project.url_for() }}#related-jobs" data-cy-navbar="jobs">{% trans %}Jobs{% endtrans %} <span class="sub-navbar__item__icon mui--pull-right">{{ faicon(icon='chevron-right', icon_size='subhead') }}</span></a>
            {%- endif %}
            <a id="updates" class="js-spa-navigate sub-navbar__item mui--text-subhead mui--text-dark {% if current_page == 'updates' %}sub-navbar__item--active{%- endif %}" href="{{ project.url_for('updates') }}" data-cy-navbar="updates">{% trans %}Updates{% endtrans %} <span class="sub-navbar__item__icon mui--pull-right">{{ faicon(icon='chevron-right', icon_size='subhead') }}</span></a>
            <a id="comments" class="js-spa-navigate sub-navbar__item mui--text-subhead mui--text-dark {% if current_page == 'comments' %}sub-navbar__item--active{%- endif %}" href="{{ project.url_for('comments') }}" data-cy-navbar="comments">{% trans %}Comments{% endtrans %} <span class="sub-navbar__item__icon mui--pull-right">{{ faicon(icon='chevron-right', icon_size='subhead') }}</span></a>
            {%- if project.current_roles.editor or not project.cfp_state.NONE -%}
              <a id="submissions" class="js-spa-navigate sub-navbar__item mui--text-subhead mui--text-dark {% if current_page == 'submissions' %}sub-navbar__item--active{%- endif %}" href="{{ project.url_for('view_proposals') }}" data-cy-navbar="submissions">{% trans %}Submissions{% endtrans %} <span class="sub-navbar__item__icon mui--pull-right">{{ faicon(icon='chevron-right', icon_size='subhead') }}</span></a>
            {%- endif %}
            {%- if project.current_roles.editor or project.schedule_start_at or current_page == 'schedule' %}
              <a id="schedule" class="js-spa-navigate sub-navbar__item mui--text-subhead mui--text-dark {% if current_page == 'schedule' %}sub-navbar__item--active{%- endif %}" href="{{ project.url_for('schedule') }}" data-cy-navbar="schedule">{% trans %}Schedule{% endtrans %} <span class="sub-navbar__item__icon mui--pull-right">{{ faicon(icon='chevron-right', icon_size='subhead') }}</span></a>
            {%- endif %}
            {% if project.has_sessions_with_video %}
              <a id="videos" class="js-spa-navigate sub-navbar__item mui--text-subhead mui--text-dark {% if current_page == 'videos' %}sub-navbar__item--active{%- endif %}" href="{{ project.url_for('session_videos') }}" data-cy-navbar="videos">{% trans %}Videos{% endtrans %} <span class="sub-navbar__item__icon mui--pull-right">{{ faicon(icon='chevron-right', icon_size='subhead') }}</span></a>
            {%- endif %}
            <a id="crew" class="js-spa-navigate sub-navbar__item mui--text-subhead mui--text-dark {% if current_page == 'crew' %}sub-navbar__item--active{%- endif %}" href="{{ project.url_for('crew') }}" data-cy-navbar="crew">{% trans %}Crew{% endtrans %} <span class="sub-navbar__item__icon mui--pull-right">{{ faicon(icon='chevron-right', icon_size='subhead') }}</span></a>
          </nav>
          <div class="{% if current_page == 'comments' %}comments-page{%- endif %}">
            {{ project_share(project) }}
          </div>
        </div>
      </div>
    </div>
  {%- endblock project_navbar %}

  <div class="mui-container project-page__content">
    <div class="grid">
      <div class="js-spa-content grid__col-sm-6 grid__col-md-7 grid__col-lg-8">
        {% block left_col %}{% endblock left_col %}
      </div>
      {% block right_col %}
        <div class="grid__col-sm-6 grid__col-md-5 grid__col-lg-4">
          <div class="project-details">
            <div class="card card--shaped card--lessmargin">
              <div class="card__body project-banner">
                <div class="project-details__box">
                  {% if project.start_at and project.calendar_weeks_full.weeks and project.calendar_weeks_full.weeks|length > 0 %}
                    <div class="project-details__box__content mui--hidden-xs mui--hidden-sm">
                      <div aria-label="{{ project.datelocation }}">
                        {{ calendarwidget(project.calendar_weeks_full, compact=false) }}
                      </div>
                    </div>
                  {% endif %}
                  {% if project.features.tickets() or project.features.rsvp() or project.buy_tickets_url %}
                    <div class="project-footer {% if current_page == 'project' %}project-footer--main{%- endif %}">
                      {{ registerblock(project)}}
                    </div>
                  {% endif %}
                  <div class="mui--hidden-xs mui--hidden-sm">
                    {{ project_details(project) }}
                  </div>
                </div>
              </div>
            </div>
            <div class="mui--hidden-xs mui--hidden-sm">
              {{ project_host_sponsor(project) }}
            </div>
          </div>
        </div>
      {% endblock right_col %}
    </div>
 </div>
{% endblock basecontent %}

{% block footerscripts %}
  <script src="{{ manifest('project_header.js') }}" type="text/javascript"></script>
  <script type="text/javascript">
    $(function() {
      var projectTitle = {{ project.title|tojson }};
      var saveProjectConfig = {
        formId: 'save-form',
      };
      var tickets;
      var toggleId;
      var sort;

      {% if project.features.tickets() -%}
        tickets = {
          boxofficeUrl: {{ config['BOXOFFICE_SERVER']|tojson }},
          widgetElem: "#boxoffice-widget",
          org: {{ project.boxoffice_data.org|tojson }},
          itemCollectionId: {{ project.boxoffice_data.item_collection_id|tojson }},
          itemCollectionTitle: {{ project.title|tojson }}
        };
      {%- endif %}
      {% if current_auth.user and current_auth.user.is_site_editor %}
        toggleId = '#featured-project'
        sort = {
          url: {{ project.url_for("reorder_sponsors")|tojson }},
          wrapperElem: '.sponsors-wrapper',
          placeholder: 'ui-box-placeholder'
        };
      {%- endif %}

      window.Hasgeek.projectHeaderInit(projectTitle, saveProjectConfig, tickets, toggleId, sort);
    });
  </script>
  {% block footerinnerscripts %}{% endblock footerinnerscripts %}
{% endblock footerscripts %}<|MERGE_RESOLUTION|>--- conflicted
+++ resolved
@@ -105,15 +105,9 @@
   <div class="project-details__box mui--clearfix project-banner__right {% if not project.livestream_urls and not project.banner_video_url.url or not project.bg_image.url %}project-banner__right--smaller{%- endif %} subproject-page__hide">
     <div class="top-padding bottom-padding project-details__box__title">
       <div class="project-banner__profile-details">
-<<<<<<< HEAD
         {%- if project.account.logo_url.url %}
-          <a href="{{ project.account.profile_url }}" class="project-banner__profile-details__logo-wrapper" data-ga="View project">
-            <img class="project-banner__profile-details__logo_wrapper__logo" src="{{ project.account.logo_url }}" alt="{{ project.account.title }}"/>
-=======
-        {%- if project.profile.logo_url.url %}
-          <a href="{{ project.profile.url_for() }}" class="project-banner__profile-details__logo-wrapper" data-ga="View account">
-            <img class="project-banner__profile-details__logo_wrapper__logo" src="{{ project.profile.logo_url.resize(img_size.profile_logo_small) }}" alt="{{ project.profile.title }}"/>
->>>>>>> bea2956e
+          <a href="{{ project.account.profile_url }}" class="project-banner__profile-details__logo-wrapper" data-ga="View account">
+            <img class="project-banner__profile-details__logo_wrapper__logo" src="{{ project.account.logo_url.resize(img_size.profile_logo_small) }}" alt="{{ project.account.title }}"/>
           </a>
         {% endif %}
         <a href="{{ project.account.profile_url }}" class="mui--text-dark mui--text-subhead text-bold nounderline project-banner__profile-details__text" data-cy="profile-link">{{ project.account.title }}</a>
@@ -302,15 +296,9 @@
       <div class="flex-wrapper flex-wrapper--center">
         <div class="user user--smaller">
           <div class="user__box">
-<<<<<<< HEAD
             <a href="{{ project.account.profile_url }}" class="nounderline">
               {%- if project.account.logo_url.url %}
-                <img class="user__box__gravatar" src="{{ project.account.logo_url }}" alt="{{ project.account.title }}"/>
-=======
-            <a href="{{ project.profile.url_for() }}" class="nounderline">
-              {%- if project.profile.logo_url.url %}
-                <img class="user__box__gravatar" src="{{ project.profile.logo_url.resize(img_size.profile_logo_small) }}" alt="{{ project.profile.title }}"/>
->>>>>>> bea2956e
+                <img class="user__box__gravatar" src="{{ project.account.logo_url.resize(img_size.profile_logo_small) }}" alt="{{ project.account.title }}"/>
               {%- else %}
                 <div class="user__box__gravatar user__box__gravatar--initials" data-avatar-colour="{{ project.account.views.avatar_color_code }}">{{ project.account.title|initials }}</div>
               {% endif %}
@@ -348,15 +336,9 @@
           <div class="flex-wrapper flex-wrapper--center">
             <div class="user user--smaller">
               <div class="user__box">
-<<<<<<< HEAD
-                <a {% if sponsor_public %}href="{{ sponsorship.member.profile_url }}"{% endif %} class="nounderline">
-                  {%- if sponsorship.member.logo_url %}
-                    <img class="user__box__gravatar" src="{{ sponsorship.member.logo_url }}" alt="{{ sponsorship.member.title }}"/>
-=======
-                <a {% if sponsor_public %}href="{{ sponsor.profile.url_for() }}"{% endif %} class="nounderline">
-                  {%- if sponsor.profile.logo_url.url %}
-                    <img class="user__box__gravatar" src="{{ sponsor.profile.logo_url.resize(img_size.profile_logo_small) }}" alt="{{ sponsor.profile.title }}"/>
->>>>>>> bea2956e
+                <a {% if sponsor_public %}href="{{ sponsorship.account.profile_url }}"{% endif %} class="nounderline">
+                  {%- if sponsorship.account.logo_url.url %}
+                    <img class="user__box__gravatar" src="{{ sponsorship.account.logo_url.resize(img_size.profile_logo_small) }}" alt="{{ sponsorship.account.title }}"/>
                   {%- else %}
                     <div class="user__box__gravatar user__box__gravatar--initials">{{ sponsorship.member.title|initials }}</div>
                   {% endif %}
