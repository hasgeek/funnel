{% extends "layout.html.jinja2" %}
{% set title_suffix = project.title %}
{%- from "macros.html.jinja2" import faicon, csrf_tag, calendarwidget, saveprojectform, share_dropdown, useravatar, add_submission_btn %}
{%- set header_banner = 700 %}
{% block title %}{{ project.title }}{% endblock title %}
{% block description %}{{ project.tagline }}{% endblock description %}
{% block twitter_card %}summary_large_image{% endblock twitter_card %}

{% block layoutheaders %}
  <link rel="stylesheet" type="text/css" href="{{ built_asset('css/app.scss') }}" />
  <link rel="stylesheet" type="text/css" href="{{ built_asset('css/project.scss') }}" />
{% endblock layoutheaders %}

{% block bodyattrs %}class="bg-accent no-sticky-header mobile-header project-page {% if current_page != 'project' %}subproject-page{%- endif %}"{% endblock bodyattrs %}

{% block contenthead %}
{% endblock contenthead %}

{% block baseheadline %}
  <div class="mui--hidden-md mui--hidden-lg mui--hidden-xl mobile-nav-wrapper">
    <div class="mobile-nav mui--z1">
      <a href="{{ project.url_for() }}" aria-label="{% trans %}Back to the project{% endtrans %}" class="js-spa-navigate mui--text-dark mobile-nav__icon" data-ga="Back to the project page">{{ faicon(icon='arrow-left', icon_size='title') }}</a><span class="mui--text-dark mobile-nav__headline">{% block mobile_header_title %}{{ self.title() }}{% endblock mobile_header_title %}</span>
      {% block mobile_header %}{% endblock mobile_header %}
    </div>
  </div>
{% endblock baseheadline %}

{% macro pinned_update(project) %}
  {% with pinned_update = project.pinned_update %}{%- if pinned_update %}
    <ul class="mui-list--unstyled page-card pinned {% if current_page != 'project' %}pinned--inner{%- endif %}">
      <li>
        <p class="top-padding left-padding right-padding zero-bottom-margin">{{ faicon(icon='thumbtack', baseline=false, css_class="mui--text-light mui--align-middle fa-icon--right-margin") }}<span class="pinned__heading mui--text-subhead mui--text-light">{% trans %}Pinned update{% endtrans %}</span></p>
        <a href="{{ pinned_update.urls['view'] }}" class="pinned__update">
          <p class="pinned__update__heading mui-container"><span class="mui--text-subhead text-bold mui--text-dark">{{ pinned_update.title }}</span> <span class="mui--text-subhead mui--text-light pinned__update__body">{%- if not pinned_update.is_currently_restricted %}{{ pinned_update.body.html|preview }} <span class="chip">{% trans %}more{% endtrans %}{{ faicon(icon='caret-right-solid', baseline=false, css_class="mui--align-middle") }}</span>{% else %}<em>{% trans %}This update is for participants only{% endtrans %}</em>{%- endif %}</span></p>
        </a>
      </li>
    </ul>
  {%- endif %}{%- endwith %}
{% endmacro %}

{% macro livestream_edit_btn(project) %}
  {% if project.view_for('edit_livestream').is_available() %}
    <a href="{{ project.url_for('edit_livestream') }}" class="mui-btn mui-btn--raised icon-btn project-banner__box__add-btn" aria-label="{% trans %}Update livestream URLs{% endtrans %}">{{ faicon(icon='video-plus', baseline=false) }}</a>
  {% endif %}
{% endmacro %}

{% macro banner_edit_btn(project) %}
  {% if project.view_for('update_banner').is_available() %}
    <a href="{{ project.url_for('update_banner') }}" class="mui-btn mui-btn--raised icon-btn project-banner__box__add-btn project-banner__box__add-btn--second js-modal-form" data-cy="add-project-banner" aria-label="{% trans %}Update banner image{% endtrans %}" rel="modal:open" data-ga="Update project banner">{{ faicon(icon='camera', baseline=false) }}</a>
  {% endif %}
{% endmacro %}

{% macro project_header(project) %}
  {% if project.livestream_urls %}
    <div class="livestream-box project-banner__left" id="livestream">
      {% if project.livestream_urls|length >= 2 %}
      <ul class="mui-tabs__bar project-banner__box" role="tablist">
        {%- for stream in project.livestream_urls %}
          <li role="presentation"{%- if loop.first %} class="mui--is-active"{% endif %}>
            <a role="tab" data-mui-toggle="tab" data-mui-controls="pane-justified-{{ loop.index }}"
              aria-controls="pane-justified-{{ loop.index }}" id="tab-{{ loop.index }}"
              {%- if loop.first %}tabindex="0" aria-selected="true"{% else %}tabindex="-1" aria-selected="false"{% endif %}
            >{% trans %}Livestream{% endtrans %}{%- if not loop.first %} {{ loop.index }}{% endif %}</a>
          </li>
        {%- endfor %}
      </ul>
      {% endif %}

      {%- for stream in project.livestream_urls %}
        <div role="tabpanel" class="mui-tabs__pane {%- if loop.first %} mui--is-active{% endif %}"
          id="pane-justified-{{ loop.index }}" aria-labelledby="tab-{{ loop.index }}" tabindex="0"
        >
          <div class="project-banner__box">
            {{ livestream_edit_btn(project) }}
            {{ banner_edit_btn(project) }}
            <div class="embed-video-wrapper js-embed-video" data-video-src="{{ stream }}">
              <p class="video_txt">
                {{ faicon(icon='video', icon_size='display1') }}<br/>
                <a href="{{ stream }}" target="_blank" rel="noopener" class="mui--text-title">{% trans %}Preview video{% endtrans %}</a>
              </p>
            </div>
          </div>
        </div>
      {%- endfor %}
    </div>
  {% elif project.banner_video_url.url or project.bg_image.url or project.view_for('edit_livestream').is_available() or project.view_for('update_banner').is_available() %}
    <div class="project-banner__box project-banner__box--banner project-banner__left {% if current_page != 'project' or not project.banner_video_url.url and not project.bg_image.url %}project-banner__left--smaller{%- endif %} subproject-page__hide">
      <div class="embed-video-wrapper embed-video-wrapper--shaped">
        {{ livestream_edit_btn(project) }}
        {{ banner_edit_btn(project) }}
        {% if project.banner_video_url.url %}
          <div class="embed-video-wrapper js-embed-video" data-video-src="{{ project.banner_video_url }}">
            <p class="video_txt">
              {{ faicon(icon='video', icon_size='display1') }}<br/>
              <a href="{{ project.banner_video_url }}" target="_blank" rel="noopener" class="mui--text-title">{% trans %}Preview video{% endtrans %}</a>
            </p>
          </div>
        {%- elif project.bg_image.url %}
          <img class="project-banner__box__image" src="{{ project.bg_image.resize(header_banner) }}" alt="{{ project.title }}" data-cy="bg_image"/>
        {%- else %}
          <img class="project-banner__box__image" src="{{ url_for('static', filename='img/default-banner.png') }}" alt="{{ project.title }}"/>
        {% endif %}
      </div>
    </div>
  {% endif %}
  <div class="project-details__box mui--clearfix project-banner__right {% if not project.livestream_urls and not project.banner_video_url.url or not project.bg_image.url %}project-banner__right--smaller{%- endif %} subproject-page__hide">
    <div class="top-padding bottom-padding project-details__box__title">
      <div class="project-banner__profile-details">
        {%- if project.profile.logo_url.url %}
          <a href="{{ project.profile.url_for() }}" class="project-banner__profile-details__logo-wrapper" data-ga="View project">
            <img class="project-banner__profile-details__logo_wrapper__logo" src="{{ project.profile.logo_url }}" alt="{{ project.profile.title }}"/>
          </a>
        {% endif %}
        <a href="{{ project.profile.url_for() }}" class="mui--text-dark mui--text-subhead text-bold nounderline project-banner__profile-details__text" data-cy="profile-link">{{ project.profile.title }}</a>
      </div>
      <h1 class="text-bold zero-top-margin zero-bottom-margin"><a href="{{ project.url_for() }}" class="mui--text-dark nounderline" data-cy="project-page">{{ project.title }}</a></h1>
      <p class="mui--text-heading mui--text-light zero-bottom-margin">{{ project.tagline }}</p>
    </div>
  </div>
{% endmacro %}

{% macro registerblock(project) %}
  <div class="register-block">
    <div class="register-block__content">
    {% if project.features.rsvp() %}
      {%- if current_auth.is_anonymous %}
        <a class="mui-btn mui-btn--raised {% if project.features.tickets() %} mui-btn--dark {%- else %} mui-btn--primary {%- endif %} register-block__btn js-login-register-btn" id="register-nav" href="{{ url_for('login', next=request.path + '#register-modal', modal='register-modal') }}" rel="modal:open" aria-haspopup="true" data-register-modal="register-modal">{{ project.views.register_button_text() }}</a>
      {% elif project.features.rsvp_unregistered() -%}
        {% if not project.features.follow_mode() %}<span class="register-block__content__txt mui--text-light">{% trans %}This is a free event{% endtrans %}</span>{% endif %}
<<<<<<< HEAD
        <a class="mui-btn mui-btn--raised mui-btn--dark register-block__btn js-register-btn" href="{{ project.url_for('register_modal') }}" rel="modal:open" role="button" aria-haspopup="true" >
=======
        <a class="mui-btn mui-btn--raised mui-btn--dark register-block__btn js-register-btn" href="#register-modal" role="button" aria-haspopup="true">
>>>>>>> e838bc36
          <span class="register-block__btn__txt">{{ project.views.register_button_text() }}</span>
          <span class="register-block__btn__txt register-block__btn__txt--smaller primary-color-lighter-txt" data-cy="unregistered">{{ project.views.registration_text() }}</span>
        </a>
      {%- elif project.features.rsvp_registered() %}
        <span class="register-block__content__txt mui--text-light"></span>
        <a class="mui-btn mui-btn--accent mui-btn--raised register-block__btn js-register-btn" href="#register-modal" aria-haspopup="true">
          <span class="register-block__btn__txt register-block__btn__txt--hover">{% if project.features.follow_mode() %}{% trans %}Following{% endtrans %}{% else %}{% trans %}Registered{% endtrans %}{% endif %}{{ faicon(icon='check-circle-solid', icon_size='caption', baseline=true, css_class="mui--text-success fa-icon--left-margin") }}</span>
          <span class="register-block__btn__txt register-block__btn__txt--hover--show">{% if project.features.follow_mode() %}{% trans %}Unfollow{% endtrans %}{% else %}{% trans %}Cancel Registration{% endtrans %}{% endif %}</span>
          <span class="register-block__btn__txt register-block__btn__txt--smaller mui--text-light">{{ project.views.registration_text() }}</span>
        </a>
        <div class="modal" id="register-modal" role="dialog" aria-labelledby="cancel-rsvp" aria-modal="true" tabindex="-1">
          <div class="modal__header">
            <a class="modal__close mui--text-dark" data-target="close cancel register modal" aria-label="{% trans %}Close{% endtrans %}" rel="modal:close" href="#" onclick="return false;" role="button" tabindex="0">{{ faicon(icon='times', baseline=false, icon_size='title') }}</a>
          </div>
          <div class="modal__body">
            <p class="mui--text-subhead" id="cancel-rsvp">{% if project.features.follow_mode() %}{% trans %}No longer interested?{% endtrans %}{% else %}{% trans %}Can’t make it?{% endtrans %}{% endif %}</p>
            <form action="{{ project.url_for('deregister') }}" method="post" class="form-inline">
              {{ csrf_tag() }}
              <div class="mui--text-right">
                <button class="mui-btn mui-btn--raised" type="submit" name="submit" value="no" data-cy="cancel-rsvp">{% if project.features.follow_mode() %}{% trans %}Stop following{% endtrans %}{% else %}{% trans %}Confirm cancellation{% endtrans %}{% endif %}</button>
              </div>
            </form>
          </div>
        </div>
      {%- endif %}
    {% elif project.buy_tickets_url.url -%}
      <a class="register-block__btn full-width-btn mui-btn mui-btn--primary" href="{{ project.buy_tickets_url.url }}" data-action="external register url" target="_blank" rel="noopener"><span>{{ faicon(icon='arrow-up-right-from-square', baseline=true, css_class="mui--text-white fa-icon--right-margin") }}{{ project.views.register_button_text() }}</span></a>
    {% endif %}
    </div>
    <div class="register-block__content">
      {% if project.features.tickets() %}
        {% if project.features.subscription %}<span class="register-block__content__txt mui--text-light">{% trans %}Like this? Support the community{% endtrans %}</span>{% endif %}
        <button class="js-open-ticket-widget register-block__btn mui-btn mui-btn--primary">
          {% if project.features.subscription %}
            <span class="register-block__btn__txt" data-cy="unregistered">Get a subscription</span>
          {%- else %}
            <span class="register-block__btn__txt" data-cy="unregistered">{% trans %}Get tickets{% endtrans %}</span>
          {% endif %}
          <span class="register-block__btn__txt register-block__btn__txt--smaller primary-color-lighter-txt js-tickets-available"><span class="js-ticket-price"></span></span>
          <span class="register-block__btn__txt register-block__btn__txt--smaller mui--text-light js-tickets-not-available mui--hide">{% trans %}Sales closed{% endtrans %}</span>
        </button>
      {%- endif %}
    </div>
  </div>
{% endmacro %}

{% macro project_share(project) %}
  <div class="project-header">
    <div class="bookmark">{{ saveprojectform(project, iconsize='title') }}</div>
    <div class="mui-dropdown">
      <a href="#" onclick="return false;" class="project-links left-padding" data-mui-toggle="dropdown" data-ga="Share dropdown" data-cy="share-project" aria-label="{% trans %}Share{% endtrans %}" role="button" aria-haspopup="true" aria-expanded="false">{{ faicon(icon='share-alt', baseline=true, icon_size='title', css_class="mui--text-light") }}</a>
      {{ share_dropdown(project.url_for(_external=true), project.title) }}
    </div>
    <a href="#" onclick="return false;" class="hg-link-btn mui--hide left-padding" data-url="{{ project.url_for(_external=true, utm_campaign='webshare') }}" role="button" aria-label="{% trans %}Share this project{% endtrans %}">{{ faicon(icon='share-alt', baseline=true, icon_size='title', css_class="mui--text-light") }}</a>
    {% if project.state.PUBLISHED %}
      <a class="add-calendar left-padding" href="{{ project.url_for('subscribe_schedule') }}" rel="modal:open" aria-label="{% trans %}Add to calendar{% endtrans %}" data-ga="Add to calendar" data-cy="add-to-calendar" role="button" aria-haspopup="true">{{ faicon(icon='calendar-plus', baseline=true, icon_size='title', css_class="mui--text-light") }}</a>
    {% endif %}
    {% if current_auth.user and current_auth.user.is_site_editor %}
      <div class="mui-dropdown left-padding">
        <a href="#" onclick="return false;" data-mui-toggle="dropdown" data-ga="Site editor menu" data-cy="site-editor-menu" role="button" aria-haspopup="true" aria-expanded="false" aria-label="{% trans %}Site editor menu{% endtrans %}">{{ faicon(icon='user-gear-duotone', baseline=true, icon_size='title', css_class="mui--text-light") }}</a>
        <ul class="mui-dropdown__menu mui-dropdown__menu--right dropdown-menu">
          <li class="js-dropdown-toggle">
            <div class="mui--text-body2 mui--clearfix">
            {{ faicon(icon='stars', icon_size='subhead', baseline=false, css_class="mui--text-light fa-icon--right-margin mui--pull-left mui--align-middle") }}
            <span class="mui--pull-right dropdown-menu__form">
              <span class="display-inlineblock dropdown-menu__form__label">
                <span class="display-block">{% trans %}Feature this project{% endtrans %}</span>
                <span class="display-block mui--text-caption mui--text-light dropdown-menu__form__label__helptxt">{% trans %}Featured projects appear under Spotlight on the home page{% endtrans %}</span>
              </span>
              <form action="{{ project.url_for('update_featured') }}" method="post" class="display-inlineblock mui--align-top">
                {{ csrf_tag() }}
                <input type="checkbox" name="site_featured" id="featured-project" class="switch-input js-toggle" {%- if project.site_featured %}checked{%- endif %}/>
                <label class="switch-label mui--pull-right" for="featured-project"></label>
              </form>
            </span>
            </div>
          </li>
          <li>
            <a class="mui--text-subhead" href="{{ project.url_for('add_sponsor') }}" rel="modal:open" aria-label="{% trans %}Add sponsor{% endtrans %}" data-ga="Add sponsor" data-cy="add-sponsor" role="button" aria-haspopup="true">{{ faicon(icon='box-dollar', icon_size='subhead', baseline=false, css_class="mui--text-light fa-icon--right-margin mui--align-middle") }}<span class="mui--text-body2">{% trans %}Add sponsor{% endtrans %}</span></a>
          </li>
        </ul>
      </div>
    {%- endif %}
    {%- if project.current_roles.crew -%}
      <div class="mui-dropdown left-padding">
        <a href="#" onclick="return false;" data-mui-toggle="dropdown" data-ga="Project menu" data-cy="project-menu" role="button" aria-haspopup="true" aria-expanded="false" aria-label="{% trans %}Menu{% endtrans %}">{{ faicon(icon='ellipsis-v', baseline=true, icon_size='title', css_class="mui--text-light") }}</a>
        <ul class="mui-dropdown__menu mui-dropdown__menu--right dropdown-menu">
          {%- if project.current_roles.crew -%}
            {% if project.view_for('edit_slug').is_available() %}
              <li><a class="mui--text-subhead" href="{{ project.url_for('edit_slug') }}">{{ faicon(icon='link', icon_size='subhead', baseline=false, css_class="mui--text-light fa-icon--right-margin mui--align-middle") }}<span class="mui--text-body2">{% trans %}Edit URL{% endtrans %}</span></a></li>
            {% endif %}
            {% if project.view_for('edit').is_available() %}
              <li><a class="mui--text-subhead" href="{{ project.url_for('edit') }}" data-cy-admin="edit">{{ faicon(icon='edit', icon_size='subhead', baseline=false, css_class="mui--text-light fa-icon--right-margin mui--align-middle") }}<span class="mui--text-body2">{% trans %}Edit description{% endtrans %}</span></a></li>
            {% endif %}
            <li><a class="mui--text-subhead" href="{{ project.url_for('settings') }}" data-cy-navbar="settings">{{ faicon(icon='cog', icon_size='subhead', baseline=false, css_class="mui--text-light fa-icon--right-margin mui--align-middle") }}<span class="mui--text-body2">{% trans %}Settings{% endtrans %}</span></a></li>
            {% if project.view_for('labels').is_available() %}
              <li><a class="mui--text-subhead" href="{{ project.url_for('labels') }}" data-cy-navbar="labels">{{ faicon(icon='tag', baseline=false, css_class="mui--text-light fa-icon--right-margin mui--align-middle") }}<span class="mui--text-body2">{% trans %}Manage labels{% endtrans %}</span></a></li>
            {% endif %}
            {% if project.view_for('venues').is_available() %}
              <li><a class="mui--text-subhead" href="{{ project.url_for('venues') }}" data-cy-navbar="edit-venue">{{ faicon(icon='map-marker-alt', icon_size='subhead', baseline=false, css_class="mui--text-light fa-icon--right-margin mui--align-middle") }}<span class="mui--text-body2">{% trans %}Update venue{% endtrans %}</span></a></li>
            {% endif %}
            {% if project.view_for('rsvp_list').is_available() %}
              <li><a class="mui--text-subhead" href="{{ project.url_for('rsvp_list') }}" data-cy="see-responses">{{ faicon(icon='users', icon_size='subhead', baseline=false, css_class="mui--text-light fa-icon--right-margin mui--align-middle") }}<span class="mui--text-body2">{% trans %}View participants{% endtrans %}</span></a></li>
            {% endif %}
          {%- endif %}
        </ul>
      </div>
    {% endif %}
  </div>
{% endmacro %}

{% macro project_about(project) %}
  {% if project.view_for('edit').is_available() and project.state.DRAFT %}
    <div class="page-card page-card--nooverflow">
      <div class="alert alert--warning zero-top-margin zero-bottom-margin">
        <a href="{{ project.url_for('settings') }}" class="alert__text nounderline">{% trans %}This project is not published. Visit settings to publish{% endtrans %} {{ faicon(icon='arrow-right') }}</a>
      </div>
    </div>
  {% endif %}
  <div class="page-card">
    <div class="project-section">
      <div class="about bg-primary" id="about">
        <div class="markdown">{{ project.description.html }}</div>
        {%- if project.subprojects %}
          <hr class="mui-divider" />
          <h3 class="mui--text-left">{% trans %}Related events{% endtrans %}</h3>
          <ul class="grid grid-no-left-padding grid-no-right-padding">
            {% for subproject in project.subprojects %}
              <li class="grid__col-12 grid__col-xs-12 grid__col-sm-6">
                <a href="{{ subproject.url_for() }}" class="clickable-card card" aria-label="{{ subproject.title }}" data-ga="View subproject">
                  <div class="card__header">
                    <div class="card__header__title">
                      <h4 class="card__title__heading">{{ subproject.title }}</h4>
                      <p class="card__title__heading">{{ subproject.datelocation }}</p>
                    </div>
                  </div>
                  {% if subproject.tagline %}
                    <div class="card__body">
                      <p>{{ subproject.tagline }}</p>
                    </div>
                  {% endif %}
                </a>
              </li>
            {%- endfor -%}
          </ul>
        {%- endif %}
      </div>
    </div>
  </div>
{% endmacro %}

{% macro project_details(project) %}
  <div>
    {% if project.view_for('edit_schedule').is_available() and not project.start_at %}
      <p class="project-details__box__content--lesspadding propose"><a class="mui-btn mui-btn--raised mui-btn--dark display-block" href="{{ project.url_for('edit_schedule') }}">{% trans %}Add schedule{% endtrans %}</a></p>
    {%- endif %}
    {{ add_submission_btn(project) }}
    {%- if project.primary_venue %}
      <p class="project-venue project-details__box__content--lesspadding"><a class="mui--text-hyperlink mui--text-subhead {% if current_page == 'project' %}js-smooth-scroll{%- endif %}" href="{%- if current_page != 'project' -%}{{ project.url_for() }}{%- endif %}#venue" data-ga="View venue">{{ faicon(icon='map-marker-alt') }} <span>{{ project.primary_venue.title }}</span>{%- if project.primary_venue.city %}, <span>{{ project.primary_venue.city }}</span>{%- endif %}</a></p>
    {%- endif %}
  </div>
{% endmacro %}

{% macro project_host_sponsor(project) %}
  <p class="mui--text-subhead text-bold mui--text-light">{% trans %}Hosted by{% endtrans %}</p>
  <div class="card card--shaped card--lessmargin">
    <div class="card__body margin-bottom">
      <div class="flex-wrapper flex-wrapper--center">
        <div class="user user--smaller">
          <div class="user__box">
            <a href="{{ project.profile.url_for() }}" class="nounderline">
              {%- if project.profile.logo_url.url %}
                <img class="user__box__gravatar" src="{{ project.profile.logo_url }}" alt="{{ project.profile.title }}"/>
              {%- else %}
                <div class="user__box__gravatar user__box__gravatar--initials" data-avatar-colour="{{ project.profile.views.avatar_color_code }}">{{ project.profile.title|initials }}</div>
              {% endif %}
            </a>
          </div>
        </div>
        <a href="{{ project.profile.url_for() }}" class="mui--text-dark mui--text-subhead text-bold nounderline" data-cy="profile-link">{{ project.profile.title }}</a>
      </div>
      {% if project.profile.description.html %}
        <div class="mui--text-body2 mui--text-light margin-bottom">{{ project.profile.description.html|preview(min=200, max=300) }} <a href="{{ project.profile.url_for() }}" class="chip mui--text-body2 nounderline">{% trans %}more{% endtrans %}{{ faicon(icon='caret-right-solid', baseline=false, css_class="mui--align-middle") }}</a></div>
      {% endif %}
    </div>
  </div>
  {%- if project.has_sponsors %}
  <p class="mui--text-subhead text-bold mui--text-light">{% trans %}Supported by{% endtrans %}</p>
  {%- endif %}
  <div class="sponsors-wrapper">
  {% for sponsor in project.sponsor_memberships %}
  {%- with sponsor_public = sponsor.profile.state.PUBLIC %}
      {% if current_auth.user and current_auth.user.is_site_editor %}
        <div id="{{ sponsor.uuid_b58 }}" class="sortable" data-drag-placeholder="ui-box-placeholder" draggable="true">
      {%- endif %}
      <div class="card card--shaped card--lessmargin" data-cy="sponsor-card">
        <div class="card__body margin-bottom">
          <div class="flex-wrapper flex-wrapper--center flex-wrapper--space-between">
            <div>
            {% if sponsor.label %}
              <p class="mui--text-body2 mui--text-light zero-bottom-margin">{{ sponsor.label }}</p>
            {% endif %}
            </div>
            {% if current_auth.user and current_auth.user.is_site_editor %}
              {{ faicon(icon='grip-vertical', baseline=false, css_class="margin-top drag-handle") }}
            {%- endif %}
          </div>
          <div class="flex-wrapper flex-wrapper--center">
            <div class="user user--smaller">
              <div class="user__box">
                <a {% if sponsor_public %}href="{{ sponsor.profile.url_for() }}"{% endif %} class="nounderline">
                  {%- if sponsor.profile.logo_url.url %}
                    <img class="user__box__gravatar" src="{{ sponsor.profile.logo_url }}" alt="{{ sponsor.profile.title }}"/>
                  {%- else %}
                    <div class="user__box__gravatar user__box__gravatar--initials">{{ sponsor.profile.title|initials }}</div>
                  {% endif %}
                </a>
              </div>
            </div>
            <a {% if sponsor_public %}href="{{ sponsor.profile.url_for() }}"{% endif %} class="mui--text-dark mui--text-subhead text-bold nounderline" data-cy="profile-link">{{ sponsor.profile.title }}</a>
            {% if current_auth.user and current_auth.user.is_site_editor %}
              <a href="{{ sponsor.url_for('edit') }}" rel="modal:open" aria-label="{% trans %}Edit sponsor{% endtrans %}" data-ga="Edit sponsor" data-cy="edit-sponsor" role="button" aria-haspopup="true">{{ faicon(icon='edit', baseline=false, css_class="mui--text-light mui--align-middle fa-icon--left-margin fa-icon--right-margin") }}</a>
              <a href="{{ sponsor.url_for('remove') }}" rel="modal:open" aria-label="{% trans %}Remove sponsor{% endtrans %}" data-ga="Remove sponsor" data-cy="remove-sponsor" role="button" aria-haspopup="true">{{ faicon(icon='trash-alt', baseline=false, css_class="mui--text-light mui--align-middle") }}</a>
            {% endif %}
          </div>
          {% if sponsor.profile.description.html %}
            <div class="mui--text-body2 mui--text-light margin-bottom">{{ sponsor.profile.description.html|preview(min=200, max=300) }} {% if sponsor_public %}<a href="{{ sponsor.profile.url_for() }}" class="chip mui--text-body2 nounderline">{% trans %}more{% endtrans %}{{ faicon(icon='caret-right-solid', baseline=false, css_class="mui--align-middle") }}</a>{% endif %}</div>
          {% endif %}
          {% if sponsor.is_promoted %}
            <div class="margin-bottom"><p class="mui--text-body2 text-bold mui--text-light zero-bottom-margin">{{ faicon(icon='angle-double-up', baseline=false, css_class="mui--text-light fa-icon--right-margin mui--align-middle") }}<span data-cy="promoted">{% trans %}Promoted{% endtrans %}</span></p></div>
          {% endif %}
        </div>
      </div>
      {% if current_auth.user and current_auth.user.is_site_editor %}
        </div>
      {%- endif %}
  {%- endwith %}
  {% endfor %}
  </div>
{% endmacro %}

{% block basecontent %}
  {% block project_banner %}
    <div class="bg-primary project-header-wrapper">
      <div class="mui-container">
        <div class="grid page-content">
          <div class="grid__col-sm-12">
            <div class="project-banner {% if current_page != 'project' %}project-banner--inner{%- endif %}">
              {{ project_header(project) }}
            </div>
            <div class="project-banner">
              <div class="mui--hidden-md mui--hidden-lg mui--hidden-xl project-details-header subproject-page__hide">
                <div class="project-details__box">
                  {% if project.start_at and project.calendar_weeks_full.weeks and project.calendar_weeks_full.weeks|length > 0 %}
                    <div class="project-details__box__content">
                      <div aria-label="{{ project.datelocation }}">
                        {{ calendarwidget(project.calendar_weeks_full, compact=false) }}
                      </div>
                    </div>
                  {% endif %}
                  {{ project_details(project) }}
                </div>
              </div>
            </div>
          </div>
        </div>
      </div>
    </div>

    {% if not project.state.PAST and project.features.tickets() -%}
      <div class="tickets-wrapper">
        <div class="tickets-wrapper__modal">
          <div class="mui--hidden-md mui--hidden-lg mui--hidden-xl tickets-wrapper__modal__back mobile-nav-wrapper">
            <div class="mobile-nav mui--z1">
              <a href="{{ project.url_for() }}" aria-label="{% trans %}Back to the project{% endtrans %}" class="mui--text-dark mobile-nav__icon" id="close-ticket-widget" data-ga="Back to the project page">{{ faicon(icon='arrow-left', icon_size='title') }}</a><span class="mui--text-dark mobile-nav__headline">{% trans %}Tickets{% endtrans %}</span>
            </div>
          </div>
          <div id="tickets" class="tickets-wrapper__modal__body">
            <a href="{{ project.url_for() }}" aria-label="{% trans %}Back to the project{% endtrans %}" class="tickets-wrapper__modal__body__close" id="close-ticket-widget" data-ga="Back to the project page">{{ faicon(icon='times', baseline=false, icon_size='title') }}</a>
            <div id="boxoffice-widget"><p class="mui--text-body2">{% trans %}Loading…{% endtrans %}</p></div>
          </div>
        </div>
      </div>
    {%- endif %}
  {% endblock project_banner %}

  {% block before_navbar %}
    <div class="mui-container project-page-details subproject-page__hide">
      <div class="grid">
        <div class="grid__col-sm-12 mui--hidden-md mui--hidden-lg mui--hidden-xl">
          {{ pinned_update(project) }}
          {{ project_about(project) }}
          <div class="top-padding">
            {{ project_host_sponsor(project) }}
          </div>
        </div>
      </div>
    </div>
  {%- endblock before_navbar %}

  {% block project_navbar %}
    <div class="bg-primary sub-navbar-container sub-navbar-container--sticky mui--z1 {% if current_page != 'project' %}sub-navbar-container--inner{%- endif %} subproject-page__hide">
      <div class="mui-container">
        <div class="sub-navbar-container__inner">
          <nav class="sub-navbar" id="page-navbar">
            <a id="overview" class="js-spa-navigate sub-navbar__item mui--text-subhead mui--text-dark mui--hidden-xs mui--hidden-sm {% if current_page == 'project' %}sub-navbar__item--active{%- endif %}" href="{{ project.url_for() }}" data-cy-navbar="about">{% trans %}Project overview{% endtrans %}</a>
            {%- if project.hasjob_embed_url.url -%}
              <a class="sub-navbar__item mui--text-subhead mui--text-dark" href="{{ project.url_for() }}#related-jobs" data-cy-navbar="jobs">{% trans %}Jobs{% endtrans %} <span class="sub-navbar__item__icon mui--pull-right">{{ faicon(icon='chevron-right', icon_size='subhead') }}</span></a>
            {%- endif %}
            <a id="updates" class="js-spa-navigate sub-navbar__item mui--text-subhead mui--text-dark {% if current_page == 'updates' %}sub-navbar__item--active{%- endif %}" href="{{ project.url_for('updates') }}" data-cy-navbar="updates">{% trans %}Updates{% endtrans %} <span class="sub-navbar__item__icon mui--pull-right">{{ faicon(icon='chevron-right', icon_size='subhead') }}</span></a>
            <a id="comments" class="js-spa-navigate sub-navbar__item mui--text-subhead mui--text-dark {% if current_page == 'comments' %}sub-navbar__item--active{%- endif %}" href="{{ project.url_for('comments') }}" data-cy-navbar="comments">{% trans %}Comments{% endtrans %} <span class="sub-navbar__item__icon mui--pull-right">{{ faicon(icon='chevron-right', icon_size='subhead') }}</span></a>
            {%- if project.current_roles.editor or not project.cfp_state.NONE -%}
              <a id="submissions" class="js-spa-navigate sub-navbar__item mui--text-subhead mui--text-dark {% if current_page == 'submissions' %}sub-navbar__item--active{%- endif %}" href="{{ project.url_for('view_proposals') }}" data-cy-navbar="submissions">{% trans %}Submissions{% endtrans %} <span class="sub-navbar__item__icon mui--pull-right">{{ faicon(icon='chevron-right', icon_size='subhead') }}</span></a>
            {%- endif %}
            {%- if project.current_roles.editor or project.schedule_start_at or current_page == 'schedule' %}
              <a id="schedule" class="js-spa-navigate sub-navbar__item mui--text-subhead mui--text-dark {% if current_page == 'schedule' %}sub-navbar__item--active{%- endif %}" href="{{ project.url_for('schedule') }}" data-cy-navbar="schedule">{% trans %}Schedule{% endtrans %} <span class="sub-navbar__item__icon mui--pull-right">{{ faicon(icon='chevron-right', icon_size='subhead') }}</span></a>
            {%- endif %}
            {% if project.has_sessions_with_video %}
              <a id="videos" class="js-spa-navigate sub-navbar__item mui--text-subhead mui--text-dark {% if current_page == 'videos' %}sub-navbar__item--active{%- endif %}" href="{{ project.url_for('session_videos') }}" data-cy-navbar="videos">{% trans %}Videos{% endtrans %} <span class="sub-navbar__item__icon mui--pull-right">{{ faicon(icon='chevron-right', icon_size='subhead') }}</span></a>
            {%- endif %}
            <a id="crew" class="js-spa-navigate sub-navbar__item mui--text-subhead mui--text-dark {% if current_page == 'crew' %}sub-navbar__item--active{%- endif %}" href="{{ project.url_for('crew') }}" data-cy-navbar="crew">{% trans %}Crew{% endtrans %} <span class="sub-navbar__item__icon mui--pull-right">{{ faicon(icon='chevron-right', icon_size='subhead') }}</span></a>
          </nav>
          <div class="{% if current_page == 'comments' %}comments-page{%- endif %}">
            {{ project_share(project) }}
          </div>
        </div>
      </div>
    </div>
  {%- endblock project_navbar %}

  <div class="mui-container project-page__content">
    <div class="grid">
      <div class="js-spa-content grid__col-sm-6 grid__col-md-7 grid__col-lg-8">
        {% block left_col %}{% endblock left_col %}
      </div>
      {% block right_col %}
        <div class="grid__col-sm-6 grid__col-md-5 grid__col-lg-4">
          <div class="project-details">
            <div class="card card--shaped card--lessmargin">
              <div class="card__body project-banner">
                <div class="project-details__box">
                  {% if project.start_at and project.calendar_weeks_full.weeks and project.calendar_weeks_full.weeks|length > 0 %}
                    <div class="project-details__box__content mui--hidden-xs mui--hidden-sm">
                      <div aria-label="{{ project.datelocation }}">
                        {{ calendarwidget(project.calendar_weeks_full, compact=false) }}
                      </div>
                    </div>
                  {% endif %}
                  {% if project.features.tickets() or project.features.rsvp() or project.buy_tickets_url %}
                    <div class="project-footer {% if current_page == 'project' %}project-footer--main{%- endif %}">
                      {{ registerblock(project)}}
                    </div>
                  {% endif %}
                  <div class="mui--hidden-xs mui--hidden-sm">
                    {{ project_details(project) }}
                  </div>
                </div>
              </div>
            </div>
            <div class="mui--hidden-xs mui--hidden-sm">
              {{ project_host_sponsor(project) }}
            </div>
          </div>
        </div>
      {% endblock right_col %}
    </div>
 </div>
{% endblock basecontent %}

{% block footerscripts %}
  <script src="{{ built_asset('project_header.js') }}" type="text/javascript"></script>
  <script type="text/javascript">
    $(function() {
      var projectTitle = {{ project.title|tojson }};
      var saveProjectConfig = {
        formId: 'save-form',
      };
      var tickets;
      var toggleId;
      var sort;

      {% if project.features.tickets() -%}
        tickets = {
          boxofficeUrl: {{ config['BOXOFFICE_SERVER']|tojson }},
          widgetElem: "#boxoffice-widget",
          org: {{ project.boxoffice_data.org|tojson }},
          itemCollectionId: {{ project.boxoffice_data.item_collection_id|tojson }},
          itemCollectionTitle: {{ project.title|tojson }}
        };
      {%- endif %}
      {% if current_auth.user and current_auth.user.is_site_editor %}
        toggleId = '#featured-project'
        sort = {
          url: {{ project.url_for("reorder_sponsors")|tojson }},
          wrapperElem: '.sponsors-wrapper',
          placeholder: 'ui-box-placeholder'
        };
      {%- endif %}

      window.Hasgeek.projectHeaderInit(projectTitle, saveProjectConfig, tickets, toggleId, sort);
    });
  </script>
  {% block footerinnerscripts %}{% endblock footerinnerscripts %}
{% endblock footerscripts %}<|MERGE_RESOLUTION|>--- conflicted
+++ resolved
@@ -127,11 +127,7 @@
         <a class="mui-btn mui-btn--raised {% if project.features.tickets() %} mui-btn--dark {%- else %} mui-btn--primary {%- endif %} register-block__btn js-login-register-btn" id="register-nav" href="{{ url_for('login', next=request.path + '#register-modal', modal='register-modal') }}" rel="modal:open" aria-haspopup="true" data-register-modal="register-modal">{{ project.views.register_button_text() }}</a>
       {% elif project.features.rsvp_unregistered() -%}
         {% if not project.features.follow_mode() %}<span class="register-block__content__txt mui--text-light">{% trans %}This is a free event{% endtrans %}</span>{% endif %}
-<<<<<<< HEAD
         <a class="mui-btn mui-btn--raised mui-btn--dark register-block__btn js-register-btn" href="{{ project.url_for('register_modal') }}" rel="modal:open" role="button" aria-haspopup="true" >
-=======
-        <a class="mui-btn mui-btn--raised mui-btn--dark register-block__btn js-register-btn" href="#register-modal" role="button" aria-haspopup="true">
->>>>>>> e838bc36
           <span class="register-block__btn__txt">{{ project.views.register_button_text() }}</span>
           <span class="register-block__btn__txt register-block__btn__txt--smaller primary-color-lighter-txt" data-cy="unregistered">{{ project.views.registration_text() }}</span>
         </a>
