--- conflicted
+++ resolved
@@ -127,62 +127,10 @@
         <a class="mui-btn mui-btn--raised {% if project.features.tickets() %} mui-btn--dark {%- else %} mui-btn--primary {%- endif %} register-block__btn js-login-register-btn" id="register-nav" href="{{ url_for('login', next=request.path + '#register-modal', modal='register-modal') }}" rel="modal:open" aria-haspopup="true" data-register-modal="register-modal">{{ project.views.register_button_text() }}</a>
       {% elif project.features.rsvp_unregistered() -%}
         {% if not project.features.follow_mode() %}<span class="register-block__content__txt mui--text-light">{% trans %}This is a free event{% endtrans %}</span>{% endif %}
-        <a class="mui-btn mui-btn--raised mui-btn--dark register-block__btn js-register-btn" href="#register-modal" role="button" aria-haspopup="true">
+        <a class="mui-btn mui-btn--raised mui-btn--dark register-block__btn js-register-btn" href="{{ project.url_for('register_modal') }}" rel="modal:open" role="button" aria-haspopup="true" >
           <span class="register-block__btn__txt">{% if project.features.follow_mode() %}{% trans %}Follow{% endtrans %}{% else %}{% trans %}Register{% endtrans %}{% endif %}</span>
           <span class="register-block__btn__txt register-block__btn__txt--smaller primary-color-lighter-txt" data-cy="unregistered">{{ project.views.registration_text() }}</span>
         </a>
-        <div class="modal" id="register-modal" role="dialog" aria-labelledby="confirm-rsvp" aria-modal="true" tabindex="-1">
-          <div class="modal__header">
-            <a class="modal__close mui--text-dark" data-target="close cancel register modal" aria-label="{% trans %}Close{% endtrans %}" rel="modal:close" href="#" onclick="return false;" role="button" tabindex="0">{{ faicon(icon='times', baseline=false, icon_size='title') }}</a>
-            <p class="mui--text-title text-bold mui--text-dark">{{ faicon(icon='info-circle', baseline=false, icon_size='heading') }}</p>
-            <p class="mui--hide" id="confirm-rsvp">{% trans %}Register{% endtrans %}</p>
-          </div>
-<<<<<<< HEAD
-        {%- elif project.features.rsvp_registered() %}
-          <p class="register-block__txt register-block__txt--longer mui--text-light zero-bottom-margin" data-cy="registered">{{ project.views.registration_text() }}{{ faicon(icon='check-circle-solid', icon_size='caption', baseline=true, css_class="mui--text-success fa-icon--left-margin") }}</p>
-        {%- endif %}
-      <div class="register-block__btnwrapper {% if project.features.rsvp_registered() %} register-block__btnwrapper--width {%- endif %}">
-        {%- if current_auth.is_anonymous %}
-          <a class="mui-btn mui-btn--raised {% if project.features.tickets() %} mui-btn--dark {%- else %} mui-btn--primary {%- endif %} zero-top-margin zero-bottom-margin register-block__btn js-login-register-btn" id="register-nav" href="{{ url_for('login', next=request.path + '#register-modal', modal='register-modal') }}" rel="modal:open" aria-haspopup="true" data-register-modal="register-modal">{{ project.views.register_button_text() }}</a>
-        {% elif project.features.rsvp_unregistered() -%}
-          <a class="mui-btn mui-btn--raised {% if project.features.tickets() %} mui-btn--dark {%- else %} mui-btn--primary {%- endif %} zero-top-margin zero-bottom-margin register-block__btn js-register-btn {% if project.features.rsvp_registered() or project.view_for('rsvp_list').is_available() %}register-block__btn--small{%- endif %}" href="{{ project.url_for('register_modal') }}" rel="modal:open" role="button" aria-haspopup="true" >{{ project.views.register_button_text() }}</a>
-        {%- endif %}
-        {% if project.features.rsvp_registered() or project.view_for('rsvp_list').is_available() %}
-          <div class="mui-dropdown mui--align-middle register-block__right__menu">
-            <button class="mui-btn mui-btn--nostyle mui--align-middle" data-mui-toggle="dropdown" data-cy="rsvp-menu" aria-label="{% trans %}Registration menu{% endtrans %}" aria-haspopup="true" aria-expanded="false">{{ faicon(icon='ellipsis-v', icon_size='subhead') }}</button>
-            <ul class="mui-dropdown__menu mui-dropdown__menu--right" role="menu" aria-labelledby="rsvp-menu">
-              {% if project.features.rsvp_registered() %}
-                <li><a class="mui--text-body2 js-register-btn" href="#register-modal" aria-haspopup="true">{% if project.features.follow_mode() %}{% trans %}Stop following{% endtrans %}{% else %}{% trans %}Cancel registration{% endtrans %}{% endif %}</a></li>
-                <div class="modal" id="register-modal" role="dialog" aria-labelledby="cancel-rsvp" aria-modal="true" tabindex="-1">
-                  <div class="modal__header">
-                    <a class="modal__close mui--text-dark" data-target="close cancel register modal" aria-label="{% trans %}Close{% endtrans %}" rel="modal:close" href="#" onclick="return false;" role="button" tabindex="0">{{ faicon(icon='times', baseline=false, icon_size='title') }}</a>
-                  </div>
-                  <div class="modal__body">
-                    <p class="mui--text-subhead" id="cancel-rsvp">{% if project.features.follow_mode() %}{% trans %}No longer interested?{% endtrans %}{% else %}{% trans %}Can’t make it?{% endtrans %}{% endif %}</p>
-                    <form action="{{ project.url_for('deregister') }}" method="post" class="form-inline">
-                      {{ csrf_tag() }}
-                      <div class="mui--text-right">
-                        <button class="mui-btn mui-btn--raised" type="submit" name="submit" value="no" data-cy="cancel-rsvp">{% if project.features.follow_mode() %}{% trans %}Stop following{% endtrans %}{% else %}{% trans %}Confirm cancellation{% endtrans %}{% endif %}</button>
-                      </div>
-                    </form>
-                  </div>
-                </div>
-              {% endif %}
-              {% if project.view_for('rsvp_list').is_available() %}
-                <li><a class="mui--text-body2" href="{{ project.url_for('rsvp_list') }}" data-cy="see-responses">{% trans %}View participants{% endtrans %}</a></li>
-              {% endif %}
-            </ul>
-=======
-          <div class="modal__body">
-            <p class="mui--text-body2">{% trans %}This will share your name and email address with the project’s promoter so they can keep you updated. You can cancel your registration at any time{% endtrans %}</p>
-            <form action="{{ project.url_for('register') }}" method="post" class="form-inline">
-              {{ csrf_tag() }}
-              <div class="mui--text-right">
-                <button class="mui-btn mui-btn--raised" type="submit" name="submit" value="yes" data-cy="confirm">{% trans %}Confirm{% endtrans %}</button>
-              </div>
-            </form>
-          </div>
-        </div>
       {%- elif project.features.rsvp_registered() %}
         <span class="register-block__content__txt mui--text-light"></span>
         <a class="mui-btn mui-btn--accent mui-btn--raised register-block__btn js-register-btn" href="#register-modal" aria-haspopup="true">
@@ -193,7 +141,6 @@
         <div class="modal" id="register-modal" role="dialog" aria-labelledby="cancel-rsvp" aria-modal="true" tabindex="-1">
           <div class="modal__header">
             <a class="modal__close mui--text-dark" data-target="close cancel register modal" aria-label="{% trans %}Close{% endtrans %}" rel="modal:close" href="#" onclick="return false;" role="button" tabindex="0">{{ faicon(icon='times', baseline=false, icon_size='title') }}</a>
->>>>>>> 5a6a0688
           </div>
           <div class="modal__body">
             <p class="mui--text-subhead" id="cancel-rsvp">{% if project.features.follow_mode() %}{% trans %}No longer interested?{% endtrans %}{% else %}{% trans %}Can’t make it?{% endtrans %}{% endif %}</p>
@@ -579,9 +526,8 @@
           placeholder: 'ui-box-placeholder'
         };
       {%- endif %}
-      rsvpModalHash = 'register-modal'
-
-      window.Hasgeek.projectHeaderInit(projectTitle, saveProjectConfig, tickets, toggleId, sort, rsvpModalHash);
+
+      window.Hasgeek.projectHeaderInit(projectTitle, saveProjectConfig, tickets, toggleId, sort);
     });
   </script>
   {% block footerinnerscripts %}{% endblock footerinnerscripts %}
