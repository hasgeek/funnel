--- conflicted
+++ resolved
@@ -345,13 +345,8 @@
               {{ faicon(icon='grip-vertical', baseline=false, css_class="margin-bottom drag-handle") }}
             {%- endif %}
           </div>
-<<<<<<< HEAD
-          <div class="flex-wrapper flex-wrapper--center margin-bottom">
-            {{ profileavatar(sponsorship.member, css_class='flex-order-last flex-item-align-end') }}
-=======
           <div class="flex-wrapper flex-wrapper--center flex-wrapper--wrap margin-bottom">
             {{ profileavatar(sponsorship.member, css_class='flex-item-align-end') }}
->>>>>>> cd3668e5
             {% if current_auth.user and current_auth.user.is_site_editor %}
               <a href="{{ sponsorship.url_for('edit') }}" rel="modal:open" aria-label="{% trans %}Edit sponsor{% endtrans %}" data-ga="Edit sponsor" data-cy="edit-sponsor" role="button" aria-haspopup="true">{{ faicon(icon='edit', baseline=false, css_class="mui--text-light mui--align-middle fa-icon--left-margin fa-icon--right-margin") }}</a>
               <a href="{{ sponsorship.url_for('remove') }}" rel="modal:open" aria-label="{% trans %}Remove sponsor{% endtrans %}" data-ga="Remove sponsor" data-cy="remove-sponsor" role="button" aria-haspopup="true">{{ faicon(icon='trash-alt', baseline=false, css_class="mui--text-light mui--align-middle") }}</a>
