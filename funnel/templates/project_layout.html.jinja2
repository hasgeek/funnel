--- conflicted
+++ resolved
@@ -380,18 +380,11 @@
               <a href="{{ sponsor.url_for('remove') }}" rel="modal:open" aria-label="{% trans %}Remove sponsor{% endtrans %}" data-ga="Remove sponsor" data-cy="remove-sponsor" role="button" aria-haspopup="true">{{ faicon(icon='trash-alt', baseline=false, css_class="mui--text-light mui--align-middle") }}</a>
             {% endif %}
           </div>
-<<<<<<< HEAD
-          <a {% if sponsor_public %}href="{{ sponsor.profile.url_for() }}"{% endif %} class="mui--text-dark mui--text-subhead text-bold nounderline" data-cy="profile-link">{{ sponsor.profile.title }}</a>
-          {% if current_auth.user.is_site_editor %}
-            <a href="{{ sponsor.url_for('edit') }}" rel="modal:open" aria-label="{% trans %}Edit sponsor{% endtrans %}" data-ga="Edit sponsor" data-cy="edit-sponsor" role="button" aria-haspopup="true">{{ faicon(icon='edit', baseline=false, css_class="mui--text-light mui--align-middle fa-icon--left-margin fa-icon--right-margin") }}</a>
-            <a href="{{ sponsor.url_for('remove') }}" rel="modal:open" aria-label="{% trans %}Remove sponsor{% endtrans %}" data-ga="Remove sponsor" data-cy="remove-sponsor" role="button" aria-haspopup="true">{{ faicon(icon='trash-alt', baseline=false, css_class="mui--text-light mui--align-middle") }}</a>
-=======
           {% if sponsor.profile.description.html %}
             <div class="mui--text-body2 mui--text-light margin-bottom">{{ sponsor.profile.description.html|preview(min=200, max=300) }} {% if sponsor_public %}<a href="{{ sponsor.profile.url_for() }}" class="chip mui--text-body2 nounderline">{% trans %}more{% endtrans %}{{ faicon(icon='caret-right-solid', baseline=false, css_class="mui--align-middle") }}</a>{% endif %}</div>
           {% endif %}
           {% if sponsor.is_promoted %}
             <div class="margin-bottom"><p class="mui--text-body2 text-bold mui--text-light zero-bottom-margin">{{ faicon(icon='angle-double-up', baseline=false, css_class="mui--text-light fa-icon--right-margin mui--align-middle") }}<span data-cy="promoted">{% trans %}Promoted{% endtrans %}</span></p></div>
->>>>>>> 5d33c149
           {% endif %}
         </div>
       </div>
