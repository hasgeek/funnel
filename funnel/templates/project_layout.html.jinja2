{% extends "layout.html.jinja2" %}
{% set title_suffix = project.title %}
{%- from "macros.html.jinja2" import faicon, csrf_tag, calendarwidget, saveprojectform, share_dropdown, useravatar, add_submission_btn, img_size %}
{% block title %}{{ project.title }}{% endblock title %}
{% block description %}{{ project.tagline }}{% endblock description %}
{% block twitter_card %}summary_large_image{% endblock twitter_card %}

{% block layoutheaders %}
  <link rel="stylesheet" type="text/css" href="{{ manifest('css/app.css') }}" />
  <link rel="stylesheet" type="text/css" href="{{ manifest('css/project.css') }}" />
{% endblock layoutheaders %}

{% block bodyattrs %}class="bg-accent no-sticky-header mobile-header project-page {% if current_page != 'project' %}subproject-page{%- endif %}"{% endblock bodyattrs %}

{% block contenthead %}
{% endblock contenthead %}

{% block baseheadline %}
  <div class="mui--hidden-md mui--hidden-lg mui--hidden-xl mobile-nav-wrapper">
    <div class="mobile-nav mui--z1">
      <a href="{{ project.url_for() }}" aria-label="{% trans %}Back to the project{% endtrans %}" class="js-spa-navigate mui--text-dark mobile-nav__icon" data-ga="Back to the project page">{{ faicon(icon='arrow-left', icon_size='title') }}</a><span class="mui--text-dark mobile-nav__headline">{% block mobile_header_title %}{{ self.title() }}{% endblock mobile_header_title %}</span>
      {% block mobile_header %}{% endblock mobile_header %}
    </div>
  </div>
{% endblock baseheadline %}

{% macro pinned_update(project) %}
  {% with pinned_update = project.pinned_update %}{%- if pinned_update %}
    <ul class="mui-list--unstyled page-card pinned {% if current_page != 'project' %}pinned--inner{%- endif %}">
      <li>
        <p class="top-padding left-padding right-padding zero-bottom-margin">{{ faicon(icon='thumbtack', baseline=false, css_class="mui--text-light mui--align-middle fa-icon--right-margin") }}<span class="pinned__heading mui--text-subhead mui--text-light">{% trans %}Pinned update{% endtrans %}</span></p>
        <a href="{{ pinned_update.urls['view'] }}" class="pinned__update">
          <p class="pinned__update__heading mui-container"><span class="mui--text-subhead text-bold mui--text-dark">{{ pinned_update.title }}</span> <span class="mui--text-subhead mui--text-light pinned__update__body">{%- if not pinned_update.is_currently_restricted %}{{ pinned_update.body.html|preview }} <span class="chip">{% trans %}more{% endtrans %}{{ faicon(icon='caret-right-solid', baseline=false, css_class="mui--align-middle") }}</span>{% else %}<em>{% trans %}This update is for participants only{% endtrans %}</em>{%- endif %}</span></p>
        </a>
      </li>
    </ul>
  {%- endif %}{%- endwith %}
{% endmacro %}

{% macro livestream_edit_btn(project) %}
  {% if project.view_for('edit_livestream').is_available() %}
    <a href="{{ project.url_for('edit_livestream') }}" class="mui-btn mui-btn--raised icon-btn project-banner__box__add-btn" data-testid="add-livestream" aria-label="{% trans %}Update livestream URLs{% endtrans %}">{{ faicon(icon='video-plus', baseline=false) }}</a>
  {% endif %}
{% endmacro %}

{% macro banner_edit_btn(project) %}
  {% if project.view_for('update_banner').is_available() %}
    <a href="{{ project.url_for('update_banner') }}" class="mui-btn mui-btn--raised icon-btn project-banner__box__add-btn project-banner__box__add-btn--second js-modal-form" data-testid="add-project-banner" aria-label="{% trans %}Update banner image{% endtrans %}" rel="modal:open" data-ga="Update project banner">{{ faicon(icon='camera', baseline=false) }}</a>
  {% endif %}
{% endmacro %}

{% macro project_header(project) %}
  {%- if project.livestream_urls %}
    {% if (project.is_restricted_video and project.current_roles.participant) or not project.is_restricted_video %}
      <div class="livestream-box project-banner__left" id="livestream">
        {% if project.livestream_urls|length >= 2 %}
        <ul class="mui-tabs__bar project-banner__box" role="tablist">
          {%- for stream in project.livestream_urls %}
            <li role="presentation"{%- if loop.first %} class="mui--is-active"{% endif %}>
              <a role="tab" data-mui-toggle="tab" data-mui-controls="pane-justified-{{ loop.index }}"
                aria-controls="pane-justified-{{ loop.index }}" id="tab-{{ loop.index }}"
                {%- if loop.first %}tabindex="0" aria-selected="true"{% else %}tabindex="-1" aria-selected="false"{% endif %}
              >{% trans %}Livestream{% endtrans %}{%- if not loop.first %} {{ loop.index }}{% endif %}</a>
            </li>
          {%- endfor %}
        </ul>
        {% endif %}

        {%- for stream in project.livestream_urls %}
          <div role="tabpanel" class="mui-tabs__pane {%- if loop.first %} mui--is-active{% endif %}"
            id="pane-justified-{{ loop.index }}" aria-labelledby="tab-{{ loop.index }}" tabindex="0"
          >
            <div class="project-banner__box">
              {{ livestream_edit_btn(project) }}
              {{ banner_edit_btn(project) }}
              <div class="embed-video-wrapper js-embed-video" data-video-src="{{ stream }}">
                <p class="video_txt">
                  {{ faicon(icon='video', icon_size='display1') }}<br/>
                  <a href="{{ stream }}" target="_blank" rel="noopener" class="mui--text-title">{% trans %}Preview video{% endtrans %}</a>
                </p>
              </div>
            </div>
          </div>
        {%- endfor %}
      </div>
    {%- else %}
      <div class="project-banner__box project-banner__box--banner project-banner__left  subproject-page__hide">
        <div class="bg-primary-dark embed-video-wrapper">
          <div class="video_txt">
            <p class="video__thumbnail__icon">{{ faicon(icon='lock-alt', icon_size='headline', baseline=false) }}</p>
            <p class="mui--text-title mui--text-light">{% trans -%}
            The livestream is for members only. If you are a member, login with the
            email address on your membership.
            {%- endtrans %}</p>
          </div>
        </div>
      </div>
    {%- endif %}
  {%- elif project.banner_video_url.url or project.bg_image.url or project.view_for('edit_livestream').is_available() or project.view_for('update_banner').is_available() %}
    <div class="project-banner__box project-banner__box--banner project-banner__left {% if current_page != 'project' or not project.banner_video_url.url and not project.bg_image.url %}project-banner__left--smaller{%- endif %} subproject-page__hide">
      <div class="embed-video-wrapper embed-video-wrapper--shaped">
        {{ livestream_edit_btn(project) }}
        {{ banner_edit_btn(project) }}
        {% if project.banner_video_url.url %}
          <div class="embed-video-wrapper js-embed-video" data-video-src="{{ project.banner_video_url }}">
            <p class="video_txt">
              {{ faicon(icon='video', icon_size='display1') }}<br/>
              <a href="{{ project.banner_video_url }}" target="_blank" rel="noopener" class="mui--text-title">{% trans %}Preview video{% endtrans %}</a>
            </p>
          </div>
        {%- elif project.bg_image.url %}
          <img class="project-banner__box__image" src="{{ project.bg_image.resize(img_size.spotlight_banner) }}" alt="{{ project.title }}" data-testid="bg_image"/>
        {%- else %}
          <img class="project-banner__box__image" src="{{ url_for('static', filename='img/default-banner.png') }}" alt="{{ project.title }}"/>
        {% endif %}
      </div>
    </div>
  {%- endif %}
  <div class="project-details__box mui--clearfix project-banner__right {% if not project.livestream_urls and not project.banner_video_url.url or not project.bg_image.url %}project-banner__right--smaller{%- endif %} subproject-page__hide">
    <div class="top-padding bottom-padding project-details__box__title">
      <div class="project-banner__profile-details">
        {%- if project.account.logo_url.url %}
          <a href="{{ project.account.absolute_url }}" class="project-banner__profile-details__logo-wrapper" data-ga="View account">
            <img class="project-banner__profile-details__logo_wrapper__logo" src="{{ project.account.logo_url.resize(img_size.profile_logo_small) }}" alt="{{ project.account.title }}"/>
          </a>
        {% endif %}
        <a href="{{ project.account.url_for() }}" class="mui--text-dark mui--text-subhead text-bold nounderline project-banner__profile-details__text" data-testid="profile-link">{{ project.account.title }}</a>
        {% if project.features.subscription and project.current_roles.participant %}
          <span class="chip chip--bg-success project-banner__profile-details__badge text-bold">{{ faicon(icon='crown-solid', baseline=true, css_class="mui--text-success fa-icon--right-margin") }}{% trans %}Member{% endtrans %}</span>
        {% elif project.features.subscription %}
          <span class="chip project-banner__profile-details__badge text-bold">{{ faicon(icon='lock-alt', baseline=true, css_class="fa-icon--right-margin") }}{% trans %}For members{% endtrans %}</span>
        {% endif %}
      </div>
      <h1 class="text-bold zero-top-margin zero-bottom-margin"><a href="{{ project.url_for() }}" class="mui--text-dark nounderline" data-testid="project-page">{{ project.title }}</a></h1>
      <p class="mui--text-heading mui--text-light zero-bottom-margin">{{ project.tagline }}</p>
    </div>
  </div>
{% endmacro %}

{% macro registerblock(project) %}
  <div class="register-block">
<<<<<<< HEAD
    <div class="register-block__content {% if project.features.show_tickets %}register-block__content--half {%- endif %}">
    {%- if project.features.rsvp_registered() %}
      <span class="register-block__content__txt mui--text-light"></span>
      <a id="cancel-rsvp-btn" class="mui-btn mui-btn--accent mui-btn--raised register-block__btn js-register-btn" rel="modal:open" href="#register-modal" aria-haspopup="true">
        <span class="register-block__btn__txt register-block__btn__txt--hover" data-testid="registered">{% if project.features.follow_mode() %}{% trans %}Following{% endtrans %}{% else %}{% trans %}Registered{% endtrans %}{% endif %}{{ faicon(icon='check-circle-solid', icon_size='caption', baseline=true, css_class="mui--text-success fa-icon--left-margin") }}</span>
        <span class="register-block__btn__txt register-block__btn__txt--hover--show">{% if project.features.follow_mode() %}{% trans %}Unfollow{% endtrans %}{% else %}{% trans %}Cancel Registration{% endtrans %}{% endif %}</span>
        <span class="register-block__btn__txt register-block__btn__txt--smaller mui--text-light register-block__btn__txt--mobile">{{ project.views.registration_text() }}</span>
      </a>
      <div class="modal" id="register-modal" role="dialog" aria-labelledby="cancel-rsvp" aria-modal="true" tabindex="-1">
        <div class="modal__header">
          <a class="modal__close mui--text-dark" data-target="close cancel register modal" aria-label="{% trans %}Close{% endtrans %}" rel="modal:close" href="#" onclick="return false;" role="button" tabindex="0">{{ faicon(icon='times', baseline=false, icon_size='title') }}</a>
        </div>
        <div class="modal__body">
          <p class="mui--text-subhead" id="cancel-rsvp">{% if project.features.follow_mode() %}{% trans %}No longer interested?{% endtrans %}{% else %}{% trans %}Can’t make it?{% endtrans %}{% endif %}</p>
          <form action="{{ project.url_for('deregister') }}" method="post" class="form-inline">
            {{ csrf_tag() }}
            <div class="mui--text-right">
              <button class="mui-btn mui-btn--raised" type="submit" name="submit" value="no" data-testid="cancel-rsvp">{% if project.features.follow_mode() %}{% trans %}Stop following{% endtrans %}{% else %}{% trans %}Confirm cancellation{% endtrans %}{% endif %}</button>
            </div>
          </form>
        </div>
      </div>
    {% elif project.features.rsvp() %}
      {%- if current_auth.is_anonymous %}
        <a class="mui-btn mui-btn--raised {% if project.features.show_tickets %} mui-btn--dark {%- else %} mui-btn--primary {%- endif %} register-block__btn" id="register-nav" href="{{ url_for('login', next=request.path + '#register-modal', modal='register-modal') }}" rel="modal:open" aria-haspopup="true" data-register-modal="register-modal">{{ project.views.register_button_text() }}</a>
      {% elif project.features.rsvp_unregistered() -%}
        {% if not project.features.follow_mode() %}<span class="register-block__content__txt mui--text-light">{% trans %}This is a free event{% endtrans %}</span>{% endif %}
        <a id="rsvp-btn" class="mui-btn mui-btn--raised mui-btn--dark register-block__btn js-register-btn" href="{{ project.url_for('rsvp_modal') }}" rel="modal:open" role="button" aria-haspopup="true">
          <span class="register-block__btn__txt" data-testid="unregistered">{{ project.views.register_button_text() }}</span>
          <span class="register-block__btn__txt register-block__btn__txt--smaller primary-color-lighter-txt" data-testid="unregistered">{{ project.views.registration_text() }}</span>
        </a>
      {%- endif %}
=======
    {%- if project.features.rsvp_registered %}
      <div class="register-block__content">
        <span class="register-block__content__txt mui--text-light"></span>
        <a id="cancel-rsvp-btn" class="mui-btn mui-btn--accent mui-btn--raised register-block__btn js-register-btn" rel="modal:open" href="#register-modal" aria-haspopup="true">
          <span class="register-block__btn__txt register-block__btn__txt--hover" data-cy="registered">{% if project.features.follow_mode %}{% trans %}Following{% endtrans %}{% else %}{% trans %}Registered{% endtrans %}{% endif %}{{ faicon(icon='check-circle-solid', icon_size='caption', baseline=true, css_class="mui--text-success fa-icon--left-margin") }}</span>
          <span class="register-block__btn__txt register-block__btn__txt--hover--show">{% if project.features.follow_mode %}{% trans %}Unfollow{% endtrans %}{% else %}{% trans %}Cancel Registration{% endtrans %}{% endif %}</span>
          <span class="register-block__btn__txt register-block__btn__txt--smaller mui--text-light register-block__btn__txt--mobile">{{ project.views.registration_text() }}</span>
        </a>
        <div class="modal" id="register-modal" role="dialog" aria-labelledby="cancel-rsvp" aria-modal="true" tabindex="-1">
          <div class="modal__header">
            <a class="modal__close mui--text-dark" data-target="close cancel register modal" aria-label="{% trans %}Close{% endtrans %}" rel="modal:close" href="#" onclick="return false;" role="button" tabindex="0">{{ faicon(icon='times', baseline=false, icon_size='title') }}</a>
          </div>
          <div class="modal__body">
            <p class="mui--text-subhead" id="cancel-rsvp">{% if project.features.follow_mode %}{% trans %}No longer interested?{% endtrans %}{% else %}{% trans %}Can’t make it?{% endtrans %}{% endif %}</p>
            <form action="{{ project.url_for('deregister') }}" method="post" class="form-inline">
              {{ csrf_tag() }}
              <div class="mui--text-right">
                <button class="mui-btn mui-btn--raised" type="submit" name="submit" value="no" data-cy="cancel-rsvp">{% if project.features.follow_mode %}{% trans %}Stop following{% endtrans %}{% else %}{% trans %}Confirm cancellation{% endtrans %}{% endif %}</button>
              </div>
            </form>
          </div>
        </div>
      </div>
    {% elif project.features.rsvp %}
      <div class="register-block__content">
        {%- if current_auth.is_anonymous %}
          <a class="mui-btn mui-btn--raised {% if project.features.show_tickets %} mui-btn--dark {%- else %} mui-btn--primary {%- endif %} register-block__btn" id="register-nav" href="{{ url_for('login', next=request.path + '#register-modal', modal='register-modal') }}" rel="modal:open" aria-haspopup="true" data-register-modal="register-modal">{{ project.views.register_button_text() }}</a>
        {% elif project.features.rsvp_unregistered -%}
          {% if not project.features.follow_mode and not project.features.rsvp_for_members %}<span class="register-block__content__txt mui--text-light">{% trans %}This is a free event{% endtrans %}</span>{% endif %}
          <a id="rsvp-btn" class="mui-btn mui-btn--raised mui-btn--dark register-block__btn js-register-btn" href="{{ project.url_for('rsvp_modal') }}" rel="modal:open" role="button" aria-haspopup="true">
            <span class="register-block__btn__txt" data-cy="unregistered">{{ project.views.register_button_text() }}</span>
            <span class="register-block__btn__txt register-block__btn__txt--smaller primary-color-lighter-txt" data-cy="unregistered">{{ project.views.registration_text() }}</span>
          </a>
        {%- endif %}
      </div>
>>>>>>> 48ccb8d5
    {% elif project.buy_tickets_url.url -%}
      <div class="register-block__content">
        <a class="register-block__btn full-width-btn mui-btn mui-btn--primary" href="{{ project.buy_tickets_url.url }}" data-action="external register url" target="_blank" rel="noopener"><span>{{ faicon(icon='arrow-up-right-from-square', baseline=true, css_class="mui--text-white fa-icon--right-margin") }}{{ project.views.register_button_text() }}</span></a>
      </div>
    {% elif project.features.rsvp_for_members -%}
      <div class="register-block__content">
        <button class="mui-btn mui-btn--accent register-block__btn mui--is-disabled">{% trans %}Registration for members only{% endtrans %}</button>
      </div>
    {% endif %}
    {% if project.current_roles.account_member %}
      <div class="register-block__content"><button class="mui-btn mui-btn--accent register-block__btn mui--is-disabled">{% trans %}You are a member{% endtrans %}</button></div>
    {% elif project.features.show_tickets %}
      <div class="register-block__content">
          <button class="js-open-ticket-widget register-block__btn mui-btn mui-btn--primary">
            {% if project.features.subscription %}
              <span class="register-block__btn__txt" data-testid="unregistered">{% trans %}Join{% endtrans %}</span>
            {%- else %}
              <span class="register-block__btn__txt" data-testid="unregistered">{% trans %}Get tickets{% endtrans %}</span>
            {% endif %}
            <span class="register-block__btn__txt register-block__btn__txt--smaller primary-color-lighter-txt js-tickets-available"><span class="js-ticket-price"></span></span>
            <span class="register-block__btn__txt register-block__btn__txt--smaller mui--text-light js-tickets-not-available mui--hide">{% trans %}Sales closed{% endtrans %}</span>
          </button>
      </div>
    {%- endif %}
  </div>
{% endmacro %}

{% macro project_share(project) %}
  <div class="project-header">
    <div class="bookmark">{{ saveprojectform(project, iconsize='title') }}</div>
    <div class="mui-dropdown">
      <a href="#" onclick="return false;" class="project-links left-padding" data-mui-toggle="dropdown" data-ga="Share dropdown" data-testid="share-project" aria-label="{% trans %}Share{% endtrans %}" role="button" aria-haspopup="true" aria-expanded="false">{{ faicon(icon='share-alt', baseline=true, icon_size='title', css_class="mui--text-light") }}</a>
      {{ share_dropdown(project.url_for(_external=true), project.title) }}
    </div>
    <a href="#" onclick="return false;" class="hg-link-btn mui--hide left-padding" data-url="{{ project.url_for(_external=true, utm_source='webshare') }}" role="button" aria-label="{% trans %}Share this project{% endtrans %}">{{ faicon(icon='share-alt', baseline=true, icon_size='title', css_class="mui--text-light") }}</a>
    {% if project.state.PUBLISHED %}
      <a class="add-calendar left-padding" href="{{ project.url_for('subscribe_schedule') }}" rel="modal:open" aria-label="{% trans %}Add to calendar{% endtrans %}" data-ga="Add to calendar" data-testid="add-to-calendar" role="button" aria-haspopup="true">{{ faicon(icon='calendar-plus', baseline=true, icon_size='title', css_class="mui--text-light") }}</a>
    {% endif %}
    {% if current_auth.user and current_auth.user.is_site_editor %}
      <div class="mui-dropdown left-padding">
        <a href="#" onclick="return false;" data-mui-toggle="dropdown" data-ga="Site editor menu" data-testid="site-editor-menu" role="button" aria-haspopup="true" aria-expanded="false" aria-label="{% trans %}Site editor menu{% endtrans %}">{{ faicon(icon='user-gear-duotone', baseline=true, icon_size='title', css_class="mui--text-light") }}</a>
        <ul class="mui-dropdown__menu mui-dropdown__menu--right dropdown-menu">
          <li class="js-dropdown-toggle">
            <div class="mui--text-body2 mui--clearfix">
            {{ faicon(icon='stars', icon_size='subhead', baseline=false, css_class="mui--text-light fa-icon--right-margin mui--pull-left mui--align-middle") }}
            <span class="mui--pull-right dropdown-menu__form">
              <span class="display-inlineblock dropdown-menu__form__label">
                <span class="display-block">{% trans %}Feature this project{% endtrans %}</span>
                <span class="display-block mui--text-caption mui--text-light dropdown-menu__form__label__helptxt">{% trans %}Featured projects appear under Spotlight on the home page{% endtrans %}</span>
              </span>
              <form action="{{ project.url_for('update_featured') }}" method="post" class="display-inlineblock mui--align-top">
                {{ csrf_tag() }}
                <input type="checkbox" name="site_featured" id="featured-project" class="switch-input js-toggle" {%- if project.site_featured %}checked{%- endif %}/>
                <label class="switch-label mui--pull-right" for="featured-project"></label>
              </form>
            </span>
            </div>
          </li>
          <li>
            <a class="mui--text-subhead" href="{{ project.url_for('add_sponsor') }}" rel="modal:open" aria-label="{% trans %}Add sponsor{% endtrans %}" data-ga="Add sponsor" data-testid="add-sponsor" role="button" aria-haspopup="true">{{ faicon(icon='box-dollar', icon_size='subhead', baseline=false, css_class="mui--text-light fa-icon--right-margin mui--align-middle") }}<span class="mui--text-body2">{% trans %}Add sponsor{% endtrans %}</span></a>
          </li>
          <li>
            <a class="mui--text-subhead" href="{{ url_for('shortlink') }}" role="link">{{ faicon(icon='link', icon_size='subhead', baseline=false, css_class="mui--text-light fa-icon--right-margin mui--align-middle") }}<span class="mui--text-body2">{% trans %}Customize shortlink{% endtrans %}</span></a>
          </li>
        </ul>
      </div>
    {%- endif %}
    {%- if project.current_roles.crew -%}
      <div class="mui-dropdown left-padding">
        <a href="#" onclick="return false;" data-mui-toggle="dropdown" data-ga="Project menu" data-testid="project-menu" role="button" aria-haspopup="true" aria-expanded="false" aria-label="{% trans %}Menu{% endtrans %}">{{ faicon(icon='ellipsis-v', baseline=true, icon_size='title', css_class="mui--text-light") }}</a>
        <ul class="mui-dropdown__menu mui-dropdown__menu--right dropdown-menu">
          {%- if project.current_roles.crew -%}
            {% if project.view_for('edit_slug').is_available() %}
              <li><a class="mui--text-subhead" href="{{ project.url_for('edit_slug') }}">{{ faicon(icon='link', icon_size='subhead', baseline=false, css_class="mui--text-light fa-icon--right-margin mui--align-middle") }}<span class="mui--text-body2">{% trans %}Edit URL{% endtrans %}</span></a></li>
            {% endif %}
            {% if project.view_for('edit').is_available() %}
              <li><a class="mui--text-subhead" href="{{ project.url_for('edit') }}" data-testid="edit">{{ faicon(icon='edit', icon_size='subhead', baseline=false, css_class="mui--text-light fa-icon--right-margin mui--align-middle") }}<span class="mui--text-body2">{% trans %}Edit description{% endtrans %}</span></a></li>
            {% endif %}
            <li><a class="mui--text-subhead" href="{{ project.url_for('settings') }}" data-testid="settings">{{ faicon(icon='cog', icon_size='subhead', baseline=false, css_class="mui--text-light fa-icon--right-margin mui--align-middle") }}<span class="mui--text-body2">{% trans %}Settings{% endtrans %}</span></a></li>
            {% if project.view_for('labels').is_available() %}
              <li><a class="mui--text-subhead" href="{{ project.url_for('labels') }}" data-testid="labels">{{ faicon(icon='tag', baseline=false, css_class="mui--text-light fa-icon--right-margin mui--align-middle") }}<span class="mui--text-body2">{% trans %}Manage labels{% endtrans %}</span></a></li>
            {% endif %}
            {% if project.view_for('venues').is_available() %}
              <li><a class="mui--text-subhead" href="{{ project.url_for('venues') }}" data-testid="edit-venue">{{ faicon(icon='map-marker-alt', icon_size='subhead', baseline=false, css_class="mui--text-light fa-icon--right-margin mui--align-middle") }}<span class="mui--text-body2">{% trans %}Update venue{% endtrans %}</span></a></li>
            {% endif %}
            {% if project.view_for('rsvp_list').is_available() %}
              <li><a class="mui--text-subhead" href="{{ project.url_for('rsvp_list') }}" data-testid="see-responses">{{ faicon(icon='users', icon_size='subhead', baseline=false, css_class="mui--text-light fa-icon--right-margin mui--align-middle") }}<span class="mui--text-body2">{% trans %}View participants{% endtrans %}</span></a></li>
            {% endif %}
            {% if project.view_for('proposals_csv').is_available() %}
              <li><a class="mui--text-subhead" href="{{ project.url_for('proposals_csv') }}" data-testid="submissions-csv">{{ faicon(icon='download', icon_size='subhead', baseline=false, css_class="mui--text-light fa-icon--right-margin mui--align-middle") }}<span class="mui--text-body2">{% trans %}Download submissions CSV{% endtrans %}</span></a></li>
            {% endif %}
          {%- endif %}
        </ul>
      </div>
    {% endif %}
  </div>
{% endmacro %}

{% macro project_about(project) %}
  {% if project.view_for('edit').is_available() and project.state.DRAFT %}
    <div class="page-card page-card--nooverflow">
      <div class="alert alert--warning zero-top-margin zero-bottom-margin">
        <a href="{{ project.url_for('settings') }}" class="alert__text nounderline">{% trans %}This project is not published. Visit settings to publish{% endtrans %} {{ faicon(icon='arrow-right') }}</a>
      </div>
    </div>
  {% endif %}
  <div class="page-card">
    <div class="project-section">
      <div class="about bg-primary" id="about">
        <div class="markdown">{{ project.description }}</div>
        {%- if project.subprojects %}
          <hr class="mui-divider" />
          <h3 class="mui--text-left">{% trans %}Related events{% endtrans %}</h3>
          <ul class="grid grid-no-left-padding grid-no-right-padding">
            {% for subproject in project.subprojects %}
              <li class="grid__col-12 grid__col-xs-12 grid__col-sm-6">
                <a href="{{ subproject.url_for() }}" class="clickable-card card" aria-label="{{ subproject.title }}" data-ga="View subproject">
                  <div class="card__header">
                    <div class="card__header__title">
                      <h4 class="card__title__heading">{{ subproject.title }}</h4>
                      <p class="card__title__heading">{{ subproject.datelocation }}</p>
                    </div>
                  </div>
                  {% if subproject.tagline %}
                    <div class="card__body">
                      <p>{{ subproject.tagline }}</p>
                    </div>
                  {% endif %}
                </a>
              </li>
            {%- endfor -%}
          </ul>
        {%- endif %}
      </div>
    </div>
  </div>
{% endmacro %}

{% macro project_details(project) %}
  <div>
    {% if project.view_for('edit_schedule').is_available() and not project.start_at %}
      <p class="project-details__box__content--lesspadding propose"><a class="mui-btn mui-btn--raised mui-btn--dark display-block" href="{{ project.url_for('edit_schedule') }}">{% trans %}Add schedule{% endtrans %}</a></p>
    {%- endif %}
    {{ add_submission_btn(project) }}
    {%- if project.primary_venue %}
      <p class="project-venue project-details__box__content--lesspadding"><a class="mui--text-hyperlink mui--text-subhead {% if current_page == 'project' %}js-smooth-scroll{%- endif %}" href="{%- if current_page != 'project' -%}{{ project.url_for() }}{%- endif %}#venue" data-ga="View venue">{{ faicon(icon='map-marker-alt') }} <span>{{ project.primary_venue.title }}</span>{%- if project.primary_venue.city %}, <span>{{ project.primary_venue.city }}</span>{%- endif %}</a></p>
    {%- endif %}
  </div>
{% endmacro %}

{% macro project_host_sponsor(project) %}
  <p class="mui--text-subhead text-bold mui--text-light">{% trans %}Hosted by{% endtrans %}</p>
  <div class="card card--shaped card--lessmargin">
    <div class="card__body margin-bottom">
      <div class="flex-wrapper flex-wrapper--center">
        <div class="user user--smaller">
          <div class="user__box">
            <a href="{{ project.account.absolute_url }}" class="nounderline">
              {%- if project.account.logo_url.url %}
                <img class="user__box__gravatar" src="{{ project.account.logo_url.resize(img_size.profile_logo_small) }}" alt="{{ project.account.title }}"/>
              {%- else %}
                <div class="user__box__gravatar user__box__gravatar--initials" data-avatar-colour="{{ project.account.views.avatar_color_code }}">{{ project.account.title|initials }}</div>
              {% endif %}
            </a>
          </div>
        </div>
        <a href="{{ project.account.absolute_url }}" class="mui--text-dark mui--text-subhead text-bold nounderline" data-testid="profile-card-link">{{ project.account.title }}</a>
      </div>
      {% if project.account.description.html %}
        <div class="mui--text-body2 mui--text-light margin-bottom">{{ project.account.description.html|preview(min=200, max=300) }} <a href="{{ project.account.absolute_url }}" class="chip mui--text-body2 nounderline">{% trans %}more{% endtrans %}{{ faicon(icon='caret-right-solid', baseline=false, css_class="mui--align-middle") }}</a></div>
      {% endif %}
    </div>
  </div>
  {%- if project.has_sponsors %}
  <p class="mui--text-subhead text-bold mui--text-light">{% trans %}Supported by{% endtrans %}</p>
  {%- endif %}
  <div class="sponsors-wrapper">
  {% for sponsorship in project.sponsor_memberships %}
  {%- with sponsor_public = sponsorship.member.profile_state.ACTIVE_AND_PUBLIC %}
      {% if current_auth.user and current_auth.user.is_site_editor %}
        <div id="{{ sponsorship.uuid_b58 }}" class="sortable" data-drag-placeholder="ui-box-placeholder" draggable="true">
      {%- endif %}
      <div class="card card--shaped card--lessmargin" data-testid="sponsor-card">
        <div class="card__body margin-bottom">
          <div class="flex-wrapper flex-wrapper--center flex-wrapper--space-between">
            <div>
            {% if sponsorship.label %}
              <p class="mui--text-body2 mui--text-light zero-bottom-margin">{{ sponsorship.label }}</p>
            {% endif %}
            </div>
            {% if current_auth.user and current_auth.user.is_site_editor %}
              {{ faicon(icon='grip-vertical', baseline=false, css_class="margin-top drag-handle") }}
            {%- endif %}
          </div>
          <div class="flex-wrapper flex-wrapper--center">
            <div class="user user--smaller">
              <div class="user__box">
                <a {% if sponsor_public %}href="{{ sponsorship.member.absolute_url }}"{% endif %} class="nounderline">
                  {%- if sponsorship.member.logo_url.url %}
                    <img class="user__box__gravatar" src="{{ sponsorship.member.logo_url.resize(img_size.profile_logo_small) }}" alt="{{ sponsorship.member.title }}"/>
                  {%- else %}
                    <div class="user__box__gravatar user__box__gravatar--initials">{{ sponsorship.member.title|initials }}</div>
                  {% endif %}
                </a>
              </div>
            </div>
            <a {% if sponsor_public %}href="{{ sponsorship.member.absolute_url }}"{% endif %} class="mui--text-dark mui--text-subhead text-bold nounderline" data-testid="sponsor-link">{{ sponsorship.member.title }}</a>
            {% if current_auth.user and current_auth.user.is_site_editor %}
              <a href="{{ sponsorship.url_for('edit') }}" rel="modal:open" aria-label="{% trans %}Edit sponsor{% endtrans %}" data-ga="Edit sponsor" data-testid="edit-sponsor" role="button" aria-haspopup="true">{{ faicon(icon='edit', baseline=false, css_class="mui--text-light mui--align-middle fa-icon--left-margin fa-icon--right-margin") }}</a>
              <a href="{{ sponsorship.url_for('remove') }}" rel="modal:open" aria-label="{% trans %}Remove sponsor{% endtrans %}" data-ga="Remove sponsor" data-testid="remove-sponsor" role="button" aria-haspopup="true">{{ faicon(icon='trash-alt', baseline=false, css_class="mui--text-light mui--align-middle") }}</a>
            {% endif %}
          </div>
          {% if sponsorship.member.description.html %}
            <div class="mui--text-body2 mui--text-light margin-bottom">{{ sponsorship.member.description.html|preview(min=200, max=300) }} {% if sponsor_public %}<a href="{{ sponsorship.member.absolute_url }}" class="chip mui--text-body2 nounderline">{% trans %}more{% endtrans %}{{ faicon(icon='caret-right-solid', baseline=false, css_class="mui--align-middle") }}</a>{% endif %}</div>
          {% endif %}
          {% if sponsorship.is_promoted %}
            <div class="margin-bottom"><p class="mui--text-body2 text-bold mui--text-light zero-bottom-margin">{{ faicon(icon='angle-double-up', baseline=false, css_class="mui--text-light fa-icon--right-margin mui--align-middle") }}<span data-testid="promoted">{% trans %}Promoted{% endtrans %}</span></p></div>
          {% endif %}
        </div>
      </div>
      {% if current_auth.user and current_auth.user.is_site_editor %}
        </div>
      {%- endif %}
  {%- endwith %}
  {% endfor %}
  </div>
{% endmacro %}

{% block basecontent %}
  {% block project_banner %}
    <div class="bg-primary project-header-wrapper">
      <div class="mui-container">
        <div class="grid page-content">
          <div class="grid__col-sm-12">
            <div class="project-banner {% if current_page != 'project' %}project-banner--inner{%- endif %}">
              {{ project_header(project) }}
            </div>
            <div class="project-banner">
              <div class="mui--hidden-md mui--hidden-lg mui--hidden-xl project-details-header subproject-page__hide">
                <div class="project-details__box">
                  {% if project.start_at and project.calendar_weeks_full.weeks and project.calendar_weeks_full.weeks|length > 0 %}
                    <div class="project-details__box__content">
                      <div aria-label="{{ project.datelocation }}">
                        {{ calendarwidget(project.calendar_weeks_full, compact=false) }}
                      </div>
                    </div>
                  {% endif %}
                  {{ project_details(project) }}
                </div>
              </div>
            </div>
          </div>
        </div>
      </div>
    </div>

    {% if project.features.show_tickets -%}
      <div class="tickets-wrapper">
        <div class="tickets-wrapper__modal tickets-wrapper__modal--project-page">
          <div class="mui--hidden-md mui--hidden-lg mui--hidden-xl tickets-wrapper__modal__back mobile-nav-wrapper">
            <div class="mobile-nav mui--z1">
              <a href="{{ project.url_for() }}" aria-label="{% trans %}Back to the project{% endtrans %}" class="mui--text-dark mobile-nav__icon" id="close-ticket-widget" data-ga="Back to the project page">{{ faicon(icon='arrow-left', icon_size='title') }}</a><span class="mui--text-dark mobile-nav__headline">{% trans %}Tickets{% endtrans %}</span>
            </div>
          </div>
          <div id="tickets" class="tickets-wrapper__modal__body">
            <a href="{{ project.url_for() }}" aria-label="{% trans %}Close tickets{% endtrans %}" class="tickets-wrapper__modal__body__close" id="close-ticket-widget" data-ga="Close tickets">{{ faicon(icon='times', baseline=false, icon_size='title') }}</a>
            <div id="boxoffice-widget"><p class="mui--text-body2">{% trans %}Loading…{% endtrans %}</p></div>
          </div>
        </div>
      </div>
    {%- endif %}
  {% endblock project_banner %}

  {% block before_navbar %}
    <div class="mui-container project-page-details subproject-page__hide">
      <div class="grid">
        <div class="grid__col-sm-12 mui--hidden-md mui--hidden-lg mui--hidden-xl">
          {{ pinned_update(project) }}
          {{ project_about(project) }}
          <div class="top-padding">
            {{ project_host_sponsor(project) }}
          </div>
        </div>
      </div>
    </div>
  {%- endblock before_navbar %}

  {% block project_navbar %}
    <div class="bg-primary sub-navbar-container sub-navbar-container--sticky mui--z1 {% if current_page != 'project' %}sub-navbar-container--inner{%- endif %} subproject-page__hide">
      <div class="mui-container">
        <div class="sub-navbar-container__inner">
          <nav class="sub-navbar" id="page-navbar">
            <a id="overview" class="js-spa-navigate sub-navbar__item mui--text-subhead mui--text-dark mui--hidden-xs mui--hidden-sm {% if current_page == 'project' %}sub-navbar__item--active{%- endif %}" href="{{ project.url_for() }}" data-testid="about">{% trans %}Project overview{% endtrans %}</a>
            {%- if project.hasjob_embed_url.url -%}
              <a class="sub-navbar__item mui--text-subhead mui--text-dark" href="{{ project.url_for() }}#related-jobs" data-testid="jobs">{% trans %}Jobs{% endtrans %} <span class="sub-navbar__item__icon mui--pull-right">{{ faicon(icon='chevron-right', icon_size='subhead') }}</span></a>
            {%- endif %}
            <a id="updates" class="js-spa-navigate sub-navbar__item mui--text-subhead mui--text-dark {% if current_page == 'updates' %}sub-navbar__item--active{%- endif %}" href="{{ project.url_for('updates') }}" data-testid="updates">{% trans %}Updates{% endtrans %} <span class="sub-navbar__item__icon mui--pull-right">{{ faicon(icon='chevron-right', icon_size='subhead') }}</span></a>
            <a id="comments" class="js-spa-navigate sub-navbar__item mui--text-subhead mui--text-dark {% if current_page == 'comments' %}sub-navbar__item--active{%- endif %}" href="{{ project.url_for('comments') }}" data-testid="comments">{% trans %}Comments{% endtrans %} <span class="sub-navbar__item__icon mui--pull-right">{{ faicon(icon='chevron-right', icon_size='subhead') }}</span></a>
            {%- if project.current_roles.editor or not project.cfp_state.NONE -%}
              <a id="submissions" class="js-spa-navigate sub-navbar__item mui--text-subhead mui--text-dark {% if current_page == 'submissions' %}sub-navbar__item--active{%- endif %}" href="{{ project.url_for('view_proposals') }}" data-testid="submissions">{% trans %}Submissions{% endtrans %} <span class="sub-navbar__item__icon mui--pull-right">{{ faicon(icon='chevron-right', icon_size='subhead') }}</span></a>
            {%- endif %}
            {%- if project.current_roles.editor or project.schedule_start_at or current_page == 'schedule' %}
              <a id="schedule" class="js-spa-navigate sub-navbar__item mui--text-subhead mui--text-dark {% if current_page == 'schedule' %}sub-navbar__item--active{%- endif %}" href="{{ project.url_for('schedule') }}" data-testid="schedule">{% trans %}Schedule{% endtrans %} <span class="sub-navbar__item__icon mui--pull-right">{{ faicon(icon='chevron-right', icon_size='subhead') }}</span></a>
            {%- endif %}
            {% if project.has_sessions_with_video %}
              <a id="videos" class="js-spa-navigate sub-navbar__item mui--text-subhead mui--text-dark {% if current_page == 'videos' %}sub-navbar__item--active{%- endif %}" href="{{ project.url_for('session_videos') }}" data-testid="videos">{% trans %}Videos{% endtrans %} <span class="sub-navbar__item__icon mui--pull-right">{{ faicon(icon='chevron-right', icon_size='subhead') }}</span></a>
            {%- endif %}
            <a id="crew" class="js-spa-navigate sub-navbar__item mui--text-subhead mui--text-dark {% if current_page == 'crew' %}sub-navbar__item--active{%- endif %}" href="{{ project.url_for('crew') }}" data-testid="crew">{% trans %}Crew{% endtrans %} <span class="sub-navbar__item__icon mui--pull-right">{{ faicon(icon='chevron-right', icon_size='subhead') }}</span></a>
          </nav>
          <div class="{% if current_page == 'comments' %}comments-page{%- endif %}">
            {{ project_share(project) }}
          </div>
        </div>
      </div>
    </div>
  {%- endblock project_navbar %}

  <div class="mui-container project-page__content">
    <div class="grid">
      <div class="js-spa-content grid__col-sm-6 grid__col-md-7 grid__col-lg-8">
        {% block left_col %}{% endblock left_col %}
      </div>
      {% block right_col %}
        <div class="grid__col-sm-6 grid__col-md-5 grid__col-lg-4">
          <div class="project-details">
            <div class="card card--shaped card--lessmargin">
              <div class="card__body project-banner">
                <div class="project-details__box">
                  {% if project.start_at and project.calendar_weeks_full.weeks and project.calendar_weeks_full.weeks|length > 0 %}
                    <div class="project-details__box__content mui--hidden-xs mui--hidden-sm">
                      <div aria-label="{{ project.datelocation }}">
                        {{ calendarwidget(project.calendar_weeks_full, compact=false) }}
                      </div>
                    </div>
                  {% endif %}
                  <div class="project-footer {% if current_page == 'project' %}project-footer--main{%- endif %}">
                    {{ registerblock(project) }}
                  </div>
                  <div class="mui--hidden-xs mui--hidden-sm">
                    {{ project_details(project) }}
                  </div>
                </div>
              </div>
            </div>
            <div class="mui--hidden-xs mui--hidden-sm">
              {{ project_host_sponsor(project) }}
            </div>
          </div>
        </div>
      {% endblock right_col %}
    </div>
 </div>
{% endblock basecontent %}

{% block footerscripts %}
  <script src="{{ manifest('project_header.js') }}" type="text/javascript"></script>
  <script type="text/javascript">
    $(function() {
      var projectTitle = {{ project.title|tojson }};
      var saveProjectConfig = {
        formId: 'save-form',
      };
      var tickets;
      var toggleId;
      var sort;

      {% if project.features.show_tickets -%}
        tickets = {
          boxofficeUrl: {{ config['BOXOFFICE_SERVER']|tojson }},
          widgetElem: "#boxoffice-widget",
          org: {{ project.boxoffice_data.org|tojson }},
          itemCollectionId: {{ project.boxoffice_data.item_collection_id|tojson }},
          itemCollectionTitle: {{ project.title|tojson }}
        };
      {%- endif %}
      {% if current_auth.user and current_auth.user.is_site_editor %}
        toggleId = '#featured-project',
        sort = {
          url: {{ project.url_for("reorder_sponsors")|tojson }},
          wrapperElem: '.sponsors-wrapper',
          placeholder: 'ui-box-placeholder'
        };
      {%- endif %}

      window.Hasgeek.projectHeaderInit(projectTitle, saveProjectConfig, tickets, toggleId, sort);
    });
  </script>
  {% block footerinnerscripts %}{% endblock footerinnerscripts %}
{% endblock footerscripts %}<|MERGE_RESOLUTION|>--- conflicted
+++ resolved
@@ -139,45 +139,11 @@
 
 {% macro registerblock(project) %}
   <div class="register-block">
-<<<<<<< HEAD
-    <div class="register-block__content {% if project.features.show_tickets %}register-block__content--half {%- endif %}">
-    {%- if project.features.rsvp_registered() %}
-      <span class="register-block__content__txt mui--text-light"></span>
-      <a id="cancel-rsvp-btn" class="mui-btn mui-btn--accent mui-btn--raised register-block__btn js-register-btn" rel="modal:open" href="#register-modal" aria-haspopup="true">
-        <span class="register-block__btn__txt register-block__btn__txt--hover" data-testid="registered">{% if project.features.follow_mode() %}{% trans %}Following{% endtrans %}{% else %}{% trans %}Registered{% endtrans %}{% endif %}{{ faicon(icon='check-circle-solid', icon_size='caption', baseline=true, css_class="mui--text-success fa-icon--left-margin") }}</span>
-        <span class="register-block__btn__txt register-block__btn__txt--hover--show">{% if project.features.follow_mode() %}{% trans %}Unfollow{% endtrans %}{% else %}{% trans %}Cancel Registration{% endtrans %}{% endif %}</span>
-        <span class="register-block__btn__txt register-block__btn__txt--smaller mui--text-light register-block__btn__txt--mobile">{{ project.views.registration_text() }}</span>
-      </a>
-      <div class="modal" id="register-modal" role="dialog" aria-labelledby="cancel-rsvp" aria-modal="true" tabindex="-1">
-        <div class="modal__header">
-          <a class="modal__close mui--text-dark" data-target="close cancel register modal" aria-label="{% trans %}Close{% endtrans %}" rel="modal:close" href="#" onclick="return false;" role="button" tabindex="0">{{ faicon(icon='times', baseline=false, icon_size='title') }}</a>
-        </div>
-        <div class="modal__body">
-          <p class="mui--text-subhead" id="cancel-rsvp">{% if project.features.follow_mode() %}{% trans %}No longer interested?{% endtrans %}{% else %}{% trans %}Can’t make it?{% endtrans %}{% endif %}</p>
-          <form action="{{ project.url_for('deregister') }}" method="post" class="form-inline">
-            {{ csrf_tag() }}
-            <div class="mui--text-right">
-              <button class="mui-btn mui-btn--raised" type="submit" name="submit" value="no" data-testid="cancel-rsvp">{% if project.features.follow_mode() %}{% trans %}Stop following{% endtrans %}{% else %}{% trans %}Confirm cancellation{% endtrans %}{% endif %}</button>
-            </div>
-          </form>
-        </div>
-      </div>
-    {% elif project.features.rsvp() %}
-      {%- if current_auth.is_anonymous %}
-        <a class="mui-btn mui-btn--raised {% if project.features.show_tickets %} mui-btn--dark {%- else %} mui-btn--primary {%- endif %} register-block__btn" id="register-nav" href="{{ url_for('login', next=request.path + '#register-modal', modal='register-modal') }}" rel="modal:open" aria-haspopup="true" data-register-modal="register-modal">{{ project.views.register_button_text() }}</a>
-      {% elif project.features.rsvp_unregistered() -%}
-        {% if not project.features.follow_mode() %}<span class="register-block__content__txt mui--text-light">{% trans %}This is a free event{% endtrans %}</span>{% endif %}
-        <a id="rsvp-btn" class="mui-btn mui-btn--raised mui-btn--dark register-block__btn js-register-btn" href="{{ project.url_for('rsvp_modal') }}" rel="modal:open" role="button" aria-haspopup="true">
-          <span class="register-block__btn__txt" data-testid="unregistered">{{ project.views.register_button_text() }}</span>
-          <span class="register-block__btn__txt register-block__btn__txt--smaller primary-color-lighter-txt" data-testid="unregistered">{{ project.views.registration_text() }}</span>
-        </a>
-      {%- endif %}
-=======
     {%- if project.features.rsvp_registered %}
       <div class="register-block__content">
         <span class="register-block__content__txt mui--text-light"></span>
         <a id="cancel-rsvp-btn" class="mui-btn mui-btn--accent mui-btn--raised register-block__btn js-register-btn" rel="modal:open" href="#register-modal" aria-haspopup="true">
-          <span class="register-block__btn__txt register-block__btn__txt--hover" data-cy="registered">{% if project.features.follow_mode %}{% trans %}Following{% endtrans %}{% else %}{% trans %}Registered{% endtrans %}{% endif %}{{ faicon(icon='check-circle-solid', icon_size='caption', baseline=true, css_class="mui--text-success fa-icon--left-margin") }}</span>
+          <span class="register-block__btn__txt register-block__btn__txt--hover" data-testid="registered">{% if project.features.follow_mode %}{% trans %}Following{% endtrans %}{% else %}{% trans %}Registered{% endtrans %}{% endif %}{{ faicon(icon='check-circle-solid', icon_size='caption', baseline=true, css_class="mui--text-success fa-icon--left-margin") }}</span>
           <span class="register-block__btn__txt register-block__btn__txt--hover--show">{% if project.features.follow_mode %}{% trans %}Unfollow{% endtrans %}{% else %}{% trans %}Cancel Registration{% endtrans %}{% endif %}</span>
           <span class="register-block__btn__txt register-block__btn__txt--smaller mui--text-light register-block__btn__txt--mobile">{{ project.views.registration_text() }}</span>
         </a>
@@ -190,7 +156,7 @@
             <form action="{{ project.url_for('deregister') }}" method="post" class="form-inline">
               {{ csrf_tag() }}
               <div class="mui--text-right">
-                <button class="mui-btn mui-btn--raised" type="submit" name="submit" value="no" data-cy="cancel-rsvp">{% if project.features.follow_mode %}{% trans %}Stop following{% endtrans %}{% else %}{% trans %}Confirm cancellation{% endtrans %}{% endif %}</button>
+                <button class="mui-btn mui-btn--raised" type="submit" name="submit" value="no" data-testid="cancel-rsvp">{% if project.features.follow_mode %}{% trans %}Stop following{% endtrans %}{% else %}{% trans %}Confirm cancellation{% endtrans %}{% endif %}</button>
               </div>
             </form>
           </div>
@@ -203,12 +169,11 @@
         {% elif project.features.rsvp_unregistered -%}
           {% if not project.features.follow_mode and not project.features.rsvp_for_members %}<span class="register-block__content__txt mui--text-light">{% trans %}This is a free event{% endtrans %}</span>{% endif %}
           <a id="rsvp-btn" class="mui-btn mui-btn--raised mui-btn--dark register-block__btn js-register-btn" href="{{ project.url_for('rsvp_modal') }}" rel="modal:open" role="button" aria-haspopup="true">
-            <span class="register-block__btn__txt" data-cy="unregistered">{{ project.views.register_button_text() }}</span>
-            <span class="register-block__btn__txt register-block__btn__txt--smaller primary-color-lighter-txt" data-cy="unregistered">{{ project.views.registration_text() }}</span>
+            <span class="register-block__btn__txt" data-testid="unregistered">{{ project.views.register_button_text() }}</span>
+            <span class="register-block__btn__txt register-block__btn__txt--smaller primary-color-lighter-txt" data-testid="unregistered">{{ project.views.registration_text() }}</span>
           </a>
         {%- endif %}
       </div>
->>>>>>> 48ccb8d5
     {% elif project.buy_tickets_url.url -%}
       <div class="register-block__content">
         <a class="register-block__btn full-width-btn mui-btn mui-btn--primary" href="{{ project.buy_tickets_url.url }}" data-action="external register url" target="_blank" rel="noopener"><span>{{ faicon(icon='arrow-up-right-from-square', baseline=true, css_class="mui--text-white fa-icon--right-margin") }}{{ project.views.register_button_text() }}</span></a>
