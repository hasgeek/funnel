--- conflicted
+++ resolved
@@ -127,11 +127,7 @@
             <img class="project-banner__profile-details__logo_wrapper__logo" src="{{ project.account.logo_url.resize(img_size.profile_logo_small) }}" alt="{{ project.account.title }}"/>
           </a>
         {% endif %}
-<<<<<<< HEAD
         <a href="{{ project.account.url_for() }}" class="mui--text-dark mui--text-subhead text-bold nounderline project-banner__profile-details__text" data-testid="profile-link">{{ project.account.title }}</a>
-=======
-        <a href="{{ project.account.url_for() }}" class="mui--text-dark mui--text-subhead text-bold nounderline project-banner__profile-details__text" data-cy="profile-link">{{ project.account.title }}</a>
->>>>>>> f9da28ef
         {% if project.features.subscription and project.current_roles.account_member %}
           <span class="chip chip--bg-success project-banner__profile-details__badge text-bold">{{ faicon(icon='crown-solid', baseline=true, css_class="mui--text-success fa-icon--right-margin") }}{% trans %}Member{% endtrans %}</span>
         {% elif project.features.subscription %}
@@ -147,17 +143,11 @@
 {% macro buy_button(project, include_eyebrow_text=true) %}
   <div class="register-block__content">
     {% if include_eyebrow_text %}<span class="register-block__content__txt mui--text-light">{% trans %}Hybrid access (members only){% endtrans %}</span>{% endif %}
-    <button class="js-open-ticket-widget register-block__btn mui-btn mui-btn--primary">
+    <button class="js-open-ticket-widget register-block__btn mui-btn mui-btn--primary" data-ga="Buy tickets">
       {% if project.features.subscription %}
-<<<<<<< HEAD
-        <span class="register-block__btn__txt" data-cy="buy-membership">{% trans %}Become a member{% endtrans %}</span>
+        <span class="register-block__btn__txt" data-testid="buy-membership">{% trans %}Become a member{% endtrans %}</span>
       {%- else %}
-        <span class="register-block__btn__txt" data-cy="buy-ticket">{% trans %}Get tickets{% endtrans %}</span>
-=======
-        <span class="register-block__btn__txt" data-cy="unregistered">{% trans %}Become a member{% endtrans %}</span>
-      {%- else %}
-        <span class="register-block__btn__txt" data-cy="unregistered">{% trans %}Get tickets{% endtrans %}</span>
->>>>>>> f9da28ef
+        <span class="register-block__btn__txt" data-testid="buy-ticket">{% trans %}Get tickets{% endtrans %}</span>
       {% endif %}
       <span class="register-block__btn__txt register-block__btn__txt--smaller primary-color-lighter-txt js-tickets-available"><span class="js-ticket-price"></span></span>
       <span class="register-block__btn__txt register-block__btn__txt--smaller mui--text-light js-tickets-not-available mui--hide">{% trans %}Sales closed{% endtrans %}</span>
@@ -196,15 +186,9 @@
           <a class="mui-btn mui-btn--raised {% if project.features.show_tickets %} mui-btn--dark {%- else %} mui-btn--primary {%- endif %} register-block__btn" id="register-nav" href="{{ url_for('login', next=request.path + '#register-modal', modal='register-modal') }}" rel="modal:open" aria-haspopup="true" data-register-modal="register-modal">{{ project.views.register_button_text() }}</a>
         {% elif project.features.rsvp_unregistered -%}
           {% if not project.features.follow_mode and not project.features.rsvp_for_members %}<span class="register-block__content__txt mui--text-light">{% trans %}In-person access (free){% endtrans %}</span>{% endif %}
-<<<<<<< HEAD
           <a id="rsvp-btn" class="mui-btn mui-btn--raised mui-btn--dark register-block__btn js-register-btn" href="{{ project.url_for('rsvp_modal') }}" rel="modal:open" role="button" aria-haspopup="true" data-testid="member-rsvp">
             <span class="register-block__btn__txt" data-testid="unregistered">{{ project.views.register_button_text() }}</span>
             <span class="register-block__btn__txt register-block__btn__txt--smaller primary-color-lighter-txt">{{ project.views.registration_text() }}</span>
-=======
-          <a id="rsvp-btn" class="mui-btn mui-btn--raised mui-btn--dark register-block__btn js-register-btn" href="{{ project.url_for('rsvp_modal') }}" rel="modal:open" role="button" aria-haspopup="true">
-            <span class="register-block__btn__txt" data-cy="unregistered">{{ project.views.register_button_text() }}</span>
-            <span class="register-block__btn__txt register-block__btn__txt--smaller primary-color-lighter-txt" data-cy="unregistered">{{ project.views.registration_text() }}</span>
->>>>>>> f9da28ef
           </a>
         {%- endif %}
       </div>
