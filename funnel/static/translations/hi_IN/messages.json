{
  "domain": "messages",
  "locale_data": {
    "messages": {
      "": {
        "domain": "messages",
        "plural_forms": "nplurals=2; plural=(n != 1)",
        "lang": "hi"
      },
      "A Bearer token is required in the Authorization header": [
        null,
        "ऑथराइजेशन हेडर में बियरर टोकन की आवश्यकता होती है"
      ],
      "An access token is required to access this resource": [
        null,
        "इस सामग्री को एक्सेस करने के लिए एक्सेस टोकन की आवश्यकता होती है"
      ],
      "Unknown access token": [null, "एक्सेस टोकन अज्ञात"],
      "Access token has expired": [
        null,
        "एक्सेस टोकन के समय सीमा समाप्त हो चुकी है"
      ],
      "Token does not provide access to this resource": [
        null,
        "यह टोकन इस सामग्री की एक्सेस प्रदान नहीं करता"
      ],
      "This resource can only be accessed by trusted clients": [
        null,
        "इस सामग्री को सिर्फ ट्रस्टेड क्लाइंट ही एक्सेस कर सकते हैं"
      ],
      "The server is experiencing difficulties. Try again in a few minutes": [
        null,
        ""
      ],
      "This device has no internet connection": [
        null,
        "इस उपकरण का कोई इंटरनेट कनेक्शन नहीं है"
      ],
      "Unable to connect. If this device is behind a firewall or using any script blocking extension (like Privacy Badger), please ensure your browser can load boxoffice.hasgeek.com, api.razorpay.com and checkout.razorpay.com": [
        null,
        ""
      ],
<<<<<<< HEAD
      "Unable to access video stream. Please make sure you have camera enabled or try a different browser.": [
=======
      "Do you really want to delete this proposal?": [null, ""],
      "Unable to access video stream. Please make sure you have camera enabled or try a different browser": [
>>>>>>> 6e329de6
        null,
        ""
      ],
      "There was a problem in contacting the server. Please try again later": [
        null,
        ""
      ],
      "Today": [null, ""],
      "Tomorrow": [null, ""],
      "Day after": [null, ""],
      "In %d days": [null, ""],
      "An internal server error occurred. Our support team has been notified and will investigate": [
        null,
        ""
      ],
      "Unable to connect. Check connection and tap to reload": [null, ""],
      "Link copied": [null, ""],
      "Project added to Account > Saved projects": [null, ""],
      "English": [null, "अंग्रेज़ी"],
      "Hindi (beta; incomplete)": [null, "हिंदी (बीटा; अधूरा)"],
      "This password is too simple. Add complexity by making it longer and using a mix of upper and lower case letters, numbers and symbols": [
        null,
        "यह पासवर्ड काफी आसान है. इसे लंबा बनाकर और अंग्रेजी के बड़े और छोटे अक्षरों, नंबर तथा चिन्हों का उपयोग करके इसे कठिन बनाएं"
      ],
      "Full name": [null, "शुभ नाम"],
      "This account is for you as an individual. We’ll make one for your organization later": [
        null,
        "यह खाता आपके लिए व्यक्तिगत तौर पर है. हम आपके संगठन के लिए बाद में दूसरा खाता बना देंगे"
      ],
      "Email address": [null, "ईमेल पता"],
      "Password": [null, "पासवर्ड"],
      "Confirm password": [null, "पासवर्ड की पुष्टि करें"],
      "Incorrect password": [null, "गलत पासवर्ड"],
      "Username or Email": [null, "यूजरनेम या ईमेल"],
      "Could not find a user with that id": [
        null,
        "इस आईडी से जुड़ा कोई यूजर नहीं मिला"
      ],
      "New password": [null, "नया पासवर्ड"],
      "Please reconfirm your username or email address": [
        null,
        "कृपया अपने यूजरनेम या ईमेल पते की दोबारा पुष्टि करें"
      ],
      "This username or email does not match the user the reset code is for": [
        null,
        "जिस यूजर के लिए यह रिसेट कोड है उस यूजर से कोई मिलता हुआ कोई यूजरनेम या ईमेल नहीं मिला"
      ],
      "Current password": [null, "वर्तमान पासवर्ड"],
      "Not logged in": [null, "लॉगिन नहीं है"],
      "This is required": [null, "यह आवश्यक है"],
      "This is too long": [null, "यह काफी लंबा है"],
      "Usernames can only have alphabets, numbers and dashes (except at the ends)": [
        null,
        "यूजरनेम में सिर्फ वर्णमाला, नंबर और डैश (अंत में छोड़कर) हो सकते हैं"
      ],
      "This username is reserved": [null, "यह यूजरनेम रिज़र्व है"],
      "This username has been taken": [null, "यह यूजरनेम लिया जा चुका है"],
      "This username is not available": [null, "यह यूजरनेम उपलब्ध नहीं है"],
      "This is your name. We will make an account for your organization later": [
        null,
        "यह आपका नाम है. हम आपके संगठन के लिए बाद में खाता बना देंगे"
      ],
      "Required for sending you tickets, invoices and notifications": [
        null,
        "आपको टिकट, इनवॉइस और नोटिफिकेशन भेजने के लिए आवश्यक है"
      ],
      "Username": [null, "यूजरनेम"],
      "Single word that can contain letters, numbers and dashes. You need a username to have a public profile": [
        null,
        "एक ही शब्द जिसमें कि अक्षर, नंबर और डैश हों. आपको पब्लिक प्रोफाइल बनाने के लिए यूजरनेम की आवश्यकता है"
      ],
      "Timezone": [null, "समय क्षेत्र"],
      "Where in the world are you? Dates and times will be shown in your local timezone": [
        null,
        "आप फिलहाल कहां पर हैं? समय और तारीख आपको अपने स्थानीय समय क्षेत्र में दिखेंगे"
      ],
      "Use your device’s timezone": [
        null,
        "अपने डिवाइस के समय क्षेत्र का उपयोग करें"
      ],
      "Locale": [null, "स्थान"],
      "Your preferred UI language": [null, "आपकी पसंदीदा UI भाषा"],
      "Use your device’s language": [null, "अपने डिवाइस की भाषा का उपयोग करें"],
      "This email address is pending verification": [
        null,
        "इस ईमेल पते की पुष्टि अभी बाकी है"
      ],
      "Type": [null, "प्रकार"],
      "Home": [null, "मुखपृष्ठ"],
      "Work": [null, "व्यवसाय"],
      "Other": [null, "अन्य"],
      "Phone number": [null, "फोन नंबर"],
      "Mobile numbers only, in Indian or international format": [
        null,
        "केवल मोबाइल नंबर, भारतीय या अंतर्राष्ट्रीय फॉर्मेट में"
      ],
      "Send notifications by SMS": [null, "SMS द्वारा नोटिफिकेशन भेजें"],
      "Unsubscribe anytime, and control what notifications are sent from the Notifications tab under account settings": [
        null,
        "कभी भी सदस्यता समाप्त करें, और कौन सी नोटिफिकेशन भेजी जाती हैं, इसे खाता सेटिंग के तहत नोटिफिकेशन टैब से नियंत्रित करें"
      ],
      "This does not appear to be a valid phone number": [
        null,
        "यह एक मान्य फोन नंबर प्रतीत नहीं होता है"
      ],
      "You have already registered this phone number": [
        null,
        "आपने इस फोन नंबर को पहले ही रजिस्टर कर लिया है"
      ],
      "This phone number has already been claimed": [
        null,
        "यह फोन नंबर पहले से ही इस्तेमाल में है"
      ],
      "This phone number is pending verification": [
        null,
        "इस फोन नंबर का वेरिफिकेशन अभी भी अधूरा है"
      ],
      "Verification code": [null, "वेरिफिकेशन कोड"],
      "Verification code does not match": [
        null,
        "वेरिफिकेशन कोड मेल नहीं खाता है"
      ],
      "Report type": [null, "रिपोर्ट टाइप"],
      "Application title": [null, "ऐप्लिकेशन का शीर्षक"],
      "The name of your application": [null, "आपके ऐप्लिकेशन का नाम"],
      "Description": [null, "विवरण"],
      "A description to help users recognize your application": [
        null,
        "यूजर द्वारा आपके ऐप्लिकेशन की पहचान करने में मदद के लिए एक विवरण"
      ],
      "Owner": [null, "ओनर"],
      "User or organization that owns this application. Changing the owner will revoke all currently assigned permissions for this app": [
        null,
        "यूजर या संगठन जो इस ऐप्लिकेशन का मालिक है. ओनर बदलने स"
      ],
      "Application type": [null, "ऐप्लिकेशन टाइप"],
      "Confidential (server-hosted app, capable of storing secret key securely)": [
        null,
        "गोपनीय (सर्वर-होस्टेड ऐप, गुप्त कुंजी को सुरक्षित रूप से संग्रहीत करने में सक्षम)"
      ],
      "Public (native or in-browser app, not capable of storing secret key securely)": [
        null,
        "सार्वजनिक (नेटिव या इन-ब्राउज़र ऐप, सीक्रेट की (कुंजी) को सुरक्षित रूप से संग्रहीत करने में सक्षम नहीं)"
      ],
      "Application website": [null, "ऐप्लिकेशन वेबसाइट"],
      "Website where users may access this application": [
        null,
        "वेबसाइट जहां यूजर इस ऐप्लिकेशन का उपयोग कर सकते हैं"
      ],
      "Redirect URLs": [null, "रीडायरेक्ट URLs"],
      "OAuth2 Redirect URL. If your app is available on multiple hostnames, list each redirect URL on a separate line": [
        null,
        "OAuth2 रीडायरेक्ट URL. अगर आपका ऐप कई होस्टनेम पर उपलब्ध है, तो हर अलग-अलग लाइन पर प्रत्येक रीडायरेक्ट URLलिस्ट करें"
      ],
      "Allow anyone to login": [null, "किसी को भी लॉगिन करने दें"],
      "If your application requires access to be restricted to specific users, uncheck this, and only users who have been assigned a permission to the app will be able to login": [
        null,
        "यदि आपके ऐप्लिकेशन को विशिष्ट यूज़र के लिए प्रतिबंधित करने के लिए ऐक्सेस की ज़रूरत है, तो इसे अनचेक करें, और वे यूजर जिन्हें ऐप्लिकेशन की अनुमति दी गई है, केवल वे लॉगिन करने में सक्षम होंगे"
      ],
      "Invalid owner": [null, "अवैध ओनर"],
      "The scheme, domain and port must match that of the website URL": [
        null,
        "स्कीम, डोमेन और पोर्ट वेबसाइट URL से मेल खाना चाहिए"
      ],
      "What’s this for?": [null, "यह किस लिए है?"],
      "Add a description to help yourself remember why this was generated": [
        null,
        "खुद को यह याद रखने में मदद करने के लिए विवरण डालें कि यह क्यों बनाया गया था"
      ],
      "Permission ‘{perm}’ is malformed": [
        null,
        "अनुमति ‘{perm}’ गलत बनाया गया है"
      ],
      "User": [null, "यूजर"],
      "Lookup a user by their username or email address": [
        null,
        "किसी यूजर को उनके यूजरनेम या ईमेल पते से खोजें"
      ],
      "Permissions": [null, "अनुमतियां"],
      "Team": [null, "टीम"],
      "Select a team to assign permissions to": [
        null,
        "अनुमति देने के लिए टीम का चयन करें"
      ],
      "Unknown team": [null, "अज्ञात टीम"],
      "This email address has been claimed by someone else": [
        null,
        "इस ईमेल पते का इस्तेमाल किसी और के द्वारा किया जा चुका है"
      ],
      "This email address is already registered. You may want to try logging in or resetting your password": [
        null,
        "यह ईमेल पता पहले से रजिस्टर है. आपको लॉगिन करनी चाहिए या फिर अपने पासवर्ड को रीसेट करनी चाहिए"
      ],
      "This does not appear to be a valid email address": [
        null,
        "यह ईमेल पता सही नहीं लग रहा है"
      ],
      "The domain name of this email address is missing a DNS MX record. We require an MX record as missing MX is a strong indicator of spam. Please ask your tech person to add MX to DNS": [
        null,
        "इस ईमेल पते के डोमेन का DNS MX रिकॉर्ड मौजूद नहीं है. हमें MX record की आवश्यकता होती है क्योंकि गैर-मौजूद MX वाले ईमेल को फर्ज़ी माना जाता है. कृपया अपने वेबसाइट निर्माणकर्ता से DNS में MX जोड़ने को बोलें"
      ],
      "You have already registered this email address": [
        null,
        "आपने पहले ही इस ईमेल को रजिस्टर कर लिया है"
      ],
      "This email address appears to be having temporary problems with receiving email. Please use another if necessary": [
        null,
        "इस ईमेल पते पर फिलहाल ईमेल पाए जाने में समस्या नज़र आ रही है. अगर कुछ महत्वपूर्ण ह"
      ],
      "This email address is no longer valid. If you believe this to be incorrect, email {support} asking for the address to be activated": [
        null,
        "यह ईमेल पता अब वैध नहीं है. अगर फिर भी आपको ये गलत लगता है, तो इस पते को सक्रिय करने के लिए {support} को ईमेल भेजें"
      ],
      "You or someone else has made an account with this email address but has not confirmed it. Do you need to reset your password?": [
        null,
        "आपने या किसी और ने इसे ईमेल पते से एक अकाउंट बनाया था, पर उसकी पुष्टि नहीं की है. क्या आप अपना पासवर्ड रीसेट करना चाहेंगे?"
      ],
      "A https:// URL is required": [null, "https:// URL आवश्यक है"],
      "Images must be hosted at images.hasgeek.com": [
        null,
        "तस्वीरें images.hasgeek.com पर होस्ट की जानी चाहिए"
      ],
      "Label": [null, "लेबल"],
      "This can’t be empty": [null, "इसे खाली न छोड़ें"],
      "Make this label mandatory in proposal forms": [
        null,
        "प्रस्ताव के फॉर्म में इस लेबल को अनिवार्य बनाएं"
      ],
      "If checked, proposers must select one of the options": [
        null,
        "अगर चुना गया, तो प्रस्ताव बनाने वाले व्यक्ति का इनमें से एक विकल्प चुनना आवश्यक है"
      ],
      "Restrict use of this label to editors": [
        null,
        "संपादकों को इस लेबल को उपयोग करने की मंज़ूरी न दें"
      ],
      "If checked, only editors and reviewers can apply this label on proposals": [
        null,
        "अगर चुना गया, तो केवल संपादक और समीक्षक ही प्रस्ताव में इस लेबल का उपयोग कर सकते हैं"
      ],
      "Option": [null, "विकल्प"],
      "An email address or username is required": [
        null,
        "एक ईमेल पता या फिर यूजरनाम की आवश्यकता है"
      ],
      "Password is required": [null, "पासवर्ड आवश्यक है"],
      "Password must be under %(max)s characters": [
        null,
        "पासवर्ड %(max)s पात्र से ज्यादा का नहीं हो सकता"
      ],
      "This user could not be identified": [
        null,
        "इस यूजर की पहचान नहीं हो सकी"
      ],
      "Session id": [null, "सेशन आईडी"],
      "That does not appear to be a valid login session": [
        null,
        "यह कोई वैध लॉग इन सेशन नहीं लग रहा"
      ],
      "Please select a user": [null, "कोई यूजर चुनें"],
      "Find a user by their name or email address": [
        null,
        "नाम या ईमेल पते द्वारा यूजर को खोजें"
      ],
      "Access level": [null, "एक्सेस लेवल"],
      "Admin (can manage projects, but can’t add or remove other admins)": [
        null,
        "एडमिन (प्रोजेक्ट प्रबंधित कर सकते हैं, पर दूसरे एडमिन को जोड़ या हटा नहीं सकते)"
      ],
      "Owner (can also manage other owners and admins)": [
        null,
        "ओनर (दूसरे ओनर और एडमिन को भी प्रबंधित कर सकते हैं)"
      ],
      "Editor": [null, "संपादक"],
      "Can edit project details, proposal guidelines, schedule, labels and venues": [
        null,
        "प्रोजेक्ट विवरण, प्रस्ताव के दिशा निर्देश, कार्यक्रम, लेबल और स्थानों की जानकारी संपादित कर सकते हैं"
      ],
      "Promoter": [null, ""],
      "Can manage participants and see contact info": [
        null,
        "प्रतिभागियों तथा उनके संपर्क की जानकारी  को प्रबंधित कर सकते हैं"
      ],
      "Usher": [null, "मार्गदर्शक"],
      "Can check-in a participant using their badge at a physical event": [
        null,
        "किसी वास्तविक इवेंट में प्रतिभागियों के बैच की जांच करके अंदर आने की अनुमति दे सकते हैं"
      ],
      "Choice": [null, "विकल्प"],
      "Accept": [null, "स्वीकारें"],
      "Decline": [null, "अस्वीकारें"],
      "Please make a choice": [null, "कृपया कोई विकल्प चुनें"],
      "Email": [null, "ईमेल"],
      "To enable, add a verified email address": [
        null,
        "सक्षम करने के लिए, पुष्टि की हुई ईमेल पता जोड़ें"
      ],
      "Notify me by email": [null, "ईमेल द्वारा सूचित करें"],
      "Uncheck this to disable all email notifications": [
        null,
        "सभी ईमेल नोटिफिकेशन अक्षम करने के लिए इसे चिन्हित से हटाएं"
      ],
      "Email notifications": [null, "ईमेल नोटिफिकेशन"],
      "Enabled selected email notifications": [
        null,
        "चयनित ईमेल नोटिफिकेशन सक्षम कर दिए गए"
      ],
      "Enabled this email notification": [
        null,
        "यह ईमेल नोटिफिकेशन सक्षम कर दिया गया"
      ],
      "Disabled all email notifications": [
        null,
        "सभी ईमेल नोटिफिकेशन अक्षम कर दिए गए"
      ],
      "Disabled this email notification": [
        null,
        "यह ईमेल नोटिफिकेशन को अक्षम कर दिया गया"
      ],
      "SMS": [null, "SMS"],
      "To enable, add a verified phone number": [
        null,
        "सक्षम करने के लिए, कोई पुष्टि की हुई नंबर जोड़ें"
      ],
      "Notify me by SMS": [null, "SMS द्वारा सूचित करें"],
      "Uncheck this to disable all SMS notifications": [
        null,
        "सभी SMS नोटिफिकेशन अक्षम करने के लिए इसे चिन्हित से हटाएं"
      ],
      "SMS notifications": [null, "SMS नोटिफिकेशन"],
      "Enabled selected SMS notifications": [
        null,
        "चयनित SMS नोटिफिकेशन सक्षम कर दिए गए"
      ],
      "Enabled this SMS notification": [
        null,
        "यह SMS नोटिफिकेशन सक्षम कर दिया गया"
      ],
      "Disabled all SMS notifications": [
        null,
        "सभी SMS नोटिफिकेशन अक्षम कर दिए गए"
      ],
      "Disabled this SMS notification": [
        null,
        "यह SMS नोटिफिकेशन अक्षम कर दिया गया"
      ],
      "Browser": [null, "ब्राउज़र"],
      "To enable, allow push notifications in the browser": [
        null,
        "सक्षम करने के लिए, ब्राउज़र में पुश नोटिफिकेशन की अनुमति दें"
      ],
      "Notify me with browser notifications": [
        null,
        "ब्राउज़र नोटिफिकेशन द्वारा सूचित करें"
      ],
      "Uncheck this to disable all browser notifications": [
        null,
        "सभी ब्राउज़र नोटिफिकेशन को अक्षम करने के लिए इसे चिन्हित से हटाएं"
      ],
      "Push notifications": [null, "पुश नोटिफिकेशन"],
      "Enabled selected push notifications": [
        null,
        "चयनित पुश नोटिफिकेशन सक्षम कर दिए गए"
      ],
      "Enabled this push notification": [
        null,
        "यह पुश नोटिफिकेशन सक्षम कर दिया गया"
      ],
      "Disabled all push notifications": [
        null,
        "सभी पुश नोटिफिकेशन अक्षम कर दिए गए"
      ],
      "Disabled this push notification": [
        null,
        "यह पुश नोटिफिकेशन अक्षम कर दिया गया"
      ],
      "Telegram": [null, "Telegram"],
      "To enable, link your Telegram account": [
        null,
        "सक्षम करने के लिए, अपना Telegram अकाउंट जोड़ें"
      ],
      "Notify me on Telegram": [null, "Telegram पर सूचित करें"],
      "Uncheck this to disable all Telegram notifications": [
        null,
        "सभी Telegram नोटिफिकेशन अक्षम करने के लिए इसे चिन्हित से हटाएं"
      ],
      "Telegram notifications": [null, "Telegram नोटिफिकेशन"],
      "Enabled selected Telegram notifications": [
        null,
        "चयनित Telegram नोटिफिकेशन सक्षम कर दिए गए"
      ],
      "Enabled this Telegram notification": [
        null,
        "यह Telegram नोटिफिकेशन सक्षम कर दिया गया"
      ],
      "Disabled all Telegram notifications": [
        null,
        "चयनित Telegram नोटिफिकेशन अक्षम कर दिए गए"
      ],
      "Disabled this Telegram notification": [
        null,
        "यह Telegram नोटिफिकेशन अक्षम कर दिया गया"
      ],
      "WhatsApp": [null, "WhatsApp"],
      "To enable, add your WhatsApp number": [
        null,
        "सक्षम करने के लिए, अपना WhatsApp नंबर जोड़ें"
      ],
      "Notify me on WhatsApp": [null, "WhatsApp पर सूचित करें"],
      "Uncheck this to disable all WhatsApp notifications": [
        null,
        "सभी WhatsApp नोटिफिकेशन अक्षम करने के लिए इस चिन्हित से हटाएं"
      ],
      "WhatsApp notifications": [null, "WhatsApp नोटिफिकेशन"],
      "Enabled selected WhatsApp notifications": [
        null,
        "चयनित WhatsApp नोटिफिकेशन सक्षम कर दिए गए"
      ],
      "Enabled this WhatsApp notification": [
        null,
        "यह WhatsApp नोटिफिकेशन सक्षम कर दिया गया"
      ],
      "Disabled all WhatsApp notifications": [
        null,
        "चयनित WhatsApp नोटिफिकेशन अक्षम कर दिए गए"
      ],
      "Disabled this WhatsApp notification": [
        null,
        "यह WhatsApp नोटिफिकेशन अक्षम कर दिया गया"
      ],
      "Notify me": [null, "सूचित करें"],
      "Uncheck this to disable all notifications": [
        null,
        "सभी नोटिफिकेशन अक्षम करने के लिए इसे चिन्हित से हटाएं"
      ],
      "Or disable only a specific notification": [
        null,
        "या सिर्फ कुछ चुनिंदा नोटिफिकेशन ही अक्षम करें"
      ],
      "Unsubscribe token": [null, "अनसब्सक्राइब टोकन"],
      "Unsubscribe token type": [null, "अनसब्सक्राइब टोकन प्रकार"],
      "Notification type": [null, "नोटिफिकेशन का प्रकार"],
      "Transport": [null, "यातायात"],
      "Enable this transport": [null, "यह यातायात सुविधा सक्षम करें"],
      "Main switch": [null, "मेन स्विच"],
      "Organization name": [null, "संगठन का नाम"],
      "Your organization’s given name, without legal suffixes such as Pvt Ltd": [
        null,
        "आपके संगठन का नाम, बगैर किसी प्रकार के जैसे कि Pvt Ltd (प्र. लि.)"
      ],
      "A short name for your organization’s profile page. Single word containing letters, numbers and dashes only. Pick something permanent: changing it will break existing links from around the web": [
        null,
        "आपके संगठन के प्रोफाइल पेज के लिए एक संक्षिप्त नाम. एक शब्द जिसमें केवल अक्षर, नंबर और डैश ही शामिल हों. कुछ स्थाई सा नाम रखें: इसे बदलने से वेब पर मौजूद पुराने लिंक काम नहीं करेंगे"
      ],
      "Names can only have letters, numbers and dashes (except at the ends)": [
        null,
        "नाम में केवल अक्षर, नंबर और डैश (अंत में छोड़कर) हो सकते हैं"
      ],
      "This name is reserved": [null, "यह नाम रिज़र्व है"],
      "This is <em>your</em> current username. You must change it first from <a href=\"{account}\">your account</a> before you can assign it to an organization": [
        null,
        "यह <em>आपका</em> मौजूदा यूजरनेम है. इसे किसी संगठन को सौंपने से पहले आपको <a href=\"{account}\">अपने अकाउंट</a> से बदलना होगा"
      ],
      "This name has been taken by another user": [
        null,
        "यह यूजरनेम किसी दूसरे यूजर द्वारा लिया जा चुका है"
      ],
      "This name has been taken by another organization": [
        null,
        "यह यूजरनेम किसी दूसरे संगठन द्वारा लिया जा चुका है"
      ],
      "Team name": [null, "टीम का नाम"],
      "Users": [null, "यूजर्स"],
      "Make this team public": [null, "इस टीम को सार्वजनिक बनाएं"],
      "Team members will be listed on the organization’s profile page": [
        null,
        "टीम के सदस्य संगठन के प्रोफाइल पेज पर दिखाए जाएंगे"
      ],
      "Welcome message": [null, "स्वागत संदेश"],
      "Please write a message for the profile page": [
        null,
        "कृपया प्रोफाइल पेज के लिए एक संदेश लिखें"
      ],
      "This message will be shown on the profile page": [
        null,
        "यह संदेश प्रोफाइल पेज पर दिखाया जाएगा"
      ],
      "Profile image": [null, "प्रोफाइल चित्र"],
      "Website URL": [null, "वेबसाइट URL"],
      "Your name": [null, "आपका नाम"],
      "Your full name, in the form others can recognise you by": [
        null,
        "आपका पूरा नाम, जिससे कि दूसरे व्यक्ति आपको जान सकें"
      ],
      "A short name for mentioning you with @username, and the URL to your profile page. Single word containing letters, numbers and dashes only. Pick something permanent: changing it will break existing links from around the web": [
        null,
        "@username और आपके प्रोफाइल पेज की URL के साथ लगाने के लिए एक उपनाम. एक शब्द जिसमें केवल अक्षर, नंबर और डैश मौजूद हों. कुछ स्थाई सा नाम रखें: इसे बदलने से वेब पर मौजूद पुराने लिंक काम नहीं करेंगे"
      ],
      "About you": [null, "आपका परिचय"],
      "Project status": [null, "प्रोजेक्ट की स्थिति"],
      "Banner image": [null, "बैनर का चित्र"],
      "Title": [null, "शीर्षक"],
      "Tagline": [null, "टैगलाइन"],
      "One line description of the project": [
        null,
        "प्रोजेक्ट का संक्षिप्त विवरण"
      ],
      "Location": [null, "स्थान"],
      "“Online” if this is online-only, else the city or region (without quotes)": [
        null,
        "“ऑनलाइन” यदि केवल यही ऑनलाइन हो, तो फिर शहर और क्षेत्र (बिना क्वोट के)"
      ],
      "If this project is online-only, use “Online”": [
        null,
        "यदि यह प्रोजेक्ट केवल-ऑनलाइन हो, तो “ऑनलाइन” का इस्तेमाल करें"
      ],
      "%(max)d characters maximum": [null, "अधिकतर %(max)d वर्ण"],
      "Optional - Starting time": [null, ""],
      "Optional - Ending time": [null, ""],
      "This is required when starting time is specified": [null, ""],
      "This requires a starting time too": [null, ""],
      "This must be after the starting time": [null, ""],
      "The timezone in which this event occurs": [
        null,
        "वह समय-क्षेत्र जिसमें यह ईवेंट होगा"
      ],
      "Project description": [null, "प्रोजेक्ट विवरण"],
      "Landing page contents": [null, "लैंडिंग पेज की सामग्रियां"],
      "Quotes are not necessary in the location name": [
        null,
        "स्थान के नाम में क्वोट लगाना आवश्यक नहीं है"
      ],
      "Feature this project": [null, ""],
      "Livestream URLs. One per line. Must be on YouTube or Vimeo. Must begin with https://": [
        null,
        "लाइवस्ट्रीम URLs. प्रति लाइन में एक. YouTube या Vimeo पर ही होनी चाहिए. https:// से ही शुरुआत होनी चाहिए"
      ],
      "Livestream must be on YouTube or Vimeo": [
        null,
        "लाइवस्ट्रीम YouTube या Vimeo पर ही होनी चाहिए"
      ],
      "Custom URL": [null, "कस्टम URL"],
      "Customize the URL of your project. Use lowercase letters, numbers and dashes only. Including a date is recommended": [
        null,
        "अपने प्रोजेक्ट के URL को अपने अनुकूल बनाएं. केवल लोअरकेस अक्षर, नंबर और डैश का ही इस्तेमाल करें. आप इसमें कोई तिथि भी जोड़ सकते हैं"
      ],
      "This URL contains unsupported characters. It can contain lowercase letters, numbers and hyphens only": [
        null,
        "इस URL में कुछ गैर-उपयोगी वर्ण मौजूद हैं. इसमें केवल लोअरकेस अक्षर, नंबर और हायफ़न ही रह सकते हैं"
      ],
      "Guidelines": [null, "दिशानिर्देश"],
      "Set guidelines for the type of submissions your project is accepting, your review process, and anything else relevant to the submission": [
        null,
        ""
      ],
      "Submissions open at": [null, "सबमिशन खुलने का समय"],
      "Submissions close at": [null, "सबमिशन बंद होने का समय"],
      "Optional – Leave blank to have no closing date": [null, ""],
      "This requires an opening date to be specified": [null, ""],
      "This must be after the opening date and time": [null, ""],
      "Status": [null, "स्थिति"],
      "CfP status": [null, "CfP की स्थिति"],
      "Save this project?": [null, "इस प्रोजेक्ट को सहेजें?"],
      "Note to self": [null, "खुद याद रखने की बात"],
      "Please select one": [null, "कृपया, कोई एक चुनें"],
      "Feature this submission": [null, ""],
      "Transfer to": [null, "इसे भेजें"],
      "Transfer this submission to another presenter": [
        null,
        "इस सबमिशन को किसी और को ट्रांसफर करें"
      ],
      "Labels": [null, "लेबल"],
      "Content": [null, "विषय सूची"],
      "Video": [null, "वीडियो"],
      "YouTube or Vimeo URL (optional)": [
        null,
        "YouTube या Vimeo URL (ऐच्छिक)"
      ],
      "Move proposal to": [null, "प्रस्ताव को भेजें"],
      "Move this proposal to another project": [
        null,
        "इस प्रस्ताव को दूसरे प्रोजेक्ट में भेजें"
      ],
      "Get notification": [null, ""],
      "Room": [null, "रूम"],
      "Speaker": [null, "स्पीकर"],
      "Banner image URL": [null, "बैनर चित्र का URL"],
      "From images.hasgeek.com, with 16:9 aspect ratio. Should be < 50 kB in size": [
        null,
        "images.hasgeek.com से, 16:9 एस्पेक्ट रेश्यो के साथ. आकार 50 kB से छोटी होनी चाहिए"
      ],
      "This session is a break period": [null, "यह सेशन ब्रेक लेने के लिए है"],
      "This is a featured session": [null, "यह एक मुख्य सेशन है"],
      "Start Time": [null, "शुरू होने का समय"],
      "End Time": [null, "ख़त्म होने का समय"],
      "Video URL": [null, "वीडियो URL"],
      "URL of the uploaded video after the session is over": [
        null,
        "सेशन ख़त्म होने के बाद अपलोड किए गए वीडियो का URL"
      ],
      "Save this session?": [null, "इस सेशन को सेव करें?"],
      "Ticket client details": [null, "टिकट क्लाइंट का विवरण"],
      "Badge template URL": [null, "बैच टेम्पलेट URL"],
      "Name": [null, "नाम"],
      "Client id": [null, "क्लाइंट आईडी"],
      "Client event id": [null, "क्लाइंट ईवेंट आईडी"],
      "Client event secret": [null, "क्लाइंट ईवेंट सीक्रेट"],
      "Client access token": [null, "क्लाइंट ईवेंट टोकन"],
      "Events": [null, "ईवेंट"],
      "Fullname": [null, "पूरा नाम"],
      "City": [null, "शहर"],
      "Company": [null, "कंपनी"],
      "Job title": [null, "पेशे का नाम"],
      "Twitter": [null, "Twitter"],
      "Badge is printed": [null, "बैच प्रिंट की हुई है"],
      "Markdown formatting is supported": [
        null,
        "मार्कडाउन फॉर्मेटिंग समर्थित है"
      ],
      "Pin this update above other updates": [
        null,
        "इस अपडेट को बाकी अपडेट के ऊपर पिन करें"
      ],
      "Limit visibility to participants only": [
        null,
        "दृश्यता को केवल प्रतिभागियों तक सीमित रखें"
      ],
      "Name of the venue": [null, "ईवेंट का स्थान"],
      "An optional note about the venue": [
        null,
        "ईवेंट के स्थान के बारे में एक वैकल्पिक नोट"
      ],
      "Address (line 1)": [null, "पता (लाइन 1)"],
      "Address (line 2)": [null, "पता (लाइन 2)"],
      "State": [null, "राज्य"],
      "Post code": [null, "पिन कोड"],
      "Country": [null, "देश"],
      "Pick a location on the map": [null, "मैप पर स्थान दर्शाएं"],
      "Name of the room": [null, "कमरे का नाम"],
      "An optional note about the room": [
        null,
        "कमरे के बारे में एक वैकल्पिक नोट"
      ],
      "Room colour": [null, "कमरे का रंग"],
      "RGB colour for the room. Enter without the '#'. E.g. CCCCCC": [
        null,
        "कमरे का RGB रंग. बगैर ‘#’ के दर्ज करें. जैसे CCCCCC"
      ],
      "Please enter a valid color code": [
        null,
        "कृपया एक वैध कलर कोड दर्ज करें"
      ],
      "Venue": [null, "ईवेंट का स्थान"],
      "You denied the GitHub login request": [
        null,
        "आपने GitHub लॉग इन अनुरोध को ख़ारिज कर दिया है"
      ],
      "This server's callback URL is misconfigured": [
        null,
        "सर्वर की कॉलबैक URL की विन्यास गलत है"
      ],
      "Unknown failure": [null, "अज्ञात समस्या"],
      "GitHub appears to be having temporary issues. Please try again. Internal details: {error}": [
        null,
        "GitHub में फिलहाल कोई समस्या चल रही है. कृपया फिर से कोशिश करें. आंतरिक विवरण: {error}"
      ],
      "Duplicate callback. Did you go back in your browser history?": [
        null,
        "डुप्लीकेट कॉलबैक. क्या आप अपने ब्राउज़र के इतिहास में वापस से गए थे?"
      ],
      "You denied the Google login request": [
        null,
        "आपने Google लॉग इन अनुरोध को ख़ारिज कर दिया"
      ],
      "Unable to authenticate via Google. Internal details: {error}": [
        null,
        "Google के ज़रिए प्रमाणित करने में असमर्थ रहा. आंतरिक विवरण: {error}"
      ],
      "Unable to login via Google: {error}": [
        null,
        "Google के ज़रिए लॉग इन करने में असमर्थ रहा: {error}"
      ],
      "Google": [null, "Google"],
      "LinkedIn": [null, "LinkedIn"],
      "GitHub": [null, "GitHub"],
      "We detected a possible attempt at cross-site request forgery": [
        null,
        "हमें क्रॉस-साइट अनुरोध के भीतर संभावित धोखाधड़ी का पता चला है"
      ],
      "You denied the LinkedIn login request": [
        null,
        "आपने LinkedIn लॉग इन अनुरोध को ख़ारिज कर दिया"
      ],
      "Unable to authenticate via LinkedIn. Internal details: {error}": [
        null,
        "LinkedIn के ज़रिए प्रमाणित करने में असमर्थ रहा. आंतरिक विवरण: {error}"
      ],
      "LinkedIn is having intermittent issues. Try again?": [null, ""],
      "Unable to retrieve user details from LinkedIn. Please try again": [
        null,
        "LinkedIn से यूजर की जानकारी प्राप्त करने में असमर्थ रहा. आंतरिक विवरण: {error}"
      ],
      "Unable to fetch email from LinkedIn. Internal details: {error}": [
        null,
        "LinkedIn से ईमेल प्राप्त करने में असमर्थ रहा. आंतरिक विवरण: {error}"
      ],
      "Twitter had an intermittent error. Please try again": [
        null,
        "Twitter में कुछ वक्ती समस्या है. कृपया फिर से कोशिश करें"
      ],
      "You denied the request to login": [
        null,
        "आपने लॉग इन के अनुरोध को ख़ारिज कर दिया"
      ],
      "Unrecognized algorithm ‘{value}’": [null, "अज्ञात ऍल्गोरिथम ‘{value}’"],
      "Submitted": [null, "जमा कर दिया गए"],
      "Screened": [null, "समीक्षा समाप्त"],
      "Hidden": [null, "गुप्त"],
      "Spam": [null, "स्पैम"],
      "Deleted": [null, "मिटाए हुए"],
      "Verified": [null, "सत्यापित"],
      "[deleted]": [null, "[मिटाया हुआ]"],
      "[removed]": [null, "[हटाए हुए]"],
      "{user} commented on {obj}": [null, "{user} ने  {obj} पर कमेंट किया"],
      "{user} commented": [null, "{user} ने कमेंट किया"],
      "Crew": [null, "दल"],
      "Proposer": [null, "प्रस्तावक"],
      "Invite": [null, "आमंत्रण"],
      "Direct add": [null, "सीधा जोड़ें"],
      "Amend": [null, "संसोधन"],
      "Not spam": [null, "गैर स्पैम"],
      "Uncategorized": [null, "अवर्गीकृत"],
      "My account": [null, "मेरा अकाउंट"],
      "My subscriptions and billing": [null, "मेरे सदस्यता और बिल"],
      "Projects I am participating in": [null, "मेरे द्वारा भाग लिए प्रोजेक्ट"],
      "Projects I am a crew member in": [
        null,
        "प्रोजेक्ट, जिनमें मैं दल का हिस्सा हूं"
      ],
      "Organizations I manage": [null, "मेरे द्वारा प्रबंधित संगठन"],
      "As a website administrator": [null, "वेबसाइट एडमिनिस्ट्रेटर के तौर पर"],
      "Queued": [null, "श्रेणीबद्ध"],
      "Pending": [null, "लंबित"],
      "Delivered": [null, "पहुंचाए हुए"],
      "Failed": [null, "विफल रहे"],
      "Unknown": [null, "अज्ञात"],
      "Unspecified notification type": [null, "अनिर्धारित नोटिफिकेशन प्रकार"],
      "When my account password changes": [
        null,
        "जब मेरे अकाउंट का पासवर्ड बदला जाए"
      ],
      "For your safety, in case this was not authorized": [
        null,
        "आपकी सुरक्षा के लिए, यदि यह अधिकृत न हो तो"
      ],
      "When I register for a project": [
        null,
        "जब मैं किसी प्रोजेक्ट के लिए पंजीकृत होऊं"
      ],
      "This will prompt a calendar entry in Gmail and other apps": [
        null,
        "यह Gmail तथा अन्य एप्स में कैलेंडर एंट्री के लिए सूचना देगा"
      ],
      "When I cancel my registration": [null, "जब मैं अपना पंजीकरण रद्द करूं"],
      "Confirmation for your records": [null, "आपके रिकॉर्ड के लिए पुष्टि"],
      "When a project posts an update": [
        null,
        "जब किसी प्रोजेक्ट की कुछ खबर दी जाए"
      ],
      "Typically contains critical information such as video conference links": [
        null,
        "खासतौर से महत्वपूर्ण जानकारी होते हैं जैसे कि वीडियो कॉन्फ्रेंस के लिंक"
      ],
      "When I submit a proposal": [null, "जब मैं कोई प्रस्ताव भेजूं"],
      "When a project I’ve registered for is about to start": [
        null,
        "जब मेरे द्वारा पंजीकृत कोई प्रोजेक्ट शुरू होने वाला हो"
      ],
      "You will be notified 5-10 minutes before the starting time": [
        null,
        "आपको शुरू होने के 5-10 मिनट पहले सूचित किया जाएगा"
      ],
      "When there is a new comment on a project or proposal I’m in": [
        null,
        "जब मेरे द्वारा शामिल किसी प्रोजेक्ट या प्रस्ताव में कोई नई कमेंट की जाए"
      ],
      "When someone replies to my comment": [
        null,
        "जब कोई मेरे मेरे कमेंट का जवाब दे"
      ],
      "When a project crew member is added, or roles change": [
        null,
        "जब प्रोजेक्ट के दल में किसी सदस्य को जोड़ा जाए या भूमिका बदली जाए"
      ],
      "Crew members have access to the project’s controls": [
        null,
        "दल के सदस्य के पास प्रोजेक्ट के नियंत्रणों को बदलने का एक्सेस होता है"
      ],
      "When a project crew member is removed, including me": [
        null,
        "मेरे सहित, जब प्रोजेक्ट के दल के किसी सदस्य को हटाया जाए"
      ],
      "When my project receives a new proposal": [
        null,
        "जब मेरे प्रोजेक्ट में कोई नया प्रस्ताव आए"
      ],
      "When someone registers for my project": [
        null,
        "जब कोई मेरे प्रोजेक्ट के लिए पंजीकृत हो"
      ],
      "When organization admins change": [null, "जब संगठन का कोई एडमिन बदले"],
      "Organization admins control all projects under the organization": [
        null,
        "संगठन के एडमिन उसमें मौजूद सभी प्रोजेक्ट का नियंत्रण रखते हैं"
      ],
      "When an organization admin is removed, including me": [
        null,
        "मेरे सहित, जब संगठन के किसी एडमिन को हटाया जाए"
      ],
      "When a comment is reported as spam": [
        null,
        "जब किसी कमेंट को स्पैम जैसा रिपोर्ट किया जाए"
      ],
      "Autogenerated": [null, "स्वचालित"],
      "Public": [null, "सार्वजनिक"],
      "Private": [null, "निजी"],
      "Make public": [null, "सार्वजनिक बनाएं"],
      "Make private": [null, "निजी बनाएं"],
      "Draft": [null, "ड्राफ्ट"],
      "Published": [null, "प्रकाशित"],
      "Withdrawn": [null, "निवर्तित"],
      "None": [null, "कोई नहीं"],
      "Closed": [null, "ख़त्म हो चुके"],
      "Past": [null, "गुज़रे हुए"],
      "Live": [null, "लाइव"],
      "Upcoming": [null, "आने वाले"],
      "Published without sessions": [null, "बिना सेशन के प्रकाशित कर दिया गया"],
      "Has proposals": [null, "जिनमें प्रस्ताव हों"],
      "Has sessions": [null, "जिनमें सेशन हों"],
      "Private draft": [null, "निजी ड्राफ्ट"],
      "Open": [null, "जारी"],
      "Expired": [null, "अवधि समाप्त"],
      "Enable submissions": [null, ""],
      "Submissions will be accepted within valid dates": [null, ""],
      "Disable submissions": [null, ""],
      "Submissions will no longer be accepted": [null, ""],
      "Publish project": [null, "प्रोजेक्ट प्रकाशित करें"],
      "The project has been published": [
        null,
        "प्रोजेक्ट को प्रकाशित कर दिया गया"
      ],
      "Withdraw project": [null, "प्रोजेक्ट को निवर्तित करें"],
      "The project has been withdrawn and is no longer listed": [
        null,
        "प्रोजेक्ट को निवर्तित कर दिया गया और अब सूचीबद्ध नहीं है"
      ],
      "Confirmed": [null, "पुष्टि की गई"],
      "Waitlisted": [null, "लंबित"],
      "Rejected": [null, "ख़ारिज की गई"],
      "Cancelled": [null, "रद्द की गई"],
      "Awaiting details": [null, "विवरण लंबित"],
      "Under evaluation": [null, "मूल्यांकन जारी"],
      "Shortlisted": [null, "चयनित"],
      "Shortlisted for rehearsal": [null, "रिहर्सल के लिए चयनित"],
      "Rehearsal ongoing": [null, "रिहर्सल जारी"],
      "Confirmed &amp; scheduled": [null, "पुष्टि और अनुसूचित की गई"],
      "This proposal has been withdrawn": [
        null,
        "इस प्रस्ताव को निवर्तित कर दिया गया"
      ],
      "Submit": [null, "जमा करें"],
      "This proposal has been submitted": [
        null,
        "इस प्रस्ताव को जमा कर दिया गया"
      ],
      "Send Back to Submitted": [null, "जमा किए पर वापस भेजें"],
      "Confirm": [null, "स्वीकृती दें"],
      "This proposal has been confirmed": [
        null,
        "इस प्रस्ताव को स्वीकृति दे दी गई"
      ],
      "Unconfirm": [null, "स्वीकृति वापस लें"],
      "This proposal is no longer confirmed": [
        null,
        "इस प्रस्ताव को अब स्वीकृति प्राप्त नहीं है"
      ],
      "Waitlist": [null, "प्रतीक्षा-सूची"],
      "This proposal has been waitlisted": [
        null,
        "इस प्रस्ताव को प्रतीक्षा-सूची में डाल दिया गया है"
      ],
      "Reject": [null, "ख़ारिज करें"],
      "This proposal has been rejected": [
        null,
        "इस प्रस्ताव को ख़ारिज कर दिया गया"
      ],
      "Cancel": [null, "रद्द करें"],
      "This proposal has been cancelled": [
        null,
        "इस प्रस्ताव को रद्द कर दिया गया"
      ],
      "Undo cancel": [null, "रद्द किए को स्वीकारें"],
      "This proposal's cancellation has been reversed": [
        null,
        "इस प्रस्ताव को रद्द किए से स्वीकारा जा चुका है"
      ],
      "Awaiting details for this proposal": [
        null,
        "इस प्रस्ताव की जानकारी का इंतज़ार है"
      ],
      "This proposal has been put under evaluation": [
        null,
        "इस प्रस्ताव को मूल्यांकन के लिए भेजा गया है"
      ],
      "Delete": [null, "मिटाएं"],
      "This proposal has been deleted": [null, "इस प्रस्ताव को मिटा दिया गया"],
      "Going": [null, "शामिल होंगे"],
      "Not going": [null, "शामिल नहीं होंगे"],
      "Maybe": [null, "शायद"],
      "Awaiting": [null, "प्रतीक्षित"],
      "Your response has been saved": [null, "आपकी प्रतिक्रिया सेव कर दी गई"],
      "Restricted": [null, "वर्जित"],
      "Unpublished": [null, "अप्रकाशित"],
      "Active": [null, "सक्रिय"],
      "Suspended": [null, "निलंबित"],
      "Merged": [null, "संयोजित"],
      "Invited": [null, "आमंत्रित"],
      "${}": [null, ""],
      ".": [null, ""],
      "@": [null, ""],
      "The room sequence and colours have been updated": [null, ""],
      "The server could not be reached. Check connection and try again": [
        null,
        ""
      ],
      "Edit session": [null, "सेशन संपादित करें"],
      "Schedule session": [null, ""],
      "Add new session": [null, ""],
      "Remove %s from the schedule?": [null, ""],
      "Save": [null, "सेव करें"],
      "5 mins": [null, ""],
      "15 mins": [null, ""],
      "30 mins": [null, ""],
      "60 mins": [null, ""],
      "Autosave": [null, ""],
      "Saving…": [null, ""],
      "Saved": [null, ""],
      "The server could not be reached. There are %d unsaved sessions. Check connection and try again": [
        null,
        ""
      ],
      "The server could not be reached. There is 1 unsaved session. Check connection and try again": [
        null,
        ""
      ],
      "Unavailable": [null, "अनुपलब्ध"],
      "This page is not currently available": [
        null,
        "यह पेज फिलहाल उपलब्ध नहीं है"
      ],
      "Not found": [null, "नहीं प्राप्त हुआ"],
      "The page you are looking for does not exist": [
        null,
        "आप जिस पेज पर जाना चाहते हैं वो मौजूद नहीं है"
      ],
      "Method not allowed": [null, "इस विधि की अनुमति नहीं है"],
      "Are you sure this is the page you are looking for?": [
        null,
        "क्या आप वाकई इसी पेज पर जाना चाहते हैं?"
      ],
      "This is gone": [null, "यह जा चुका है"],
      "The page you are looking for has been removed": [
        null,
        "आप जिस पेज पर जाना चाहते थे उसे हटा दिया गया है"
      ],
      "Hey, slowdown": [null, "अरे, ज़रा रुकिए"],
      "You are sending too many requests": [
        null,
        "आप बहुत ज़्यादा अनुरोध भेज रहे हैं"
      ],
      "Internal server error": [null, "आंतरिक सर्वर त्रुटि"],
      "Our support team has been notified and will look into this. Try again later": [
        null,
        "हमारे सहयोगी टीम को सूचित कर दिया गया है और वो इसकी जांच करेंगे. बाद में फिर से कोशिश करें"
      ],
      "Website down for maintenance": [
        null,
        "वेबसाइट मरम्मत के लिए बंद की गई है"
      ],
      "We should be back in a few seconds. If it is taking longer, write to us at <a href=\"mailto:%(support_email)s\">%(support_email)s</a> for updates": [
        null,
        "हम कुछ ही देर में इसे शुरू कर देंगे. पर यदि देरी होती है, तो जानकारी पाने के लिए हमें <a href=\"mailto:%(support_email)s\">%(support_email)s</a> पर ईमेल करें"
      ],
      "About Hasgeek": [null, "Hasgeek का परिचय"],
      "It’s 2021, and the world as we know it is slightly upturned. Meeting new people and geeking-out about your passion has become harder than it used to be. These special interactions that drive us to do new things and explore new ideas also need a new place. It’s time to rebuild everything. Join us.": [
        null,
        "साल 2021 चल रहा है, और जैसा कि हम जानते हैं पूरी दुनिया में सबकुछ थोड़ा बदल सा गया है. नए लोगों से मिलना और उनसे अपने जूनून और सोच को जाहिर करना पहले के दौर के मुकाबले कठिन हो गया है. वो ख़ास मुलाकात-बात जिनसे हमें नई चीज़ें करने और नए विचारों को जानने में सक्षम हो पाते थे उसके लिए भी एक नई जगह चाहिए. समय आ गया है कि सबकुछ दोबारा से बनाएं. हमसे जुड़ें."
      ],
      "Find your peers": [null, "अपने साथियों को ढूंढें"],
      "Ideas need voices. Voices need a place to interact with other voices. Find peers around you who recognize your value. Create projects that spark a conversation.": [
        null,
        "सोच को साकार करने वालों की ज़रूरत पड़ती है. साकार करने वालों दूसरे लोगों से जुड़ने के लिए  एक जगह की ज़रूरत पड़ती है. अपने आस-पास ऐसे साथियों को ढूंढें जो आपके कौशल को पहचाने. ऐसे प्रोजेक्ट्स बनाएं जिनके खूब चर्चे हों."
      ],
      "Discover your community": [null, "अपने लिए कोई समुदाय ढूंढें"],
      "Conversations build community. Bring the conversations to your community by collaborating with others who share your passion.": [
        null,
        "बातचीत से ही समुदाय बनती है. दूसरे लोग जिनका रुझान भी आ जैसा हो उनसे जुड़कर अपने समुदाय में बातचीत को बढाएं."
      ],
      "Sustain the conversations": [null, "संवाद को चलते रहने दें"],
      "Subscribe to your favourite communities and make sure you never miss a conversation or an opportunity to collaborate.": [
        null,
        "अपने पसंदीदा समुदायों की सदस्यता लें और किसी भी संवाद या संग काम करने के अवसर को हाथ से जाने न दें."
      ],
      "Go to profile": [null, "प्रोफ़ाइल पर जाएँ"],
      "(none)": [null, "(कोई भी नहीं)"],
      "From device": [null, "इस डिवाइस से"],
      "Edit": [null, "संपादित करें"],
      "Change password": [null, "पासवर्ड बदलें"],
      "Logout": [null, "लॉग आउट करें"],
      "External IDs": [null, "एक्सटर्नल IDs"],
      "(Use any of these to login)": [
        null,
        "(लॉग इन के लिए इनमें से एक का इस्तेमाल करें)"
      ],
      "Last used %(last_used_at)s": [
        null,
        "आखरी बार इस्तेमाल %(last_used_at)s"
      ],
      "Remove": [null, "हटाएं"],
      "Adding an external id will merge any Hasgeek account linked to it": [
        null,
        "एक्सटर्नल आईडी को जोड़ने से उसमें पहले से मौजूद Hasgeek अकाउंट भी जुड़ जाएगा"
      ],
      "Email addresses": [null, "ईमेल पते"],
      "Primary": [null, "प्राथमिक"],
      "(pending verification)": [null, "(वेरीफिकेशन बाकी है)"],
      "Set as primary": [null, "प्राथमिक बनाएं"],
      "Add an email address": [null, "अन्य ईमेल पता जोड़ें"],
      "Mobile numbers": [null, "मोबाइल नंबर"],
      "(blocked)": [null, "(ब्लॉक किए हुए)"],
      "Add a mobile number": [null, "अन्य मोबाइल नंबर जोड़ें"],
      "Connected apps": [null, "जुड़े हुए ऐप्स"],
      "Made by Hasgeek": [null, "Hasgeek द्वारा निर्मित"],
      "Since %(since)s – last used %(last_used)s": [
        null,
        "%(since)s से स्थापित – आखरी बार इस्तेमाल %(last_used)s"
      ],
      "Since %(since)s": [null, "%(since)s से स्थापित"],
      "Login sessions": [null, "लॉगिन सेशन"],
      "Since %(since)s via %(login_service)s – last active %(last_active)s": [
        null,
        "%(login_service)s के ज़रिए %(since)s से – आखरी बार इस्तेमाल %(last_active)s"
      ],
      "Since %(since)s – last active %(last_active)s": [
        null,
        "%(since)s से – आखरी बार इस्तेमाल %(last_active)s"
      ],
      "%(location)s – estimated from %(ipaddr)s": [
        null,
        "%(location)s – %(ipaddr)s से अनुमानित"
      ],
      "Close": [null, "बंद करें"],
      "Cookies are required to login. Please enable cookies in your browser’s settings and reload this page": [
        null,
        "लॉगिन के लिए कुकीज़ की आवश्यक हैं. कृपया अपने ब्राउज़र के सेटिंग्स में जाकर कुकीज़ को सक्षम करें और इस पेज को फिर से लोड करें"
      ],
      "Add username": [null, ""],
      "Organizations": [null, "संगठन"],
      "%(count)s more": [null, ""],
      "Account settings": [null, ""],
      "Notification settings": [null, ""],
      "Saved projects": [null, ""],
      "Merge accounts": [null, "अकाउंट जोड़ें"],
      "Name:": [null, "नाम:"],
      "Username:": [null, "यूजरनेम:"],
      "Email addresses:": [null, "ईमेल पते:"],
      "External IDs:": [null, "एक्सटर्नल IDs:"],
      "You appear to have two accounts. Would you like to merge them?": [
        null,
        "शायद आपके पास दो अकाउंट हैं. क्या आप उन दोनों को जोड़ना चाहेंगे?"
      ],
      "Logged in account": [null, "अकाउंट में लॉग इन हो गया"],
      "Other account": [null, "अन्य अकाउंट"],
      "Skip": [null, "बाद में"],
      "Add new organization": [null, ""],
      "Admin": [null, ""],
      "Client application information": [null, "क्लाइंट एप्लीकेशन की जानकारी"],
      "Admin panel": [null, "एडमिन पैनल"],
      "Edit this application": [null, "इस एप्लीकेशन को संपादित करें"],
      "New access key": [null, "नया एक्सेस की"],
      "Assign permissions to a user": [null, "यूजर को अनुमति दें"],
      "Assign permissions to a team": [null, "टीम को अनुमति दें"],
      "OAuth2 Type": [null, "OAuth2 प्रकार"],
      "Confidential": [null, "कॉन्फिडेंशियल"],
      "Website": [null, "वेबसाइट"],
      "Notification URL (deprecated)": [null, "नोटिफिकेशन URL (पुराना)"],
      "Active?": [null, "सक्रिय है?"],
      "Allow anyone to login?": [null, "लॉगिन की किसी को अनुमति दें?"],
      "Registered date": [null, "स्थापित डेट"],
      "Your access token": [null, "आपका एक्सेस टोकन"],
      "Created": [null, "निर्मित"],
      "Last used": [null, "अंतिम उपयोग"],
      "Disconnect": [null, "डिसकनेक्ट करें"],
      "Access keys": [null, "एक्सेस कीज़"],
      "Purpose": [null, "उद्देश्य"],
      "Key": [null, "की (कुंजी)"],
      "never": [null, "कभी नहीं"],
      "Revoke": [null, "हटाएं"],
      "This application does not have any access keys": [
        null,
        "इस एप्लीकेशन के पास कोई एक्सेस कीज़ नहीं हैं"
      ],
      "The following users have permissions to this app": [
        null,
        "निम्न यूजर्स को इस ऐप की अनुमति है"
      ],
      "The following teams have permissions to this app": [
        null,
        "निम्न टीम को इस ऐप की अनुमति है"
      ],
      "Permissions: %(access)s": [null, "अनुमतियां: %(access)s"],
      "No permissions assigned": [null, "कोई अनुमति नहीं दी गई है"],
      "Client access key": [null, "क्लाइंट एक्सेस की"],
      "Here is your new application access key. Save this somewhere safe. You will not be able to view this secret again": [
        null,
        "ये आपके नए एप्लीकेशन की एक्सेस की (कुंजी ) है. इसे कहीं सुरक्षित जगह रख दें. आप दोबारा से इस सीक्रेट को नहीं देख पाएंगे"
      ],
      "Access key for": [null, "इसके लिए एक्सेस की (कुंजी)"],
      "Client secret": [null, "क्लाइंट सीक्रेट"],
      "Return to client app info": [null, "क्लाइंट ऐप की जानकारी पर वापस जाएं"],
      "Application list": [null, "ऐप्लिकेशन लिस्ट"],
      "New application": [null, "नया एप्लीकेशन"],
      "No applications have been registered": [
        null,
        "कोई एप्लीकेशन पंजीकृत नहीं की गई है"
      ],
      "Dashboard": [null, "डैशबोर्ड"],
      "%(active)s monthly active users": [null, "%(active)s मासिक सक्रीय यूजर"],
      "%(count)s total users": [null, "%(count)s कुल यूजर"],
      "Authorization error": [null, "प्रमाणीकरण त्रुटी"],
      "An error occured when logging you in": [
        null,
        "आपके लॉग इन के दौरान कोई समस्या उत्पन्न हुई"
      ],
      "Error": [null, "त्रुटी"],
      "Error URI": [null, "त्रुटी URI"],
      "My contacts": [null, "मेरे कॉन्टैक्ट"],
      "Dropdown menu": [null, "ड्रॉपडाउन मेन्यू"],
      "Download CSV": [null, "CSV डाउनलोड करें"],
      "CSV": [null, "CSV"],
      "Download contacts CSV": [null, "कॉन्टैक्ट की CSV फाइल डाउनलोड करें"],
      "This form timed out because it was open for a long time. Please submit again": [
        null,
        "इस फॉर्म की समय सीमा समाप्त हो गई क्योंकि यह काफी देर से खुली हुई थी. कृपया दोबारा जमा करें"
      ],
      "Hello %(fullname)s,": [null, "नमस्ते %(fullname)s,"],
      "You &ndash; or someone claiming to be you &ndash; asked for your password to be reset. This link is valid for 24 hours.": [
        null,
        "आप &ndash; या आपकी जानकारी उपयोग करने वाले किसी व्यक्ति &ndash; ने आपके पासवर्ड को रिसेट करने की अनुरोध की है. यह लिंक 24 घंटों तक वैध रहेगा."
      ],
      "Reset your password": [null, "अपना पासवर्ड रिसेट करें"],
      "If you did not ask for this, you may safely ignore this email.": [
        null,
        "अगर आपने इसकी अनुरोध नहीं की है, तो फिर आप इस ईमेल को अनदेखा कर दें."
      ],
      "Confirm your email address": [null, "अपने ईमेल पते की पुष्टि करें"],
      "\n    %(actor)s has added you to ‘%(project)s’ as a crew member.\n  ": [
        null,
        "\n    %(actor)s ने आपको ‘%(project)s’ दल के सदस्य के रूप में जोड़ा है.\n  "
      ],
      "See all crew members": [null, "दल के सभी सदस्यों को देखें"],
      "\n    %(actor)s has invited you to join ‘%(project)s’ as a crew member.\n  ": [
        null,
        "\n    %(actor)s ने आपको दल के सदस्य के रूप में ‘%(project)s’ में शामिल होने के लिए आमंत्रित किया है.\n  "
      ],
      "Accept or decline invite": [
        null,
        "आमंत्रण को स्वीकार करें या अस्वीकारें"
      ],
      "\n    %(actor)s has removed you as a crew member from ‘%(project)s’.\n  ": [
        null,
        "\n    %(actor)s ने आपको ‘%(project)s’ के दल के सदस्य से हटा दिया है.\n  "
      ],
      "Explore your passions with communities of like-minded geeks": [
        null,
        "अपने जैसे रुझान वाले व्यक्तियों के समुदाय के संग अपना जूनून पूरा करें"
      ],
      "Spotlight:": [null, "सुर्खियां:"],
      "What’s this about?": [null, ""],
      "Manage labels": [null, "लेबल संपादित करें"],
      "Create new label": [null, "नया लेबल बनाएं"],
      "Archive": [null, "पुरालेख"],
      "(No labels)": [null, "(कोई लेबल नहीं है)"],
      "Please review the indicated issues": [
        null,
        "कृपया दर्शाए गए समस्याओं की समीक्षा करें"
      ],
      "Search the site": [null, "साइट पर खोजें"],
      "Search…": [null, "खोजें…"],
      "Search project (%(project)s)": [null, ""],
      "Search profile (%(profile)s)": [null, ""],
      "Search website": [null, ""],
      "Comments": [null, "कमेंट"],
      "Updates": [null, "अपडेट"],
      "Account menu": [null, ""],
      "Account": [null, "अकाउंट"],
      "Login": [null, "लॉगिन"],
      "or use your password instead": [
        null,
        "या फिर अपने पासवर्ड का उपयोग करें"
      ],
      "Don’t have an account?": [null, "अकाउंट नहीं है?"],
      "Sign up with email": [null, "ईमेल के ज़रिए साइन अप करें"],
      "Logging out…": [null, "लॉग आउट हो रहा है…"],
      "Login to save this project": [null, ""],
      "Save this project": [null, ""],
      "Unsave this project": [null, ""],
      "Copy link": [null, "लिंक कॉपी करें"],
      "Facebook": [null, "Facebook"],
      "Preview video": [null, "प्रीव्यू वीडियो"],
      "Edit submission video": [null, "सबमिशन से जुड़ा वीडियो संपादित करें"],
      "Edit session video": [null, "सेशन का वीडियो संपादित करें"],
      "Share": [null, "साझा करें"],
      "Notifications": [null, "नोटिफिकेशन"],
      "Scan badge": [null, "बैज स्कैन करें"],
      "Contacts": [null, "कॉन्टैक्ट"],
      "Submissions close %(date)s": [null, ""],
      "Live schedule": [null, "लाइव कार्यक्रम"],
      "Livestream": [null, "लाइवस्ट्रीम"],
      "Livestream and schedule": [null, "लाइवस्ट्रीम और कार्यक्रम"],
      "Session starts at %(session)s": [null, "सेशन %(session)s शुरू होगा"],
      "Watch livestream": [null, "लाइवस्ट्रीम देखें"],
      "Schedule": [null, "कार्यक्रम"],
      "Spotlight": [null, "झलकियां"],
      "Accepting submissions": [null, "सब्मिशन स्वीकार कर रहे हैं"],
      "Show more": [null, "और दिखाएं"],
      "All projects": [null, "सभी प्रोजेक्ट"],
      "Profile menu": [null, ""],
      "Manage admins": [null, "एडमिंस को प्रबंधित करें"],
      "View admins": [null, "एडमिंस को देखें"],
      "Edit this profile": [null, "इस प्रोफाइल को संपादित करें"],
      "Make profile private": [null, "प्रोफाइल को निजी बनाएं"],
      "Make this profile private?": [
        null,
        "वाकई इस प्रोफाइल को निजी बनाना चाहते हैं?"
      ],
      "Your profile will not be visible to anyone other than you": [
        null,
        "आपका प्रोफाइल आपके अलावा किसी और को नहीं दिखाई देगा"
      ],
      "It will not be listed in search results": [
        null,
        "यह खोज परिणामों में भी दिखाई नहीं देगा"
      ],
      "You cannot host projects from this profile": [
        null,
        "आप इस प्रोफाइल से प्रोजेक्ट होस्ट नहीं कर सकते"
      ],
      "Any existing projects will become inaccessible until the profile is public again": [
        null,
        "जब तक कि इस प्रोफाइल को दोबारा से सार्वजनिक नहीं बनाया जाता तब तक कोई भी मौजूदा प्रोजेक्ट इसके द्वारा एक्सेस नहीं किया जा सकता"
      ],
      "Add cover photo url": [null, "कवर फोटो का URL जोड़ें"],
      "Add cover photo": [null, "कवर फोटो जोड़ें"],
      "New project": [null, "नया प्रोजेक्ट"],
      "Make profile public": [null, "प्रोफाइल को सार्वजनिक बनाएं"],
      "Make this profile public?": [null, "इस प्रोफाइल को सार्वजनिक बनाएं?"],
      "Your profile will be visible to anyone visiting the page": [
        null,
        "आपका प्रोफाइल इस पेज पर आने वाले सभी व्यक्तियों को दिखाई देगा"
      ],
      "Your profile will be listed in search results": [
        null,
        "आपका प्रोफाइल खोज प्राणिमों में दिखाई देगा"
      ],
      "Joined %(date)s": [null, "%(date)s को जुड़े"],
      "Admins": [null, "एडमिन"],
      "Sessions": [null, "सेशन"],
      "Projects": [null, "प्रोजेक्ट"],
      "Submissions": [null, "सबमिशन"],
      "Team &amp; careers": [null, "टीम &amp; करियर"],
      "Contact": [null, "संपर्क"],
      "Site policies": [null, "साइट नीतियां"],
      "(No sessions have been submitted)": [
        null,
        "(सेशन की कोई जानकारी नहीं दी गई है)"
      ],
      "more": [null, ""],
      "This proposal has a preview video": [
        null,
        "इस प्रस्ताव के साथ एक प्रीव्यू वीडियो मौजूद है"
      ],
      "Manage membership": [null, "सदस्यता प्रबंधित करें"],
      "You have been invited to %(project)s": [
        null,
        "आपको %(project)s में आमंत्रित किया गया है"
      ],
      "Loading…": [null, "लोडिंग…"],
      "Unread updates": [null, "अपठित अपडेट"],
      "To receive timely notifications by SMS, add a phone number": [
        null,
        "SMS के द्वारा समय-समय पर नोटिफिकेशन पाने के लिए, एक फोन नंबर जोड़ें"
      ],
      "No notifications in this category": [
        null,
        "इस श्रेणी में कोई भी नोटिफिकेशन नहीं है"
      ],
      "There was an error in the authorization request:": [
        null,
        "ऑथराइजेशन की अनुरोध में कोई समस्या उत्पन्न हुई:"
      ],
      "Authorization Required": [null, "ऑथराइजेशन आवश्यक"],
      "An application is requesting access to your data": [
        null,
        "एक एप्लीकेशन आपके डेटा को एक्सेस करने का अनुरोध करा रहा है"
      ],
      "Application name": [null, "ऐप्लिकेशन का नाम"],
      "Access scope": [null, "एक्सेस की सीमा"],
      "You should authorize this only if you initiated the request and trust the application with your data": [
        null,
        "आपको इसे अपने डेटा की अनुमति तभी देनी चाहिए, अगर आपने ही इसकी अनुरोध की थी और आपको इस एप्लीकेशन पर यकीन हो"
      ],
      "This form has timed out. Please submit again to confirm": [
        null,
        "इस फॉर्म की समय सीमा समाप्त हो चुकी है. पुष्टि के लिए कृपया दोबारा से जमा करें"
      ],
      "Redirecting you back to %(title)s…": [
        null,
        "आपको वापस से %(title)s पर भेजा जा रहा है…"
      ],
      "Continue": [null, "जारी रखें"],
      "Offline": [null, "ऑफलाइन"],
      "This device has no internet connection, or an ad blocker is blocking this page": [
        null,
        "इस उपकरण का कोई इंटरनेट कनेक्शन नहीं है, या एक विज्ञापन अवरोधक इस पृष्ठ को अवरुद्ध कर रहा है"
      ],
      "Hasgeek": [null, "Hasgeek"],
      "Search Hasgeek for projects, discussions and more": [
        null,
        "प्रोजेक्ट, चर्चा तथा और भी चीज़ों को Hasgeek पर खोजें"
      ],
      "Back to the profile": [null, "प्रोफाइल में वापस जाएं"],
      "Teams": [null, "टीम"],
      "New team": [null, "नया टीम"],
      "Linked apps": [null, "जुड़े हुए ऐप्स"],
      "Forgot password?": [null, "पासवर्ड भूल गए हैं?"],
      "By signing in, you agree to Hasgeek’s <a href=\"/about/policy/terms\" target=\"_blank\" rel=\"noopener\">terms of service</a> and <a href=\"/about/policy/privacy\" target=\"_blank\" rel=\"noopener\">privacy policy</a>": [
        null,
        "साइन इन करने पर, आप Hasgeek की <a href=\"/about/policy/terms\" target=\"_blank\" rel=\"noopener\">सेवा की शर्तों</a> और <a href=\"/about/policy/privacy\" target=\"_blank\" rel=\"noopener\">गोपनीयता निति</a> की सहमती देते हैं"
      ],
      "People": [null, "सदस्य"],
      "Drafts": [null, "ड्राफ्ट"],
      "Create a new project": [null, "नया प्रोजेक्ट बनाएं"],
      "Write, collaborate and get feedback": [
        null,
        "लिखें, दूसरे से जुड़ें और प्रतिक्रिया पाएं"
      ],
      "Unscheduled projects": [null, "अनिर्धारित प्रोजेक्ट"],
      "Back to the home": [null, ""],
      "See all": [null, "सारे देखें"],
      "Videos": [null, "वीडियो"],
      "Related jobs": [null, "सम्बंधित नौकरियां"],
      "Setup events for check-in": [null, "चेक-इन के लिए ईवेंट सेटअप करें"],
      "Select an event for manual check-in of attendees": [
        null,
        "आने वाले प्रतिभागियों के मैन्युअल चेक-इन के लिए कोई ईवेंट चुनें"
      ],
      "Add events to manage check-in": [
        null,
        "चेक-इन को प्रबंधित करने के लिए ईवेंट जोड़ें"
      ],
      "New ticketed event": [null, "टिकट द्वारा प्रवेश वाला नया ईवेंट"],
      "Add ticketed participant": [
        null,
        "जिन प्रतिभागियों के पास टिकट है उन्हें जोड़ें"
      ],
      "Tickets": [null, "टिकटें"],
      "New ticket": [null, "नया टिकट"],
      "Ticket clients": [null, "टिकट क्लाइंट्स"],
      "Add ticket client to import tickets": [
        null,
        "टिकट क्लाइंट को महत्वपूर्ण टिकटों में जोड़ें"
      ],
      "New ticket client": [null, "नया टिकट क्लाइंट"],
      "Sync tickets": [null, "टिकट सिंक करें"],
      "Add submission guidelines and timing": [
        null,
        "सब्मिशन की दिशा-निर्देश और समय-सूची जोड़ें"
      ],
      "Open now": [null, "अभी खोलें"],
      "Open later": [null, "बाद में खोलें"],
<<<<<<< HEAD
      "Update livestream URLs": [null, "लाइवस्ट्रीम URLs को बदलें"],
      "Update banner image": [null, "बैनर इमेज को बदलें"],
=======
      "Comments": [null, "कमेंट"],
      "Back to the project": [null, "प्रोजेक्ट पर वापस जाएं"],
>>>>>>> 6e329de6
      "Pinned update": [null, ""],
      "This update is for participants only": [
        null,
        "यह जानकारी केवल प्रतिभागियों के लिए है"
      ],
      "Update livestream URLs": [null, "लाइवस्ट्रीम URLs को बदलें"],
      "Update banner image": [null, "बैनर इमेज को बदलें"],
      "Tickets available": [null, ""],
      "Sales closed": [null, ""],
      "Get tickets": [null, "टिकट पाएं"],
      "Free updates": [null, ""],
      "Free": [null, ""],
      "Register": [null, "रजिस्टर करें"],
      "This will share your name and email address with the project’s promoter so they can keep you updated. You can cancel your registration at any time": [
        null,
        ""
      ],
      "Registration menu": [null, ""],
      "Stop following": [null, ""],
      "Cancel registration": [null, "रजिस्ट्रेशन रद्द करें"],
      "No longer interested?": [null, ""],
      "Can’t make it?": [null, "आप मदद नहीं कर सकते?"],
      "Confirm cancellation": [null, "रद्द करने की पुष्टि करें"],
      "View participants": [null, "प्रतिभागियों को देखें"],
      "Share this project": [null, ""],
      "Menu": [null, ""],
      "Edit URL": [null, ""],
      "Edit description": [null, ""],
      "Settings": [null, "सेटिंग्स"],
      "Update venue": [null, "ईवेंट का स्थान अपडेट करें"],
      "Featured projects appear under Spotlight on the home page": [null, ""],
      "This project is not published. Visit settings to publish": [null, ""],
      "Related events": [null, "सम्बंधित ईवेंट"],
      "Add schedule": [null, ""],
      "Make a submission": [null, "एक सबमिशन भेजें"],
      "Open submissions": [null, "सबमिशन को खोलें"],
      "Add submission guidelines": [
        null,
        "सबमिशन की दिशा-निर्देश और समय-सूची जोड़ें"
      ],
      "Submissions are closed for this project": [
        null,
        "इस प्रोजेक्ट के लिए प्रस्ताव जमा करने की सुविधा बंद की जा चुकी है"
      ],
      "Hosted by": [null, ""],
      "Supported by": [null, ""],
      "Promoted": [null, ""],
      "Project overview": [null, ""],
      "Jobs": [null, "नौकरियां"],
      "Participants": [null, "प्रतिभागी"],
      "%(title)s by %(speaker)s, %(project)s": [
        null,
        "%(speaker)s, %(project)s के द्वारा ‘%(title)s’"
      ],
      "Edit schedule": [null, "कार्यक्रम को संपादित करें"],
      "Status: %(status)s": [null, "स्थिति: %(status)s"],
      "Submission status: %(status)s": [null, "सबमिशन की स्थिति: %(status)s"],
      "Edit project details": [null, "प्रोजेक्ट विवरण संपादित करें"],
      "Update project URL": [null, "प्रोजेक्ट URL बदलें"],
      "Add or edit livestream URLs": [
        null,
        "लाइवस्ट्रीम URLs जोड़ें या संपादित करें"
      ],
      "Manage venues": [null, "ईवेंट के स्थानों को संपादित करें"],
      "Modify submission guidelines and timing": [
        null,
        "सबमिशन से जुडे दिशा-निर्देश और समय-सूची को बदलें"
      ],
      "Setup ticketed events for check-in": [
        null,
        "टिकट वाले ईवेंट को चेक-इन के लिए सेटअप करें"
      ],
      "Scan badges to check-in": [null, "चेक-इन के लिए बैच स्कैन करें"],
      "Modify guidelines and timing": [null, ""],
      "Modify guidelines": [null, ""],
      "expand": [null, ""],
      "Add guidelines and timing": [null, ""],
      "Add new update": [null, "नई जानकारी डालें"],
      "Post an update…": [null, "नई जानकारी पोस्ट करें…"],
      "This project has not posted any updates yet": [
        null,
        "इस प्रोजेक्ट में अब तक कोई नई जानकारी पोस्ट नहीं की गई है"
      ],
      "No videos": [null, ""],
<<<<<<< HEAD
      "Create a promotion": [null, ""],
      "Select promotion destination": [null, ""],
      "Proposal menu": [null, ""],
=======
      "Edit submission": [null, ""],
>>>>>>> 6e329de6
      "Add proposal video": [null, "प्रस्ताव का वीडियो जोड़ें"],
      "Replace video": [null, ""],
      "Add video": [null, "वीडियो जोड़ें"],
      "Editor panel": [null, ""],
      "Featured submissions appear in the overview": [null, ""],
      "Replace session video": [null, ""],
      "Add session video": [null, "सेशन की वीडियो जोड़ें"],
<<<<<<< HEAD
      "Mute this submission": [null, ""],
      "This is a featured submission": [null, "यह मुख्य सबमिशन है"],
      "Up next": [null, "अगला आने वाला"],
=======
      "Previous": [null, ""],
      "Next": [null, "आगे"],
      "All submissions": [null, ""],
      "This submission has been added to the schedule": [null, ""],
>>>>>>> 6e329de6
      "No video": [null, "कोई वीडियो नहीं है"],
      "Session video": [null, "सेशन वीडियो"],
      "Proposal video": [null, "प्रस्ताव वीडियो"],
      "Submitted %(date)s ": [null, "%(date)s को सबमिट "],
      "Move": [null, "दूसरी जगह भेजें"],
      "Transfer": [null, "ट्रांसफर"],
      "Change status of proposal": [null, "प्रस्ताव की स्थिति बदलें"],
      "Select date": [null, "डेट चुनें"],
      "Select a date to add sessions": [null, "सेशन जोड़ने के लिए डेट चुनें"],
      "Unscheduled submissions": [null, ""],
      "Revert": [null, "वापस करें"],
      "Save session": [null, "सेशन सेव करें"],
      "Subscribe to the schedule": [null, "कार्यक्रम को सूचीपत्र में जोड़ें"],
      "Download": [null, "डाउनलोड करें"],
      "Add to Google Calendar": [null, "Google Calendar में जोड़ें"],
<<<<<<< HEAD
      "Search": [null, "खोजें"],
      "This session has not been scheduled yet.": [
=======
      "This session has not been scheduled yet": [
>>>>>>> 6e329de6
        null,
        "इस सेशन की समय-सूची अभी नहीं बनाई गई है"
      ],
      "The session has no attached video": [
        null,
        "सेशन के साथ जुड़ी कोई वीडियो नहीं है"
      ],
      "Open submission for this session": [
        null,
        "इस सेशन के लिए सबमिशन की प्रक्रिया खोलें"
      ],
      "or use your email instead": [null, "या फिर अपने ईमेल का उपयोग करें"],
      "Already have an account?": [null, "पहले से कोई अकाउंट है?"],
      "Query": [null, "सवाल"],
      "\n      Only %(total_comments)s comment for \"%(query)s\"": [
        null,
        "\n      “%(query)s” के लिए केवल %(total_comments)s कमेंट"
      ],
      "\n      Only %(total_comments)s comment": [
        null,
        "\n      केवल %(total_comments)s कमेंट"
      ],
      "Comment": [null, "कमेंट"],
      "No comment available": [null, "कोई कमेंट मौजूद नहीं है"],
      "Review comments": [null, "कमेंट की समीक्षा करें"],
      "This comment has been reported as spam": [
        null,
        "यह कमेंट पैम के तौर पर रिपोर्ट की गई है"
      ],
      "Setup events": [null, "ईवेंट सेटअप करें"],
      "Back to setup events": [null, "ईवेंट सेटअप पर वापस जाएं"],
      "Manage check-in": [null, "चेक-इन प्रबंधित करें"],
      "Select an event to check-in attendees": [
        null,
        "प्रतिभागियों को चेक-इन करने के लिए एक ईवेंट चुनें"
      ],
      " View %(title)s attendees": [null, "%(title)s प्रतिभागियों को देखें"],
      "All updates": [null, ""],
      "New image": [null, "नया इमेज"],
      "Remove image": [null, "इमेज हटाएं"],
      "No tagged sessions yet": [null, "फिलहाल कोई सेशन टैग किया हुआ नहीं है"],
      "No participation yet": [null, "अब तक कहीं हिस्सा नहीं लिया गया है"],
      "No submissions": [null, "कोई भी सबमिशन नही"],
      "Venues": [null, "ईवेंट का स्थान"],
      "(No venues)": [null, "(कोई ईवेंट का स्थान मौजूद नहीं है)"],
      "Add venue": [null, "ईवेंट का स्थान जोड़ें"],
      "(No rooms)": [null, "(कोई रूम मौजूद नहीं है)"],
      "Add room": [null, "रूम जोड़ें"],
      "Select camera": [null, ""],
      "Switch camera": [null, ""],
      "Check in status": [null, ""],
      "Scanning": [null, ""],
      "Hello %s": [null, ""],
      "Thank you for choosing to participate in %(title)s and for being a part of this growing community": [
        null,
        ""
      ],
      "Attendee details not found": [null, ""],
      "Login to leave a comment": [null, ""],
      "Post a comment…": [null, "कमेंट पोस्ट करें…"],
      "New comment": [null, ""],
      "No comments posted yet": [null, ""],
      "edited %s": [null, ""],
      "Reply": [null, ""],
      "Report": [null, ""],
      "More": [null, ""],
      "Show badge": [null, ""],
      "Show label badge": [null, ""],
      "Edit participant details": [null, ""],
      "Add new member": [null, ""],
      "members": [null, ""],
      "member": [null, ""],
      "Role": [null, ""],
      "No members found": [null, ""],
      "Members you add will appear here…": [null, ""],
      "Remove this member": [null, ""],
      "+ %d more role": [null, ""],
      "+ %d more roles": [null, ""],
      "Agenda view": [null, ""],
      "Calendar view": [null, ""],
      "Update": [null, "अपडेट करें"],
      "collapse": [null, ""],
      "You wrote:": [null, "आपने लिखा:"],
      "View comment": [null, "कमेंट देखें"],
      "View in context": [null, "संदर्भ के साथ देखें"],
      "%(actor)s left comments": [null, "%(actor)s ने कमेंट किया है"],
      "%(actor1)s and %(actor2)s left comments": [
        null,
        "%(actor1)s और %(actor2)s ने कमेंट किया है"
      ],
      "%(actor1)s, %(actor2)s and one other left comments": [
        null,
        "%(actor1)s, %(actor2)s और एक और व्यक्ति ने कमेंट किया है"
      ],
      "%(actor1)s, %(actor2)s and %(count)s others left comments": [
        null,
        "%(actor1)s, %(actor2)s और  %(count)s अन्य लोगों ने कमेंट किया है"
      ],
      "See all comments": [null, "सभी कमेंट देखें"],
      "A comment has been reported as spam": [
        null,
        "एक कमेंट को स्पैम के रूप में रिपोर्ट किया गया है"
      ],
      "Review comment": [null, "कमेंट की समीक्षा करें"],
      "A comment has been reported as spam. <a href=\"%(url)s\">Review comment</a>": [
        null,
        "एक कमेंट को स्पैम के रूप में रिपोर्ट किया गया है. <a href=\"%(url)s\">कमेंट की समीक्षा करें</a>"
      ],
      "Unsubscribe or manage preferences": [
        null,
        "सदस्यता ख़त्म करें या अपनी प्राथमिकता को बदलें"
      ],
      "(This template is missing content)": [
        null,
        "(इस टेम्पलेट की विषय-सूची मौजूद नहीं है)"
      ],
      "This update is no longer available": [
        null,
        "यह अपडेट अब उपलब्ध नहीं है"
      ],
      "Update #%(number)s": [null, "अपडेट #%(number)s"],
      "Posted by %(editor)s %(age)s": [null, "%(age)s %(editor)s के द्वारा"],
      "See all admins": [null, "सभी एडमिन को देखें"],
      "<b>%(project)s</b> starts at %(start_time)s": [
        null,
        "<b>%(project)s</b> शुरू होने का समय %(start_time)s"
      ],
      "Join now": [null, "अभी जुड़ें"],
      "<a href=\"%(url)s\">%(project)s</a> starts at %(start_time)s": [
        null,
        "<a href=\"%(url)s\">%(project)s</a> शुरू होने का समय %(start_time)s"
      ],
      "Your project <b>%(project)s</b> has a new submission: <b>%(proposal)s</b>": [
        null,
        "आपके प्रोजेक्ट <b>%(project)s</b> में एक नया सबमिशन आया हैं: <b>%(proposal)s</b>"
      ],
      "Submission page": [null, "सबमिशन पेज"],
      "\n        Your project <a href=\"%(project_url)s\">%(project)s</a> has received %(count)s new submissions:": [
        null,
        "\n        आपके <a href=\"%(project_url)s\">%(project)s</a> प्रोजेक्ट में %(count)s नए सबमिशन आए हैं:"
      ],
      "\n        <a href=\"%(url)s\">%(proposal)s</a> by %(actor)s %(age)s\n          ": [
        null,
        "\n        <a href=\"%(url)s\">%(proposal)s</a> %(age)s %(actor)s के द्वारा\n          "
      ],
      "Your project <a href=\"%(project_url)s\">%(project)s</a> has received a new submission: <a href=\"%(proposal_url)s\">%(proposal)s</a> from %(actor)s": [
        null,
        "आपके <a href=\"%(project_url)s\">%(project)s</a> प्रोजेक्ट में एक नया सबमिशन आया है: <a href=\"%(proposal_url)s\">%(proposal)s</a> %(actor)s की ओर से"
      ],
      "You have submitted a new proposal <b>%(proposal)s</b> to the project <b>%(project)s</b>": [
        null,
        "आपने <b>%(project)s</b> प्रोजेक्ट में एक नया प्रस्ताव <b>%(proposal)s</b> भेजा है"
      ],
      "View proposal": [null, "प्रस्ताव देखें"],
      "You submitted <a href=\"%(proposal_url)s\">%(proposal)s</a> to <a href=\"%(project_url)s\">%(project)s</a>": [
        null,
        "आपने <a href=\"%(project_url)s\">%(project)s</a> प्रोजेक्ट में <a href=\"%(proposal_url)s\">%(proposal)s</a> जमा किया है"
      ],
      "You have cancelled your registration for <b>%(project)s</b>. If this was accidental, you can register again": [
        null,
        "आपने <b>%(project)s</b> के लिए अपनी रजिस्ट्रेशन रद्द कर दी है. अगर यह गलती से हुआ है, तो फिर आप दोबारा रजिस्टर कर सकते हैं"
      ],
      "Project page": [null, "प्रोजेक्ट पेज"],
      "You cancelled your registration for <a href=\"%(url)s\">%(project)s</a>": [
        null,
        "आपने <a href=\"%(url)s\">%(project)s</a> के लिए अपनी रजिस्ट्रेशन रद्द कर दी है"
      ],
      "You have registered for <b>%(project)s</b>": [
        null,
        "आप <b>%(project)s</b> के लिए रजिस्टर हो चुके हैं"
      ],
      "The next session in the schedule starts %(date_and_time)s": [
        null,
        "इस कार्यक्रम का अगला सेशन %(date_and_time)s पर शुरू होगा"
      ],
      "You registered for <a href=\"%(url)s\">%(project)s</a>": [
        null,
        "आप <a href=\"%(url)s\">%(project)s</a> के लिए रजिस्टर हो चुके हैं"
      ],
      "%(actor)s posted an update in <a href=\"%(project_url)s\">%(project)s</a>:": [
        null,
        "%(actor)s ने <a href=\"%(project_url)s\">%(project)s</a> में एक नई जानकारी पोस्ट की है:"
      ],
      "Read on the website": [null, "वेबसाइट पर जाकर पढ़ें"],
      "Your password has been updated. If you did this, no further action is necessary.": [
        null,
        "आपके पासवर्ड को बदल दिया गया है. अगर आपने ही यह किया है, तो कुछ और करने की ज़रूरत नहीं है."
      ],
      "If this was not authorized, consider resetting with a more secure password. Contact support if further assistance is required.": [
        null,
        "अगर आपने यह नहीं किया है, तो एक अधिक सुरक्षित पासवर्ड के साथ इसे रिसेट करें. यदि और किसी मदद की ज़रूरत हो, तो हमारे सहयोगी दल से संपर्क करें."
      ],
      "Reset password": [null, "पासवर्ड रिसेट करें"],
      "Contact support": [null, "सहयोगी दल से संपर्क करें"],
      "Your password has been updated": [
        null,
        "आपके पासवर्ड को बदल दिया गया है"
      ],
      "Unparseable response from Exotel": [
        null,
        "Exotel की ओर से अजीब प्रतिक्रिया"
      ],
      "Exotel API error": [null, "Exotel API त्रुटी"],
      "Exotel not reachable": [null, "Exotel पहुंच के बाहर है"],
      "This phone number is invalid": [null, "यह फोन नंबर अवैध है"],
      "Hasgeek cannot send messages to phone numbers in this country": [
        null,
        "Hasgeek द्वारा इस देश में फोन नंबरों पर मैसेज नहीं भेजा जा सकता है"
      ],
      "This phone number has been blocked": [
        null,
        "यह फोन नंबर ब्लॉक कर दिया गया है"
      ],
      "This phone number is unsupported at this time": [
        null,
        "यह फोन नंबर इस समय असमर्थित है"
      ],
      "This phone number cannot receive SMS messages": [
        null,
        "यह फोन नंबर SMS मैसेज प्राप्त नहीं कर सकता है"
      ],
      "Hasgeek was unable to send a message to this phone number": [
        null,
        "Hasgeek इस फोन नंबर पर मैसेज भेजने में असमर्थ रहा"
      ],
      "No service provider available for this recipient": [
        null,
        "इस प्राप्तकर्ता के लिए कोई सेवा प्रदाता उपलब्ध नहीं है"
      ],
      "Unknown browser": [null, "अज्ञात ब्राउज़र"],
      "PC": [null, "PC"],
      "Unknown location": [null, "अज्ञात स्थान"],
      "Unknown ISP": [null, "अज्ञात ISP"],
      "Weak password": [null, "कमज़ोर पासवर्ड"],
      "Strong password": [null, "मज़बूत पासवर्ड"],
      "Something went wrong. Please reload and try again": [
        null,
        "कुछ गड़बड़ी हुई है. कृपया दोबारा लोड करें और दोबारा प्रयास करें"
      ],
      "Your profile has been updated. We sent you an email to confirm your address": [
        null,
        "आपकी प्रोफाइल अपडेट कर दी गई है. आपके पते की पुष्टि के लिए हमने आपको एक ईमेल भेजा है"
      ],
      "Your profile has been updated": [
        null,
        "आपकी प्रोफाइल अपडेट कर दी गई है"
      ],
      "Update account": [null, "खाता अपडेट करें"],
      "Hello, {fullname}. Please spare a minute to fill out your account": [
        null,
        "नमस्ते, {fullname}. कृपया अपने खाते की जानकारी भरने के लिए एक मिनट का समय दें"
      ],
      "Edit account": [null, "खाता संपादित करें"],
      "Save changes": [null, "परिवर्तनों को सेव करें"],
      "Email address already claimed": [
        null,
        "ईमेल पता पहले ही इस्तेमाल किया जा चुका है"
      ],
      "The email address <code>{email}</code> has already been verified by another user": [
        null,
        "ईमेल पता <code>{email}</code> अन्य यूजर द्वारा पहले ही वेरिफाई हो चुका है"
      ],
      "Email address already verified": [null, "ईमेल पता पहले से वेरिफाइड है"],
      "Hello, {fullname}! Your email address <code>{email}</code> has already been verified": [
        null,
        "नमस्ते, {fullname}! आपका ईमेल पता <code>{email}</code> पहले ही वेरिफाई हो चुका है"
      ],
      "Email address verified": [null, "ईमेल पता वेरिफाई किया गया"],
      "Hello, {fullname}! Your email address <code>{email}</code> has now been verified": [
        null,
        "नमस्ते {fullname}! आपका ईमेल पता <code>{email}</code> अब वेरिफाई हो चुका"
      ],
      "This was not for you": [null, "यह आपके लिए नहीं था"],
      "You’ve opened an email verification link that was meant for another user. If you are managing multiple accounts, please login with the correct account and open the link again": [
        null,
        "आपने एक ईमेल वेरिफिकेशन लिंक खोला है जो किसी अन्य यूजर के लिए था"
      ],
      "Expired confirmation link": [null, "एक्स्पायर हुई पुष्टि लिंक"],
      "The confirmation link you clicked on is either invalid or has expired": [
        null,
        "आपके द्वारा क्लिक की गई पुष्टि लिंक या तो अमान्य है या एक्स्पायर हो गई है"
      ],
      "Set password": [null, "पासवर्ड सेट करें"],
      "Your new password has been saved": [
        null,
        "आपका नया पासवर्ड सेव किया जा चुका है"
      ],
      "We sent you an email to confirm your address": [
        null,
        "आपके पते की पुष्टि के लिए हमने आपको एक ईमेल भेजा है"
      ],
      "Add email": [null, "ईमेल दर्ज करें"],
      "This is already your primary email address": [
        null,
        "यह पहले से ही आपका प्राथमिक ईमेल पता है"
      ],
      "Your primary email address has been updated": [
        null,
        "आपका प्राथमिक ईमेल पता अपडेट कर दिया गया है"
      ],
      "No such email address is linked to this user account": [
        null,
        "ऐसा कोई भी ईमेल पता इस खाते से नहीं जुड़ा है"
      ],
      "Please select an email address": [null, "कृपया एक ईमेल पता चुनें"],
      "This is already your primary phone number": [
        null,
        "यह पहले से ही आपका प्राथमिक फोन नंबर है"
      ],
      "Your primary phone number has been updated": [
        null,
        "आपका प्राथमिक फोन नंबर अपडेट कर दिया गया है"
      ],
      "No such phone number is linked to this user account": [
        null,
        "ऐसा कोई फोन नंबर इस खाते से नहीं जुड़ा है"
      ],
      "Please select a phone number": [null, "कृपया एक फोन नंबर चुनें"],
      "Your account requires at least one verified email address or phone number": [
        null,
        "आपके खाते के लिए कम से कम एक वेरिफाइड ईमेल पता या फोन नंबर की आवश्यकता है"
      ],
      "Confirm removal": [null, "हटाने की पुष्टि करें"],
      "Remove email address {email} from your account?": [
        null,
        "अपने खाते से ईमेल पता {email} हटाएं?"
      ],
      "You have removed your email address {email}": [
        null,
        "आपने अपना ईमेल पता {email} हटा दिया है"
      ],
      "This email address is already verified": [
        null,
        "यह ईमेल पता पहले से ही वेरिफाइड है"
      ],
      "The verification email has been sent to this address": [
        null,
        "वेरिफिकेशन ईमेल इस पते पर भेजा गया है"
      ],
      "Resend the verification email?": [
        null,
        "वेरिफिकेशन ईमेल दोबारा भेजना चाहते हैं?"
      ],
      "We will resend the verification email to {email}": [
        null,
        "हम वेरिफिकेशन ईमेल को {email} पर दोबारा भेज देंगे"
      ],
      "Send": [null, "भेजें"],
      "Unable to send a message right now. Try again later": [
        null,
        "फिलहाल मैसेज भेजने में असमर्थ रहा. बाद में दोबारा प्रयास करें"
      ],
      "A verification code has been sent to your phone number": [
        null,
        "आपके फोन नंबर पर एक वेरिफिकेशन कोड भेजा गया है"
      ],
      "Add a phone number": [null, "एक फोन नंबर दर्ज करें"],
      "Verify phone": [null, "फोन वेरिफाई करें"],
      "This number has been blocked due to too many failed verification attempts": [
        null,
        "बहुत से विफल वेरिफिकेशन कोशिशों के कारण इस नंबर को ब्लॉक कर दिया गया है"
      ],
      "Remove phone number {phone} from your account?": [
        null,
        "अपने खाते से फोन नंबर {phone} हटाना चाहते हैं?"
      ],
      "You have removed your number {phone}": [
        null,
        "आपने अपना नंबर {phone} हटा दिया है"
      ],
      "You provided an incorrect verification code too many times": [
        null,
        "आपने कई बार गलत वेरिफिकेशन कोड डाला है"
      ],
      "Your phone number has been verified": [
        null,
        "आपका फोन नंबर वेरिफाई कर दिया गया है"
      ],
      "This phone number has already been claimed by another user": [
        null,
        "यह फोन नंबर पहले ही किसी अन्य यूजर द्वारा इस्तेमाल किया जा चुका है"
      ],
      "Verify phone number": [null, "फोन नंबर वेरिफाई करें"],
      "Verify": [null, "वेरिफाई करें"],
      "Remove {service} account ‘{username}’ from your account?": [
        null,
        "अपने खाते से {service} खाता ‘{username}’ हटाएं?"
      ],
      "You have removed the {service} account ‘{username}’": [
        null,
        "आपने {service} खाता ‘{username}’ हटा दिया है"
      ],
      "Your password has expired. Please enter your username or email address to request a reset code and set a new password": [
        null,
        "आपका पासवर्ड एक्स्पायर हो चुका है. रीसेट कोड का अनुरोध करने और एक नया पासवर्ड सेट करने के लिए कृपया अपना यूजरनेम या ईमेल पता दर्ज करें"
      ],
      "Cannot reset password": [null, "पासवर्ड रीसेट नहीं किया जा सकता"],
      "Your account does not have an email address. However, it is linked to {service} with the ID {username}. You can use that to login": [
        null,
        "आपके खाते में ईमेल पता दर्ज नहीं है. हालांकि, यह ID {username} के साथ {service} से जुड़ा हुआ है. आप लॉगिन करने के लिए उसका उपयोग कर सकते हैं"
      ],
      "Your account does not have an email address. Please contact <a href=\"mailto:{email}\">{email}</a> for assistance": [
        null,
        "आपके खाते में ईमेल पता दर्ज नहीं है. सहायता के लिए कृपया <a href=\"mailto:{email}\">{email}</a> से संपर्क करें"
      ],
      "Email sent": [null, "ईमेल भेज दिया गया है"],
      "You have been sent an email with a link to reset your password, to your address {masked_email}. If it doesn’t arrive in a few minutes, it may have landed in your spam or junk folder. The reset link is valid for 24 hours": [
        null,
        "आपको अपना पासवर्ड रीसेट करने के लिए एक लिंक के साथ एक ईमेल भेजा गया है, आपके {masked_email} पते पर. अगर यह कुछ मिनटों में नहीं आता है, तो यह आपके स्पैम या जंक फोल्डर में जा सकता है. रीसेट लिंक 24 घंटे के लिए मान्य है"
      ],
      "Send reset link": [null, "रीसेट लिंक भेजें"],
      "This password reset link is invalid. If you still need to reset your password, you may request a new link": [
        null,
        "यह पासवर्ड रीसेट लिंक अमान्य है. अगर आपको अभी भी अपना पासवर्ड रीसेट करने की ज़रूरत है, तो आप एक नए लिंक के लिए अनुरोध कर सकते हैं"
      ],
      "Please try again": [null, "कृपया दोबारा प्रयास करें"],
      "This page timed out. Please open the reset link again": [
        null,
        "इस पेज की समय-सीमा समााप्त हो चुकी है. कृपया रीसेट लिंक दोबारा खोलें"
      ],
      "This password reset link has expired. If you still need to reset your password, you may request a new link": [
        null,
        "यह पासवर्ड रीसेट लिंक एक्स्पायर हो चुका है. अगर आपको अभी भी अपना पासवर्ड रीसेट करने की ज़रूरत है, तो आप एक नए लिंक के लिए अनुरोध कर सकते हैं"
      ],
      "Unknown user": [null, "अज्ञात यूजर"],
      "There is no account matching this password reset request": [
        null,
        "इस पासवर्ड रीसेट अनुरोध से मेल खाने योग्य कोई खाता नहीं है"
      ],
      "This password reset link has been used. If you need to reset your password again, you may request a new link": [
        null,
        "इस पासवर्ड रीसेट लिंक का उपयोग किया जा चुका है. अगर आपको अपना पासवर्ड फिर से रीसेट करने की ज़रूरत है, तो आप एक नए लिंक के लिए अनुरोध कर सकते हैं"
      ],
      "Password reset complete": [null, "पासवर्ड रीसेट पूरा हुआ"],
      "Your password has been changed. You may now login with your new password": [
        null,
        "आपका पासवर्ड बदल दिया गया है. अब आप अपने नए पासवर्ड से लॉगिन कर सकते हैं"
      ],
      "Your password has been changed. As a precaution, you have been logged out of one other device. You may now login with your new password": [
        null,
        "आपका पासवर्ड बदल दिया गया है. एहतियात के तौर पर, आपको एक अन्य डिवाइस से लॉग आउट किया गया है. अब आप अपने नए पासवर्ड से लॉगिन कर सकते हैं"
      ],
      "Hello, {fullname}. You may now choose a new password": [
        null,
        "नमस्ते, {fullname}. अब आप एक नया पासवर्ड चुन सकते हैं"
      ],
      "Register a new client application": [
        null,
        "एक नया क्लाइंट ऐप्लिकेशन रजिस्टर करें"
      ],
      "Register application": [null, "ऐप्लिकेशन रजिस्टर करें"],
      "This application’s owner has changed, so all previously assigned permissions have been revoked": [
        null,
        "इस ऐप्लिकेशन का ओनर बदल गया है, इसलिए पहले से सौंपी गई सभी अनुमतियां रद्द कर दी गई हैं"
      ],
      "Edit application": [null, "ऐप्लिकेशन संपादित करें"],
      "Confirm delete": [null, "मिटाने की पुष्टि करें"],
      "Delete application ‘{title}’? This will also delete all associated content including access tokens issued on behalf of users. This operation is permanent and cannot be undone": [
        null,
        "‘{title}’ ऐप्लिकेशन मिटाएं? यह यूज़र की ओर से जारी एक्सेस टोकन सहित सभी जुड़ी सामग्री को भी हटा देगा. यह प्रक्रिया स्थाई है और इसे वापस नहीं लाया जा सकता है"
      ],
      "You have deleted application ‘{title}’ and all its associated resources and permission assignments": [
        null,
        "आपने ‘{title}’ ऐप्लिकेशन और उससे जुड़ी सभी संसाधनों और सौंपी गई अनुमति को मिटा दिया है"
      ],
      "Disconnect {app}": [null, "{app} डिस्कनेक्ट करें"],
      "Disconnect application {app}? This will not remove any of your data in this app, but will prevent it from accessing any further data from your Hasgeek account": [
        null,
        "{app} एप्लिकेशन डिस्कनेक्ट करना चाहते हैं? यह इस ऐप में आपके किसी भी डेटा को नहीं हटाएगा, बल्कि इसे आपके Hasgeek खाते से किसी और डेटा को एक्सेस करने से रोकेगा"
      ],
      "You have disconnected {app} from your account": [
        null,
        "आपने अपने खाते से {app} को डिस्कनेक्ट कर दिया है"
      ],
      "Default": [null, "तयशुदा"],
      "Create": [null, "बनाएं"],
      "Permissions have been assigned to user {pname}": [
        null,
        "अनुमतियां यूजर {pname} को सौंप दी गई हैं"
      ],
      "Permissions have been assigned to team ‘{pname}’": [
        null,
        "अनुमतियां टीम ‘{pname}’ को सौंप दी गई हैं"
      ],
      "Assign permissions": [null, "अनुमतियां सौंपें"],
      "Add and edit teams from <a href=\"{url}\">your organization’s teams page</a>": [
        null,
        "<a href=\"{url}\">आपके संगठन के टीम पेज</a> से टीम जोड़ें और संपादित करें"
      ],
      "Delete access key ‘{title}’? ": [null, "ऐक्सेस की ‘{title}’ मिटाएं?"],
      "You have deleted access key ‘{title}’": [
        null,
        "आपने ऐक्सेस की ‘{title}’ मिटा दी है"
      ],
      "Permissions have been updated for user {pname}": [
        null,
        "{pname} यूजर के लिए अनुमतियां अपडेट कर दी गई हैं"
      ],
      "All permissions have been revoked for user {pname}": [
        null,
        "{pname} यूजर के लिए सभी अनुमतियां रद्द कर दी गई हैं"
      ],
      "Edit permissions": [null, "अनुमतियां संपादित करें"],
      "Remove all permissions assigned to user {pname} for app ‘{title}’?": [
        null,
        "‘{title}’ ऐप के लिए {pname} यूजर को सौंपी गई सभी अनुमतियां हटाएं?"
      ],
      "You have revoked permisions for user {pname}": [
        null,
        "आपने {pname} यूजर के लिए अनुमतियां रद्द कर दी है"
      ],
      "Permissions have been updated for team {title}": [
        null,
        "{title} टीम  के लिए अनुमतियां अपडेट कर दी गई हैं"
      ],
      "All permissions have been revoked for team {title}": [
        null,
        "{title} टीम के लिए सभी अनुमतियां रद्द कर दी गई हैं"
      ],
      "Remove all permissions assigned to team ‘{pname}’ for app ‘{title}’?": [
        null,
        "‘{title}’ ऐप के लिए ‘{pname}’ टीम को सौंपी गई सभी अनुमतियां हटाना चाहते हैं?"
      ],
      "You have revoked permisions for team {title}": [
        null,
        "आपने {title} टीम के लिए अनुमतियां रद्द कर दी है"
      ],
      "Full access is only available to trusted clients": [
        null,
        "पूरा ऐक्सेस केवल ट्रस्टेड क्लाइंट के लिए ही उपलब्ध है"
      ],
      "The resource {scope} is only available to trusted clients": [
        null,
        "साधन {scope} केवल ट्रस्टेड क्लाइंट के लिए उपलब्ध है"
      ],
      "Missing client_id": [null, "नामौजूद client_id"],
      "Unknown client_id": [null, "अज्ञात client_id"],
      "No redirect URI specified": [
        null,
        "कोई रीडायरेक्ट URI निर्दिष्ट नहीं है"
      ],
      "Redirect URI hostname doesn't match": [
        null,
        "रीडायरेक्ट URI होस्टनेम मेल नहीं खाता है"
      ],
      "You do not have access to this application": [
        null,
        "आपके पास इस एप्लिकेशन का ऐक्सेस नहीं है"
      ],
      "response_type missing": [null, "response_type नामौजूद"],
      "Scope not specified": [null, "स्कोप निर्दिष्ट नहीं है"],
      "Missing grant_type": [null, "grant_type नामौजूद"],
      "Untrusted client app": [null, "अविश्वसनीय क्लाइंट ऐप"],
      "Auth code not specified": [null, ""],
      "Unknown auth code": [null, "अज्ञात ऑथ कोड"],
      "Expired auth code": [null, "एक्स्पायर्ड ऑथ कोड"],
      "Scope is blank": [null, "स्कोप खाली है"],
      "Scope expanded": [null, "स्कोप विस्तृत किया गया"],
      "redirect_uri does not match": [null, "redirect_uri मेल नहीं खाता है"],
      "AuthClient is not trusted for password grant_type": [
        null,
        "AuthClient पासवर्ड grant_type के लिए भरोसेमंद नहीं है"
      ],
      "Username or password not provided": [
        null,
        "यूजरनेम या पासवर्ड प्रदान नहीं किया गया"
      ],
      "No such user": [null, "ऐसा कोई यूजर नहीं है"],
      "Password mismatch": [null, "पासवर्ड मेल नहीं खाया"],
      "Read your name and basic profile data": [
        null,
        "अपना नाम और मूल प्रोफाइल डेटा पढ़ें"
      ],
      "Verify user session": [null, "यूजर सेशन वेरिफाई करें"],
      "Read your email address": [null, "अपना ईमेल पता पढ़ें"],
      "Read your phone number": [null, "अपना फोन नंबर पढ़ें"],
      "Access your external account information such as Twitter and Google": [
        null,
        "अपने बाहरी खाते की जानकारी जैसे Twitter और Google को ऐक्सेस करें"
      ],
      "Read the organizations you are a member of": [
        null,
        "उन संगठनों को पढ़ें जिनके आप सदस्य हैं"
      ],
      "Read the list of teams in your organizations": [
        null,
        "अपने संगठनों में टीमों की सूची पढ़ें"
      ],
      "Your comment has been posted": [null, "आपका कमेंट पोस्ट कर दिया गया है"],
      "Post comment": [null, "कमेंट पोस्ट करें"],
      "Subscribed to this comment thread": [null, ""],
      "This page timed out. Reload and try again": [
        null,
        "इस पेज को लोड होने का समय समाप्त हो चुका है. पेज को रिलोड करने के बाद फिर से कोशिश करें"
      ],
      "Unsubscribed from this comment thread": [null, ""],
      "That comment could not be found. It may have been deleted": [null, ""],
      "Your comment has been edited": [
        null,
        "आपका कमेंट संपादित कर दिया गया है"
      ],
      "Edit comment": [null, "कमेंट संपादित करें"],
      "Your comment has been deleted": [null, "आपकी कमेंट मिटा दी गई है"],
      "The comment has been reported as spam": [
        null,
        "कमेंट को स्पैम के रूप में रिपोर्ट कर दिया गया है"
      ],
      "There was an issue reporting this comment. Please try again": [
        null,
        "इस कमेंट को रिपोर्ट करने में एक समस्या उत्पन्न हुई थी. कृपया दोबारा प्रयास करें"
      ],
      "This project has concluded": [null, "यह प्रोजेक्ट समाप्त हो गई है"],
      "Unauthorized contact exchange": [null, "अनधिकृत संपर्क विनिमय"],
      "Verify your email address": [null, "अपना ईमेल पता वेरिफाई करें"],
      "Verify email address": [null, "ईमेल पता वेरिफाई करें"],
      "You have been added to {project} as a crew member": [
        null,
        "आपको दल के सदस्य के रूप में {project} में जोड़ा गया है"
      ],
      "You have been invited to {project} as a crew member": [
        null,
        "आपको दल के सदस्य के रूप में {project} में आमंत्रित किया गया है"
      ],
      "You have been removed from {project} as a crew member": [
        null,
        "आपको दल के सदस्य के रूप में {project} से हटा दिया गया है"
      ],
      "Terms of service": [null, "सेवा की शर्तें"],
      "Sponsorship &amp; advertising": [null, "प्रायोजन और विज्ञापन"],
      "Privacy policy": [null, "गोपनीयता नीति"],
      "Cancellation &amp; refund policy": [null, "रद्दीकरण और घन वापसी नीति"],
      "Community guidelines": [null, "कम्यूनिटी दिशा-निर्देश"],
      "Code of conduct": [null, "आचार संहिता"],
      "Past sessions": [null, ""],
      "Date": [null, "डेट"],
      "Project": [null, "प्रोजेक्ट"],
      "Discussion spaces for geeks": [null, "लोगों के लिए चर्चा की जगह"],
      "Internet": [null, "इंटरनेट"],
      "Online": [null, "ऑनलाइन"],
      "Your changes have been saved": [
        null,
        "आपके परिवर्तनों को सेव किया गया है"
      ],
      "Error with a label option: {}": [null, "लेबल विकल्प में त्रुटि: {}"],
      "Only main labels can be edited": [
        null,
        "केवल मुख्य लेबल संपादित किए जा सकते हैं"
      ],
      "Label has been edited": [null, "लेबल संपादित कर दिया गया है"],
      "The label has been archived": [null, "लेबल को पुरालेख कर दिया गया है"],
      "CSRF token is missing": [null, "CSRF टोकन नामौजूद है"],
      "Labels that have been assigned to submissions cannot be deleted": [
        null,
        ""
      ],
      "The label has been deleted": [null, "लेबल मिटा दिया गया है"],
      "You have a weak password. To ensure the safety of your account, please choose a stronger password": [
        null,
        "आपका पासवर्ड कमज़ोर है. अपने खाते की सुरक्षा सुनिश्चित करने के लिए, कृपया एक मज़बूत पासवर्ड चुनें"
      ],
      "Your password is a year old. To ensure the safety of your account, please choose a new password": [
        null,
        "आपका पासवर्ड एक साल पुराना है. अपने खाते की सुरक्षा सुनिश्चित करने के लिए, कृपया एक नया पासवर्ड चुनें"
      ],
      "You are now logged in": [null, "अब आप लॉग इन हो गए हैं"],
      "Your account does not have a password set. Please enter your username or email address to request a reset code and set a new password": [
        null,
        "आपके खाते का पासवर्ड सेट नहीं है. रीसेट कोड का अनुरोध करने और एक नया पासवर्ड सेट करने के लिए कृपया अपना यूजरनेम या ईमेल पता दर्ज करें"
      ],
      "Your account has a weak password. Please enter your username or email address to request a reset code and set a new password": [
        null,
        "आपके खाते का पासवर्ड कमजोर है. रीसेट कोड का अनुरोध करने और एक नया पासवर्ड सेट करने के लिए कृपया अपना यूजरनेम या ईमेल पता दर्ज करें"
      ],
      "Are you trying to logout? Please try again to confirm": [
        null,
        "क्या आप लॉग आउट करने का प्रयास कर रहे हैं? पुष्टि करने के लिए कृपया दोबारा प्रयास करें"
      ],
      "To logout, use the logout button": [
        null,
        "लॉग आउट करने के लिए, लॉग आउट बटन का उपयोग करें"
      ],
      "You are now logged out": [null, "अब आप लॉग आउट हो चुके हैं"],
      "You are now one of us. Welcome aboard!": [
        null,
        "आप अब हम में से एक हैं. दल में स्वागत है!"
      ],
      "Register account": [null, "खाता रजिस्टर करें"],
      "{service} login failed: {error}": [
        null,
        "{service} लॉगिन विफल: {error}"
      ],
      "You have logged in via {service}": [
        null,
        "आपने {service} की मदद से लॉगिन किया है"
      ],
      "Your accounts have been merged": [null, "आपके खाते जोड़ दिए गए हैं"],
      "Account merger failed": [null, "खाता जोड़ना विफल रहा"],
      "Cookies required": [null, "कुकीज़ की ज़रूरत"],
      "Please enable cookies in your browser": [
        null,
        "कृपया अपने ब्राउज़र में कुकीज़ को सक्षम करें"
      ],
      "Your attempt to login failed. Please try again": [
        null,
        "लॉगिन करने का आपका प्रयास विफल रहा. कृपया दोबारा प्रयास करें"
      ],
      "If you were attempting to login, please try again": [
        null,
        "अगर आप लॉगिन करने का प्रयास कर रहे हैं, तो कृपया दोबारा प्रयास करें"
      ],
      "Looks like you haven’t been here in a while. Please login again": [
        null,
        "ऐसा लगता है आप कुछ समय के लिए यहां नहीं थे. कृपया दोबारा लॉगिन करें"
      ],
      "Your login session was revoked from another device. Please login again": [
        null,
        "आपका लॉगिन सेशन अन्य डिवाइस से रद्द कर दिया गया था. कृपया दोबारा लॉगिन करें"
      ],
      "You need to be logged in for that page": [
        null,
        "आपको उस पेज के लिए लॉगिन होना चाहिए"
      ],
      "This operation requires you to confirm your password. However, your account does not have a password, so you must set one first": [
        null,
        "इस प्रक्रिया के लिए आपको अपने पासवर्ड की पुष्टि करनी होगी. हालांकि, आपके खाते में पासवर्ड सेट नहीं है, इसलिए आपको पहले एक पासवर्ड सेट करना होगा"
      ],
      "This request must be confirmed with your password": [
        null,
        "इस अनुरोध की पुष्टि आपके पासवर्ड से की जानी चाहिए"
      ],
      "Confirm with your password to proceed": [
        null,
        "आगे बढ़ने के लिए अपने पासवर्ड से पुष्टि करें"
      ],
      "This user does not have any verified contact information. If you are able to contact them, please ask them to verify their email address or phone number": [
        null,
        "इस यूजर के पास कोई वेरिफाइड संपर्क जानकारी नहीं है. अगर आप उनसे संपर्क करने में सक्षम हैं, तो कृपया उन्हें अपना ईमेल पता या फोन नंबर वेरिफाई करने के लिए कहें"
      ],
      "This user is already an admin": [null, "यह यूजर पहले से ही एक एडमिन है"],
      "The user has been added as an admin": [
        null,
        "यूजर को एक एडमिन के रूप में जोड़ दिया गया है"
      ],
      "The new admin could not be added": [null, "नया एडमिन जोड़ा नहीं जा सका"],
      "You can’t edit your own role": [
        null,
        "आप अपनी भूमिका संपादित नहीं कर सकते"
      ],
      "This member’s record was edited elsewhere. Reload the page": [
        null,
        "इस सदस्य का रिकॉर्ड कहीं और संपादित किया गया था. पेज को रिलोड करें"
      ],
      "The member’s roles have been updated": [
        null,
        "सदस्य की भूमिकाओं को अपडेट किया गया है"
      ],
      "No changes were detected": [null, "कोई परिवर्तन नहीं पाया गया"],
      "Please pick one or more roles": [
        null,
        "कृपया एक या एक से अधिक भूमिकाएं चुनें"
      ],
      "You can’t revoke your own membership": [
        null,
        "आप अपनी स्वयं की सदस्यता रद्द नहीं कर सकते"
      ],
      "The member has been removed": [null, "सदस्य को हटा दिया गया है"],
      "Remove {member} as an admin from {profile}?": [
        null,
        "{profile} से एडमिन के रूप में {member} को हटाना चाहते हैं?"
      ],
      "This person is already a member": [
        null,
        "यह व्यक्ति पहले से ही एक सदस्य है"
      ],
      "The user has been added as a member": [
        null,
        "यूज़र को सदस्य के रूप में जोड़ दिया गया है"
      ],
      "The new member could not be added": [
        null,
        "नया सदस्य नहीं जोड़ा जा सका"
      ],
      "The member’s record was edited elsewhere. Reload the page": [
        null,
        "सदस्य का रिकॉर्ड कहीं और संपादित किया गया था. पेज को रिलोड करें"
      ],
      "Remove {member} as a crew member from this project?": [
        null,
        "इस प्रोजेक्ट से एडमिन के रूप में {member} को हटाना चाहते हैं?"
      ],
      "There is no draft for the given object": [
        null,
        "दिए गए ऑब्जेक्ट का कोई ड्राफ्ट नहीं है"
      ],
      "Form must contain a revision ID": [
        null,
        "फॉर्म में एक संशोधन ID होना चाहिए"
      ],
      "There have been changes to this draft since you last edited it. Please reload": [
        null,
        "आपके पिछले संपादन के बाद से इस ड्राफ्ट में बदलाव किए गए हैं. कृपया रीलोड करें"
      ],
      "Invalid revision ID or the existing changes have been submitted already. Please reload": [
        null,
        "अमान्य संशोधन ID या मौजूदा परिवर्तन पहले ही जमा किए जा चुके हैं. कृपया रीलोड करें"
      ],
      "Invalid CSRF token": [null, "अमान्य CSRF टोकन"],
      "You are receiving this because you have an account at hasgeek.com": [
        null,
        "आप इसे प्राप्त कर रहे हैं क्योंकि आपका hasgeek.com पर एक खाता है"
      ],
      "That unsubscribe link has expired. However, you can manage your preferences from your account page": [
        null,
        "वो सदस्यता समाप्त वाली लिंक एक्स्पायर हो चुकी है. हालांकि, आप अपनी प्राथमिकताएं अपने खाते से प्रबंधित कर सकते हैं"
      ],
      "That unsubscribe link is invalid. However, you can manage your preferences from your account page": [
        null,
        "वो सदस्यता समाप्त वाली लिंक अमान्य है. हालांकि, आप अपनी प्राथमिकताएं अपने खाते से प्रबंधित कर सकते हैं"
      ],
      "This unsubscribe link is for a non-existent user": [
        null,
        "यह सदस्यता समाप्त लिंक एक गैर-मौजूद यूजर के लिए है"
      ],
      "You have been unsubscribed from this notification type": [
        null,
        "आपको इस प्रकार की नोटिफिकेशन की सदस्यता से हटा दिया गया है"
      ],
      "Unauthorized unsubscribe link": [
        null,
        "अनधिकृत सदस्यता समाप्त वाली लिंक"
      ],
      "This unsubscribe link is for someone else’s account. Please logout or use an incognito/private browsing session to use this link": [
        null,
        "यह सदस्यता समाप्त वाली लिंक किसी और के खाते के लिए है. इस लिंक का उपयोग करने के लिए कृपया किसी गुप्त/निजी ब्राउज़िंग सेशन का उपयोग करें या लॉग आउट हो जाएं"
      ],
      "Unknown user account": [null, "अज्ञात यूजर खाता"],
      "Preferences saved": [null, "प्राथमिकताएं सहेजी गईं"],
      "Your notification preferences have been updated": [
        null,
        "आपकी नोटिफिकेशन प्राथमिकताएं अपडेट कर दी गई हैं"
      ],
      "Notification preferences": [null, "नोटिफिकेशन प्राथमिकताएं"],
      "Save preferences": [null, "प्राथमिकताएं सेव करें"],
      "You need to have a verified email address or phone number to create an organization": [
        null,
        "संगठन बनाने के लिए आपके पास एक वेरिफाइड ईमेल पता या फोन नंबर होना चाहिए"
      ],
      "Create a new organization": [null, "एक नया संगठन बनाएं"],
      "Protected profile": [null, "संरक्षित प्रोफाइल"],
      "This organization has a protected profile and cannot be deleted": [
        null,
        "इस संगठन की एक संरक्षित प्रोफाइल है और इसे हटाया नहीं जा सकता है"
      ],
      "This organization has projects": [
        null,
        "इस संगठन के पास कुछ प्रोजेक्ट है"
      ],
      "Projects must be deleted or transferred before the organization can be deleted": [
        null,
        "संगठन मिटाए जाने से पहले प्रोजेक्ट को हटाया या स्थानांतरित किया जाना चाहिए"
      ],
      "Delete organization ‘{title}’? This will delete everything including projects, proposals and videos. This operation is permanent and cannot be undone": [
        null,
        "‘{title}’ संगठन मिटाएं? यह प्रोजेक्ट, प्रस्ताव और वीडियो सहित सब कुछ मिटा देगा. यह प्रक्रिया स्थाई है और इसे वापस पहले जैसा नहीं किया जा सकता है"
      ],
      "You have deleted organization ‘{title}’ and all its associated content": [
        null,
        "आपने ‘{title}’ संगठन और उससे जुड़ी सभी सामग्री को मिटा दिया है"
      ],
      "Create new team": [null, "नई टीम बनाएं"],
      "Edit team: {title}": [null, "टीम संपादित करें: {title}"],
      "Delete team {title}?": [null, "{title} टीम मिटाएं?"],
      "You have deleted team ‘{team}’ from organization ‘{org}’": [
        null,
        "आपने ‘{org}’ संगठन से ‘{team}’ टीम को मिटा दिया है"
      ],
      "Edit profile details": [null, "प्रोफाइल विवरण संपादित करें"],
      "Save logo": [null, "लोगो सेव करें"],
      "Were you trying to remove the logo? Try again to confirm": [null, ""],
      "Save banner": [null, "बैनर सेव करें"],
      "Were you trying to remove the banner? Try again to confirm": [null, ""],
      "There was a problem saving your changes. Please try again": [
        null,
        "आपके परिवर्तनों को सेव करने में एक समस्या उत्पन्न हुई थी. कृपया दोबारा प्रयास करें"
      ],
      "Be the first to register!": [
        null,
        "रजिस्टर करने वाले पहले व्यक्ति बनें!"
      ],
      "Be the first follower!": [null, ""],
      "One registration so far": [null, "अब तक एक रजिस्ट्रेशन"],
      "You have registered": [null, "आपने रजिस्टर कर लिया है"],
      "One follower so far": [null, ""],
      "You are following this": [null, ""],
      "Two registrations so far": [null, "अब तक दो रजिस्ट्रेशन"],
      "You and one other have registered": [
        null,
        "आपने और एक अन्य व्यक्ति ने रजिस्टर कर लिया है"
      ],
      "Two followers so far": [null, ""],
      "You and one other are following": [null, ""],
      "Three registrations so far": [null, "अब तक तीन रजिस्ट्रेशन"],
      "You and two others have registered": [
        null,
        "आपने और दो अन्य व्यक्ति ने रजिस्टर कर लिया है"
      ],
      "Three followers so far": [null, ""],
      "You and two others are following": [null, ""],
      "Four registrations so far": [null, "अब तक चार रजिस्ट्रेशन"],
      "You and three others have registered": [
        null,
        "आपने और तीन अन्य व्यक्ति ने रजिस्टर कर लिया है"
      ],
      "Four followers so far": [null, ""],
      "You and three others are following": [null, ""],
      "Five registrations so far": [null, "अब तक पांच रजिस्ट्रेशन"],
      "You and four others have registered": [
        null,
        "आपने और चार अन्य व्यक्ति ने रजिस्टर कर लिया है"
      ],
      "Five followers so far": [null, ""],
      "You and four others are following": [null, ""],
      "Six registrations so far": [null, "अब तक छे रजिस्ट्रेशन"],
      "You and five others have registered": [
        null,
        "आपने और पांच अन्य व्यक्ति ने रजिस्टर कर लिया है"
      ],
      "Six followers so far": [null, ""],
      "You and five others are following": [null, ""],
      "Seven registrations so far": [null, "अब तक सात रजिस्ट्रेशन"],
      "You and six others have registered": [
        null,
        "आपने और छे अन्य व्यक्ति ने रजिस्टर कर लिया है"
      ],
      "Seven followers so far": [null, ""],
      "You and six others are following": [null, ""],
      "Eight registrations so far": [null, ""],
      "You and seven others have registered": [
        null,
        "आपने और सात अन्य व्यक्ति ने रजिस्टर कर लिया है"
      ],
      "Eight followers so far": [null, ""],
      "You and seven others are following": [null, ""],
      "Nine registrations so far": [null, "अब तक नौ रजिस्ट्रेशन"],
      "You and eight others have registered": [
        null,
        "आपने और आठ अन्य व्यक्ति ने रजिस्टर कर लिया है"
      ],
      "Nine followers so far": [null, ""],
      "You and eight others are following": [null, ""],
      "Ten registrations so far": [null, "अब तक दस रजिस्ट्रेशन"],
      "You and nine others have registered": [
        null,
        "आपने और नौ अन्य व्यक्ति ने रजिस्टर कर लिया है"
      ],
      "Ten followers so far": [null, ""],
      "You and nine others are following": [null, ""],
      "{num} registrations so far": [null, "अब तक {num} रजिस्ट्रेशन"],
      "You and {num} others have registered": [
        null,
        "आपने और {num} अन्य व्यक्ति ने रजिस्टर कर लिया है"
      ],
      "{num} followers so far": [null, ""],
      "You and {num} others are following": [null, ""],
      "Follow": [null, ""],
      "Your new project has been created": [
        null,
        "आपका नया प्रोजेक्ट बना दिया गया है"
      ],
      "Create project": [null, "प्रोजेक्ट बनाएं"],
      "Customize the URL": [null, "URL कस्टमाइज़ करें"],
      "Edit project": [null, "प्रोजेक्ट संपादित करें"],
      "This project has submissions": [null, ""],
      "Submissions must be deleted or transferred before the project can be deleted": [
        null,
        ""
      ],
      "Delete project ‘{title}’? This will delete everything in the project. This operation is permanent and cannot be undone": [
        null,
        "‘{title}’ प्रोजेक्ट मिटाएं? यह प्रोजेक्ट में सब कुछ मिटा देगा. ऐसा करना इसे हमेशा के लिए मिटा देगा और इसे वापस पहले जैसा नहीं किया जा सकता"
      ],
      "You have deleted project ‘{title}’ and all its associated content": [
        null,
        "आपने ‘{title}’ प्रोजेक्ट और उससे जुड़ी सारी सामग्री हटा दी है"
      ],
      "Edit ticket client details": [null, "टिकट क्लाइंट विवरण संपादित करें"],
      "Invalid transition for this project": [
        null,
        "इस प्रोजेक्ट के लिए अमान्य परिवर्तन"
      ],
      "Invalid transition for this project’s CfP": [
        null,
        "इस प्रोजेक्ट के CfP के लिए अमान्य परिवर्तन"
      ],
      "This response is not valid": [null, "यह प्रतिक्रिया मान्य नहीं है"],
      "Were you trying to register? Try again to confirm": [null, ""],
      "Were you trying to cancel your registration? Try again to confirm": [
        null,
        ""
      ],
      "Importing tickets from vendors… Reload the page in about 30 seconds…": [
        null,
        "विक्रेताओं से टिकट आयात हो रहा है… पेज को लगभग 30 सेकंड में रिलोड करें…"
      ],
      "This form uses <a target=\"_blank\" rel=\"noopener noreferrer\" href=\"https://www.markdownguide.org/basic-syntax/\">Markdown</a> for formatting": [
        null,
        "यह फॉर्म फॉर्मेटिंग के लिए <a target=\"_blank\" rel=\"noopener noreferrer\" href=\"https://www.markdownguide.org/basic-syntax/\">Markdown</a> का उपयोग करता है"
      ],
      "This project is not accepting submissions": [
        null,
        "ये प्रोजेक्ट इस वक्त कोई सबमिशनों को स्वीकार नहीं कर रह"
      ],
<<<<<<< HEAD
      "Your submission has been submitted": [null, ""],
      "Subscribed": [null, ""],
      "Unsubscribed": [null, ""],
      "Request expired. Reload and try again": [null, ""],
      "Edit submission": [null, ""],
      "Delete your submission ‘{title}’? This will remove all votes and comments as well. This operation is permanent and cannot be undone.": [
=======
      "Delete your submission ‘{title}’? This will remove all comments as well. This operation is permanent and cannot be undone": [
>>>>>>> 6e329de6
        null,
        "अपना ‘{title}’ प्रस्ताव मिटाएं? यह सभी कमेंटों को भी हटा देगा. ऐसा करना इसे हमेशा के लिए मिटा देगा और इसे वापस पहले जैसा नहीं किया जा सकता"
      ],
      "Your submission has been deleted": [null, ""],
      "Invalid transition for this submission": [null, ""],
      "This submission has been moved to {project}": [null, ""],
      "Please choose the project you want to move this submission to": [
        null,
        ""
      ],
      "This submission has been transferred": [
        null,
        "यह प्रस्ताव भेज दिया गया है"
      ],
      "Please choose the user you want to transfer this submission to": [
        null,
        ""
      ],
      "Labels have been saved for this submission": [null, ""],
      "Labels could not be saved for this submission": [null, ""],
      "Edit labels for '{}'": [null, "'{}' के लिए लेबल संपादित करें"],
      "{session} in {venue} in 5 minutes": [
        null,
        "5 मिनट में {venue} में {session}"
      ],
      "{session} in 5 minutes": [null, "5 मिनट में {session}"],
      "Profiles": [null, "प्रोफाइल"],
      "Select Room": [null, "रूम का चयन करें"],
      "This project will not be listed as it has no sessions in the schedule": [
        null,
        ""
      ],
      "Something went wrong, please reload and try again": [
        null,
        "कुछ गड़बड़ी हुई है, कृपया दोबारा लोड करें और दोबारा प्रयास करें"
      ],
      "Comment(s) successfully reported as spam": [
        null,
        "कमेंट को सफलतापूर्वक स्पैम के रूप में रिपोर्ट कर दिया गया है"
      ],
      "There was a problem marking the comments as spam. Please try again": [
        null,
        "कमेंटों को स्पैम के रूप में चिह्नित करने में एक समस्या उत्पन्न हुई थी. कृपया दोबारा प्रयास करें"
      ],
      "There are no comment reports to review at this time": [
        null,
        "इस समय समीक्षा करने के लिए कोई कमेंट रिपोर्ट नहीं है"
      ],
      "You cannot review same comment twice": [
        null,
        "आप एक ही कमेंट की दो बार समीक्षा नहीं कर सकते"
      ],
      "You cannot review your own report": [
        null,
        "आप अपने रिपोर्ट की समीक्षा नहीं कर सकते"
      ],
      "This comment has already been marked as spam": [
        null,
        "इस कमेंट को पहले ही स्पैम के रूप में चिह्नित किया जा चुका है"
      ],
      "This event already exists": [null, "यह ईवेंट पहले से मौजूद है"],
      "New Event": [null, "नया ईवेंट"],
      "Add event": [null, "ईवेंट जोड़ें"],
      "This ticket type already exists": [
        null,
        "यह टिकट टाइप पहले से मौजूद है"
      ],
      "New Ticket Type": [null, "नया टिकट टाइप"],
      "Add ticket type": [null, "टिकट टाइप जोड़ें"],
      "This ticket client already exists": [
        null,
        "यह टिकट क्लाइंट पहले से मौजूद है"
      ],
      "New Ticket Client": [null, "नया टिकट क्लाइंट"],
      "Add ticket client": [null, "टिकट क्लाइंट जोड़ें"],
      "Edit event": [null, "ईवेंट संपादित करें"],
      "Delete event ‘{title}’? This operation is permanent and cannot be undone": [
        null,
        "‘{title}’ ईवेंट मिटाएं? ऐसा करना इसे हमेशा के लिए मिटा देगा और इसे वापस पहले जैसा नहीं किया जा सकता"
      ],
      "This event has been deleted": [null, "इस ईवेंट को मिटा दिया गया है"],
      "Edit ticket type": [null, "टिकट टाइप संपादित करें"],
      "Delete ticket type ‘{title}’? This operation is permanent and cannot be undone": [
        null,
        "‘{title}’ टिकट टाइप मिटाएं? ऐसा करना इसे हमेशा के लिए मिटा देगा और इसे वापस पहले जैसा नहीं किया जा सकता"
      ],
      "This ticket type has been deleted": [
        null,
        "यह टिकट टाइप मिटा दिया गया है"
      ],
      "Edit ticket client": [null, "टिकट क्लाइंट संपादित करें"],
      "Delete ticket client ‘{title}’? This operation is permanent and cannot be undone": [
        null,
        "‘{title}’ टिकट क्लाइंट मिटाएं? ऐसा करना इसे हमेशा के लिए मिटा देगा और इसे वापस पहले जैसा नहीं किया जा सकता"
      ],
      "This participant already exists": [
        null,
        "यह प्रतिभागी पहले से मौजूद है"
      ],
      "New ticketed participant": [null, "नए टिकट वाले प्रतिभागी"],
      "Add participant": [null, "प्रतिभागी जोड़ें"],
      "Edit Participant": [null, "प्रतिभागी संपादित करें"],
      "Post an update": [null, "एक अपडेट पोस्ट करें"],
      "Save & preview": [null, "सेव करें और देखें"],
      "The update has been published": [null, "अपडेट पब्लिश हो चुकी है"],
      "There was an error publishing this update. Reload and try again": [
        null,
        "इस अपडेट को पब्लिश करने में एक त्रुटि उत्पन्न हुई थी. रिलोड करें और दोबारा प्रयास करें"
      ],
      "The update has been edited": [null, "अपडेट को संपादित किया गया है"],
      "Edit update": [null, "अपडेट संपादित करें"],
      "The update has been deleted": [null, "अपडेट मिटा दिया गया है"],
      "Delete this draft update? This operation is permanent and cannot be undone": [
        null,
        "इस ड्राफ्ट अपडेट को मिटाएं? ऐसा करना इसे हमेशा के लिए मिटा देगा और इसे वापस पहले जैसा नहीं किया जा सकता"
      ],
      "Delete this update? This update’s number (#{number}) will be skipped for the next update": [
        null,
        "इस अपडेट को मिटाएं? नंबर (#{number}) का यह अपडेट अगले अपडेट के लिए छोड़ दिया जाएगा"
      ],
      "You have added a new venue to the project": [
        null,
        "आपने प्रोजेक्ट में ईवेंट का एक नया स्थान जोड़ा है"
      ],
      "New venue": [null, "ईवेंट का नया स्थान"],
      "Invalid data": [null, "अमान्य डेटा"],
      "This is already the primary venue": [
        null,
        "यह पहले से ही ईवेंट का प्राथमिक स्थान है"
      ],
      "You have changed the primary venue": [
        null,
        "आपने ईवेंट का प्राथमिक स्थान बदल दिया है"
      ],
      "Please select a venue": [null, "कृपया ईवेंट का एक स्थान चुनें"],
      "Saved changes to this venue": [
        null,
        "इस ईवेंट के स्थान पर परिवर्तन सेव किए गए"
      ],
      "Edit venue": [null, "ईवेंट का स्थान संपादित करें"],
      "Delete venue “{title}”? This operation is permanent and cannot be undone": [
        null,
        "“{title}” ईवेंट का स्थान मिटाएं? ऐसा करना इसे हमेशा के लिए मिटा देगा और इसे वापस पहले जैसा नहीं किया जा सकता"
      ],
      "You have deleted venue “{title}”": [
        null,
        "आपने “{title}” ईवेंट का स्थान मिटा दिया है"
      ],
      "You have added a room at this venue": [
        null,
        "आपने इस ईवेंट के स्थान पर एक रूम जोड़ा है"
      ],
      "New room": [null, "नया रूम"],
      "Saved changes to this room": [null, "इस रूम में परिवर्तन सेव किए गए"],
      "Edit room": [null, "रूम को संपादित करें"],
      "Delete room “{title}”? This operation is permanent and cannot be undone": [
        null,
        "“{title}” रूम को मिटाएं? ऐसा करना इसे हमेशा के लिए मिटा देगा और इसे वापस पहले जैसा नहीं किया जा सकता"
      ],
      "You have deleted room “{title}”": [
        null,
        "आपने “{title}” रूम मिटा दिया है"
      ],
      "Your password has been updated. If this was not authorized, reset your password or contact support at {email}. {reset_url}": [
        null,
        "आपका पासवर्ड अपडेट हो चुका है. अगर यह अधिकृत नहीं था, तो अपना पासवर्ड रीसेट करें या {email} पर सहयोगी दल से संपर्क करें. {reset_url}"
      ],
      "You are receiving this because you are a site admin": [
        null,
        "आप इसे प्राप्त कर रहे हैं क्योंकि आप साइट एडमिन हैं"
      ],
      "A comment has been reported as spam. {url}": [
        null,
        "एक कमेंट को स्पैम के रूप में रिपोर्ट किया गया है. {url}"
      ],
      "{actor} replied to your comment": [
        null,
        "{actor} ने आपके कमेंट का जवाब दिया"
      ],
      "{actor} commented on a project you are in": [null, ""],
      "{actor} commented on your submission": [null, ""],
      "{actor} replied to you": [null, ""],
      "{actor} replied to your comment:": [
        null,
        "{actor} ने आपके कमेंट का जवाब दिया:"
      ],
      "{actor} commented on a project you are in:": [null, ""],
      "{actor} commented on your submission:": [null, ""],
      "{actor} replied to you:": [null, ""],
      "You have been invited as an owner of {organization} by {actor}": [
        null,
        "आपको {actor} द्वारा {organization} के ओनर के रूप में आमंत्रित किया गया है"
      ],
      "You have been invited as an admin of {organization} by {actor}": [
        null,
        "आपको {actor} द्वारा {organization} के एडमिन के रूप में आमंत्रित किया गया है"
      ],
      "You are now an owner of {organization}": [
        null,
        "अब आप {organization} के ओनर हैं"
      ],
      "You are now an admin of {organization}": [
        null,
        "अब आप {organization} के एडमिन हैं"
      ],
      "You have changed your role to owner of {organization}": [
        null,
        "आपने अपनी भूमिका {organization} के एक ओनर के रूप में बदल दी है"
      ],
      "You have changed your role to an admin of {organization}": [
        null,
        "आपने अपनी भूमिका {organization} के एक एडमिन के रूप में बदल दी है"
      ],
      "You were added as an owner of {organization} by {actor}": [
        null,
        "आपको {actor} द्वारा {organization} के ओनर के रूप में जोड़ा गया था"
      ],
      "You were added as an admin of {organization} by {actor}": [
        null,
        "आपको {actor} द्वारा {organization} के एडमिन के रूप में जोड़ा गया था"
      ],
      "Your role was changed to owner of {organization} by {actor}": [
        null,
        "आपकी भूमिका {actor} द्वारा {organization} के ओनर के रूप में बदल दी गई थी"
      ],
      "Your role was changed to admin of {organization} by {actor}": [
        null,
        "आपकी भूमिका {actor} द्वारा {organization} के एडमिन के रूप में बदल दी गई थी"
      ],
      "{user} was invited to be an owner of {organization} by {actor}": [
        null,
        "{user} को {actor} द्वारा {organization} का ओनर बनने के लिए आमंत्रित किया गया था"
      ],
      "{user} was invited to be an admin of {organization} by {actor}": [
        null,
        "{user} को {actor} द्वारा {organization} का एडमिन बनने के लिए आमंत्रित किया गया था"
      ],
      "{user} is now an owner of {organization}": [
        null,
        "{user} अब {organization} का ओनर है"
      ],
      "{user} is now an admin of {organization}": [
        null,
        "{user} अब {organization} का एडमिन है"
      ],
      "{user} changed their role to owner of {organization}": [
        null,
        "{user} ने अपनी भूमिका {organization} के ओनर के रूप में बदल दी"
      ],
      "{user} changed their role from owner to admin of {organization}": [
        null,
        "{user} ने अपनी भूमिका {organization} के एडमिन के रूप में बदल दी"
      ],
      "{user} was made an owner of {organization} by {actor}": [
        null,
        "{user} को {actor} द्वारा {organization} का ओनर बना दिया गया था"
      ],
      "{user} was made an admin of {organization} by {actor}": [
        null,
        "{user} को {actor} द्वारा {organization} का एडमिन बना दिया गया था"
      ],
      "(unknown)": [null, "(अज्ञात)"],
      "You are receiving this because you are an admin of this organization": [
        null,
        "आप इसे प्राप्त कर रहे हैं क्योंकि आप इस संगठन के एडमिन हैं"
      ],
      "You are receiving this because you were an admin of this organization": [
        null,
        "आप इसे प्राप्त कर रहे हैं क्योंकि आप इस संगठन के एडमिन थे"
      ],
      "You removed yourself as an admin of {organization}": [
        null,
        "आपने खुद को {organization} के एडमिन के रूप में हटा दिया"
      ],
      "You were removed as an admin of {organization} by {actor}": [
        null,
        "आपको {actor} द्वारा {organization} के एडमिन के रूप में हटा दिया गया था"
      ],
      "{user} was removed as an admin of {organization} by {actor}": [
        null,
        "{user} को {actor} द्वारा {organization} के एडमिन के रूप में हटा दिया गया था"
      ],
      "You are receiving this because you have registered for this project": [
        null,
        "आप इसे प्राप्त कर रहे हैं क्योंकि आपने इस प्रोजेक्ट के लिए रजिस्टर किया है"
      ],
      "{project} starts at {time}": [null, "{project} {time} शुरू होगा"],
      "{project} starts at {time}. {url}": [
        null,
        "{project} {time} शुरू होगा. {url}"
      ],
      "You are receiving this because you are an editor of this project": [
        null,
        "आप इसे प्राप्त कर रहे हैं क्योंकि आप इस प्रोजेक्ट के संपादक हैं"
      ],
      "New submission in {project}: {proposal}": [null, ""],
      "New submission in {project}:\r\n\r\n{proposal} {url}": [null, ""],
      "You are receiving this because you have submitted this submission": [
        null,
        ""
      ],
      "Proposal submitted to {project}: {proposal}": [
        null,
        "प्रस्ताव को {project} में जमा किया गया: {proposal}"
      ],
      "Your submission has been submitted to {project} {url}": [null, ""],
      "Registration confirmation for {project}": [
        null,
        "{project} के लिए रजिस्ट्रेशन की पुष्टि"
      ],
      "View project": [null, "प्रोजेक्ट देखें"],
      "You have registered for {project}. The next session starts {datetime}. You will get a reminder 10m prior. {url}": [
        null,
        "आपने {project} के लिए रजिस्टर किया है. अगला सेशन {datetime} शुरू होगा. आपको 10 मिनट पहले का रिमाइंडर मिल जाएगा. {url}"
      ],
      "You have registered for {project} {url}": [
        null,
        "आपने {project} {url} के लिए रजिस्टर किया है"
      ],
      "You are receiving this because you had registered for this project": [
        null,
        "आप इसे प्राप्त कर रहे हैं क्योंकि आपने इस प्रोजेक्ट के लिए रजिस्टर किया था"
      ],
      "Registration cancelled for {project}": [
        null,
        "{project} के लिए रजिस्ट्रेशन रद्द किया गया"
      ],
      "You have cancelled your registration for {project}": [
        null,
        "आपने {project} के लिए अपना रजिस्ट्रेशन रद्द कर दिया है"
      ],
      "{update} ({project})": [null, "{update} ({project})"],
      "Update in {project}:\r\n\r\n{update} {url}": [null, ""]
    }
  }
}<|MERGE_RESOLUTION|>--- conflicted
+++ resolved
@@ -28,6 +28,12 @@
         null,
         "इस सामग्री को सिर्फ ट्रस्टेड क्लाइंट ही एक्सेस कर सकते हैं"
       ],
+      "Changes saved but not published": [null, ""],
+      "These changes have not been published yet": [null, ""],
+      "You have unsaved changes on this page. Do you want to leave this page?": [
+        null,
+        ""
+      ],
       "The server is experiencing difficulties. Try again in a few minutes": [
         null,
         ""
@@ -40,12 +46,7 @@
         null,
         ""
       ],
-<<<<<<< HEAD
-      "Unable to access video stream. Please make sure you have camera enabled or try a different browser.": [
-=======
-      "Do you really want to delete this proposal?": [null, ""],
       "Unable to access video stream. Please make sure you have camera enabled or try a different browser": [
->>>>>>> 6e329de6
         null,
         ""
       ],
@@ -629,7 +630,7 @@
         null,
         "इस प्रस्ताव को दूसरे प्रोजेक्ट में भेजें"
       ],
-      "Get notification": [null, ""],
+      "Get notifications": [null, ""],
       "Room": [null, "रूम"],
       "Speaker": [null, "स्पीकर"],
       "Banner image URL": [null, "बैनर चित्र का URL"],
@@ -752,14 +753,9 @@
         null,
         "LinkedIn से ईमेल प्राप्त करने में असमर्थ रहा. आंतरिक विवरण: {error}"
       ],
-      "Twitter had an intermittent error. Please try again": [
-        null,
-        "Twitter में कुछ वक्ती समस्या है. कृपया फिर से कोशिश करें"
-      ],
-      "You denied the request to login": [
-        null,
-        "आपने लॉग इन के अनुरोध को ख़ारिज कर दिया"
-      ],
+      "Twitter had a temporary problem. Try again?": [null, ""],
+      "If you were trying to use Twitter, please try again": [null, ""],
+      "Twitter could not be reached. Try again?": [null, ""],
       "Unrecognized algorithm ‘{value}’": [null, "अज्ञात ऍल्गोरिथम ‘{value}’"],
       "Submitted": [null, "जमा कर दिया गए"],
       "Screened": [null, "समीक्षा समाप्त"],
@@ -771,8 +767,8 @@
       "[removed]": [null, "[हटाए हुए]"],
       "{user} commented on {obj}": [null, "{user} ने  {obj} पर कमेंट किया"],
       "{user} commented": [null, "{user} ने कमेंट किया"],
-      "Crew": [null, "दल"],
-      "Proposer": [null, "प्रस्तावक"],
+      "Submitter": [null, ""],
+      "Editor & Promoter": [null, ""],
       "Invite": [null, "आमंत्रण"],
       "Direct add": [null, "सीधा जोड़ें"],
       "Amend": [null, "संसोधन"],
@@ -973,9 +969,6 @@
       "Suspended": [null, "निलंबित"],
       "Merged": [null, "संयोजित"],
       "Invited": [null, "आमंत्रित"],
-      "${}": [null, ""],
-      ".": [null, ""],
-      "@": [null, ""],
       "The room sequence and colours have been updated": [null, ""],
       "The server could not be reached. Check connection and try again": [
         null,
@@ -1237,18 +1230,15 @@
       "What’s this about?": [null, ""],
       "Manage labels": [null, "लेबल संपादित करें"],
       "Create new label": [null, "नया लेबल बनाएं"],
+      "(No labels)": [null, "(कोई लेबल नहीं है)"],
       "Archive": [null, "पुरालेख"],
-      "(No labels)": [null, "(कोई लेबल नहीं है)"],
       "Please review the indicated issues": [
         null,
         "कृपया दर्शाए गए समस्याओं की समीक्षा करें"
       ],
       "Search the site": [null, "साइट पर खोजें"],
       "Search…": [null, "खोजें…"],
-      "Search project (%(project)s)": [null, ""],
-      "Search profile (%(profile)s)": [null, ""],
-      "Search website": [null, ""],
-      "Comments": [null, "कमेंट"],
+      "Search": [null, "खोजें"],
       "Updates": [null, "अपडेट"],
       "Account menu": [null, ""],
       "Account": [null, "अकाउंट"],
@@ -1437,13 +1427,8 @@
       ],
       "Open now": [null, "अभी खोलें"],
       "Open later": [null, "बाद में खोलें"],
-<<<<<<< HEAD
-      "Update livestream URLs": [null, "लाइवस्ट्रीम URLs को बदलें"],
-      "Update banner image": [null, "बैनर इमेज को बदलें"],
-=======
       "Comments": [null, "कमेंट"],
       "Back to the project": [null, "प्रोजेक्ट पर वापस जाएं"],
->>>>>>> 6e329de6
       "Pinned update": [null, ""],
       "This update is for participants only": [
         null,
@@ -1493,6 +1478,7 @@
       "Promoted": [null, ""],
       "Project overview": [null, ""],
       "Jobs": [null, "नौकरियां"],
+      "Crew": [null, "दल"],
       "Participants": [null, "प्रतिभागी"],
       "%(title)s by %(speaker)s, %(project)s": [
         null,
@@ -1528,13 +1514,10 @@
         "इस प्रोजेक्ट में अब तक कोई नई जानकारी पोस्ट नहीं की गई है"
       ],
       "No videos": [null, ""],
-<<<<<<< HEAD
       "Create a promotion": [null, ""],
       "Select promotion destination": [null, ""],
-      "Proposal menu": [null, ""],
-=======
+      "Stop notifications": [null, ""],
       "Edit submission": [null, ""],
->>>>>>> 6e329de6
       "Add proposal video": [null, "प्रस्ताव का वीडियो जोड़ें"],
       "Replace video": [null, ""],
       "Add video": [null, "वीडियो जोड़ें"],
@@ -1542,16 +1525,10 @@
       "Featured submissions appear in the overview": [null, ""],
       "Replace session video": [null, ""],
       "Add session video": [null, "सेशन की वीडियो जोड़ें"],
-<<<<<<< HEAD
-      "Mute this submission": [null, ""],
-      "This is a featured submission": [null, "यह मुख्य सबमिशन है"],
-      "Up next": [null, "अगला आने वाला"],
-=======
       "Previous": [null, ""],
       "Next": [null, "आगे"],
       "All submissions": [null, ""],
       "This submission has been added to the schedule": [null, ""],
->>>>>>> 6e329de6
       "No video": [null, "कोई वीडियो नहीं है"],
       "Session video": [null, "सेशन वीडियो"],
       "Proposal video": [null, "प्रस्ताव वीडियो"],
@@ -1567,12 +1544,7 @@
       "Subscribe to the schedule": [null, "कार्यक्रम को सूचीपत्र में जोड़ें"],
       "Download": [null, "डाउनलोड करें"],
       "Add to Google Calendar": [null, "Google Calendar में जोड़ें"],
-<<<<<<< HEAD
-      "Search": [null, "खोजें"],
-      "This session has not been scheduled yet.": [
-=======
       "This session has not been scheduled yet": [
->>>>>>> 6e329de6
         null,
         "इस सेशन की समय-सूची अभी नहीं बनाई गई है"
       ],
@@ -1610,6 +1582,7 @@
         "प्रतिभागियों को चेक-इन करने के लिए एक ईवेंट चुनें"
       ],
       " View %(title)s attendees": [null, "%(title)s प्रतिभागियों को देखें"],
+      "No comments posted…": [null, ""],
       "All updates": [null, ""],
       "New image": [null, "नया इमेज"],
       "Remove image": [null, "इमेज हटाएं"],
@@ -2210,8 +2183,6 @@
       "Date": [null, "डेट"],
       "Project": [null, "प्रोजेक्ट"],
       "Discussion spaces for geeks": [null, "लोगों के लिए चर्चा की जगह"],
-      "Internet": [null, "इंटरनेट"],
-      "Online": [null, "ऑनलाइन"],
       "Your changes have been saved": [
         null,
         "आपके परिवर्तनों को सेव किया गया है"
@@ -2567,7 +2538,6 @@
         null,
         "इस प्रोजेक्ट के CfP के लिए अमान्य परिवर्तन"
       ],
-      "This response is not valid": [null, "यह प्रतिक्रिया मान्य नहीं है"],
       "Were you trying to register? Try again to confirm": [null, ""],
       "Were you trying to cancel your registration? Try again to confirm": [
         null,
@@ -2585,16 +2555,10 @@
         null,
         "ये प्रोजेक्ट इस वक्त कोई सबमिशनों को स्वीकार नहीं कर रह"
       ],
-<<<<<<< HEAD
-      "Your submission has been submitted": [null, ""],
-      "Subscribed": [null, ""],
-      "Unsubscribed": [null, ""],
+      "Subscribed to notifications": [null, ""],
+      "Unsubscribed from notifications": [null, ""],
       "Request expired. Reload and try again": [null, ""],
-      "Edit submission": [null, ""],
-      "Delete your submission ‘{title}’? This will remove all votes and comments as well. This operation is permanent and cannot be undone.": [
-=======
       "Delete your submission ‘{title}’? This will remove all comments as well. This operation is permanent and cannot be undone": [
->>>>>>> 6e329de6
         null,
         "अपना ‘{title}’ प्रस्ताव मिटाएं? यह सभी कमेंटों को भी हटा देगा. ऐसा करना इसे हमेशा के लिए मिटा देगा और इसे वापस पहले जैसा नहीं किया जा सकता"
       ],
@@ -2758,18 +2722,15 @@
         null,
         "आपने “{title}” रूम मिटा दिया है"
       ],
-      "Your password has been updated. If this was not authorized, reset your password or contact support at {email}. {reset_url}": [
-        null,
-        "आपका पासवर्ड अपडेट हो चुका है. अगर यह अधिकृत नहीं था, तो अपना पासवर्ड रीसेट करें या {email} पर सहयोगी दल से संपर्क करें. {reset_url}"
+      "Your password has been updated. If this was not authorized, reset your password or contact support at {email}.": [
+        null,
+        ""
       ],
       "You are receiving this because you are a site admin": [
         null,
         "आप इसे प्राप्त कर रहे हैं क्योंकि आप साइट एडमिन हैं"
       ],
-      "A comment has been reported as spam. {url}": [
-        null,
-        "एक कमेंट को स्पैम के रूप में रिपोर्ट किया गया है. {url}"
-      ],
+      "A comment has been reported as spam.": [null, ""],
       "{actor} replied to your comment": [
         null,
         "{actor} ने आपके कमेंट का जवाब दिया"
@@ -2882,38 +2843,26 @@
         "आप इसे प्राप्त कर रहे हैं क्योंकि आपने इस प्रोजेक्ट के लिए रजिस्टर किया है"
       ],
       "{project} starts at {time}": [null, "{project} {time} शुरू होगा"],
-      "{project} starts at {time}. {url}": [
-        null,
-        "{project} {time} शुरू होगा. {url}"
-      ],
+      "{project} starts at {time}.": [null, ""],
       "You are receiving this because you are an editor of this project": [
         null,
         "आप इसे प्राप्त कर रहे हैं क्योंकि आप इस प्रोजेक्ट के संपादक हैं"
       ],
       "New submission in {project}: {proposal}": [null, ""],
-      "New submission in {project}:\r\n\r\n{proposal} {url}": [null, ""],
-      "You are receiving this because you have submitted this submission": [
+      "New submission in {project}:": [null, ""],
+      "You are receiving this because you made this submission": [null, ""],
+      "Submission made to {project}: {proposal}": [null, ""],
+      "Your submission has been received in {project}:": [null, ""],
+      "Registration confirmation for {project}": [
+        null,
+        "{project} के लिए रजिस्ट्रेशन की पुष्टि"
+      ],
+      "View project": [null, "प्रोजेक्ट देखें"],
+      "You have registered for {project}. The next session starts {datetime}. You will get a reminder 10m prior.": [
         null,
         ""
       ],
-      "Proposal submitted to {project}: {proposal}": [
-        null,
-        "प्रस्ताव को {project} में जमा किया गया: {proposal}"
-      ],
-      "Your submission has been submitted to {project} {url}": [null, ""],
-      "Registration confirmation for {project}": [
-        null,
-        "{project} के लिए रजिस्ट्रेशन की पुष्टि"
-      ],
-      "View project": [null, "प्रोजेक्ट देखें"],
-      "You have registered for {project}. The next session starts {datetime}. You will get a reminder 10m prior. {url}": [
-        null,
-        "आपने {project} के लिए रजिस्टर किया है. अगला सेशन {datetime} शुरू होगा. आपको 10 मिनट पहले का रिमाइंडर मिल जाएगा. {url}"
-      ],
-      "You have registered for {project} {url}": [
-        null,
-        "आपने {project} {url} के लिए रजिस्टर किया है"
-      ],
+      "You have registered for {project}": [null, ""],
       "You are receiving this because you had registered for this project": [
         null,
         "आप इसे प्राप्त कर रहे हैं क्योंकि आपने इस प्रोजेक्ट के लिए रजिस्टर किया था"
@@ -2927,7 +2876,7 @@
         "आपने {project} के लिए अपना रजिस्ट्रेशन रद्द कर दिया है"
       ],
       "{update} ({project})": [null, "{update} ({project})"],
-      "Update in {project}:\r\n\r\n{update} {url}": [null, ""]
+      "Update in {project}:": [null, ""]
     }
   }
 }