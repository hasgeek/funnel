--- conflicted
+++ resolved
@@ -392,7 +392,6 @@
   }
 };
 
-<<<<<<< HEAD
 window.Talkfunnel.Schedule = {
   renderScheduleTable: function() {
     var self = this;
@@ -535,8 +534,12 @@
     },
     getDuration: function(endDate, startDate) {
       var duration = new Date(endDate) - new Date(startDate);
+      // Convert to minutes and multiply by slotInterval
       return duration/1000/60/Talkfunnel.Schedule.config.slotInterval;
-=======
+    }
+  }
+};
+
 window.Talkfunnel.EmbedMap = {
   init: function(config) {
     if(typeof window.L === "undefined") {
@@ -583,7 +586,6 @@
     if (!args.tilelayer) {
       marker = new L.marker(options.marker).addTo(map);
       if (options.label) marker.bindPopup(options.label).openPopup();
->>>>>>> 61be2870
     }
   }
 };
