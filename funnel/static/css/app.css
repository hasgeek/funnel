body {
  padding-top: 70px;
}

.infosheet, .table {
  background: white;
}

#logo {
  text-indent: -119988px;
  overflow: hidden;
  text-align: left;
  text-transform: capitalize;
  background-image: url('../img/logo.png?1427694745');
  background-repeat: no-repeat;
  background-position: 50% 50%;
  width: 110px;
  height: 75px;
}

@media all and (-webkit-min-device-pixel-ratio: 1.5) {
  #logo {
    background-image: url('../img/logo@2x.png?1427694745');
    -moz-background-size: 110px 75px;
    -o-background-size: 110px 75px;
    -webkit-background-size: 110px 75px;
    background-size: 110px 75px;
  }
}
#hg-networkbar.navbar .navbar-brand {
  padding: 0;
  display: block;
  text-indent: -119988px;
  overflow: hidden;
  text-align: left;
  text-transform: capitalize;
  background-image: url('../img/logo@2x.png?1427694745');
  background-repeat: no-repeat;
  background-position: 50% 50%;
  width: 221px;
  height: 150px;
  height: 48px;
  background-position: left center;
  background-size: auto 100%;
  background-repeat: none;
  text-indent: -1000px;
}

.nav {
  margin-bottom: 10px;
}

/* Tables */
table.listing {
  -moz-box-shadow: 0 1px 2px rgba(0, 0, 0, 0.1);
  -webkit-box-shadow: 0 1px 2px rgba(0, 0, 0, 0.1);
  box-shadow: 0 1px 2px rgba(0, 0, 0, 0.1);
}

.listing thead > tr > th, .listing tbody > tr > th, .listing tfoot > tr > th, .listing thead > tr > td, .listing tbody > tr > td, .listing tfoot > tr > td {
  padding: 4px;
}

.listing tr:nth-of-type(even) {
  background: #f6f6f6;
}

.listing thead th {
  background: #e8e8e8;
  padding: 0.4em 1em 0.2em;
}

.listing tfoot th, .listing tfoot td {
  background: #e8e8e8;
}

.listing th.num, .listing td.num {
  text-align: right;
}

.listing tr.link a,
.listing tbody.link a {
  text-decoration: none;
  color: inherit;
}

.listing tr.link:hover,
.listing tbody.link:hover tr {
  background: #D9E8F0;
}

.infosheet {
  margin: -0.7em -15px 1em -15px;
  padding-bottom: 1em;
  border: 1px solid #afafaf;
  -moz-border-radius: 4px;
  -webkit-border-radius: 4px;
  border-radius: 4px;
  word-wrap: break-word;
}
.infosheet .votebox {
  text-align: center;
  padding-left: 1em;
}
.infosheet .votebox .choices {
  font-size: 180%;
  margin-top: 10px;
  text-align: center;
}
.infosheet .votebox .choices span.score {
  font-family: inconsolata-1, inconsolata-2, Inconsolata, monospace;
  border: 1px solid #b7b7b7;
  -moz-border-radius: 3px;
  -webkit-border-radius: 3px;
  border-radius: 3px;
  padding: 0 3px;
}
.infosheet .votebox .choices span.indicator {
  font-family: inconsolata-1, inconsolata-2, Inconsolata, monospace;
}
.infosheet .votebox .choices a.votechoice {
  font-family: inconsolata-1, inconsolata-2, Inconsolata, monospace;
  border: 1px solid transparent;
  -moz-border-radius: 3px;
  -webkit-border-radius: 3px;
  border-radius: 3px;
  padding: 0 3px;
}
.infosheet .votebox .choices a.votechoice:hover {
  border: 1px solid #b7b7b7;
  text-decoration: none;
}
.infosheet .votebox .choices a.votechoice:active, .infosheet .votebox .choices a.votechoice.selected {
  background-color: #D9E8F0;
  color: #444;
}
.infosheet .votebox .vlabel {
  margin-top: 0.5em;
  font-size: 80%;
}
.infosheet .section {
  padding: 0 1.2em;
}
.infosheet .section h1 {
  margin: 0.5em 0 0 0;
}
.infosheet .section .page-header h3 {
  margin-top: 0.5em;
  margin-bottom: 0;
  line-height: 36px;
}
.infosheet .section .page-header h3 + h1 {
  margin-top: 0;
}
.infosheet .section h2 {
  font-size: 100%;
  font-weight: bold;
  background: #D9E8F0;
  padding: 0 0.5em;
  margin: 0 -0.5em;
  color: #444;
  -moz-border-radius: 3px;
  -webkit-border-radius: 3px;
  border-radius: 3px;
}
.infosheet .section h1 + p, .infosheet .section h1 + ul, .infosheet .section h1 + ol, .infosheet .section h2 + p, .infosheet .section h2 + ul, .infosheet .section h2 + ol, .infosheet .section form {
  margin-top: 0.5em;
}
.infosheet .section .social {
  position: relative;
  margin: 0.2em 0 -0.5em 0;
}
.infosheet .section .social iframe {
  display: inline-block;
}
.infosheet .section .social iframe.twitter-share-button {
  width: 88px !important;
}
.infosheet .section .social iframe.facebooklike {
  position: relative;
  top: 1px;
  width: 125px !important;
}
.infosheet .section .social #___plusone_0 {
  width: 70px !important;
}
.infosheet .section.bar {
  position: relative;
  color: #fff;
  background-color: #df5e0e;
  padding: 1px 6px;
  font-size: 0.8em;
  text-align: -moz-center;
  text-align: -webkit-center;
  text-align: center;
}
.infosheet .section.first {
  border-top: none;
  text-align: center;
}
.infosheet .section.first h1 {
  margin-bottom: 10px;
}
.infosheet .embed-container {
  position: relative;
  padding-bottom: 56.25%;
  /* 16/9 ratio */
  padding-top: 30px;
  /* IE6 workaround*/
  height: 0;
  overflow: hidden;
}
.infosheet .embed-container iframe, .infosheet .embed-container object, .infosheet .embed-container embed {
  position: absolute;
  top: 0;
  left: 0;
  width: 100%;
  height: 100%;
}

@media screen and (min-width: 992px) {
  #links-list > li > iframe {
    width: 640px;
    height: 360px;
  }
}
@media screen and (min-width: 768px) and (max-width: 991px) {
  #links-list > li > iframe {
    width: 480px;
    height: 270px;
  }
}
@media screen and (min-width: 480px) and (max-width: 767px) {
  #links-list > li > iframe {
    width: 320px;
    height: 180px;
  }
}
@media screen and (max-width: 479px) {
  #links-list > li > iframe {
    width: 240px;
    height: 135px;
  }
}
@media screen and (max-width: 400px) {
  #links-list > li > iframe {
    width: 160px;
    height: 90px;
  }
}
@media screen and (min-width: 768px) {
  .infosheet {
    margin: 0em auto 2em auto;
    -moz-box-shadow: rgba(0, 0, 0, 0.4) 0 1px 5px;
    -webkit-box-shadow: rgba(0, 0, 0, 0.4) 0 1px 5px;
    box-shadow: rgba(0, 0, 0, 0.4) 0 1px 5px;
  }
  .infosheet .votebox .choices {
    font-size: 200%;
    margin-top: 10px;
  }
  .infosheet .section {
    padding: 0 2em;
  }
  .infosheet .section .social {
    margin: 1em 0;
  }
  .infosheet .section.bar {
    position: relative;
    color: #fff;
    background-color: #df5e0e;
    padding: 1px 3em;
    margin: 0 -1em 1em -1em;
    font-size: 14px;
    text-align: left;
    -moz-box-shadow: rgba(0, 0, 0, 0.4) 0 1px 2px;
    -webkit-box-shadow: rgba(0, 0, 0, 0.4) 0 1px 2px;
    box-shadow: rgba(0, 0, 0, 0.4) 0 1px 2px;
  }
  .infosheet .section.bar:before, .infosheet .section.bar:after {
    display: block;
    content: "";
    position: absolute;
    border-style: solid;
    border-width: 0.5em 1em;
    height: 0px;
    width: 0px;
    z-index: -1;
  }
  .infosheet .section.bar:before {
    left: -1em;
    bottom: -0.5em;
    border-color: transparent #df5e0e transparent transparent;
  }
  .infosheet .section.bar:after {
    right: -1em;
    bottom: -0.5em;
    border-color: transparent transparent transparent #df5e0e;
  }
  .infosheet .section.first {
    margin-top: 8px;
    margin-bottom: 5px;
    text-align: left;
  }
}
@media screen and (min-width: 768px) and (max-width: 992px) {
  .infosheet .votebox .choices {
    font-size: 180%;
  }
}
dl dt {
  font-weight: bold;
  margin-top: 1em;
}

dl dd {
  text-indent: 1em;
  margin-bottom: 1em;
}

dl.bar {
  margin: 1em 0;
}
dl.bar dt {
  display: inline-block;
  display: -webkit-inline-block;
  display: -moz-inline-block;
  display: -ms-inline-block;
  margin: 0 0 0 0;
}
dl.bar dt:after {
  content: ":";
}
dl.bar dd {
  display: inline;
  display: inline-block;
  display: -webkit-inline-block;
  display: -moz-inline-block;
  display: -ms-inline-block;
  -webkit-flex-grow: 1;
  flex-grow: 1;
  margin: 0 0 0 5px;
  text-indent: 0;
}
dl.bar dd:last-child {
  -webkit-flex-grow: 0;
  flex-grow: 0;
  margin: 0;
}

@media screen and (min-width: 768px) {
  .hide-desktop {
    display: none;
  }

  dl.bar {
    display: block;
    display: -webkit-flex;
    display: flex;
    margin: 1em 0;
  }
  dl.bar dt {
    display: inline;
    display: -webkit-flex;
    display: flex;
    margin: 0 0.5em 0 0;
  }
  dl.bar dt:after {
    content: ":";
  }
  dl.bar dd {
    display: inline;
    display: -webkit-flex;
    display: flex;
    -webkit-flex-grow: 1;
    flex-grow: 1;
    margin: 0 1em 0 0;
    text-indent: 0;
  }
  dl.bar dd:last-child {
    -webkit-flex-grow: 0;
    flex-grow: 0;
    margin: 0;
  }
}
.leftear, .rightear {
  margin: 0;
  padding: 0;
  width: 4em;
}
.leftear i, .rightear i {
  color: #ccc;
  font-size: 250%;
}
.leftear a, .rightear a {
  display: block;
  position: relative;
  text-decoration: none;
}
.leftear a i, .rightear a i {
  color: #816894;
}
.leftear a:hover, .rightear a:hover {
  text-decoration: none;
}

.leftear {
  float: right;
  text-align: right;
}
.leftear a {
  padding-right: 0.33em;
  -moz-transition: left 0.1s linear;
  -o-transition: left 0.1s linear;
  -webkit-transition: left 0.1s linear;
  transition: left 0.1s linear;
}
.leftear a:hover {
  left: -5px;
  -moz-transition: left 0.1s linear;
  -o-transition: left 0.1s linear;
  -webkit-transition: left 0.1s linear;
  transition: left 0.1s linear;
}

.rightear {
  float: left;
  text-align: left;
}
.rightear a {
  padding-left: 0.33em;
  -moz-transition: right 0.1s linear;
  -o-transition: right 0.1s linear;
  -webkit-transition: right 0.1s linear;
  transition: right 0.1s linear;
}
.rightear a:hover {
  right: -5px;
  -moz-transition: right 0.1s linear;
  -o-transition: right 0.1s linear;
  -webkit-transition: right 0.1s linear;
  transition: right 0.1s linear;
}

@media screen and (min-width: 768px) {
  .leftear, .rightear {
    margin: 2em 0;
  }
}
.comments {
  list-style: none;
  margin-left: 0;
  padding-left: 1em;
}
.comments p, .comments blockquote, .comments ul, .comments ol, .comments table, .comments dl {
  margin-top: 0.5em;
  margin-bottom: 0.5em;
}
.comments li.comment {
  position: relative;
  padding: 0.5em 0.5em;
  margin: 0;
  min-height: 3em;
}
.comments div:target {
  margin: -0.25em;
  padding: 0.25em;
  -moz-border-radius: 3px;
  -webkit-border-radius: 3px;
  border-radius: 3px;
  -webkit-animation: yellowhi 4s 1;
  -moz-animation: yellowhi 4s 1;
  -ms-animation: yellowhi 4s 1;
  -o-animation: yellowhi 4s 1;
  animation: yellowhi 4s 1;
}
.comments .collapse, .comments .uncollapse {
  font-family: inconsolata-1, inconsolata-2, Inconsolata, monospace;
}
.comments .comment-vote {
  position: absolute;
  text-align: center;
  left: -2em;
  width: 2em;
  font-size: 80%;
}
.comments .comment-vote a {
  color: #b7b7b7;
}
.comments .comment-vote a:hover {
  text-decoration: none;
  color: #816894;
}
.comments .comment-vote a.comment-vote-cancel {
  color: #816894;
}
.comments .com-children {
  border-left: 1px dotted #b7b7b7;
  list-style: none;
  padding-left: 2em;
  margin: 0.5em 0 -0.5em 0;
}
.comments .com-header, .comments .com-footer {
  font-size: 80%;
  color: #b7b7b7;
}
.comments .com-header .commenter, .comments .com-footer .commenter {
  color: #444;
  font-weight: bold;
}
.comments .com-header .commenter.selected, .comments .com-footer .commenter.selected {
  color: #444;
  background-color: #D9E8F0;
  padding: 1px 0.25em;
  -moz-border-radius: 3px;
  -webkit-border-radius: 3px;
  border-radius: 3px;
}
.comments .com-header a,
.comments .com-footer a {
  color: #b7b7b7;
}
.comments .com-header a:hover,
.comments .com-footer a:hover {
  color: #816894;
  text-decoration: none;
}

form#newcomment #field-comment_message .control-label {
  width: auto !important;
  padding-bottom: 5px;
}
form#newcomment #field-comment_message .help-required {
  float: right;
}
form#newcomment #field-comment_message > .col-md-2, form#newcomment #field-comment_message > .col-md-8 {
  width: 100%;
}
form#newcomment #comment-submit {
  margin-top: 5px;
}

@media screen and (min-width: 768px) {
  form#newcomment #field-comment_message > .col-md-2, form#newcomment #field-comment_message > .col-md-8 {
    padding: 0;
  }
  form#newcomment #comment-submit {
    margin-top: 15px;
  }
}
/* markdown preview related */
div.field div.preview-control {
  float: left;
  width: 100%;
}

div.field.small div.preview-control {
  width: 35em;
}

div.preview-block, div.markdown-field a.button {
  border: 1px solid #b7b7b7;
  -moz-border-radius: 3px;
  -webkit-border-radius: 3px;
  -o-border-radius: 3px;
  -ms-border-radius: 3px;
  -khtml-border-radius: 3px;
  border-radius: 3px;
}

div.preview-block {
  width: 90%;
  min-height: 10em;
  padding: 5px;
}

div.markdown-field {
  margin: 0 8% 5px 0;
}

div.markdown-field a.button {
  padding: 3px;
  background: #DF5E0E;
  margin-bottom: 15px;
  text-decoration: none;
  color: #fff;
  opacity: 0.7;
}
div.markdown-field a.button.selected {
  opacity: 1;
}

/* Spam protection */
.z {
  display: none;
}

@-webkit-keyframes yellowhi {
  0% {
    background-color: #ffffa2;
  }
  25% {
    background-color: #ffffa2;
  }
  100% {
    background-color: transparent;
  }
}
@-moz-keyframes yellowhi {
  0% {
    background-color: #ffffa2;
  }
  25% {
    background-color: #ffffa2;
  }
  100% {
    background-color: transparent;
  }
}
@-ms-keyframes yellowhi {
  0% {
    background-color: #ffffa2;
  }
  25% {
    background-color: #ffffa2;
  }
  100% {
    background-color: transparent;
  }
}
@-o-keyframes yellowhi {
  0% {
    background-color: #ffffa2;
  }
  25% {
    background-color: #ffffa2;
  }
  100% {
    background-color: transparent;
  }
}
@keyframes yellowhi {
  0% {
    background-color: #ffffa2;
  }
  25% {
    background-color: #ffffa2;
  }
  100% {
    background-color: transparent;
  }
}
.btn .rsvp-badge {
  margin-left: 4px;
  top: 1px;
}

.rsvp-header {
  padding: 1px 0px 1px 15px;
}

<<<<<<< HEAD
.js-loader, .js-abort {
  display: none;
  margin: 0 2px;
}

.js-abort {
  cursor: pointer;
}

.js-checkin {
  background-color: #EC971F;
  border-bottom: 2px solid #D58512;
  color: #fff;
}

.js-cancel-checkin {
  background-color: #D9534F;
  border-bottom: 2px solid #AC2925;
  color: #fff;
}

td .btn:hover, td .btn:active, td .btn:focus {
  color: #fff;
=======
.footable > thead > tr > th {
  background-color: #e8e8e8;
  border: 1px solid #b7b7b7;
}

.list-inline > li.badge-print-status-btn {
  display: block;
  width: 200px;
}

@media (min-width: 768px) {
  .list-inline > li.badge-print-status-btn {
    display: inline-block;
    width: auto;
  }
}
.status-btn-list {
  margin: 0;
  padding: 0;
}

.status-btn-list li {
  padding-left: 0;
  padding-right: 10px;
}

.status-btn-list .controls {
  padding-left: 0;
  padding-right: 10px;
}

.status-btn-list li, .status-btn-list .controls, .search-participant {
  margin-bottom: 10px;
}

td .status-btn-list li:last-child {
  margin: 0;
}

@media (min-width: 992px) {
  .status-btn-list .controls {
    margin-bottom: 0;
  }

  td .status-btn-list li {
    margin: 0 0 5px;
  }
}
@media (min-width: 1200px) {
  .status-btn-list {
    float: right;
  }

  .status-btn-list li:last-child {
    padding-right: 0;
  }
>>>>>>> 53f59d95
}<|MERGE_RESOLUTION|>--- conflicted
+++ resolved
@@ -659,7 +659,67 @@
   padding: 1px 0px 1px 15px;
 }
 
-<<<<<<< HEAD
+.footable > thead > tr > th {
+  background-color: #e8e8e8;
+  border: 1px solid #b7b7b7;
+}
+
+.list-inline > li.badge-print-status-btn {
+  display: block;
+  width: 200px;
+}
+
+@media (min-width: 768px) {
+  .list-inline > li.badge-print-status-btn {
+    display: inline-block;
+    width: auto;
+  }
+}
+.status-btn-list {
+  margin: 0;
+  padding: 0;
+}
+
+.status-btn-list li {
+  padding-left: 0;
+  padding-right: 10px;
+}
+
+.status-btn-list .controls {
+  padding-left: 0;
+  padding-right: 10px;
+}
+
+.status-btn-list li, .status-btn-list .controls, .search-participant {
+  margin-bottom: 10px;
+}
+
+td .status-btn-list li:last-child {
+  margin: 0;
+}
+
+@media (min-width: 992px) {
+  .status-btn-list .controls {
+    margin-bottom: 0;
+  }
+
+  td .status-btn-list li {
+    margin: 0 0 5px;
+  }
+}
+@media (min-width: 1200px) {
+  .status-btn-list {
+    float: right;
+  }
+
+  .status-btn-list li:last-child {
+    padding-right: 0;
+  }
+}
+.footable .form-inline .btn {
+  vertical-align: middle;
+}
+
 .js-loader, .js-abort {
   display: none;
   margin: 0 2px;
@@ -683,62 +743,4 @@
 
 td .btn:hover, td .btn:active, td .btn:focus {
   color: #fff;
-=======
-.footable > thead > tr > th {
-  background-color: #e8e8e8;
-  border: 1px solid #b7b7b7;
-}
-
-.list-inline > li.badge-print-status-btn {
-  display: block;
-  width: 200px;
-}
-
-@media (min-width: 768px) {
-  .list-inline > li.badge-print-status-btn {
-    display: inline-block;
-    width: auto;
-  }
-}
-.status-btn-list {
-  margin: 0;
-  padding: 0;
-}
-
-.status-btn-list li {
-  padding-left: 0;
-  padding-right: 10px;
-}
-
-.status-btn-list .controls {
-  padding-left: 0;
-  padding-right: 10px;
-}
-
-.status-btn-list li, .status-btn-list .controls, .search-participant {
-  margin-bottom: 10px;
-}
-
-td .status-btn-list li:last-child {
-  margin: 0;
-}
-
-@media (min-width: 992px) {
-  .status-btn-list .controls {
-    margin-bottom: 0;
-  }
-
-  td .status-btn-list li {
-    margin: 0 0 5px;
-  }
-}
-@media (min-width: 1200px) {
-  .status-btn-list {
-    float: right;
-  }
-
-  .status-btn-list li:last-child {
-    padding-right: 0;
-  }
->>>>>>> 53f59d95
 }