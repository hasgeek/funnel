--- conflicted
+++ resolved
@@ -674,13 +674,10 @@
 
 .interpunct {
   padding: 0 8px;
-<<<<<<< HEAD
-=======
 }
 
 [v-cloak] {
   display: none;
->>>>>>> 6d1b1a60
 }
 
 .hg-app .header--fixed {
@@ -735,7 +732,7 @@
   .header__site-title__title
   .search-form
   .search-form__field {
-  background-color: #f2f6f9;
+  background-color: #eff2f6;
   border: none;
   padding: 16px 32px 16px 35px;
   min-width: calc(100% - 60px);
@@ -1604,7 +1601,7 @@
   top: 0;
   left: 0;
   overflow: hidden;
-  background-color: #f2f6f9;
+  background-color: #eff2f6;
   width: 120px;
   height: 120px;
   border-radius: 50%;
@@ -1645,7 +1642,7 @@
 }
 
 .profile-dropdown-btn {
-  background-color: #f2f6f9;
+  background-color: #eff2f6;
   padding: 6px 16px;
   text-align: center;
   margin-left: 8px;
@@ -1654,7 +1651,7 @@
 .profile-dropdown-btn:hover,
 .profile-dropdown-btn:focus,
 .profile-dropdown-btn:active {
-  background-color: #f2f6f9;
+  background-color: #eff2f6;
 }
 
 @media (min-width: 768px) {
@@ -2595,7 +2592,7 @@
 }
 .card--upcoming .card__body .card__body__divider {
   height: 4px;
-  background-color: #f2f6f9;
+  background-color: #eff2f6;
   width: 24px;
   margin: 12px 0;
 }
@@ -4326,13 +4323,13 @@
 .no-member .no-member__icon {
   width: 40px;
   height: 40px;
-  color: #f2f6f9;
+  color: #eff2f6;
 }
 
 .membership-wrapper__members .membership-wrapper__members__collapsible__header {
   margin: 5px 0 0;
   width: 100%;
-  background: #f2f6f9;
+  background: #eff2f6;
   padding: 16px;
   cursor: pointer;
 }
@@ -4474,8 +4471,6 @@
   right: -2px;
 }
 
-<<<<<<< HEAD
-=======
 .pinned {
   position: sticky;
   top: 56px;
@@ -4575,7 +4570,6 @@
     border: solid 1px rgba(121, 129, 139, 0.16);
   }
 }
->>>>>>> 6d1b1a60
 .footer {
   padding-bottom: 50px;
   margin-top: 0;
