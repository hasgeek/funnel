.zero-bottom-margin {
  margin-bottom: 0 !important;
}

.zero-top-margin {
  margin-top: 0 !important;
}

.mui-btn--nomargin {
  margin-top: 0 !important;
  margin-bottom: 0 !important;
}

.left-padding {
  padding-left: 16px;
}

.right-padding {
  padding-right: 16px;
}

.grid-no-left-padding {
  margin-left: -16px;
}

.grid-no-right-padding {
  margin-right: -16px;
}

.separator {
  margin: 10px 0;
}

.image-wrapper img {
  max-width: 100%;
  display: block;
}

.material-icons {
  display: none;
}

.primary-color-txt {
  color: #e05f26;
}

.secondary-color-txt {
  color: #82688d;
}

.list-item-rgborder li {
  border-right: 1px solid;
  border-radius: 0;
  padding-right: 10px;
  line-height: 1;
}

.list-item-rgborder li:last-child,
.list-item-rgborder li.no-border {
  border-right: none;
  padding-right: 5px;
}

.list-item-rgborder .icon-middle {
  position: relative;
  top: 7px;
}

.mui-divider--custom {
  margin: 5px 0 20px;
}

.btn-group .mui-btn {
  margin-right: 5px;
}

.btn-group .mui-btn + .mui-btn {
  margin-left: 0;
}

.content-head--top-padding {
  padding-top: 16px;
  padding-bottom: 16px;
  border-bottom: 1px solid rgba(132, 146, 166, 0.3);
}

.page-content {
  padding-top: 32px;
  padding-bottom: 16px;
}

.page-content--mob-nav {
  padding-top: 80px;
}

@media (min-width: 768px) {
  .page-content--mob-nav {
    padding-top: 32px;
  }
}
.nounderline {
  text-decoration: none !important;
}

.badge {
  position: relative;
  color: #fff;
  min-width: 16px;
  line-height: 16px;
  min-height: 16px;
  text-align: center;
  display: inline-block;
  background-color: #856a91;
  border-radius: 3px;
  padding: 2px;
  font-size: 12px;
}

.select2-inline {
  display: inline-block;
  margin-right: 5px;
}

.spinner {
  position: relative;
  animation: spin 1.2s linear infinite;
}

@keyframes spin {
  0% {
    transform: rotate(0deg);
  }
  100% {
    transform: rotate(360deg);
  }
}
.collapsible__header {
  margin: 10px 0;
  width: 100%;
  background: #eff2f7;
  padding: 20px;
  cursor: pointer;
}

.collapsible__header--smaller {
  width: calc(100% - 37px);
  padding: 10px;
  margin: 0 0 10px;
  white-space: nowrap;
  overflow: hidden;
  text-overflow: ellipsis;
}

.collapsible__header__title {
  white-space: nowrap;
  overflow: hidden;
  text-overflow: ellipsis;
}

.collapsible__dropdown {
  margin: 0;
  margin-right: 1px;
  padding: 10px;
  background: #eff2f7;
  max-height: 44px;
}

.collapsible__body {
  display: none;
  clear: both;
}

html.touch .collapsible__icon--disable {
  display: none;
}

html.touch .collapsible__body--disable {
  display: block;
}

.mui-list--border li {
  border-bottom: 1px solid rgba(132, 146, 166, 0.2);
  padding: 5px;
}

.mui-list--border li:last-child {
  border-bottom: none;
}

@media screen and (max-width: 1024px) {
  .fb_iframe_widget {
    overflow-y: scroll;
    width: 100%;
    display: inline-block !important;
  }
}
.attendee-table .buttongrp-column {
  min-width: 250px;
}

.attendee-table td {
  word-break: break-word;
  min-width: 100px;
}

@media (min-width: 992px) {
  .attendee-table td {
    min-width: 80px;
  }
}
@media (min-width: 1200px) {
  .attendee-table td {
    min-width: 200px;
  }
}
.btn-wrapper {
  margin-bottom: 10px;
}

.full-width-btn {
  width: 100%;
  margin: 0;
}

.past-events-table {
  border-collapse: collapse;
}
.past-events-table > thead > tr > th {
  padding: 16px;
}

.footer--homepage {
  margin-top: 0;
}

.mui-btn--nopadding {
  padding-left: 0;
  padding-right: 0;
}

.mui-btn--nopadding:hover {
  background: transparent !important;
}

.count-chip {
  color: #e05f25;
  position: relative;
  top: -12px;
  font-size: 12px;
}

.user .user__box {
  padding: 8px 8px 8px 50px;
  position: relative;
  word-break: break-word;
}
.user .user__box .user__box__gravatar {
  width: 40px;
  height: 40px;
  display: inline-block;
  position: absolute;
  left: 0;
  top: 11px;
  border-radius: 50%;
}
.user .user__box .user__box__gravatar--initials {
  display: flex;
  align-items: center;
  justify-content: center;
  background-color: #e05f25;
  color: #fff;
  text-transform: uppercase;
}
.user .user__box .user__box__fullname {
  margin: 0px 0 4px;
}
.user .user__box .user__box__userid {
  margin: 0;
}

.user:nth-child(even) .user__box__gravatar--initials {
  background: #e05f26;
}

.user:nth-child(odd) .user__box__gravatar--initials {
  background: #82688d;
}

.user:nth-child(4n) .user__box__gravatar--initials {
  background: #dda32b;
}

.read-more {
  cursor: pointer;
}

.animate-btn {
  display: none;
  line-height: 1;
  font-size: 14px;
  text-transform: inherit;
}
.animate-btn .bookmarked {
  fill: #e05f26;
}

.animate-btn--show {
  display: inline-block;
}

.animate-btn--animate {
  -webkit-animation-name: heartBeat;
  animation-name: heartBeat;
  -webkit-animation-duration: 1.3s;
  animation-duration: 1.3s;
  -webkit-animation-timing-function: ease-in-out;
  animation-timing-function: ease-in-out;
}

@-webkit-keyframes heartBeat {
  0% {
    -webkit-transform: scale(1);
    transform: scale(1);
  }
  14% {
    -webkit-transform: scale(1.3);
    transform: scale(1.3);
  }
  28% {
    -webkit-transform: scale(1);
    transform: scale(1);
  }
  42% {
    -webkit-transform: scale(1.3);
    transform: scale(1.3);
  }
  70% {
    -webkit-transform: scale(1);
    transform: scale(1);
  }
}
@keyframes heartBeat {
  0% {
    -webkit-transform: scale(1);
    transform: scale(1);
  }
  14% {
    -webkit-transform: scale(1.3);
    transform: scale(1.3);
  }
  28% {
    -webkit-transform: scale(1);
    transform: scale(1);
  }
  42% {
    -webkit-transform: scale(1.3);
    transform: scale(1.3);
  }
  70% {
    -webkit-transform: scale(1);
    transform: scale(1);
  }
}
.no-js .js-lazyload-img,
.no-js .js-hg-banner,
.no-js .js-account-dropdown {
  display: none;
}

.embed-video-wrapper {
  position: relative;
  width: 100%;
  height: 0;
  padding-bottom: 56%;
}
.embed-video-wrapper .video_txt {
  text-align: center;
  position: absolute;
  top: 50%;
  transform: translate(-50%, -50%);
  left: 50%;
}
.embed-video-wrapper iframe {
  position: absolute;
  width: 100%;
  height: 100%;
  left: 0;
  top: 0;
  display: block;
}
.embed-video-wrapper .no-video {
  position: absolute;
  top: 50%;
  left: 50%;
  transform: translate(-50%, -50%);
  font-size: 32px;
  color: #8492a6;
}

.pace {
  -webkit-pointer-events: none;
  pointer-events: none;
  -webkit-user-select: none;
  i-moz-user-select: none;
  user-select: none;
}

.pace-inactive {
  display: none;
}

.pace .pace-progress {
  background-image: linear-gradient(to right, #82688d, #e05f25, #dda32a);
  position: fixed;
  z-index: 2000;
  top: 0;
  right: 100%;
  width: 100%;
  height: 4px;
}

.pace-hide {
  display: none !important;
}

.icon-img {
  height: 18px;
  margin-right: 16px;
  vertical-align: text-top;
}

.icon-img--smaller {
  margin-right: 8px;
}

.login-page {
  background-color: #ffffff;
}
.login-page .login-page__back {
  position: absolute;
  right: 16px;
  top: -16px;
}
.login-page .cookies-required-alert {
  margin: 16px 0;
}
.login-page .form-message {
  margin-top: 16px;
  text-align: center;
}
.login-page .login-page__box {
  background-color: #fff;
  max-width: 400px;
  margin: 16px auto;
}
.login-page .login-page__box .login-page__box__heading {
  margin: 0 0 16px;
}
.login-page .login-page__box .login-page__box__title {
  margin: 5px 0 16px;
  position: relative;
}
.login-page
  .login-page__box
  .login-page__box__title
  .login-page__box__title__txt {
  position: relative;
  z-index: 2;
  display: inline-block;
  background: #fff;
  padding: 0 8px;
}
.login-page .login-page__box .login-page__box__title:after {
  z-index: 1;
  content: '';
  height: 1px;
  width: 100%;
  border-bottom: 1px solid rgba(121, 129, 139, 0.13);
  position: absolute;
  left: 0;
  top: 50%;
}
.login-page .login-page__box .mui-btn--primary {
  width: 100%;
}
.login-page .login-page__box .mui-form {
  margin: 0;
}
.login-page .login-page__box #field-recaptcha {
  height: 0;
  margin: 0;
}
.login-page .login-page__box .login-page__box__note {
  margin-top: 16px;
}

@media (min-width: 768px) {
  .login-page {
    background-color: #f9fafc;
  }
  .login-page .header,
  .login-page .footer {
    display: block;
  }
  .login-page .login-page__box {
    padding: 24px;
    border-radius: 16px;
    width: 400px;
    margin: 0 auto 40px;
  }
}
.login,
.login:hover,
.login:active {
  color: #ffffff;
  font-size: 16px;
  text-transform: capitalize;
}

.login {
  margin: 0;
  margin-bottom: 16px;
}

.login--smaller {
  margin-right: 8px;
  margin-bottom: 8px;
}

.login-twitter,
.login-twitter:hover,
.login-twitter:active {
  background-color: #08a0e9;
}

.login-google,
.login-google:hover,
.login-google:active {
  color: #757575;
  background-color: #ffffff;
}

.login-linkedin,
.login-linkedin:hover,
.login-linkedin:active {
  background-color: #0074b2;
}

.login-github,
.login-github:hover,
.login-github:active {
  background-color: #444444;
}

.mui-btn.login + .mui-btn.login {
  margin-left: 0;
}

a.loginbutton.hidden,
.js a.loginbutton.jshidden,
.no-js a.loginbutton.no-jshidden {
  display: none;
  visibility: hidden;
}

.mui-list--border li {
  border-bottom: 1px solid rgba(132, 146, 166, 0.2);
  padding: 5px;
}
.mui-list--border li .item {
  display: inline-block;
  vertical-align: top;
  width: calc(100% - 50px);
}
.mui-list--border li .item .subitem {
  display: block;
}

.mui-list--border li:last-child {
  border-bottom: none;
}

@media (min-width: 1200px) {
  .mui-list--border li .item .subitem {
    margin-left: 8px;
    display: inline-block;
  }
}
.infobox dt {
  font-weight: bold;
  margin: 0;
  padding: 5px 0;
}
.infobox dd {
  padding: 5px 0;
  margin-left: 0;
  word-break: break-all;
}

@media (min-width: 768px) {
  .infobox dt {
    width: 10em;
    float: left;
    clear: left;
    text-align: right;
    padding: 4px 0 0 0;
  }
  .infobox dd {
    position: relative;
    text-indent: 0;
    clear: none;
    margin: 0;
    margin-left: 11.25em;
    border-left: 1px solid #d7d7d7;
    padding: 4px 0 0 0.75em;
  }
  .infobox dd:after {
    content: '';
    display: table;
    clear: both;
  }
}
.hg-app .header--fixed {
  bottom: 0;
}
.hg-app .header--fixed .header__nav {
  height: 50px;
  padding: 0 16px;
  justify-content: space-between;
}
.hg-app .header--fixed .header__nav .header__site-title {
  padding: 0;
  width: 100%;
}
.hg-app
  .header--fixed
  .header__nav
  .header__site-title
  .header__site-title__title {
  display: flex;
  justify-content: space-between;
  align-items: center;
  height: 50px;
}
.hg-app
  .header--fixed
  .header__nav
  .header__site-title
  .header__site-title__title
  .header__site-title__logo {
  height: 35px;
}
.hg-app
  .header--fixed
  .header__nav
  .header__site-title
  .header__site-title__title
  .search-form {
  position: fixed;
  bottom: 50px;
  width: 100%;
  left: 0;
  box-shadow: 0 1px 3px rgba(158, 158, 158, 0.12),
    0 1px 2px rgba(158, 158, 158, 0.24);
  display: none;
  height: 50px;
}
.hg-app
  .header--fixed
  .header__nav
  .header__site-title
  .header__site-title__title
  .search-form
  .search-form__field {
  background-color: #eff2f6;
  border: none;
  padding: 16px 32px 16px 35px;
  min-width: calc(100% - 60px);
  color: #4d5763;
  font-size: 16px;
  outline: none;
}
.hg-app
  .header--fixed
  .header__nav
  .header__site-title
  .header__site-title__title
  .search-form
  .search-form__field__icon {
  position: absolute;
  top: 17px;
  left: 16px;
}
.hg-app
  .header--fixed
  .header__nav
  .header__site-title
  .header__site-title__title
  .search-form
  .search-form__submit {
  visibility: hidden;
}
.hg-app
  .header--fixed
  .header__nav
  .header__site-title
  .header__site-title__title
  .search-form--show {
  display: inline-block;
}
.hg-app
  .header--fixed
  .header__nav
  .header__site-title
  .header__site-title__title
  .header__nav-links
  .header__nav-links__text {
  font-size: 12px;
}
.hg-app
  .header--fixed
  .header__nav
  .header__site-title
  .header__site-title__title
  .header__nav-links
  .header__nav-links__icon {
  width: 24px;
  height: 24px;
}
.hg-app .header--fixed .header__nav .header__right-nav {
  display: none;
}
.hg-app .header--fixed .header__nav a.header__button {
  line-height: 30.6px;
  margin: 6px 0;
}
.hg-app .content-wrapper {
  padding-top: 0;
}

@media (max-width: 767px) {
  .hg-app.no-sticky-header .header--fixed {
    display: none;
  }

  .hg-app.no-sticky-header .footer {
    display: none;
  }
}
@media (min-width: 768px) {
  .hg-app .header--fixed {
    bottom: unset;
    top: 0;
  }
  .hg-app .header--fixed .header__nav .header__site-title {
    width: 100%;
    margin-right: 0;
    padding-right: 0;
  }
  .hg-app
    .header--fixed
    .header__nav
    .header__site-title
    .header__site-title__title {
    display: flex;
    align-items: center;
    justify-content: space-between;
    overflow: visible;
  }
  .hg-app
    .header--fixed
    .header__nav
    .header__site-title
    .header__site-title__title
    .header__site-title__logo {
    height: 35px;
    margin-right: 16px;
    position: relative;
    top: -2px;
  }
  .hg-app
    .header--fixed
    .header__nav
    .header__site-title
    .header__site-title__title
    .header__nav-links--search {
    display: none;
  }
  .hg-app
    .header--fixed
    .header__nav
    .header__site-title
    .header__site-title__title
    .search-form {
    position: relative;
    bottom: 0;
    display: flex;
    width: 300px;
    box-shadow: none;
    height: 35px;
  }
  .hg-app
    .header--fixed
    .header__nav
    .header__site-title
    .header__site-title__title
    .search-form
    .search-form__field {
    border-radius: 16px;
    padding: 8px 10px 8px 32px;
  }
  .hg-app
    .header--fixed
    .header__nav
    .header__site-title
    .header__site-title__title
    .search-form
    .search-form__field__icon {
    top: 9px;
    left: 13px;
  }
  .hg-app
    .header--fixed
    .header__nav
    .header__site-title
    .header__site-title__title
    .header__nav-links
    .header__nav-links__icon {
    width: 20px;
    height: 20px;
    vertical-align: bottom;
  }
  .hg-app
    .header--fixed
    .header__nav
    .header__site-title
    .header__site-title__title
    .header__nav-links
    .header__nav-links__text {
    display: inline-block;
    margin-left: 8px;
    font-size: 18px;
  }
  .hg-app
    .header--fixed
    .header__nav
    .header__site-title
    .header__site-title__title
    .header__nav-links__dropdown {
    margin-top: 13px;
  }
  .hg-app .content-wrapper {
    padding-top: 50px;
  }
}
@media (min-width: 1200px) {
  .hg-app
    .header--fixed
    .header__nav
    .header__site-title
    .header__site-title__title
    .search-form {
    width: 400px;
  }
}
@media only screen and (max-device-width: 767px) and (orientation: landscape) {
  .hg-app .header--fixed .header__nav {
    height: 35px;
  }
  .hg-app
    .header--fixed
    .header__nav
    .header__site-title
    .header__site-title__title
    .header__site-title__logo {
    height: 25px;
  }
  .hg-app
    .header--fixed
    .header__nav
    .header__site-title
    .header__site-title__title
    .header__nav-links
    .header__nav-links__icon {
    vertical-align: text-top;
  }
  .hg-app
    .header--fixed
    .header__nav
    .header__site-title
    .header__site-title__title
    .header__nav-links
    .header__nav-links__text {
    font-size: 14px;
    position: relative;
    top: 5px;
  }
  .hg-app
    .header--fixed
    .header__nav
    .header__site-title
    .header__site-title__title
    .search-form {
    bottom: 35px;
  }
  .hg-app .header--fixed .header__nav .header__site-title a.header__button {
    height: 24px;
    line-height: 24px;
  }
}
@media (min-device-width: 768px) and (max-device-width: 1199px) and (orientation: landscape) {
  .hg-app .header--fixed .header__nav {
    height: 35px;
  }
  .hg-app
    .header--fixed
    .header__nav
    .header__site-title
    .header__site-title__title
    .header__site-title__logo {
    height: 25px;
  }
  .hg-app
    .header--fixed
    .header__nav
    .header__site-title
    .header__site-title__title
    .search-form {
    height: 26px;
  }
  .hg-app
    .header--fixed
    .header__nav
    .header__site-title
    .header__site-title__title
    .search-form
    .search-form__field {
    padding: 5px 10px 5px 32px;
    font-size: 14px;
  }
  .hg-app
    .header--fixed
    .header__nav
    .header__site-title
    .header__site-title__title
    .search-form
    .search-form__field__icon {
    top: 6px;
    left: 8px;
  }
  .hg-app .header--fixed .header__nav .header__site-title a.header__button {
    height: 24px;
    line-height: 24px;
  }
  .hg-app .content-wrapper {
    padding-top: 35px;
  }
}
.header__site-title__item {
  font-size: 18px;
  line-height: 28px;
  position: relative;
  top: -3px;
}

.header__site-title__home {
  display: inline-block;
  text-align: center;
  vertical-align: middle;
}

.header__site-title__home:hover {
  color: inherit;
  text-decoration: none;
}

.header__site-title__logo {
  vertical-align: middle;
  margin: auto;
}

.header__site-title__logo--small {
  height: 18px;
}

.header__site-title__logo--margin {
  margin-right: 10px;
}

.header__site-title__logo--funnel {
  width: 18px;
  position: relative;
  top: -2px;
}

@media (min-width: 768px) {
  .header__site-title__item {
    font-size: 24px;
    line-height: 32px;
    top: 0;
  }
}
.header__site-title__logotxt {
  position: relative;
  top: -6px;
}

@media (max-width: 1199px) {
  .no-header .header {
    display: none;
  }
  .no-header .content-wrapper {
    padding-top: 0;
  }
  .no-header .footer {
    display: none;
  }
}
.sub-navbar .sub-navbar__item {
  display: block;
  padding: 16px;
  margin: 0;
  text-decoration: none;
  border-bottom: 1px solid rgba(132, 146, 166, 0.3);
  transition: border-color 1.5s ease;
  min-width: 0;
  min-height: 0;
  background-color: #f9fafc;
}
.sub-navbar .sub-navbar__item--wrapper {
  height: 56px;
}
.sub-navbar .sub-navbar__item--fixed {
  position: fixed;
  top: 0;
  left: 0;
  right: 0;
  z-index: 1000;
  border-bottom: none;
  box-shadow: 0 1px 3px rgba(158, 158, 158, 0.12),
    0 1px 2px rgba(158, 158, 158, 0.24);
}
.sub-navbar .sub-navbar__item:first-child {
  border-top: 1px solid rgba(132, 146, 166, 0.3);
}
.sub-navbar .mui-btn {
  margin: 0 0.5em;
}
.sub-navbar .sub-navbar__item--primarybg {
  background-color: #e05f26;
  color: #fff;
}

@media (min-width: 768px) {
  .sub-navbar-container {
    border-bottom: 1px solid rgba(132, 146, 166, 0.3);
    border-top: 1px solid rgba(132, 146, 166, 0.3);
    margin-top: 2em;
  }

  .sub-navbar-container--sticky {
    position: -webkit-sticky;
    position: sticky;
    top: 50px;
    order: 1;
    z-index: 1000;
  }

  .sub-navbar {
    overflow: auto;
    display: flex;
    align-items: center;
    margin: 0 auto;
    padding: 0 16px;
  }
  .sub-navbar .sub-navbar__item {
    display: inline-block;
    flex-shrink: 0;
    padding: 16px;
    margin: 0 16px;
    text-decoration: none;
    border-bottom: 2px solid transparent;
    transition: border-color 1.5s ease;
    min-width: 0;
    min-height: 0;
  }
  .sub-navbar .sub-navbar__item:first-child {
    margin: 0 16px 0 0;
  }
  .sub-navbar .sub-navbar__item:first-child {
    border-top: 0;
  }
  .sub-navbar .sub-navbar__item__icon {
    display: none;
  }
  .sub-navbar .sub-navbar__item:hover,
  .sub-navbar .sub-navbar__item:active,
  .sub-navbar .sub-navbar__item--active {
    border-bottom: 2px solid #856a91;
  }
}
@media (min-device-width: 768px) and (max-device-width: 1199px) and (orientation: landscape) {
  .sub-navbar-container--sticky {
    top: 35px;
  }
}
@media (min-width: 992px) {
  .sub-navbar {
    max-width: 960px;
    margin: auto;
    padding: 0 16px;
  }
}
@media (min-width: 1200px) {
  .sub-navbar {
    max-width: 1170px;
  }
}
.mobile-nav {
  position: fixed;
  top: 0;
  left: 0;
  width: 100%;
  background-color: #fff;
  z-index: 1000;
}
.mobile-nav .mobile-nav__icon {
  display: inline-block;
  padding: 16px 32px 16px 20px;
}
.mobile-nav .mobile-nav__headline {
  font-size: 20px;
  line-height: 1;
}

.tabs-wrapper {
  background: #fff;
  box-shadow: 0 2px 2px -1px rgba(158, 158, 158, 0.24);
  width: 100%;
}

.tabs-wrapper--sticky {
  position: sticky;
  order: 1;
  top: 0;
  z-index: 1000;
  width: calc(100% - 103px);
  left: 52px;
}
.tabs-wrapper--sticky .grid__col-12 {
  padding-left: 0;
  padding-right: 0;
}

.tabs {
  display: flex;
  width: 100%;
  overflow: scroll;
  align-items: center;
}
.tabs .tabs__item {
  padding: 16px;
  cursor: pointer;
  position: relative;
  min-width: 1 32px;
  border: none;
  border-bottom: 2px solid transparent;
  margin: 0;
  text-align: center;
  cursor: pointer;
  flex: 0 0 auto;
}
.tabs .tabs__item--width {
  min-width: auto;
}
.tabs .tabs__item:hover,
.tabs .tabs__item:focus {
  text-decoration: none;
  outline: none;
}
.tabs .tabs__item--active {
  border-bottom: 2px solid #856a91;
}
.tabs button.tabs__item--active {
  background: #f2f2f2;
}
.tabs .tabs__item-control {
  position: fixed;
  z-index: 1000;
  background: #fff;
  min-width: auto;
  top: 0;
  padding: 16px 16px 6px;
  align-self: center;
  box-shadow: 0 2px 2px -1px rgba(158, 158, 158, 0.24);
}
.tabs .tabs__item-control .tabs__item-control__icon {
  vertical-align: middle;
}
.tabs .tabs__item-control--prev {
  left: 0;
}
.tabs .tabs__item-control--next {
  right: 0;
}

@media (min-width: 768px) {
  .tabs-navbar .header {
    box-shadow: none;
  }

  .tabs-wrapper--sticky {
    top: 50px;
    width: 100%;
    left: 0;
  }
  .tabs-wrapper--sticky .grid__col-12 {
    padding-left: 16px;
    padding-right: 16px;
  }
  .tabs-wrapper--sticky .tabs__item-control {
    display: none;
  }
}
@media (min-device-width: 768px) and (max-device-width: 1200px) and (orientation: landscape) {
  .tabs-wrapper--sticky {
    top: 35px;
  }
}
.tab-content {
  margin-top: 2em;
}
.tab-content .tab-content__results {
  margin-bottom: 1em;
}

.mui-btn--strike {
  text-decoration: line-through;
}

.mui-btn--strike:hover {
  text-decoration: line-through;
}

.projects-wrapper {
  padding: 16px 0;
}

.projects-wrapper--padding {
  padding: 16px;
}

@media (min-width: 1200px) {
  .projects-wrapper {
    padding: 32px 0;
  }

  .projects-wrapper--padding {
    padding: 32px 16px;
  }
}
.projects {
  padding-top: 16px;
}

.chip--new {
  background-color: #f6e2c5;
  padding: 5px;
  font-weight: bold;
  text-transform: uppercase;
}

.hg-banner {
  padding: 32px 0;
}
.hg-banner .headline {
  font-size: 32px;
  line-height: 40px;
}
.hg-banner .mui-divider--banner {
  height: 4px;
  background-color: #dda32a;
  width: 20%;
  margin: 16px 0 0;
}

@media (min-width: 768px) {
  .hg-banner {
    text-align: center;
  }
  .hg-banner .headline {
    font-size: 48px;
    line-height: 58px;
  }
  .hg-banner .mui-divider--banner {
    margin: 16px auto 0;
  }
}
.funnel-banner {
  position: relative;
  overflow: hidden;
}
.funnel-banner .banner__img {
  width: 100%;
  display: block;
}
.funnel-banner .banner__headline {
  color: #816894;
  font-weight: 700;
  font-size: 32px;
  line-height: 40px;
  padding: 0 16px;
  z-index: 2;
}
.funnel-banner .banner__headline-txt {
  color: #f0a40c;
}

@media (min-width: 992px) {
  .funnel-banner {
    border-bottom: 2px solid rgba(132, 146, 166, 0.3);
  }
  .funnel-banner .banner__headline {
    position: absolute;
    top: 50%;
    left: 16px;
    right: 0;
    transform: translate(0%, -50%);
    font-size: 24px;
    line-height: 32px;
  }
}
@media (min-width: 1200px) {
  .funnel-banner .banner__headline {
    font-size: 29px;
    line-height: 40px;
    left: -40px;
  }
}
.funnel-notice .alert__text {
  font-size: 24px;
  line-height: 32px;
}
.funnel-notice .alert__text .funnel-notice-txt {
  color: #f0a40c;
}

.profile-details {
  display: flex;
  align-items: center;
}
.profile-details .profile-details__logo-wrapper {
  display: inline-block;
  height: 30px;
  margin-right: 10px;
}
.profile-details
  .profile-details__logo-wrapper
  .profile-details__logo_wrapper__logo {
  height: 100%;
}

.profile-details--center {
  justify-content: center;
  margin-bottom: 16px;
}

@media (min-width: 992px) {
  .profile-details .profile-details__logo-wrapper {
    height: 50px;
  }
}
.project-headline {
  margin-bottom: 40px;
  position: relative;
}

.project-headline:after {
  content: '';
  position: absolute;
  bottom: -16px;
  width: 64px;
  left: 0;
  border-bottom: 3px solid #dda32a;
}

.project-headline--secondary:after {
  border-bottom: 3px solid #82688d;
}

@media (min-width: 1200px) {
  .mui-container--fullwidth {
    max-width: 100%;
  }
  .mui-container--fullwidth .grid__col-12 {
    padding: 0;
  }
}
.spotlight-schedule-card .tabs-wrapper--sticky {
  top: 0;
}
.spotlight-schedule-card .current-schedule__session {
  padding: 16px 16px 0;
  height: 100%;
  border-bottom: 1px solid rgba(132, 146, 166, 0.3);
}
.spotlight-schedule-card
  .current-schedule__session
  .current-schedule__session__duration {
  position: -webkit-sticky;
  position: sticky;
  top: 40px;
  color: #e05f26;
  z-index: 4;
  background-color: #f9fafc;
  float: right;
  padding: 10px;
  border-radius: 3px;
  line-height: 1;
  overflow-y: auto;
}
.spotlight-schedule-card .current-schedule__session:last-child {
  border-bottom: none;
}

@media (max-width: 767px) {
  .spotlight-schedule-card {
    height: auto !important;
  }
}
@media (min-width: 768px) {
  .spotlight-schedule-card {
    height: 531px;
    overflow: scroll;
  }
}
.cfp-action-btn {
  padding: 10px 0;
  cursor: pointer;
  margin-right: 10px;
  border: none;
  color: #4a90e2;
  background: none;
}

.cfp-action-btn:focus,
.cfp-action-btn:hover {
  border: none;
  outline: none;
  box-shadow: none;
  color: #4a90e2;
}

.inline-form {
  display: inline-block;
  vertical-align: middle;
}

.label-form {
  max-width: 500px;
}
.label-form .label-form__title-field {
  width: calc(100% - 130px);
  display: inline-block;
}
.label-form .label-form__title-field--close {
  width: calc(100% - 114px);
}
.label-form .label-form__subform__close-btn {
  position: absolute;
  top: 0;
  right: 0;
  z-index: 2;
  background: transparent;
  padding: 10px;
}
.label-form .label-form__subform {
  margin-left: 20px;
}
.label-form .emojipicker {
  float: left;
  width: 70px;
  height: 48px;
  margin-right: 20px;
}
.label-form .emojipicker label {
  display: none;
}
.label-form .emojipicker .emojionearea-editor {
  height: 48px;
  min-height: 20px;
  overflow: hidden;
  white-space: nowrap;
  position: absolute;
  top: 0;
  left: 12px;
  right: 24px;
  padding: 6px 0;
}
.label-form .emojipicker .emojionearea-button {
  top: 10px;
}
.label-form .emojipicker .emojionearea-editor {
  left: 6px !important;
  padding-right: 45px !important;
}
.label-form .emojipicker .emojionearea-button .emojionearea-button-open,
.label-form .emojipicker .emojionearea-button .emojionearea-button-close {
  right: 3px;
}
.label-form
  .emojipicker
  .emojionearea
  .emojionearea-editor
  [class*='emojione-'],
.label-form .emojipicker .emojionearea .emojionearea-editor .emojioneemoji {
  margin: -0.2ex 1ex 0.2ex -0.5ex;
}
.label-form
  .emojionearea
  .emojionearea-picker.emojionearea-picker-position-bottom {
  right: -251px;
}
.label-form
  .emojionearea.emojionearea-standalone
  .emojionearea-picker.emojionearea-picker-position-bottom
  .emojionearea-wrapper:after,
.label-form
  .emojionearea.emojionearea-standalone
  .emojionearea-picker.emojionearea-picker-position-top
  .emojionearea-wrapper:after {
  right: 0;
  left: 40px;
}

.label-form__subform
  .emojionearea
  .emojionearea-picker.emojionearea-picker-position-bottom {
  right: -210px;
}
.label-form__subform
  .emojionearea.emojionearea-standalone
  .emojionearea-picker.emojionearea-picker-position-bottom
  .emojionearea-wrapper:after,
.label-form__subform
  .emojionearea.emojionearea-standalone
  .emojionearea-picker.emojionearea-picker-position-top
  .emojionearea-wrapper:after {
  right: 0;
  left: 80px;
}

.ui-dragable-box {
  padding: 25px 10px 10px 20px;
  border-radius: 3px;
  border: 1px solid #ddd;
  background: #fff;
  cursor: pointer;
  position: relative;
  margin: 10px 16px;
}
.ui-dragable-box .drag-icon {
  position: absolute;
  left: 5px;
  top: 5px;
}

.ui-dragable-box--header {
  padding: 0;
  margin: 10px 0;
}

.ui-dragable-box--header .collapsible__header {
  margin: 0;
}

.ui-dragable-box label {
  cursor: pointer;
}

.ui-dragable-box:hover {
  cursor: pointer;
  box-shadow: 0 1px 3px rgba(158, 158, 158, 0.12),
    0 1px 2px rgba(158, 158, 158, 0.24);
}

.ui-box-placeholder,
.ui-box-placeholder--bigger {
  margin: 10px 16px;
  padding: 10px;
  border-radius: 3px;
  border: 1px solid #ddd;
  background: #fff;
  height: 55px;
}

.ui-box-placeholder--bigger {
  margin: 10px 0;
  height: 80px;
}

.seq-input {
  position: absolute;
  right: 0px;
  width: 20px;
  border: 0;
  top: 5px;
  font-size: 14px;
  line-height: 1;
  color: #8492a6;
}

.seq-input--bg {
  background: #eff2f7;
}

.seq-input:focus,
.seq-input:active {
  outline: none;
}

.ui-dragable-box .sp-replacer {
  margin-top: 5px;
  margin-left: 5px;
}

.modal-form-page .jquery-modal.blocker.current {
  padding: 0;
}

.modal .mui-form .mui-select__menu {
  z-index: 1001;
}

.modal-form {
  min-width: 100%;
  min-height: 325px;
  height: 100%;
  border-radius: 0;
}
.modal-form .modal-form__action-box {
  padding: 20px;
  position: absolute;
  bottom: 0;
  right: 0;
  left: 0;
  border-top: 1px solid rgba(132, 146, 166, 0.3);
  border-bottom: 1px solid rgba(132, 146, 166, 0.3);
  z-index: 1002;
}
.modal-form .modal-form__action-box--revoke {
  position: absolute;
  left: 0;
  right: 0;
  bottom: 0;
  padding: 20px;
}
.modal-form .modal-form__action-box--revoke .mui-btn.mui-btn--nostyle {
  text-transform: none;
}
.modal-form .mui-form .form-actions {
  position: absolute;
  bottom: 0;
  right: 0;
  padding: 16px;
  z-index: 1003;
}

.modal-form.modal-form--edit .modal-form__action-box,
.modal-form.modal-form--edit .mui-form .form-actions {
  bottom: 65px;
}

@media (min-width: 768px) {
  .modal-form {
    min-width: 50%;
    min-height: 80%;
    height: auto;
    border-radius: 4px;
  }
}
.search {
  width: 100%;
  margin: 0 0 10px;
  padding: 0 10px;
  border: 1px solid rgba(132, 146, 166, 0.3);
  border-radius: 2px;
  position: relative;
  color: #4d5763;
}
.search .mui-textfield {
  padding: 0;
  margin: 0;
  height: 36px;
}
.search .mui-textfield > input {
  border-bottom: 0;
}

.search--icon {
  padding-left: 32px;
}
.search--icon .search-form__icon {
  position: absolute;
  top: 10px;
  left: -20px;
}

@media (min-width: 768px) {
  .search.search--50 {
    width: 50%;
  }

  .search.search--small {
    width: 300px;
  }
}
.badge-print-status-btn .mui-form__fields.select2-inline {
  min-width: 160px;
}

#form-password-change #field-password .progress {
  visibility: hidden;
  display: block;
}

#form-password-change
  #field-password
  .mui-textfield--password
  .password-toggle {
  bottom: 13px;
}

#form-password-change #field-password .progress.progress--show {
  visibility: visible;
}

.mui-form .mui-form__fields.password-field {
  margin-bottom: 0;
}

.password-field-sidetext {
  margin: 0 0 20px;
}

.card--spotlight {
  border-radius: 16px 16px 0 16px;
  overflow: hidden;
  box-shadow: 0 2px 4px 0 rgba(0, 0, 0, 0.19);
  max-width: 450px;
  transition: 200ms linear;
  -webkit-transition: 200ms linear;
}
.card--spotlight .card__body__bookmark {
  float: right;
  position: relative;
  top: 10px;
  height: 0;
  z-index: 4;
  line-height: 1;
}
.card--spotlight .card__calendar {
  padding: 0 0 25px;
}

@media (min-width: 992px) {
  .card--spotlight {
    display: flex !important;
    max-width: 100%;
    border-radius: 16px;
    min-height: 290px;
  }
  .card--spotlight .card__image-wrapper {
    flex: 0 0 58.3%;
    margin: 0;
    padding: 0;
    z-index: 3;
  }
  .card--spotlight .card__image-wrapper .card__image {
    position: absolute;
    object-fit: cover;
    width: 100%;
    height: 100%;
  }
  .card--spotlight .card__body {
    position: relative;
    padding: 32px 16px;
    width: 100%;
  }

  .card--spotlight--live {
    padding: 16px;
  }
  .card--spotlight--live .card__image-wrapper {
    width: 300px;
    flex: auto;
  }
  .card--spotlight--live .card__body {
    width: 70%;
    padding: 0 0 0 32px;
  }
}
@media (min-width: 1200px) {
  .card--spotlight {
    min-height: 360px;
  }

  .card--spotlight--live {
    min-height: auto;
  }
  .card--spotlight--live .card__image-wrapper {
    flex: auto;
  }
}
.clickable-card,
.card-wrapper {
  color: #1f2d3d;
  display: block;
  cursor: pointer;
  text-decoration: none;
}

.clickable-card:focus,
.clickable-card:hover,
.clickable-card:active,
.card-wrapper:focus,
.card-wrapper:hover,
.card-wrapper:active {
  color: #1f2d3d;
  outline: none;
  text-decoration: none;
}

.clickable-card .card__title__heading {
  margin: 0 auto;
  padding: 4px 0;
}

.card__image-wrapper {
  position: relative;
  background-image: linear-gradient(to bottom, #4d5763, #202d3c);
}
.card__image-wrapper .card__image__tagline {
  position: absolute;
  color: #fff;
  top: 50%;
  left: 16px;
  right: 16px;
  text-align: center;
  font-size: 18px;
  transform: translateY(-50%);
  max-height: 100%;
}
.card__image-wrapper img {
  display: block;
}

@media (min-width: 768px) {
  .card__image__tagline {
    font-size: 24px;
  }
}
.card__calendar {
  padding: 10px 0 25px;
}
.card__calendar .calendar {
  width: 100%;
}
.card__calendar .calendar .calendar__month-name {
  font-size: 12px;
  line-height: 24px;
  font-variant: all-small-caps;
  width: 100%;
  text-align: left;
  font-weight: 600;
  padding: 0 0 5px;
  background-color: #fff;
  margin: 0;
  display: none;
}
.card__calendar .calendar .calendar__month-name .calendar__counting {
  margin-left: 5px;
  font-style: italic;
  font-size: 12px;
  line-height: 24px;
  color: #e05f25;
  letter-spacing: 0.43px;
  font-variant: none;
}
.card__calendar
  .calendar
  .calendar__month-name--unique.calendar__month-name--latest {
  display: flex;
}
.card__calendar .calendar .calendar__weekdays {
  display: flex;
  width: 100%;
  flex-wrap: wrap;
  position: relative;
  z-index: 2;
}
.card__calendar .calendar .calendar__weekdays .calendar__weekdays__dates {
  width: 100%;
  display: none;
  flex-wrap: wrap;
  padding: 0;
  position: relative;
}
.card__calendar
  .calendar
  .calendar__weekdays
  .calendar__weekdays__dates
  .calendar__weekdays__dates__date {
  position: relative;
  width: calc(100% / 7);
  text-align: center;
  margin: 0;
  padding: 10px 0;
  background: #f9fafc;
}
.card__calendar
  .calendar
  .calendar__weekdays
  .calendar__weekdays__dates
  .calendar__weekdays__dates__date
  .calendar__weekdays__dates__date__day {
  position: relative;
  z-index: 2;
  display: block;
  color: #4d5763;
  font-weight: 600;
  font-size: 12px;
  line-height: 16px;
  opacity: 0.6;
}
.card__calendar
  .calendar
  .calendar__weekdays
  .calendar__weekdays__dates
  .calendar__weekdays__dates__date
  .calendar__weekdays__dates__date__name {
  display: block;
  text-align: center;
  position: relative;
  z-index: 2;
  color: #4d5763;
  font-variant: all-small-caps;
  font-size: 10px;
  line-height: 14px;
  font-weight: 600;
  opacity: 0.6;
}
.card__calendar
  .calendar
  .calendar__weekdays
  .calendar__weekdays__dates
  .calendar__weekdays__dates__date--active {
  padding: 5px 0;
}
.card__calendar
  .calendar
  .calendar__weekdays
  .calendar__weekdays__dates
  .calendar__weekdays__dates__date--today
  .calendar__weekdays__dates__date__day {
  color: #82688d;
  font-weight: 600;
  opacity: 1;
}
.card__calendar
  .calendar
  .calendar__weekdays
  .calendar__weekdays__dates
  .calendar__weekdays__dates__date--today
  .calendar__weekdays__dates__date__name {
  color: #82688d;
  font-weight: 600;
  opacity: 1;
}
.card__calendar
  .calendar
  .calendar__weekdays
  .calendar__weekdays__dates
  .calendar__weekdays__dates__date--active
  .calendar__weekdays__dates__date__day {
  color: #fff;
  font-weight: 600;
  font-size: 16px;
  line-height: 21px;
  opacity: 1;
}
.card__calendar
  .calendar
  .calendar__weekdays
  .calendar__weekdays__dates
  .calendar__weekdays__dates__date--active
  .calendar__weekdays__dates__date__name {
  color: #fff;
  font-weight: 600;
  font-size: 10px;
  line-height: 14px;
  opacity: 1;
}
.card__calendar
  .calendar
  .calendar__weekdays
  .calendar__weekdays__dates
  .calendar__weekdays__dates__date--active:after {
  content: '';
  font-weight: bold;
  border-radius: 4px;
  width: 35px;
  height: 44px;
  text-align: center;
  position: absolute;
  top: 0px;
  left: 0;
  right: 0;
  margin: auto;
  z-index: 1;
  box-shadow: 0 2px 4px 0 rgba(0, 0, 0, 0.22);
  background: #82688d;
}
.card__calendar
  .calendar
  .calendar__weekdays
  .calendar__weekdays__dates
  .calendar__weekdays__dates__date--showtime:before {
  content: '';
  position: absolute;
  bottom: 0;
  left: 0;
  right: 0;
  margin: auto;
  border-left: 7px solid transparent;
  border-right: 7px solid transparent;
  border-top: 7px solid #82688d;
  width: 7px;
  opacity: 0;
  z-index: 3;
  transition: opacity 0.1s;
  -webkit-transition: opacity 0.1s;
}
.card__calendar
  .calendar
  .calendar__weekdays
  .calendar__weekdays__dates
  .calendar__weekdays__dates__time {
  display: block;
  opacity: 0;
  position: absolute;
  bottom: -18px;
  border-radius: 2px;
  background-color: #f6e2c5;
  color: #906b37;
  left: 50%;
  transform: translateX(-50%);
  -webkit-transform: translateX(-50%);
  margin: auto;
  padding: 1px 0;
  width: 157px;
  font-size: 12px;
  line-height: 16px;
  z-index: 3;
  transition: opacity 0.1s;
  -webkit-transition: opacity 0.1s;
}
.card__calendar
  .calendar
  .calendar__weekdays
  .calendar__weekdays__dates
  .calendar__weekdays__dates__date--showtime:hover::before,
.card__calendar
  .calendar
  .calendar__weekdays
  .calendar__weekdays__dates
  .calendar__weekdays__dates__date--showtime.calendar__weekdays__dates__date--display::before {
  opacity: 1;
}
.card__calendar
  .calendar
  .calendar__weekdays
  .calendar__weekdays__dates
  .calendar__weekdays__dates__date--showtime:hover
  .calendar__weekdays__dates__time,
.card__calendar
  .calendar
  .calendar__weekdays
  .calendar__weekdays__dates
  .calendar__weekdays__dates__date--showtime.calendar__weekdays__dates__date--display
  .calendar__weekdays__dates__time {
  opacity: 1;
}
.card__calendar
  .calendar
  .calendar__weekdays
  .calendar__weekdays__dates
  .calendar__weekdays__dates__date:nth-child(1)
  .calendar__weekdays__dates__time,
.card__calendar
  .calendar
  .calendar__weekdays
  .calendar__weekdays__dates
  .calendar__weekdays__dates__date:nth-child(2)
  .calendar__weekdays__dates__time {
  left: 0;
  transform: translateX(0);
  -webkit-transform: translateX(0);
}
.card__calendar
  .calendar
  .calendar__weekdays
  .calendar__weekdays__dates
  .calendar__weekdays__dates__date:nth-child(6)
  .calendar__weekdays__dates__time,
.card__calendar
  .calendar
  .calendar__weekdays
  .calendar__weekdays__dates
  .calendar__weekdays__dates__date:nth-child(7)
  .calendar__weekdays__dates__time {
  left: unset;
  right: 0;
  transform: translateX(0);
  -webkit-transform: translateX(0);
}
.card__calendar
  .calendar
  .calendar__weekdays
  .calendar__weekdays__dates
  .calendar__weekdays__dates__date--year {
  text-align: right;
}
.card__calendar
  .calendar
  .calendar__weekdays
  .calendar__weekdays__dates
  .calendar__weekdays__dates__icon {
  display: none;
}
.card__calendar
  .calendar
  .calendar__weekdays
  .calendar__weekdays__dates--latest {
  display: flex;
}

.card__calendar--compact
  .calendar
  .calendar__weekdays
  .calendar__weekdays__dates,
.card__calendar--compact .calendar .calendar__weekdays .calendar__month-name {
  display: none;
  padding-top: 0;
}
.card__calendar--compact
  .calendar
  .calendar__weekdays
  .calendar__weekdays__dates--upcoming--first,
.card__calendar--compact
  .calendar
  .calendar__weekdays
  .calendar__month-name--upcoming--first {
  display: flex;
}
.card__calendar--compact
  .calendar
  .calendar__weekdays
  .calendar__weekdays__dates
  .calendar__weekdays__dates__icon {
  position: absolute;
  line-height: 29px;
  background: #fff;
  display: block;
  z-index: -1;
  bottom: 0;
  background: #f9fafc;
}
.card__calendar--compact
  .calendar
  .calendar__weekdays
  .calendar__weekdays__dates
  .calendar__weekdays__dates__icon--left {
  position: absolute;
  left: -32px;
  line-height: 29px;
}
.card__calendar--compact
  .calendar
  .calendar__weekdays
  .calendar__weekdays__dates
  .calendar__weekdays__dates__icon--right {
  position: absolute;
  right: -32px;
  line-height: 29px;
}

.card--spotlight
  .card__calendar--compact
  .calendar
  .calendar__weekdays
  .calendar__weekdays__dates
  .calendar__weekdays__dates__icon--left {
  left: -34px;
}
.card--spotlight
  .card__calendar--compact
  .calendar
  .calendar__weekdays
  .calendar__weekdays__dates
  .calendar__weekdays__dates__icon--right {
  right: -34px;
}

.card--upcoming {
  border-radius: 16px 16px 0 16px;
  overflow: hidden;
  box-shadow: 0 2px 4px 0 rgba(0, 0, 0, 0.19);
  max-width: 450px;
  transition: 200ms linear;
  -webkit-transition: 200ms linear;
  height: 100%;
}
.card--upcoming .card__image-wrapper {
  position: relative;
  padding-bottom: 56.2%;
  background-image: linear-gradient(to bottom, #4d5763, #202d3c);
  z-index: 3;
}
.card--upcoming .card__image-wrapper .card__image {
  position: absolute;
  object-fit: cover;
  width: 100%;
  height: 100%;
}
.card--upcoming .card__image-wrapper .card__image__tagline {
  color: #fff;
  white-space: nowrap;
  overflow: hidden;
  text-overflow: ellipsis;
}
.card--upcoming .card__body {
  padding: 0 16px 16px;
  position: relative;
}
.card--upcoming .card__body .card__body__bookmark {
  position: absolute;
  right: 16px;
  top: 18px;
  z-index: 4;
  line-height: 1;
}
.card--upcoming .card__body .card__body__bookmark--pushup {
  top: 4px;
}
.card--upcoming .card__body .card__body__title {
  margin: 0;
  min-height: 72px;
}
.card--upcoming .card__body .card__body__title--smaller {
  margin: 0;
  padding-top: 16px;
  width: calc(100% - 20px);
}
.card--upcoming .card__body .card__body__subtitle {
  margin: 8px 0;
}
.card--upcoming .card__body .card__body__location {
  margin: 8px 0 0;
}
.card--upcoming .card__body .card__body__divider {
  height: 4px;
  background-color: #eff2f6;
  width: 24px;
  margin: 12px 0;
}
.card--upcoming .card__body .card__body__footer {
  margin: 12px 0 6.5px;
}

.card--spotlight:hover,
.card--upcoming:hover {
  box-shadow: 0 14px 28px rgba(0, 0, 0, 0.25), 0 10px 10px rgba(0, 0, 0, 0.22);
}

@media (min-width: 1200px) {
  .card--upcoming .card__body .card__body__subtitle {
    min-height: 48px;
  }
  .card--upcoming .card__body .card__body__location {
    min-height: 24px;
  }
}
.card--new .card__image-wrapper {
  background-image: none;
  background-color: #82698d;
}
.card--new .card__image-wrapper .card__image-wrapper__icon-wrapper {
  color: #fff;
  border: 2px dotted #a890af;
  width: 100px;
  height: 100px;
  margin: 0 auto;
  position: absolute;
  top: 50%;
  left: 50%;
  transform: translate(-50%, -50%);
}
.card--new
  .card__image-wrapper
  .card__image-wrapper__icon-wrapper
  .card__image-wrapper__icon-wrapper__icon {
  position: absolute;
  top: 50%;
  left: 50%;
  transform: translate(-50%, -50%);
}
.card--new .card__body--minheight {
  min-height: 150px;
}
.card--new .card__body--new {
  min-height: 194px;
  display: flex;
  justify-content: center;
  align-items: center;
}
.card--new .card__body--new .new-btn:hover {
  text-decoration: none;
}

.card--new--padding {
  padding: 10px;
}

.card--small {
  max-width: 400px;
}

.card__body .label-edit {
  display: inline-block;
  max-width: 85%;
}

.session-card .session-card__header {
  display: flex;
  background: none;
  border-bottom: 1px solid rgba(132, 146, 166, 0.3);
  padding: 10px;
}
.session-card .session-card__header .session-card__header__img-wrapper {
  margin: 0;
  min-width: 60px;
  min-height: 60px;
  border-radius: 50%;
  overflow: hidden;
  max-width: 60px;
  max-height: 60px;
}
.session-card
  .session-card__header
  .session-card__header__img-wrapper
  .session-card__header__img-wrapper__img {
  max-width: 100%;
  height: 100%;
  object-fit: cover;
}
.session-card .session-card__header .session-card__header__title {
  padding: 0;
  margin: 0 0 0 10px;
}
.session-card .session-card__header--bck {
  background: #eff2f7;
}

.contact-card {
  position: relative;
}
.contact-card .contact-card__details {
  width: 100%;
}
.contact-card .contact-card__details .contact-card__details__download-btn {
  position: absolute;
  top: 0;
  right: 0;
}

@media (min-width: 1200px) {
  .contact-card {
    position: relative;
  }
  .contact-card .contact-card__details {
    width: calc(100% - 80px);
  }
  .contact-card .contact-card__details .contact-card__details__download-btn {
    position: relative;
    top: 0;
    right: 0;
  }
}
.card--limited {
  min-width: 200px;
}

@media (min-width: 768px) {
  .card--limited {
    min-width: 300px;
  }
}
.card .card__body--lgtext {
  font-size: inherit;
  line-height: inherit;
}

.project-banner {
  margin-top: 16px;
}
.project-banner .project-banner__headline {
  margin-bottom: 16px;
}
.project-banner .project-banner__box {
  padding: 0;
  position: relative;
}
.project-banner .project-banner__box .project-banner__box__image {
  position: absolute;
  object-fit: cover;
  width: 100%;
  height: 100%;
}
.project-banner .project-banner__box .project-banner__headline {
  padding: 0 16px;
}
.project-banner .project-banner__box .project-banner__box__add-btn {
  position: absolute;
  top: 20px;
  right: 33px;
  z-index: 3;
}
.project-banner .project-banner__box .livestream-box {
  margin: 0;
  padding: 0;
}
.project-banner .profile-text {
  margin: 16px 0;
}
.project-banner .profile-text p {
  display: none;
}
.project-banner .profile-text p:first-child {
  margin: 0;
  display: block;
}
.project-banner .project-banner__footer {
  display: flex;
  align-items: baseline;
  margin: 16px 0 0;
  padding: 0 16px;
}
.project-banner .project-banner__footer .bookmark,
.project-banner .project-banner__footer .add-calendar,
.project-banner .project-banner__footer .share {
  display: flex;
  align-items: center;
  padding: 0 8px;
  border-right: solid 1px rgba(121, 129, 139, 0.48);
  line-height: 1;
}
.project-banner .project-banner__footer .bookmark {
  padding: 0 8px 0 0;
  height: 20px;
}
.project-banner .project-banner__footer .bookmark .txt,
.project-banner .project-banner__footer .bookmark .login-txt {
  position: relative;
  top: -2px;
}
.project-banner .project-banner__footer .bookmark .animate-btn--animate {
  -webkit-animation: none;
  animation: none;
}
.project-banner .project-banner__footer .share {
  border-right: none;
}
.project-banner .project-banner__footer .bookmark span.login-txt,
.project-banner .project-banner__footer .add-calendar span.txt,
.project-banner .project-banner__footer .share span.txt {
  padding-right: 5px;
}
.project-banner .project-banner__footer .mui-btn--nostyle + .mui-btn--nostyle {
  margin: 0;
}
.project-banner .project-banner__footer .mui-dropdown__menu {
  min-width: auto;
  z-index: 1003;
}
.project-banner .project-details__box {
  margin-top: 16px;
  position: relative;
}
.project-banner .project-details__box .card__calendar {
  padding: 0 16px 10px;
  margin: 0 0 25px;
  margin-left: -16px;
  margin-right: -16px;
}
.project-banner
  .project-details__box
  .card__calendar
  .calendar
  .calendar__month-name--unique {
  display: flex;
}
.project-banner
  .project-details__box
  .card__calendar
  .calendar
  .calendar__month-name:nth-child(n + 2) {
  padding-top: 25px;
}
.project-banner
  .project-details__box
  .card__calendar
  .calendar
  .calendar__weekdays
  .calendar__weekdays__dates {
  display: flex;
}
.project-banner .project-details__box .project-venue {
  margin: 10px 0;
}
.project-banner .project-details__box .add-calendar {
  position: absolute;
  right: 45px;
  top: 0;
  font-size: 16px;
  font-variant: all-small-caps;
}
.project-banner .project-details__box .propose {
  margin: 8px 0 0;
}
.project-banner .project-details__box .propose .propose__btn {
  background-color: #202d3c;
  color: #fff;
  margin-bottom: 8px;
}
.project-banner .project-details__box .propose .propose__txt {
  font-size: 12px;
}
.project-banner .project-details__box .propose .propose__txt svg {
  width: 12px;
  height: 12px;
}
.project-banner .project-details__box .propose .propose__btn--strike {
  text-decoration: line-through;
}
.project-banner .project-details__box .propose .propose-btn--strike:hover {
  text-decoration: line-through;
}
.project-banner .project-details__box--ticketbox .check-icon {
  margin-right: 8px;
}

@media (min-width: 768px) {
  .project-banner .project-banner__box {
    padding: 0 16px;
  }
  .project-banner .project-banner__footer {
    padding: 0;
  }
  .project-banner .project-banner__footer .bookmark,
  .project-banner .project-banner__footer .add-calendar,
  .project-banner .project-banner__footer .share {
    padding: 0 16px;
    text-decoration: none;
  }
  .project-banner .project-banner__footer .bookmark {
    padding: 0 16px 0 0;
  }
  .project-banner .project-banner__footer .bookmark span.txt {
    padding-right: 5px;
  }
  .project-banner .project-details__box .propose .propose__txt {
    font-size: 14px;
  }
  .project-banner .project-details__box .propose .propose__txt svg {
    width: 14px;
    height: 14px;
  }
  .project-banner .livestream-box .project-banner__box {
    padding: 0;
  }
}
@media (min-width: 992px) {
  .project-banner .project-banner__box {
    padding: 0 16px;
  }
  .project-banner .profile-text {
    margin: 0 0 5px;
  }
  .project-banner .profile-text p {
    margin: 0;
  }
  .project-banner .project-details__box {
    margin: 0;
    margin-top: -7px;
  }
  .project-banner .project-details__box .card__calendar {
    margin: 0 0 47px;
    padding: 0 0 8px;
  }
  .project-banner .project-details__box .propose {
    align-items: baseline;
    margin-left: 16px;
    width: calc(100% - 16px);
  }
  .project-banner .project-details__box .propose--lessmargin {
    margin: 10px 0 0;
    padding: 0;
    width: 100%;
  }
  .project-banner
    .project-details__box
    .propose--lessmargin.mui--d-inlineblock {
    width: auto;
  }
  .project-banner .project-details__box .propose__btn-wrapper {
    padding-left: 10px;
  }
  .project-banner .project-details__box--topmargin {
    margin-top: 42px;
  }
}
@media (min-width: 992px) and (max-width: 1199px) {
  .project-banner .project-details__box .add-calendar {
    right: 32px;
    top: 3px;
    font-size: 13px;
  }
}
.project-section__headline {
  margin-bottom: 16px;
}

.reg-modal .reg-modal__txt {
  margin-bottom: 16px;
  width: calc(100% - 10px);
}

.about {
  padding: 0 16px;
  word-break: break-word;
}
.about .about__details__description h1,
.about .about__details__description h2,
.about .about__details__description h3,
.about .about__details__description h4,
.about .about__details__description h5 {
  font-weight: 400;
  font-size: 24px;
  line-height: 32px;
}
.about img {
  width: 100%;
}
.about .about__details__featured {
  display: block;
  padding: 0;
  margin: 0;
  list-style: none;
  width: 100%;
}
.about .about__details__featured .about__details__featured__cards {
  padding: 0 16px;
}
.about .about__participate__back-nav {
  display: none;
}
.about .about__participate {
  display: none;
}
.about .about__participate--modal {
  position: fixed;
  top: 0;
  background: #fff;
  left: 0;
  right: 0;
  padding: 16px;
  z-index: 100001;
  bottom: 0;
  overflow: auto;
}
.about .about__participate--modal .about__participate__back-nav {
  display: block;
}

@media (min-width: 768px) {
  .about .about__participate {
    display: block !important;
    position: relative;
    width: calc(50% - 32px);
    float: right;
    padding: 0;
    margin-left: 32px;
    margin-bottom: 16px;
  }
  .about .about__details {
    float: none;
  }
  .about .about__details hr {
    overflow: hidden;
  }
  .about .about__details__featured .about__details__featured__cards {
    display: inline-block;
    width: calc(50% - 32px);
    padding: 0 16px;
    vertical-align: top;
    margin: 0 -2px;
  }
}
@media (min-width: 992px) {
  .about .about__participate {
    width: calc(40% - 32px);
  }
  .about .about__details__featured .about__details__featured__cards {
    width: calc(33.3% - 32px);
    padding: 0 16px;
  }
}
@media (min-width: 1200px) {
  .about .about__details__featured .about__details__featured__cards {
    width: calc(33.3% - 32px);
    padding: 0 16px;
  }
}
.about #boxoffice-widget {
  padding: 10px 0;
  max-width: 100%;
  margin: 0;
}
.about #boxoffice-widget .category-heading:after {
  border-width: 23px;
}
.about #boxoffice-widget .ticket-booking {
  border-bottom: 1px solid #ccc;
}
.about #boxoffice-widget .ticket-booking:last-child {
  border-bottom: none;
}
.about #boxoffice-widget .ticket-details {
  margin: 0;
  width: 100%;
}
.about #boxoffice-widget .ticket-price-qty {
  float: left;
  width: 100%;
  margin-top: 32px;
}
.about #boxoffice-widget .ticket-description .few-ticket {
  left: 0;
  top: -21px;
}
.about #boxoffice-widget .price-details-wrapper,
.about #boxoffice-widget .ticket-total,
.about #boxoffice-widget .proceed-button-wrapper {
  float: left;
}
.about #boxoffice-widget .ticket-total {
  margin-left: -10px;
  margin-right: -10px;
}
.about #boxoffice-widget .item-amount,
.about #boxoffice-widget .valid-upto,
.about #boxoffice-widget .discount {
  text-align: left;
}
.about #boxoffice-widget .checkout-confirmation {
  padding: 0;
}
.about #boxoffice-widget .fa {
  display: none;
  padding: 0 !important;
}

.about .rsvp-wrapper {
  padding-top: 50px;
}

@media (min-width: 768px) {
  .about .rsvp-wrapper {
    padding: 10px;
    box-shadow: 0 1px 3px rgba(158, 158, 158, 0.12),
      0 1px 2px rgba(158, 158, 158, 0.24);
  }
}
.project-section__map {
  height: 400px;
  width: 100%;
  z-index: 0;
  margin-top: 16px;
  position: relative;
  outline: none;
  margin-bottom: 32px;
}

.proposal-wrapper {
  border-radius: 4px;
  border: 1px solid rgba(132, 146, 166, 0.3);
  box-shadow: 0 1px 3px rgba(158, 158, 158, 0.12),
    0 1px 2px rgba(158, 158, 158, 0.24);
  padding: 0;
  margin: 0;
  position: relative;
}

.slider-btn-wrapper {
  width: 100%;
}

.slider-btn a {
  display: block;
  width: 100%;
}

.slider-btn a:hover {
  text-decoration: none;
}

.slider-btn--push-down {
  position: relative;
  top: 40px;
}

.slider-btn--right {
  width: 90%;
}

.slider-btn__action-btn svg {
  position: relative;
  top: -5px;
}

.truncate-title {
  white-space: nowrap;
  text-overflow: ellipsis;
  width: 70%;
  display: inline-block;
  overflow: hidden;
}

@media (min-width: 768px) {
  .proposal-wrapper {
    margin: 0 16px;
  }

  .slider-btn--push-down {
    position: relative;
    top: 0;
    width: 50%;
  }

  .slider-btn--right {
    width: 50%;
  }
}
@media (min-width: 1300px) {
  .proposal-wrapper {
    margin-bottom: 16px;
  }

  .proposal__section__headline {
    margin-top: 0px;
  }
}
.proposal__section {
  padding: 16px;
  overflow-wrap: break-word;
}

.proposal__section--border {
  border-bottom: 1px solid rgba(132, 146, 166, 0.3);
}

.proposal-status-wrapper .grid .columns,
.proposal__section .grid .columns {
  padding: 0 32px 0 0;
}

@media (min-width: 992px) {
  .proposal__section--left {
    float: left;
    width: calc(70% - 16px);
    padding-bottom: 16px;
  }

  .proposal__admin-panel {
    float: right;
    width: calc(30% - 16px);
    margin-top: 32px;
    margin-right: 16px;
  }
}
.proposal__section--bleed-y {
  padding: 16px 0;
}

.proposal__section--heading {
  margin-bottom: 16px;
}

.details .details__box {
  position: relative;
  overflow: visible;
}
.details .details__box--right,
.details .details__box--left {
  margin-top: 16px;
}

@media (min-width: 992px) {
  .details {
    display: flex;
  }
  .details .details__box--left {
    width: 70%;
  }
  .details .details__box--right {
    width: 30%;
  }
}
.details__box__video--novideo {
  padding-left: 10px;
  padding-right: 10px;
  padding-top: 10px;
  border: 2px dashed rgba(132, 146, 166, 0.3);
  border-radius: 2px;
  min-height: 220px;
}
.details__box__video--novideo .details__box__video__banner {
  background-color: #dda32a;
  padding: 10px;
  opacity: 0.8;
}

.details__box__control {
  background: #000;
  padding: 10px;
  color: #fff;
  text-align: right;
}
.details__box__control .details__box__control__link {
  color: #fff;
  margin-right: 16px;
}
.details__box__control .details__box__control__link:last-child {
  margin-right: 0;
}
.details__box__control .mui-dropdown__menu {
  background-color: #000;
}

@media (min-width: 992px) {
  .details__box__video {
    min-width: 300px;
  }
}
@media (min-width: 1200px) {
  .details__box__video {
    min-width: 500px;
  }
}
.gallery {
  background: #000;
  display: flex;
  overflow: scroll;
}
.gallery .gallery__thumbnail {
  position: relative;
  flex: 0 0 50%;
  padding: 16px;
}
.gallery .mui--is-active.gallery__thumbnail {
  background-color: rgba(255, 255, 255, 0.16);
}
.gallery .gallery__thumbnail__play-icon {
  color: #fff;
  text-align: center;
  font-size: 32px;
  position: absolute;
  top: 50%;
  left: 0;
  right: 0;
  z-index: 3;
  transform: translate(0, -50%);
  -webkit-transform: translate(0, -50%);
}
.gallery .gallery-control {
  position: absolute;
  top: 0;
  bottom: 0;
  z-index: 1000;
  min-width: auto;
  padding: 5px;
  align-self: stretch;
  display: flex;
  align-items: center;
  color: #fff;
  background: rgba(91, 94, 92, 0.5);
}
.gallery .gallery-control .gallery-control__icon {
  vertical-align: middle;
}
.gallery .gallery-control--prev {
  left: 0;
}
.gallery .gallery-control--next {
  right: 0;
}
.gallery .gallery__text {
  display: none;
}

@media (min-width: 992px) {
  .gallery {
    position: absolute;
    width: 100%;
    height: 100%;
    padding: 16px 0;
    background: #000;
    overflow: scroll;
    flex-direction: column;
  }
  .gallery .gallery__thumbnail {
    flex: 0 0 33.33%;
    margin: 0;
  }
  .gallery .gallery-control {
    display: none;
  }
  .gallery .gallery__text {
    display: block;
    padding: 0 16px;
  }
}
.proposal-move-form div {
  display: inline-block;
}

.proposal-move-form .hg-form {
  margin-top: 13px;
}

.proposal-move-form .hg-form .mui-btn {
  margin-left: 5px;
}

.proposal-move-form .select2-container {
  margin-top: -11px;
}

.proposal-move-form label {
  font-weight: 400;
  font-size: 16px;
  line-height: 24px;
  top: -33px;
  color: #1f2d3d;
}

.proposal__admin-panel .mui-select {
  width: 100%;
}

.proposal__admin-panel .btn-group .mui-btn {
  margin-bottom: 16px;
  margin-right: 20px;
}

@medium (min-width: 1200px) {
  .proposal__admin-panel .btn-group .mui-btn {
    margin-bottom: 10px;
    margin-right: 10px;
  }
}
.proposal-content {
  margin: 8px 0;
  min-height: 100px;
}

.links-list {
  word-break: break-all;
}

.proposal-content pre,
.codehilite pre {
  white-space: pre-wrap;
}

.label {
  padding: 4px 8px;
  font-size: 12px;
  text-transform: uppercase;
  color: #4d5763;
  border: 2px solid #f0f2f5;
  background-color: #f6f8fa;
  border-radius: 2px;
  display: inline-block;
  margin: 0 4px 4px 0;
  text-decoration: none;
  max-width: 90%;
}

.label:hover {
  text-decoration: none;
}

.selected-label {
  border-bottom: 1px solid #ccc;
  width: 100%;
  position: relative;
  cursor: pointer;
}
.selected-label .material-icons {
  position: absolute;
  bottom: 10px;
  right: 0;
}

.add-label-form .label-dropdown-wrapper {
  position: relative;
  margin-bottom: 10px;
}
.add-label-form fieldset {
  border: none;
  position: absolute;
  top: -500px;
  z-index: -1;
  opacity: 0;
  left: 0px;
  width: 100%;
  margin: 0px;
  padding: 10px;
  box-shadow: 0 1px 3px rgba(0, 0, 0, 0.12), 0 1px 2px rgba(0, 0, 0, 0.24);
  background-color: white;
  margin: 0;
  -webkit-transition: top 0.25s linear, z-index 0.1s step-start,
    opacity 0.25s linear;
  -moz-transition: top 0.25s linear, z-index 0.1s step-start,
    opacity 0.25s linear;
  -ms-transition: top 0.25s linear, z-index 0.1s step-start,
    opacity 0.25s linear;
  -o-transition: top 0.25s linear, z-index 0.1s step-start,
    opacity 0.25s lineart;
}
.add-label-form fieldset legend {
  display: none;
}
.add-label-form fieldset.active {
  top: 0;
  z-index: 1000;
  opacity: 1;
  -webkit-transition: top 0.25s linear, z-index 0.25s step-end,
    opacity 0.25s linear;
  -moz-transition: top 0.25s linear, z-index 0.25s step-end,
    opacity 0.25s linear;
  -ms-transition: top 0.25s linear, z-index 0.25s step-end, opacity 0.25s linear;
  -o-transition: top 0.25s linear, z-index 0.25s step-end, opacity 0.25s linear;
  transition: top 0.25s linear, z-index 0.25s step-end, opacity 0.25s linear;
}
.add-label-form .listwidget .mui-textfield {
  margin-bottom: 0;
  padding-top: 0;
}
.add-label-form .listwidget .mui-form__label {
  font-size: 16px;
  line-height: 24px;
  overflow: auto;
  margin: 0;
  position: relative;
  color: #1f2d3d;
  padding-left: 20px;
}
.add-label-form .listwidget ul {
  padding-left: 20px;
}
.add-label-form .listwidget .mui-form__label:before,
.add-label-form .listwidget .mui-form__label:after {
  position: absolute;
  content: '';
  display: inline-block;
}
.add-label-form .listwidget .mui-form__label:before {
  height: 13px;
  width: 13px;
  border: 1px solid #ccc;
  left: 0px;
  top: 4px;
  border-radius: 3px;
}
.add-label-form .listwidget .mui-form__label:after {
  height: 4px;
  width: 8px;
  border-left: 1.4px solid #fff;
  border-bottom: 1.2px solid #fff;
  transform: rotate(-61deg);
  -webkit-transform: rotate(-61deg);
  left: 2px;
  top: 8px;
}
.add-label-form .listwidget .mui-form__label:after {
  content: none;
}
.add-label-form .listwidget .mui-form__label.checked:before {
  background: #3a99fc;
  border: none;
}
.add-label-form .listwidget .mui-form__label.checked:after {
  content: '';
}
.add-label-form .mui-checkbox {
  margin-bottom: 0;
}

.video {
  margin-bottom: 32px;
}
.video .video__thumbnail {
  position: relative;
  display: block;
  width: 100%;
  margin-bottom: 10px;
  display: block;
}
.video .video__thumbnail .video__thumbnail__img {
  display: block;
}
.video .video__thumbnail .video__thumbnail__icon {
  position: absolute;
  top: 50%;
  left: 50%;
  color: #fff;
  transform: translate(-50%, -50%);
}
.video .video__thumnail--novideo {
  background: #ccc;
  padding-top: 56.25%;
}
.video .video__txt {
  margin-bottom: 3px;
}

.comment {
  margin: 16px 0 0;
}
.comment .comment--content {
  display: inline-block;
}
.comment .comment--content img {
  max-width: 100%;
}
.comment .comment--header button {
  line-height: 1;
  position: relative;
  top: 3px;
}
.comment .comment--body {
  margin: 0 0 0 25px;
}
.comment .commenter--gravatar {
  border-radius: 50%;
  width: 25px;
  vertical-align: bottom;
  margin-right: 5px;
}
.comment .mui-btn--nostyle + .mui-btn--nostyle {
  margin-left: 0;
}
.comment .comment--header__details {
  display: inline-block;
  vertical-align: top;
  padding: 5px 0 0 5px;
}
.comment .comment--header__details .badge {
  margin-left: 2px;
  margin-right: 2px;
}
.comment blockquote {
  border-left: 2px solid #c0ccda;
  margin: 0;
  padding-left: 16px;
}

.comments-form .CodeMirror {
  border: 1px solid #c0ccda;
  min-height: 60px;
}
.comments-form .CodeMirror-focused {
  border: 1px solid #4a90e2;
}
.comments-form .mui-form__fields {
  margin-bottom: 0;
}
.comments-form .recaptcha-field {
  height: 0;
}

.proposal-list-header {
  margin: 1px 0 0;
  width: 100%;
  background: #eff2f7;
  padding: 20px;
}

.proposal-list-table {
  width: 100%;
  border-spacing: 0;
}
.proposal-list-table tbody > tr > td {
  border: 1px solid #eff2f7;
  border-top: 0;
}
.proposal-list-table tbody > tr > td .speaker-details {
  margin-bottom: 16px;
}

.search-proposal-form {
  width: 100%;
  margin: 10px 0;
  padding: 0 10px;
  border: 1px solid rgba(132, 146, 166, 0.3);
}
.search-proposal-form .mui-textfield {
  padding-top: 5px;
}
.search-proposal-form .mui-textfield > input {
  border-bottom: 0;
}

@media (min-width: 1200px) {
  .search-proposal-form {
    width: 50%;
  }
}
.schedule-grid {
  padding: 0;
}
.schedule-grid .schedule {
  margin: 32px 0;
}
.schedule-grid .schedule .schedule__date {
  margin-bottom: 32px;
  padding-left: 16px;
}
.schedule-grid .schedule .schedule__row {
  display: flex;
}
.schedule-grid
  .schedule
  .schedule__row
  .schedule__row__column
  .schedule__row__column__content {
  background-color: #fff;
  width: 100%;
  padding: 5px 16px;
  border-bottom: 1px solid rgba(132, 146, 166, 0.3);
  word-break: break-word;
}
.schedule-grid
  .schedule
  .schedule__row
  .schedule__row__column
  .schedule__row__column__content
  .schedule__row__column__content__title {
  width: calc(100% - 24px);
}
.schedule-grid
  .schedule
  .schedule__row
  .schedule__row__column
  .schedule__row__column__content
  .schedule__row__column__content__title
  .schedule__row__column__content__title__heading {
  cursor: pointer;
  font-weight: bold;
}
.schedule-grid
  .schedule
  .schedule__row
  .schedule__row__column
  .schedule__row__column__content
  .schedule__row__column__content__title
  .schedule__row__column__content__title__heading:hover {
  color: #4a90e2;
}
.schedule-grid
  .schedule
  .schedule__row
  .schedule__row__column
  .schedule__row__column__content
  .schedule__row__column__content__description {
  clear: both;
  padding-top: 16px;
  padding-bottom: 16px;
  word-break: break-word;
}
.schedule-grid
  .schedule
  .schedule__row
  .schedule__row__column
  .schedule__row__column__content
  .schedule__row__column__content__description
  img {
  width: 100%;
}
.schedule-grid
  .schedule
  .schedule__row
  .schedule__row__column
  .schedule__row__column__content
  p {
  margin: 0;
}
.schedule-grid
  .schedule
  .schedule__row
  .schedule__row__column
  .schedule__row__column__content__title__duration {
  position: -webkit-sticky;
  position: sticky;
  top: 165px;
  color: #e05f26;
  z-index: 4;
  background-color: #f9fafc;
  float: right;
  padding: 5px;
  border-radius: 3px;
  line-height: 1;
}
.schedule-grid .schedule .schedule__row .schedule__row__column.js-active {
  display: block;
}
.schedule-grid .schedule .schedule__row .schedule__row__column--talks {
  cursor: pointer;
}
.schedule-grid .schedule .schedule__row.js-active {
  display: flex;
}
.schedule-grid .schedule .schedule__row--hide {
  display: none;
}
.schedule-grid .schedule .schedule__row:before,
.schedule-grid .schedule .schedule__row:after {
  content: ' ';
  display: table;
}
.schedule-grid .schedule .schedule__row--sticky {
  display: flex;
  max-width: 100%;
  overflow-x: auto;
  position: sticky;
  position: -webkit-sticky;
  top: 62px;
  order: 1;
  z-index: 999;
  border: none;
  display: flex;
  box-shadow: 0 2px 2px -1px rgba(158, 158, 158, 0.24);
}
.schedule-grid .schedule .schedule__row--sticky .schedule__row__column--header {
  display: flex !important;
  padding: 0 5px;
  margin: 0;
  align-items: center;
  justify-content: center;
  background-color: #fff;
  background-image: none !important;
  border-bottom: 2px solid rgba(132, 146, 166, 0.3);
  min-height: 50px;
  min-width: 100px;
  width: 100% !important;
}
.schedule-grid
  .schedule
  .schedule__row--sticky
  .schedule__row__column--header.js-tab-active {
  border-bottom: 2px solid #856a91;
}
.schedule-grid .schedule .schedule__row--sticky .schedule__row__column--time {
  display: none;
}
.schedule-grid
  .schedule
  .schedule__row--sticky
  .schedule__row__column--time--pointer {
  cursor: pointer;
}
.schedule-grid
  .schedule
  .schedule__row--sticky
  .schedule__row__column--time--header {
  padding-top: 12px;
}

@media (max-width: 767px) {
  .schedule .schedule__row {
    display: none;
    height: auto !important;
  }
  .schedule .schedule__row .schedule__row__column {
    display: none;
  }
  .schedule
    .schedule__row
    .schedule__row__column
    .schedule__row__column__content {
    min-height: 50px;
  }
  .schedule .schedule__row--sticky {
    display: flex;
  }
  .schedule .schedule__row.js-active {
    display: flex;
  }
  .schedule .schedule__row.js-active .schedule__row__column.js-active {
    display: block;
  }
}
@media (min-width: 768px) {
  .schedule-grid {
    padding: 0 16px;
  }
  .schedule-grid .schedule .schedule__date {
    padding-left: 0;
  }
  .schedule-grid .schedule .schedule__row .schedule__row__column {
    position: relative;
    background-image: url('../img/schedule-box-background.png?1553065764');
    background-size: 20px 10px;
  }
  .schedule-grid
    .schedule
    .schedule__row
    .schedule__row__column
    .schedule__row__column__content--calendar {
    position: absolute;
    top: 0;
    left: 0;
    z-index: 2;
    height: 100%;
    border: 0;
    overflow: hidden;
  }
  .schedule-grid
    .schedule
    .schedule__row
    .schedule__row__column
    .schedule__row__column__content--overflow:before {
    content: '';
    position: absolute;
    left: 1px;
    right: 1px;
    bottom: 0;
    background: linear-gradient(
      to bottom,
      rgba(255, 255, 255, 0.2) 10%,
      #ffffff 60%
    );
    z-index: 3;
    padding: 20px 0 0;
  }
  .schedule-grid
    .schedule
    .schedule__row
    .schedule__row__column
    .schedule__row__column__content {
    outline: 1px solid rgba(132, 146, 166, 0.3);
    width: calc(100% - 1px);
    height: 100%;
  }
  .schedule-grid
    .schedule
    .schedule__row
    .schedule__row__column
    .schedule__row__column__content
    .schedule__row__column__content__title__duration {
    top: 205px;
  }
  .schedule-grid
    .schedule
    .schedule__row
    .schedule__row__column--1
    .schedule__row__column__content {
    width: 100%;
  }
  .schedule-grid .schedule .schedule__row .schedule__row__column--time {
    display: block;
    background-image: none;
    border-bottom: 0;
    margin: 0;
    background-color: #fff;
    display: block;
    padding: 2px 0 0;
    text-align: center;
    color: #f0a40c;
    text-decoration: none;
    line-height: 1;
    margin: 0;
  }
  .schedule-grid
    .schedule
    .schedule__row
    .schedule__row__column--time--pointer {
    cursor: pointer;
    height: 100%;
  }
  .schedule-grid .schedule .schedule__row--sticky {
    overflow: visible;
    top: 108px;
  }
  .schedule-grid
    .schedule
    .schedule__row--sticky
    .schedule__row__column--header {
    padding: 16px 10px;
    outline: 1px solid rgba(132, 146, 166, 0.3);
    border: none !important;
  }
  .schedule-grid
    .schedule
    .schedule__row--sticky
    .schedule__row__column--time--header {
    display: block;
    padding-top: 12px;
  }
  .schedule-grid
    .schedule
    .schedule__row--calendar
    .schedule__row__column
    .schedule__row__column__content
    .schedule__row__column__content__title__duration {
    display: none;
  }
}
@media (min-device-width: 768px) and (max-device-width: 1200px) and (orientation: landscape) {
  .schedule-grid .schedule .schedule__row--sticky {
    top: 93px;
  }
}
.calendar-wrapper {
  position: relative;
}
.calendar-wrapper .datepicker-wrapper .mui-textfield {
  width: auto;
}
.calendar-wrapper .datepicker-wrapper input {
  min-width: 120px;
  width: auto;
  margin: 0;
  font-size: 16px;
}
.calendar-wrapper .datepicker-wrapper .datepicker-wrapper__tz {
  padding-top: 18px;
  margin-left: 5px;
}

.jquery-modal.blocker.current .session-modal--nopadding {
  padding: 0;
  overflow: visible !important;
}
.jquery-modal.blocker.current .session-modal--nopadding .modal__header {
  padding: 16px 16px 5px;
  border-bottom: 1px solid rgba(132, 146, 166, 0.3);
}
.jquery-modal.blocker.current
  .session-modal--nopadding
  .modal__header
  .modal__header__title {
  margin-bottom: 5px;
  font-weight: bold;
}
.jquery-modal.blocker.current
  .session-modal--nopadding
  .modal__header
  .modal__header__text {
  margin: 0 0 5px;
}
.jquery-modal.blocker.current .session-modal--nopadding .modal__body {
  padding: 0 16px 16px;
  word-break: break-word;
}
.jquery-modal.blocker.current
  .session-modal--nopadding
  .modal__body
  .modal__body__separator {
  margin: 16px;
}
.jquery-modal.blocker.current
  .session-modal--nopadding
  .modal__body
  .modal__body__section {
  margin: 32px 0;
}
.jquery-modal.blocker.current
  .session-modal--nopadding
  .modal__body
  .modal__body__section
  .modal__body__section__text {
  margin: 0 0 5px;
}

@media (min-width: 1200px) {
  .jquery-modal.blocker.current .session-modal {
    width: 90%;
    max-width: 1000px;
    vertical-align: middle;
  }
}
.room__title,
.subscibe-title {
  border: 0;
  border-radius: 4px;
  font-weight: 200;
  padding: 16px 10px;
}

.room__title__subsc-btn {
  float: right;
  position: relative;
  top: -9px;
}

/* Calendar session */
.calendar-wrapper .fc-header-title {
  display: none;
}

.fc-event .fc-event-custom {
  position: absolute;
  bottom: 0px;
  right: 0px;
  z-index: 40;
  display: none;
}

.fc-event:hover .fc-event-custom {
  display: block;
  padding: 1px 5px;
  background: #fff;
  background: rgba(255, 255, 255, 0.6);
  border-top-left-radius: 3px;
}

.fc-event .fc-event-custom a {
  font-weight: bolder;
  color: #c33;
  font-size: 1.2em;
}

.fc-event .fc-event-custom a:hover {
  color: #c00;
  text-decoration: none;
}

.proposal-box,
body > .proposal-box.ui-draggable {
  margin: 10px 0;
  padding: 2px 4px;
  background: #fff;
  color: #333;
  border-radius: 3px;
  border: 1px solid #333;
  font-size: 0.85em;
  cursor: pointer;
}

.schedule-settings {
  margin-top: 10px;
}

.label-box {
  margin: 10px 0;
  padding: 10px;
}
.label-box .label-box__icon {
  float: left;
  margin-top: 22px;
}
.label-box .label-box__icon--right {
  padding: 0 16px;
  box-shadow: none;
  border: none;
  cursor: pointer;
}
.label-box .label-box__heading {
  margin: 16px 10px;
  display: inline-block;
}
@media (min-width: 1200px) {
  .label-box .sublabel-wrapper {
    display: inline-block;
    max-width: 80%;
    vertical-align: middle;
    margin-top: -5px;
  }
}
.label-box .label-box__subheading {
  margin-right: 10px;
}
.label-box .label-box__action {
  float: right;
}
.label-box .label-box__icon-wrapper {
  position: absolute;
  top: 10px;
  right: 0;
}

.label-box--new {
  margin: 16px auto 32px;
  width: 100%;
  max-width: 500px;
}
.label-box--new a:hover {
  text-decoration: none;
}

.snippets {
  margin-top: 8px;
  padding: 8px 8px 8px 28px;
  border: 1px solid rgba(132, 146, 166, 0.3);
  position: relative;
}

.search-icon {
  width: 20px;
  height: 12px;
  display: inline-block;
  position: absolute;
  left: 8px;
  top: 13px;
}

.contact-download-btn {
  position: relative;
  top: 6px;
  left: -16px;
}

.scanner-wrapper {
  position: relative;
  margin: auto;
  text-align: center;
}
.scanner-wrapper .scanner-wrapper__camera {
  width: 100vh;
  max-width: 100% !important;
}
.scanner-wrapper .scanner-wrapper__badge--icon {
  position: absolute;
  top: 35%;
  left: 0;
  right: 0;
  margin: auto;
  text-align: center;
  color: #fff;
  z-index: 1001;
  opacity: 0.5;
  width: 100px;
  height: 100px;
}

.scanned-contacts {
  padding: 32px;
  max-width: 600px;
  margin: auto;
}

@media (min-width: 1200px) {
  .scanner-wrapper {
    float: left;
    padding: 32px;
    text-align: left;
    width: auto;
  }

  .scanner-wrapper--center {
    float: none;
    margin: auto;
    text-align: center;
  }

  .scanned-contacts {
    float: right;
    width: 30%;
    padding: 32px;
  }
}
.camera-dropdown {
  display: inline-block;
}
.camera-dropdown .mui-select__menu {
  display: block !important;
}

@media (min-width: 768px) {
  .membership-wrapper--half {
    float: left;
  }

  .membership-wrapper--half + .membership-wrapper--half {
    padding-left: 16px;
  }
}
.membership-wrapper__filter {
  margin-top: 10px;
  clear: both;
}
.membership-wrapper__filter .membership-wrapper__filter--txt {
  position: relative;
  top: 4px;
}

.no-member {
  padding: 32px;
}
.no-member .no-member__icon {
  width: 40px;
  height: 40px;
  color: #eff2f6;
}

.membership-wrapper__members .membership-wrapper__members__collapsible__header {
  margin: 5px 0 0;
  width: 100%;
  background: #eff2f7;
  padding: 16px;
  cursor: pointer;
}
.membership-wrapper__members .membership-wrapper__members__collapsible__body {
  overflow: hidden;
}
.membership-wrapper__members .membership-wrapper__members__list {
  border-bottom: 1px solid #ddd;
  cursor: pointer;
  padding: 16px 0;
}
.membership-wrapper__members
  .membership-wrapper__members__list
  .membership-wrapper__members__list__roles {
  display: inline-block;
  text-align: right;
  float: right;
}
.membership-wrapper__members
  .membership-wrapper__members__list
  .membership-wrapper__members__list__roles__role {
  color: #4a90e2;
  display: none;
}
.membership-wrapper__members
  .membership-wrapper__members__list
  .membership-wrapper__members__list__roles__role:first-child {
  display: block;
}
.membership-wrapper__members .membership-wrapper__members__list .user-box {
  padding-right: 0;
}
.membership-wrapper__members .membership-wrapper__members__list:last-child {
  border: none;
}
.membership-wrapper__members .membership-wrapper__members__list--viewonly {
  cursor: default;
}
.membership-wrapper__members .membership-wrapper__members__list--nomargin {
  margin: 0 auto;
}
.membership-wrapper__members .membership-wrapper__members__list:hover {
  background: #f9fafc;
}

@media (min-width: 1200px) {
  .membership-wrapper__members
    .membership-wrapper__members__list
    .membership-wrapper__members__list__roles__role {
    display: inline-block !important;
    margin-right: 16px;
  }
  .membership-wrapper__members
    .membership-wrapper__members__list
    .membership-wrapper__members__list__roles__role:last-child,
  .membership-wrapper__members
    .membership-wrapper__members__list
    .membership-wrapper__members__list__roles__role:nth-last-child(2) {
    margin-right: 0;
  }
  .membership-wrapper__members
    .membership-wrapper__members__list
    .membership-wrapper__members__list__roles__count {
    display: none;
  }
}
.slide-fade-enter-active {
  transition: all 0.3s linear;
}

.slide-fade-leave-active {
  transition: all 0.3s linear;
}

.slide-fade-enter,
.slide-fade-leave-to {
  transform: translateY(-50px);
  opacity: 0;
}

.modal-form #field-user {
  margin-bottom: 32px;
}

.modal-form--edit .select2.select2-container {
  display: none !important;
}
.modal-form--edit .select2-hidden-accessible {
  background-color: #eee;
  cursor: not-allowed;
  height: 32px !important;
  position: relative !important;
}
.modal-form--edit .mui-select:focus > label,
.modal-form--edit .mui-select > select:focus ~ label {
  color: rgba(0, 0, 0, 0.54);
}

.footer {
  padding-bottom: 50px;
  margin-top: 0;
}

@media (min-width: 1200px) {
  .footer {
    padding-bottom: 0;
  }
<<<<<<< HEAD
=======
}
.card--limited {
  min-width: 200px;
}

@media (min-width: 768px) {
  .card--limited {
    min-width: 300px;
  }
}
.card .card__body--lgtext {
  font-size: inherit;
  line-height: inherit;
}

.icon-img {
  height: 18px;
  margin-right: 16px;
  vertical-align: text-top;
}

.icon-img--smaller {
  margin-right: 8px;
}

.login-page {
  background-color: #ffffff;
}
.login-page .login-page__back {
  position: absolute;
  right: 16px;
  top: -16px;
}
.login-page .cookies-required-alert {
  margin: 16px 0;
}
.login-page .login-page__box {
  background-color: #fff;
  max-width: 400px;
  margin: 0 auto;
}
.login-page .login-page__box .login-page__box__heading {
  margin: 0 0 16px;
}
.login-page .login-page__box .login-page__box__title {
  margin: 5px 0 16px;
  position: relative;
}
.login-page
  .login-page__box
  .login-page__box__title
  .login-page__box__title__txt {
  position: relative;
  z-index: 2;
  display: inline-block;
  background: #fff;
  padding: 0 8px;
}
.login-page .login-page__box .login-page__box__title:after {
  z-index: 1;
  content: '';
  height: 1px;
  width: 100%;
  border-bottom: 1px solid rgba(121, 129, 139, 0.13);
  position: absolute;
  left: 0;
  top: 50%;
}
.login-page .login-page__box .mui-btn--primary {
  width: 100%;
}
.login-page .login-page__box .mui-form {
  margin: 0;
}
.login-page .login-page__box #field-recaptcha {
  height: 0;
  margin: 0;
}
.login-page .login-page__box .login-page__box__note {
  margin-top: 16px;
}

@media (min-width: 768px) {
  .login-page {
    background-color: #f9fafc;
  }
  .login-page .header,
  .login-page .footer {
    display: block;
  }
  .login-page .login-page__box {
    padding: 24px;
    border-radius: 16px;
    width: 400px;
    margin: 0 auto 40px;
  }
}
.login,
.login:hover,
.login:active {
  color: #ffffff;
  font-size: 16px;
  text-transform: capitalize;
}

.login {
  margin: 0;
  margin-bottom: 16px;
}

.login--smaller {
  margin-right: 8px;
  margin-bottom: 8px;
}

.login-twitter,
.login-twitter:hover,
.login-twitter:active {
  background-color: #08a0e9;
}

.login-google,
.login-google:hover,
.login-google:active {
  color: #757575;
  background-color: #ffffff;
}

.login-linkedin,
.login-linkedin:hover,
.login-linkedin:active {
  background-color: #0074b2;
}

.login-github,
.login-github:hover,
.login-github:active {
  background-color: #444444;
}

.mui-btn + .mui-btn {
  margin-left: 0;
}

a.loginbutton.hidden,
.js a.loginbutton.jshidden,
.no-js a.loginbutton.no-jshidden {
  display: none;
  visibility: hidden;
}

.mui-list--border li {
  border-bottom: 1px solid rgba(132, 146, 166, 0.2);
  padding: 5px;
}
.mui-list--border li .item {
  display: inline-block;
  vertical-align: top;
  width: calc(100% - 50px);
}
.mui-list--border li .item .subitem {
  display: block;
}

.mui-list--border li:last-child {
  border-bottom: none;
}

@media (min-width: 1200px) {
  .mui-list--border li .item .subitem {
    margin-left: 8px;
    display: inline-block;
  }
}
.infobox dt {
  font-weight: bold;
  margin: 0;
  padding: 5px 0;
}
.infobox dd {
  padding: 5px 0;
  margin-left: 0;
  word-break: break-all;
}

@media (min-width: 768px) {
  .infobox dt {
    width: 10em;
    float: left;
    clear: left;
    text-align: right;
    padding: 4px 0 0 0;
  }
  .infobox dd {
    position: relative;
    text-indent: 0;
    clear: none;
    margin: 0;
    margin-left: 11.25em;
    border-left: 1px solid #d7d7d7;
    padding: 4px 0 0 0.75em;
  }
  .infobox dd:after {
    content: '';
    display: table;
    clear: both;
  }
>>>>>>> 6211ac19
}<|MERGE_RESOLUTION|>--- conflicted
+++ resolved
@@ -4038,214 +4038,4 @@
   .footer {
     padding-bottom: 0;
   }
-<<<<<<< HEAD
-=======
-}
-.card--limited {
-  min-width: 200px;
-}
-
-@media (min-width: 768px) {
-  .card--limited {
-    min-width: 300px;
-  }
-}
-.card .card__body--lgtext {
-  font-size: inherit;
-  line-height: inherit;
-}
-
-.icon-img {
-  height: 18px;
-  margin-right: 16px;
-  vertical-align: text-top;
-}
-
-.icon-img--smaller {
-  margin-right: 8px;
-}
-
-.login-page {
-  background-color: #ffffff;
-}
-.login-page .login-page__back {
-  position: absolute;
-  right: 16px;
-  top: -16px;
-}
-.login-page .cookies-required-alert {
-  margin: 16px 0;
-}
-.login-page .login-page__box {
-  background-color: #fff;
-  max-width: 400px;
-  margin: 0 auto;
-}
-.login-page .login-page__box .login-page__box__heading {
-  margin: 0 0 16px;
-}
-.login-page .login-page__box .login-page__box__title {
-  margin: 5px 0 16px;
-  position: relative;
-}
-.login-page
-  .login-page__box
-  .login-page__box__title
-  .login-page__box__title__txt {
-  position: relative;
-  z-index: 2;
-  display: inline-block;
-  background: #fff;
-  padding: 0 8px;
-}
-.login-page .login-page__box .login-page__box__title:after {
-  z-index: 1;
-  content: '';
-  height: 1px;
-  width: 100%;
-  border-bottom: 1px solid rgba(121, 129, 139, 0.13);
-  position: absolute;
-  left: 0;
-  top: 50%;
-}
-.login-page .login-page__box .mui-btn--primary {
-  width: 100%;
-}
-.login-page .login-page__box .mui-form {
-  margin: 0;
-}
-.login-page .login-page__box #field-recaptcha {
-  height: 0;
-  margin: 0;
-}
-.login-page .login-page__box .login-page__box__note {
-  margin-top: 16px;
-}
-
-@media (min-width: 768px) {
-  .login-page {
-    background-color: #f9fafc;
-  }
-  .login-page .header,
-  .login-page .footer {
-    display: block;
-  }
-  .login-page .login-page__box {
-    padding: 24px;
-    border-radius: 16px;
-    width: 400px;
-    margin: 0 auto 40px;
-  }
-}
-.login,
-.login:hover,
-.login:active {
-  color: #ffffff;
-  font-size: 16px;
-  text-transform: capitalize;
-}
-
-.login {
-  margin: 0;
-  margin-bottom: 16px;
-}
-
-.login--smaller {
-  margin-right: 8px;
-  margin-bottom: 8px;
-}
-
-.login-twitter,
-.login-twitter:hover,
-.login-twitter:active {
-  background-color: #08a0e9;
-}
-
-.login-google,
-.login-google:hover,
-.login-google:active {
-  color: #757575;
-  background-color: #ffffff;
-}
-
-.login-linkedin,
-.login-linkedin:hover,
-.login-linkedin:active {
-  background-color: #0074b2;
-}
-
-.login-github,
-.login-github:hover,
-.login-github:active {
-  background-color: #444444;
-}
-
-.mui-btn + .mui-btn {
-  margin-left: 0;
-}
-
-a.loginbutton.hidden,
-.js a.loginbutton.jshidden,
-.no-js a.loginbutton.no-jshidden {
-  display: none;
-  visibility: hidden;
-}
-
-.mui-list--border li {
-  border-bottom: 1px solid rgba(132, 146, 166, 0.2);
-  padding: 5px;
-}
-.mui-list--border li .item {
-  display: inline-block;
-  vertical-align: top;
-  width: calc(100% - 50px);
-}
-.mui-list--border li .item .subitem {
-  display: block;
-}
-
-.mui-list--border li:last-child {
-  border-bottom: none;
-}
-
-@media (min-width: 1200px) {
-  .mui-list--border li .item .subitem {
-    margin-left: 8px;
-    display: inline-block;
-  }
-}
-.infobox dt {
-  font-weight: bold;
-  margin: 0;
-  padding: 5px 0;
-}
-.infobox dd {
-  padding: 5px 0;
-  margin-left: 0;
-  word-break: break-all;
-}
-
-@media (min-width: 768px) {
-  .infobox dt {
-    width: 10em;
-    float: left;
-    clear: left;
-    text-align: right;
-    padding: 4px 0 0 0;
-  }
-  .infobox dd {
-    position: relative;
-    text-indent: 0;
-    clear: none;
-    margin: 0;
-    margin-left: 11.25em;
-    border-left: 1px solid #d7d7d7;
-    padding: 4px 0 0 0.75em;
-  }
-  .infobox dd:after {
-    content: '';
-    display: table;
-    clear: both;
-  }
->>>>>>> 6211ac19
 }