.zero-bottom-margin {
  margin-bottom: 0;
}

.separator {
  padding: 0 5px;
}

.btn-group .mui-btn {
  margin-right: 5px;
}

.mui-appbar--custom {
  background: #0b0a1a;
  color: #fff;
}

.content-head--top-padding {
  padding-top: 1em;
  padding-bottom: 1em;
  border-bottom: 1px solid rgba(132, 146, 166, 0.3);
}

.banner {
  position: relative;
  overflow: hidden;
}

.banner__img {
  width: 100%;
  min-height: 200px;
}

.banner::before {
  content: '';
  position: absolute;
  top: -10px;
  left: 0;
  width: 100%;
  height: 110%;
  -webkit-filter: blur(4px);
  filter: blur(4px);
  background: rgba(0, 0, 0, 0.4);
  z-index: 1;
}

.banner__img--web {
  display: none;
}

@media (min-width: 768px) {
  .banner__img--mobile {
    display: none;
  }

  .banner__img--web {
    display: block;
  }
}
@media (min-width: 1200px) {
  .banner__img--web {
    min-height: 330px;
  }
}
.banner__headline {
  position: absolute;
  top: 50%;
  left: 0;
  right: 0;
  text-align: center;
  transform: translate(0%, -50%);
  color: #f0a40c;
  font-weight: 700;
  font-size: 32px;
  line-height: 40px;
  padding: 0 15px;
  z-index: 2;
}

@media (min-width: 600px) {
  .banner__headline {
    font-size: 48px;
    line-height: 58px;
  }
}
@media (min-width: 1200px) {
  .banner__headline {
    font-size: 64px;
    line-height: 64px;
  }
}
.page-content {
  padding-top: 2em;
}

@media (min-width: 768px) {
  .page-content--top-padding {
    padding-top: 3em;
  }
}
.spaces {
  padding-top: 1em;
}

@media (min-width: 768px) {
  .spaces {
    padding-top: 3em;
  }
}
.nounderline {
  text-decoration: none !important;
}

.site-banner__title {
  margin: 0 auto 1em;
}

.clickable-card {
  color: #1F2D3D;
}

.clickable-card:focus,
.clickable-card:hover,
.clickable-card:active {
  color: #1F2D3D;
  outline: none;
  text-decoration: none;
}

.card__image-wrapper {
  min-height: 126px;
  position: relative;
}

.card__image--default {
  background-color: #F6EDE3;
  min-height: 125px;
}

.card__image__tagline {
  position: absolute;
  color: #333;
  top: 35%;
  left: 16px;
  right: 16px;
  text-align: center;
  font-size: 18px;
}

@media (min-width: 768px) {
  .card__image__tagline {
    font-size: 24px;
  }
}
.space-description img {
  width: 100%;
}

.space-description h2 {
  margin-top: 24px;
  font-weight: 700;
}

#qrreader-canvas {
  max-width: 100%;
}

.badge {
  position: relative;
  color: #fff;
  width: 15px;
  line-height: 15px;
  height: 15px;
  text-align: center;
  display: inline-block;
  background-color: #856A91;
  border-radius: 50%;
}

.select2-inline {
  display: inline-block;
  margin-right: 5px;
}

.proposal-list-wrapper {
  margin-top: 1em;
}

@media (min-width: 768px) {
  .details-section {
    flex-direction: row-reverse;
  }

  .sticky-admin-panel {
    position: sticky;
    position: -webkit-sticky;
    top: 70px;
    order: 1;
  }
}
.proposal-wrapper {
  border-radius: 4px;
  border: 1px solid rgba(132, 146, 166, 0.3);
  box-shadow: 0 1px 3px rgba(158, 158, 158, 0.12), 0 1px 2px rgba(158, 158, 158, 0.24);
  padding: 0;
  margin-bottom: 70px;
  position: relative;
}

.slider-btn {
  position: absolute;
  bottom: -75px;
}

.slider-btn--left {
  left: calc(50% - 70px);
}

.slider-btn--right {
  right: calc(50% - 70px);
}

@media (min-width: 1200px) {
  .proposal-wrapper {
    margin-bottom: 15px;
  }

  .slider-btn {
    top: 50px;
  }

  .slider-btn--left {
    left: -80px;
  }

  .slider-btn--right {
    right: -80px;
  }
}
.proposal-status-wrapper {
  margin: 0 0 0.5em;
}

.proposal__section {
  padding: 1em;
}

.proposal__section--border {
  border-bottom: 1px solid rgba(132, 146, 166, 0.3);
}

.proposal-status-wrapper .grid .columns,
.proposal__section .grid .columns {
  padding: 0 2em 0 0;
}

@media (min-width: 1200px) {
  .proposal-status-wrapper .grid .columns,
  .proposal__section .grid .columns {
    padding: 0 2em;
  }

  .proposal-status-wrapper .grid .columns:first-child,
  .proposal__section .grid .columns:first-child {
    padding: 0 2em 0 0;
  }

  .proposal__section--left {
    float: left;
    width: 70%;
    padding-bottom: 2em;
  }

  .proposal__admin-panel {
    float: right;
    width: calc(30% - 1em);
    margin-right: 1em;
    margin-top: 2em;
  }
}
.proposal__section--bleed-y {
  padding: 1em 0;
}

.proposal__section--heading {
  margin-bottom: 1em;
}

.proposal-details {
  margin-top: 15px;
  min-height: 170px;
}

.proposal-video {
  width: 100%;
  min-height: 140px;
  position: relative;
}

.proposal-video iframe {
  width: 100%;
  height: 250px;
}

@media (min-width: 960px) {
  .proposal-details {
    margin-top: 30px;
  }

  .proposal-details--left {
    float: left;
  }

  .proposal-details--right {
    float: right;
  }

  .proposal-video iframe {
    width: 450px;
    height: 250px;
  }
}
@media (min-width: 1200px) {
  .proposal-video iframe {
    width: 500px;
    height: 280px;
  }
}
.proposal-video .no-video {
  position: absolute;
  top: 50%;
  left: 50%;
  transform: translate(-50%, -50%);
  font-size: 32px;
  color: #8492A6;
}

.proposal-move-form div {
  display: inline-block;
}

.proposal-move-form .hg-form {
  margin-top: 13px;
}

.proposal-move-form .hg-form .mui-btn {
  margin-left: 5px;
}

.proposal-move-form .select2-container {
  margin-top: -11px;
}

.proposal-move-form label {
  font-weight: 400;
  font-size: 16px;
  line-height: 24px;
  top: -33px;
  color: #1F2D3D;
}

.vote-wrapper {
  border: 2px solid rgba(132, 146, 166, 0.3);
  margin-top: 0.5em;
}

.count {
  min-width: 70px;
  text-align: center;
}

.action-btn {
  border: none;
  background: none;
  cursor: pointer;
  line-height: 28px;
}

.action-btn--left {
  border-right: 2px solid rgba(132, 146, 166, 0.3);
}

.action-btn--right {
  border-left: 2px solid rgba(132, 146, 166, 0.3);
}

.action-btn--login {
  padding: 6px 15px;
  line-height: 17px;
}

.action-btn__icons {
  line-height: 0;
  font-weight: bold;
  position: relative;
  top: 7px;
  right: 2px;
}

.action-btn__icons--small {
  font-size: 16px;
  top: 4px;
}

.action-btn--nopadding {
  padding: 0;
}

.action-btn:hover {
  color: #4A90E2;
}

.proposal-content {
  margin: 2em 0;
  min-height: 100px;
}

.comment {
  margin: 1em 0;
}

.comment--vote,
.comment--content {
  display: inline-block;
}

.comment--vote {
  vertical-align: top;
  width: 20px;
  text-align: center;
  margin-top: 2px;
  margin-right: 5px;
}

.comment--vote--count {
  text-align: center;
  width: 100%;
  display: inline-block;
}

.comment--content {
  width: 90%;
}

.comment--content img {
  max-width: 100%;
}

<<<<<<< HEAD
.comment--body {
  margin: 10px 0 0 20px;
=======
.js-abort {
  cursor: pointer;
}

#qrreader-canvas {
  max-width: 100%;
>>>>>>> 78c6584a
}<|MERGE_RESOLUTION|>--- conflicted
+++ resolved
@@ -446,15 +446,10 @@
   max-width: 100%;
 }
 
-<<<<<<< HEAD
 .comment--body {
   margin: 10px 0 0 20px;
-=======
-.js-abort {
-  cursor: pointer;
 }
 
 #qrreader-canvas {
   max-width: 100%;
->>>>>>> 78c6584a
 }