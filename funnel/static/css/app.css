.zero-bottom-margin {
  margin-bottom: 0 !important;
}

.zero-top-margin {
  margin-top: 0 !important;
}

.mui-btn--nomargin {
  margin-top: 0 !important;
  margin-bottom: 0 !important;
}

.left-padding {
  padding-left: 16px;
}

.right-padding {
  padding-right: 16px;
}

.top-padding {
  padding-top: 16px;
}

.bottom-padding {
  padding-bottom: 16px;
}

.grid-no-left-padding {
  margin-left: -16px;
}

.grid-no-right-padding {
  margin-right: -16px;
}

.separator {
  margin: 10px 0;
}

.flex-wrapper {
  display: flex;
}

.flex-wrapper--baseline {
  align-items: baseline;
}

.flex-wrapper--space-between {
  justify-content: space-between;
}

.image-wrapper img {
  max-width: 100%;
  display: block;
}

.material-icons {
  display: none;
}

.primary-color-txt {
  color: #0f73ed;
}

.secondary-color-txt {
  color: #f06a5e;
}

.list-item-rgborder li {
  border-right: 1px solid;
  border-radius: 0;
  padding-right: 10px;
  line-height: 1;
}

.list-item-rgborder li:last-child,
.list-item-rgborder li.no-border {
  border-right: none;
  padding-right: 5px;
}

.list-item-rgborder .icon-middle {
  position: relative;
  top: 7px;
}

.mui-divider--custom {
  margin: 5px 0 20px;
}

.btn-group .mui-btn {
  margin-right: 5px;
}

.btn-group .mui-btn + .mui-btn {
  margin-left: 0;
}

.content-head--top-padding {
  padding-top: 16px;
  padding-bottom: 16px;
  border-bottom: 1px solid rgba(132, 146, 166, 0.3);
}

.page-content {
  padding-top: 32px;
  padding-bottom: 16px;
}

.page-content--mob-nav {
  padding-top: 80px;
}

@media (min-width: 768px) {
  .page-content--mob-nav {
    padding-top: 32px;
  }
}
.nounderline {
  text-decoration: none !important;
}

.badge {
  position: relative;
  color: #ffffff;
  min-width: 16px;
  line-height: 16px;
  min-height: 16px;
  text-align: center;
  display: inline-block;
  background-color: #f06a5e;
  border-radius: 3px;
  padding: 2px;
  font-size: 12px;
}

.select2-inline {
  display: inline-block;
  margin-right: 5px;
}

.spinner {
  position: relative;
  animation: spin 1.2s linear infinite;
}

@keyframes spin {
  0% {
    transform: rotate(0deg);
  }
  100% {
    transform: rotate(360deg);
  }
}
.collapsible__header {
  margin: 10px 0;
  width: 100%;
  background: #f1f1f1;
  padding: 20px;
  cursor: pointer;
}

.collapsible__header--smaller {
  width: calc(100% - 37px);
  padding: 10px;
  margin: 0 0 10px;
  white-space: nowrap;
  overflow: hidden;
  text-overflow: ellipsis;
}

.collapsible__header__title {
  white-space: nowrap;
  overflow: hidden;
  text-overflow: ellipsis;
}

.collapsible__dropdown {
  margin: 0;
  margin-right: 1px;
  padding: 10px;
  background: #f1f1f1;
  max-height: 44px;
}

.collapsible__body {
  display: none;
  clear: both;
}

html.touch .collapsible__icon--disable {
  display: none;
}

html.touch .collapsible__body--disable {
  display: block;
}

.mui-list--border li {
  border-bottom: 1px solid rgba(132, 146, 166, 0.2);
  padding: 5px;
}

.mui-list--border li:last-child {
  border-bottom: none;
}

.mui-list--border--padding li {
  padding: 15px 0;
}

@media screen and (max-width: 1024px) {
  .fb_iframe_widget {
    overflow-y: scroll;
    width: 100%;
    display: inline-block !important;
  }
}
.attendee-table .buttongrp-column {
  min-width: 250px;
}

.attendee-table td {
  word-break: break-word;
  min-width: 100px;
}

@media (min-width: 992px) {
  .attendee-table td {
    min-width: 80px;
  }
}
@media (min-width: 1200px) {
  .attendee-table td {
    min-width: 200px;
  }
}
.btn-wrapper {
  margin-bottom: 10px;
}

.full-width-btn {
  width: 100%;
  margin: 0;
}

.past-events-table {
  border-collapse: collapse;
}
.past-events-table > thead > tr > th {
  padding: 16px;
}

.footer--homepage {
  margin-top: 0;
}

.mui-btn--nopadding {
  padding-left: 0;
  padding-right: 0;
}

.mui-btn--nopadding:hover {
  background: transparent !important;
}

.count-chip {
  color: #f06a5e;
  position: relative;
  top: -12px;
  font-size: 12px;
}

.user .user__box {
  padding: 8px 8px 8px 50px;
  position: relative;
  word-break: break-word;
}
.user .user__box .user__box__gravatar {
  width: 40px;
  height: 40px;
  display: inline-block;
  position: absolute;
  left: 0;
  top: 11px;
  border-radius: 50%;
}
.user .user__box .user__box__gravatar--initials {
  display: flex;
  align-items: center;
  justify-content: center;
  background-color: #0f73ed;
  color: #ffffff;
  text-transform: uppercase;
}
.user .user__box .user__box__fullname {
  margin: 0px 0 4px;
}
.user .user__box .user__box__userid {
  margin: 0;
}

.user--standalone .user__box {
  padding: 0;
}
.user--standalone .user__box .user__box__gravatar {
  position: static;
}

.user--bigger .user__box {
  padding: 12px 8px 8px 89px;
  margin-bottom: 16px;
  height: 100px;
}
.user--bigger .user__box .user__box__gravatar {
  width: 80px;
  height: 80px;
}

.user:nth-child(even) .user__box__gravatar--initials {
  background: #0f73ed;
}

.user:nth-child(odd) .user__box__gravatar--initials {
  background: #f06a5e;
}

.user:nth-child(4n) .user__box__gravatar--initials {
  background: #f2deda;
  color: #1f2d3d;
}

.read-more,
.link {
  cursor: pointer;
}

.animate-btn {
  display: none;
  line-height: 1;
  font-size: 14px;
  text-transform: inherit;
}
.animate-btn .bookmarked {
  fill: #f06a5e;
}

.animate-btn--show {
  display: inline-block;
}

.animate-btn--animate {
  -webkit-animation-name: heartBeat;
  animation-name: heartBeat;
  -webkit-animation-duration: 1.3s;
  animation-duration: 1.3s;
  -webkit-animation-timing-function: ease-in-out;
  animation-timing-function: ease-in-out;
}

@-webkit-keyframes heartBeat {
  0% {
    -webkit-transform: scale(1);
    transform: scale(1);
  }
  14% {
    -webkit-transform: scale(1.3);
    transform: scale(1.3);
  }
  28% {
    -webkit-transform: scale(1);
    transform: scale(1);
  }
  42% {
    -webkit-transform: scale(1.3);
    transform: scale(1.3);
  }
  70% {
    -webkit-transform: scale(1);
    transform: scale(1);
  }
}
@keyframes heartBeat {
  0% {
    -webkit-transform: scale(1);
    transform: scale(1);
  }
  14% {
    -webkit-transform: scale(1.3);
    transform: scale(1.3);
  }
  28% {
    -webkit-transform: scale(1);
    transform: scale(1);
  }
  42% {
    -webkit-transform: scale(1.3);
    transform: scale(1.3);
  }
  70% {
    -webkit-transform: scale(1);
    transform: scale(1);
  }
}
.no-js .js-lazyload-img,
.no-js .js-hg-banner,
.no-js .js-account-dropdown {
  display: none;
}

.embed-video-wrapper {
  position: relative;
  width: 100%;
  height: 0;
  padding-bottom: 56%;
  min-height: 50px;
}
.embed-video-wrapper .video_txt {
  text-align: center;
  position: absolute;
  top: 50%;
  transform: translate(-50%, -50%);
  left: 50%;
}
.embed-video-wrapper iframe {
  position: absolute;
  width: 100%;
  height: 100%;
  left: 0;
  top: 0;
  display: block;
}
.embed-video-wrapper .no-video {
  position: absolute;
  top: 50%;
  left: 50%;
  transform: translate(-50%, -50%);
  font-size: 32px;
}

.pace {
  -webkit-pointer-events: none;
  pointer-events: none;
  -webkit-user-select: none;
  i-moz-user-select: none;
  user-select: none;
}

.pace-inactive {
  display: none;
}

.pace .pace-progress {
  background: #0f73ed;
  position: fixed;
  z-index: 2000;
  top: 0;
  right: 100%;
  width: 100%;
  height: 4px;
}

.pace-hide {
  display: none !important;
}

.icon-img {
  height: 18px;
  margin-right: 16px;
  vertical-align: text-top;
}

.icon-img--smaller {
  margin-right: 8px;
}

.login-page {
  background-color: #ffffff;
}
.login-page .login-page__back {
  position: absolute;
  right: 16px;
  top: -16px;
}
.login-page .cookies-required-alert {
  margin: 16px 0;
}
.login-page .form-message {
  margin-top: 16px;
  text-align: center;
}
.login-page .login-page__box {
  background-color: #ffffff;
  width: 100%;
  max-width: 400px;
  margin: 16px auto;
}
.login-page .login-page__box .login-page__box__heading {
  margin: 0 0 16px;
}
.login-page .login-page__box .login-page__box__title {
  margin: 5px 0 16px;
  position: relative;
}
.login-page
  .login-page__box
  .login-page__box__title
  .login-page__box__title__txt {
  position: relative;
  z-index: 2;
  display: inline-block;
  background: #ffffff;
  padding: 0 8px;
}
.login-page .login-page__box .login-page__box__title:after {
  z-index: 1;
  content: '';
  height: 1px;
  width: 100%;
  border-bottom: 1px solid rgba(121, 129, 139, 0.13);
  position: absolute;
  left: 0;
  top: 50%;
}
.login-page .login-page__box .mui-btn--primary {
  width: 100%;
}
.login-page .login-page__box .mui-form {
  margin: 0;
}
.login-page .login-page__box #field-recaptcha {
  height: 0;
  margin: 0;
}
.login-page .login-page__box .login-page__box__note {
  margin-top: 16px;
}

@media (min-width: 768px) {
  .login-page {
    background-color: #f9f9f9;
  }
  .login-page .login-page__back {
    top: 0;
    margin: 0 auto;
    left: 0;
    right: 0;
    text-align: right;
    padding: 8px;
  }
  .login-page .header,
  .login-page .footer {
    display: block;
  }
  .login-page .login-page__box {
    position: relative;
    padding: 40px 32px 32px;
    border-radius: 16px;
    margin: 0 auto 32px;
  }
}
.login,
.login:hover,
.login:active {
  color: #ffffff;
  font-size: 16px;
  text-transform: capitalize;
}

.login {
  margin: 0;
  margin-bottom: 16px;
}

.login--smaller {
  margin-right: 8px;
  margin-bottom: 8px;
}

.login-twitter,
.login-twitter:hover,
.login-twitter:active {
  background-color: #08a0e9;
}

.login-google,
.login-google:hover,
.login-google:active {
  color: #757575;
  background: #ffffff;
}

.login-linkedin,
.login-linkedin:hover,
.login-linkedin:active {
  background-color: #0074b2;
}

.login-github,
.login-github:hover,
.login-github:active {
  background-color: #444444;
}

.mui-btn.login + .mui-btn.login {
  margin-left: 0;
}

a.loginbutton.hidden,
.js a.loginbutton.jshidden,
.no-js a.loginbutton.no-jshidden {
  display: none;
  visibility: hidden;
}

.login-page--artwork .login-page-wrapper .login-page-artwork {
  display: none;
}

@media (min-width: 992px) {
  .login-page--artwork .login-page-wrapper {
    display: flex;
  }
  .login-page--artwork .login-page-wrapper .login-page-artwork {
    width: calc(100% - 350px);
    padding-left: 50px;
    display: block;
  }
}
@media (min-width: 1200px) {
  .login-page--artwork .login-page-wrapper {
    display: flex;
  }
  .login-page--artwork .login-page-wrapper .login-page-artwork {
    width: calc(100% - 350px);
    padding-left: 100px;
    display: block;
  }
}
.mui-list--border li {
  border-bottom: 1px solid rgba(132, 146, 166, 0.2);
  padding: 5px;
}
.mui-list--border li .item {
  display: inline-block;
  vertical-align: top;
  width: calc(100% - 50px);
}
.mui-list--border li .item .subitem {
  display: block;
}

.mui-list--border li:last-child {
  border-bottom: none;
}

@media (min-width: 1200px) {
  .mui-list--border li .item .subitem {
    margin-left: 8px;
    display: inline-block;
  }
}
.infobox dt {
  font-weight: bold;
  margin: 0;
  padding: 5px 0;
}
.infobox dd {
  padding: 5px 0;
  margin-left: 0;
  word-break: break-all;
}

@media (min-width: 768px) {
  .infobox dt {
    width: 10em;
    float: left;
    clear: left;
    text-align: right;
    padding: 4px 0 0 0;
  }
  .infobox dd {
    position: relative;
    text-indent: 0;
    clear: none;
    margin: 0;
    margin-left: 11.25em;
    border-left: 1px solid rgba(132, 146, 166, 0.3);
    padding: 4px 0 0 0.75em;
  }
  .infobox dd:after {
    content: '';
    display: table;
    clear: both;
  }
}
.mui-btn--raised.icon-btn {
  width: 36px;
  height: 36px;
  border-radius: 50%;
  vertical-align: middle;
  margin: auto;
  padding: 0;
  display: flex;
  justify-content: center;
  align-items: center;
  background-color: #f9fafc;
}
.mui-btn--raised.icon-btn .fa5-icon {
  width: 16px;
  height: 16px;
}

.interpunct {
  padding: 0 8px;
}

.bullet-separated-list {
  list-style: none;
  padding: 0;
}
.bullet-separated-list li {
  padding: 0;
  border: none;
}

@media (min-width: 768px) {
  .bullet-separated-list {
    padding-left: 0;
    display: flex;
    list-style: inside;
  }
  .bullet-separated-list li {
    padding: 0 8px;
  }
  .bullet-separated-list li:first-child {
    list-style-type: none;
    padding-left: 0;
  }
}
[v-cloak] {
  display: none;
}

.about-top-content,
.about-content {
  font-size: 16px;
  line-height: 21px;
  margin: 0;
}

.about-heading {
  font-size: 24px;
  line-height: 32px;
  margin: 32px 0;
}

.flex-content img {
  margin: 0 auto;
}
.flex-content .fifty-width:first-child,
.flex-content img:first-child {
  margin-bottom: 32px;
}

@media (min-width: 768px) {
  .about-top-content,
  .about-content {
    font-size: 24px;
    line-height: 32px;
  }

  .project-headline.about-heading {
    font-size: 32px;
    line-height: 43px;
    margin: 0 0 48px;
  }

  .about-top-content {
    max-width: 675px;
    margin: 16px 0 48px;
  }

  .flex-content {
    display: flex;
    justify-content: space-between;
    margin-bottom: 48px;
  }
  .flex-content .fifty-width {
    width: 40%;
  }
  .flex-content .fifty-width:first-child,
  .flex-content img:first-child {
    margin: 0;
  }
}
@media (min-width: 1200px) {
  .flex-content .fifty-width {
    width: 50%;
  }
}
@media (max-width: 767px) {
  #root_footer {
    height: 0;
  }
}
.hg-app .header--fixed {
  bottom: 0;
}
.hg-app .header--fixed .header__nav {
  height: 56px;
  padding: 0 16px;
  justify-content: space-between;
}
.hg-app .header--fixed .header__nav .header__site-title {
  padding: 0;
  width: 100%;
}
.hg-app
  .header--fixed
  .header__nav
  .header__site-title
  .header__site-title__title {
  display: flex;
  justify-content: space-between;
  align-items: center;
  height: 56px;
  position: relative;
}
.hg-app
  .header--fixed
  .header__nav
  .header__site-title
  .header__site-title__title
  .logo-about {
  position: fixed !important;
  width: 100%;
  left: 0;
  top: 0;
  padding: 10px 16px;
  font-size: 12px;
  font-weight: 600;
  line-height: 1.33;
  letter-spacing: 0.43px;
  text-align: left;
  color: #0f73ed;
  position: relative;
  background-color: #e1eefd;
  text-decoration: none;
  display: none;
}
.hg-app
  .header--fixed
  .header__nav
  .header__site-title
  .header__site-title__title
  .logo-about:hover,
.hg-app
  .header--fixed
  .header__nav
  .header__site-title
  .header__site-title__title
  .logo-about:focus,
.hg-app
  .header--fixed
  .header__nav
  .header__site-title
  .header__site-title__title
  .logo-about:active {
  text-decoration: none;
}
.hg-app
  .header--fixed
  .header__nav
  .header__site-title
  .header__site-title__title
  .header__site-title__logo {
  height: 24px;
  margin: 0 auto 5px;
}
.hg-app
  .header--fixed
  .header__nav
  .header__site-title
  .header__site-title__title
  .search-form {
  position: fixed;
  bottom: 56px;
  width: 100%;
  left: 0;
  box-shadow: 0 1px 3px rgba(158, 158, 158, 0.12),
    0 1px 2px rgba(158, 158, 158, 0.24);
  display: none;
  height: 50px;
}
.hg-app
  .header--fixed
  .header__nav
  .header__site-title
  .header__site-title__title
  .search-form
  .search-form__field {
  background-color: #f1f1f1;
  border: none;
  padding: 16px 32px 16px 42px;
  min-width: calc(100% - 60px);
  color: #4d5763;
  font-size: 16px;
  outline: none;
}
.hg-app
  .header--fixed
  .header__nav
  .header__site-title
  .header__site-title__title
  .search-form
  .search-form__field__icon {
  position: absolute;
  top: 17px;
  left: 22px;
}
.hg-app
  .header--fixed
  .header__nav
  .header__site-title
  .header__site-title__title
  .search-form
  .search-form__submit {
  visibility: hidden;
}
.hg-app
  .header--fixed
  .header__nav
  .header__site-title
  .header__site-title__title
  .search-form--show {
  display: inline-block;
}
.hg-app
  .header--fixed
  .header__nav
  .header__site-title
  .header__site-title__title
  .mui-dropdown {
  line-height: 1;
}
.hg-app
  .header--fixed
  .header__nav
  .header__site-title
  .header__site-title__title
  .header__nav-links {
  text-decoration: none !important;
}
.hg-app
  .header--fixed
  .header__nav
  .header__site-title
  .header__site-title__title
  .header__nav-links
  .header__nav-links__text {
  font-size: 12px;
  color: #4d5763;
  font-weight: 600;
}
.hg-app
  .header--fixed
  .header__nav
  .header__site-title
  .header__site-title__title
  .header__nav-links
  .header__nav-links__icon {
  width: 24px;
  height: 24px;
  color: #4d5763;
  margin: 0 auto 4px;
}
.hg-app
  .header--fixed
  .header__nav
  .header__site-title
  .header__site-title__title
  .header__nav-links
  .mui-caret {
  color: #4d5763;
}
.hg-app
  .header--fixed
  .header__nav
  .header__site-title
  .header__site-title__title
  .header__nav-links--active
  .header__nav-links__icon,
.hg-app
  .header--fixed
  .header__nav
  .header__site-title
  .header__site-title__title
  .header__nav-links--active
  .header__nav-links__text,
.hg-app
  .header--fixed
  .header__nav
  .header__site-title
  .header__site-title__title
  .header__nav-links--active
  .mui-caret {
  color: #0f73ed;
}
.hg-app .header--fixed .header__nav .header__right-nav {
  display: none;
}
.hg-app .header--fixed .header__nav a.header__button {
  line-height: 30.6px;
  margin: 6px 0;
}
.hg-app .content-wrapper {
  padding-top: 0;
  padding-bottom: 50px;
}

@media (max-width: 767px) {
  .hg-app.no-sticky-header .header--fixed {
    display: none;
  }

  .hg-app.no-sticky-header .footer {
    display: none;
  }

  .homepage.hg-app
    .header--fixed
    .header__nav
    .header__site-title
    .header__site-title__title
    .logo-about {
    display: block;
  }
  .homepage.hg-app .content-wrapper {
    padding-top: 37px;
  }
}
@media (min-width: 768px) {
  .hg-app .header--fixed {
    bottom: unset;
    top: 0;
  }
  .hg-app .header--fixed .header__nav .header__site-title {
    width: 100%;
    margin-right: 0;
    padding-right: 0;
  }
  .hg-app
    .header--fixed
    .header__nav
    .header__site-title
    .header__site-title__title {
    display: flex;
    align-items: center;
    justify-content: space-between;
    overflow: visible;
  }
  .hg-app
    .header--fixed
    .header__nav
    .header__site-title
    .header__site-title__title
    .logo-about {
    position: absolute !important;
    left: 46px;
    top: 6px;
    font-size: 10px;
    padding: 2px 10px;
    border-radius: 4px;
    width: auto;
    display: block;
  }
  .hg-app
    .header--fixed
    .header__nav
    .header__site-title
    .header__site-title__title
    .logo-about
    .emoji-hand {
    display: none;
  }
  .hg-app
    .header--fixed
    .header__nav
    .header__site-title
    .header__site-title__title
    .logo-about:after {
    content: '';
    width: 0;
    height: 0;
    position: absolute;
    border-left: 5px solid #e1eefd;
    border-right: 5px solid transparent;
    border-top: 5px solid #e1eefd;
    border-bottom: 5px solid transparent;
    left: -4px;
    top: 12px;
    transform: rotate(45deg);
  }
  .hg-app
    .header--fixed
    .header__nav
    .header__site-title
    .header__site-title__title
    .header__site-title__logo {
    height: 28px;
    margin-right: 16px;
    position: relative;
    top: 1px;
  }
  .hg-app
    .header--fixed
    .header__nav
    .header__site-title
    .header__site-title__title
    .header__nav-links--search {
    display: none;
  }
  .hg-app
    .header--fixed
    .header__nav
    .header__site-title
    .header__site-title__title
    .search-form {
    position: relative;
    bottom: 0;
    display: flex;
    width: 300px;
    box-shadow: none;
    height: 35px;
  }
  .hg-app
    .header--fixed
    .header__nav
    .header__site-title
    .header__site-title__title
    .search-form
    .search-form__field {
    border-radius: 16px;
    padding: 8px 10px 8px 32px;
  }
  .hg-app
    .header--fixed
    .header__nav
    .header__site-title
    .header__site-title__title
    .search-form
    .search-form__field__icon {
    top: 9px;
    left: 13px;
  }
  .hg-app
    .header--fixed
    .header__nav
    .header__site-title
    .header__site-title__title
    .header__nav-links
    .header__nav-links__icon {
    width: 22px;
    height: 22px;
    margin: 0;
  }
  .hg-app
    .header--fixed
    .header__nav
    .header__site-title
    .header__site-title__title
    .header__nav-links
    .header__nav-links__text {
    display: inline-block;
    margin-left: 8px;
    font-size: 20px;
    font-weight: 400;
  }
  .hg-app
    .header--fixed
    .header__nav
    .header__site-title
    .header__site-title__title
    .header__nav-links__dropdown {
    padding: 0;
    margin: 0;
  }
  .hg-app
    .header--fixed
    .header__nav
    .header__site-title
    .header__site-title__title
    .header__nav-links__dropdown
    > li
    > a {
    color: #4d5763;
  }
  .hg-app
    .header--fixed
    .header__nav
    .header__site-title
    .header__site-title__title
    .header__nav-links__dropdown
    .user {
    padding: 16px;
    border-bottom: 1px solid rgba(132, 146, 166, 0.3);
  }
  .hg-app .content-wrapper {
    padding-top: 50px;
    padding-bottom: 0;
  }
}
@media (min-width: 1200px) {
  .hg-app
    .header--fixed
    .header__nav
    .header__site-title
    .header__site-title__title
    .logo-about {
    font-size: 12px;
  }
  .hg-app
    .header--fixed
    .header__nav
    .header__site-title
    .header__site-title__title
    .logo-about:after {
    top: 14px;
  }
  .hg-app
    .header--fixed
    .header__nav
    .header__site-title
    .header__site-title__title
    .search-form {
    width: 400px;
  }
}
@media only screen and (max-device-width: 767px) and (orientation: landscape) {
  .hg-app .header--fixed .header__nav {
    height: 35px;
  }
  .hg-app
    .header--fixed
    .header__nav
    .header__site-title
    .header__site-title__title
    .header__site-title__logo {
    height: 25px;
  }
  .hg-app
    .header--fixed
    .header__nav
    .header__site-title
    .header__site-title__title
    .header__nav-links
    .header__nav-links__icon {
    vertical-align: text-top;
  }
  .hg-app
    .header--fixed
    .header__nav
    .header__site-title
    .header__site-title__title
    .header__nav-links
    .header__nav-links__text {
    font-size: 14px;
    position: relative;
    top: 5px;
  }
  .hg-app
    .header--fixed
    .header__nav
    .header__site-title
    .header__site-title__title
    .search-form {
    bottom: 35px;
  }
  .hg-app .header--fixed .header__nav .header__site-title a.header__button {
    height: 24px;
    line-height: 24px;
  }
}
@media (min-device-width: 768px) and (max-device-width: 1199px) and (orientation: landscape) {
  .hg-app .header--fixed .header__nav {
    height: 35px;
  }
  .hg-app
    .header--fixed
    .header__nav
    .header__site-title
    .header__site-title__title
    .header__site-title__logo {
    height: 25px;
  }
  .hg-app
    .header--fixed
    .header__nav
    .header__site-title
    .header__site-title__title
    .search-form {
    height: 26px;
  }
  .hg-app
    .header--fixed
    .header__nav
    .header__site-title
    .header__site-title__title
    .search-form
    .search-form__field {
    padding: 5px 10px 5px 32px;
    font-size: 14px;
  }
  .hg-app
    .header--fixed
    .header__nav
    .header__site-title
    .header__site-title__title
    .search-form
    .search-form__field__icon {
    top: 6px;
    left: 8px;
  }
  .hg-app .header--fixed .header__nav .header__site-title a.header__button {
    height: 24px;
    line-height: 24px;
  }
  .hg-app .content-wrapper {
    padding-top: 35px;
  }
}
.header__site-title__item {
  font-size: 18px;
  line-height: 28px;
  position: relative;
  top: -3px;
}

.header__site-title__home {
  display: inline-block;
  text-align: center;
  vertical-align: middle;
}

.header__site-title__home:hover {
  color: inherit;
  text-decoration: none;
}

.header__site-title__logo {
  vertical-align: middle;
  margin: auto;
}

.header__site-title__logo--small {
  height: 18px;
}

.header__site-title__logo--margin {
  margin-right: 10px;
}

.header__site-title__logo--funnel {
  width: 18px;
  position: relative;
  top: -2px;
}

@media (min-width: 768px) {
  .header__site-title__item {
    font-size: 24px;
    line-height: 32px;
    top: 0;
  }
}
.header__site-title__logotxt {
  position: relative;
  top: -6px;
}

@media (max-width: 1199px) {
  .no-header .header {
    display: none;
  }
  .no-header .content-wrapper {
    padding-top: 0;
  }
  .no-header .footer {
    display: none;
  }
}
.sub-navbar .sub-navbar__item {
  display: block;
  padding: 16px;
  margin: 0;
  text-decoration: none;
  border-bottom: 1px solid rgba(132, 146, 166, 0.3);
  transition: border-color 1.5s ease;
  min-width: 0;
  min-height: 0;
  background-color: #f9f9f9;
}
.sub-navbar .sub-navbar__item--wrapper {
  height: 56px;
}
.sub-navbar .sub-navbar__item--fixed {
  position: fixed;
  top: 0;
  left: 0;
  right: 0;
  z-index: 1000;
  border-bottom: none;
  box-shadow: 0 1px 3px rgba(158, 158, 158, 0.12),
    0 1px 2px rgba(158, 158, 158, 0.24);
}
.sub-navbar .sub-navbar__item:first-child {
  border-top: 1px solid rgba(132, 146, 166, 0.3);
}
.sub-navbar .mui-btn {
  margin: 0 0.5em;
}
.sub-navbar .sub-navbar__item--primarybg {
  background-color: #f06a5e;
  color: #ffffff;
}

@media (min-width: 768px) {
  .sub-navbar-container {
    border-bottom: 1px solid rgba(132, 146, 166, 0.3);
    border-top: 1px solid rgba(132, 146, 166, 0.3);
    margin-top: 2em;
  }

  .sub-navbar-container--sticky {
    position: -webkit-sticky;
    position: sticky;
    top: 50px;
    order: 1;
    z-index: 5;
  }

  .sub-navbar {
    overflow: auto;
    display: flex;
    align-items: center;
    margin: 0 auto;
    padding: 0 16px;
  }
  .sub-navbar .sub-navbar__item {
    display: inline-block;
    flex-shrink: 0;
    padding: 16px;
    margin: 0 16px;
    text-decoration: none;
    border-bottom: 2px solid transparent;
    transition: border-color 1.5s ease;
    min-width: 0;
    min-height: 0;
  }
  .sub-navbar .sub-navbar__item:first-child {
    margin: 0 16px 0 0;
  }
  .sub-navbar .sub-navbar__item:first-child {
    border-top: 0;
  }
  .sub-navbar .sub-navbar__item__icon {
    display: none;
  }
  .sub-navbar .sub-navbar__item:hover,
  .sub-navbar .sub-navbar__item:active,
  .sub-navbar .sub-navbar__item--active {
    border-bottom: 2px solid #0f73ed;
  }
}
@media (min-device-width: 768px) and (max-device-width: 1199px) and (orientation: landscape) {
  .sub-navbar-container--sticky {
    top: 35px;
  }
}
@media (min-width: 992px) {
  .sub-navbar {
    max-width: 960px;
    margin: auto;
    padding: 0 16px;
  }
}
@media (min-width: 1200px) {
  .sub-navbar {
    max-width: 1170px;
  }
}
.sub-navbar-container--footer {
  margin-top: 32px;
  margin-bottom: 56px;
}

@media (min-width: 768px) {
  .sub-navbar-container--footer {
    margin-top: 48px;
    margin-bottom: 0;
  }
  .sub-navbar-container--footer .sub-navbar {
    margin-bottom: 0;
    justify-content: space-between;
    min-width: 100%;
  }
  .sub-navbar-container--footer .sub-navbar .sub-navbar__item {
    margin: 0;
    color: #1b3a44;
  }
}
.mobile-nav {
  position: fixed;
  top: 0;
  left: 0;
  width: 100%;
  background-color: #ffffff;
  z-index: 1000;
}
.mobile-nav .mobile-nav__icon {
  display: inline-block;
  padding: 16px 32px 16px 20px;
}
.mobile-nav .mobile-nav__headline {
  font-size: 20px;
  line-height: 1;
}

.tabs-wrapper {
  background: #ffffff;
  box-shadow: 0 2px 2px -1px rgba(158, 158, 158, 0.24);
  width: 100%;
}

.tabs-wrapper--sticky {
  position: sticky;
  order: 1;
  top: 0;
  z-index: 1000;
  width: 100%;
  left: 0;
}
.tabs-wrapper--sticky .grid__col-12 {
  padding-left: 0;
  padding-right: 0;
}

.tabs {
  display: flex;
  width: 100%;
  overflow: auto;
  align-items: center;
}
.tabs .tabs__item {
  padding: 16px;
  cursor: pointer;
  position: relative;
  min-width: 1 32px;
  border: none;
  border-bottom: 2px solid transparent;
  margin: 0;
  text-align: center;
  cursor: pointer;
  flex: 0 0 auto;
}
.tabs .tabs__item--width {
  min-width: auto;
}
.tabs .tabs__item:hover,
.tabs .tabs__item:focus {
  text-decoration: none;
  outline: none;
}
.tabs .tabs__item--active {
  border-bottom: 2px solid #f06a5e;
}
.tabs button.tabs__item--active {
  background: #ffffff;
}
.tabs .tabs__item-control {
  position: fixed;
  z-index: 1000;
  background: #ffffff;
  min-width: auto;
  top: 0;
  padding: 16px 16px 6px;
  align-self: center;
  box-shadow: 0 2px 2px -1px rgba(158, 158, 158, 0.24);
}
.tabs .tabs__item-control .tabs__item-control__icon {
  vertical-align: middle;
}
.tabs .tabs__item-control--prev {
  left: 0;
}
.tabs .tabs__item-control--next {
  right: 0;
}

@media (min-width: 768px) {
  .tabs-navbar .header {
    box-shadow: none;
  }

  .tabs-wrapper--sticky {
    top: 50px;
    width: 100%;
    left: 0;
  }
  .tabs-wrapper--sticky .grid__col-12 {
    padding-left: 16px;
    padding-right: 16px;
  }
  .tabs-wrapper--sticky .tabs__item-control {
    display: none;
  }
}
@media (min-device-width: 768px) and (max-device-width: 1200px) and (orientation: landscape) {
  .tabs-wrapper--sticky {
    top: 35px;
  }
}
.tab-content {
  margin-top: 2em;
}
.tab-content .tab-content__results {
  margin-bottom: 1em;
}

.mui-btn--strike {
  text-decoration: line-through;
}

.mui-btn--strike:hover {
  text-decoration: line-through;
}

.page-with-banner .alert-wrapper {
  position: absolute;
  top: 0;
  z-index: 12;
  left: 0;
  right: 0;
}

.projects-wrapper {
  padding: 16px 0;
}

.projects-wrapper--padding {
  padding: 16px;
}

@media (min-width: 1200px) {
  .projects-wrapper {
    padding: 32px 0;
  }

  .projects-wrapper--padding {
    padding: 32px 16px;
  }
}
.projects {
  padding-top: 16px;
}

.hg-banner {
  padding: 32px 0;
}
.hg-banner .headline {
  font-size: 32px;
  line-height: 40px;
}
.hg-banner .mui-divider--banner {
  height: 4px;
  background-color: #c0ccda;
  width: 20%;
  margin: 16px 0 0;
}

@media (min-width: 768px) {
  .hg-banner {
    text-align: center;
  }
  .hg-banner .headline {
    font-size: 48px;
    line-height: 58px;
  }
  .hg-banner .mui-divider--banner {
    margin: 16px auto 0;
  }
}
.funnel-banner {
  position: relative;
  overflow: hidden;
}
.funnel-banner .banner__img {
  width: 100%;
  display: block;
}
.funnel-banner .banner__headline {
  color: #816894;
  font-size: 32px;
  line-height: 40px;
  padding: 0 16px;
  z-index: 2;
}
.funnel-banner .banner__headline-txt {
  color: #f0a40c;
}

@media (min-width: 992px) {
  .funnel-banner {
    border-bottom: 2px solid rgba(132, 146, 166, 0.3);
  }
  .funnel-banner .banner__headline {
    position: absolute;
    top: 50%;
    left: 16px;
    right: 0;
    transform: translate(0%, -50%);
    font-size: 24px;
    line-height: 32px;
  }
}
@media (min-width: 1200px) {
  .funnel-banner .banner__headline {
    font-size: 29px;
    line-height: 40px;
    left: -40px;
  }
}
.funnel-notice .alert__text {
  font-size: 24px;
  line-height: 32px;
}
.funnel-notice .alert__text .funnel-notice-txt {
  color: #f0a40c;
}

.project-headline {
  margin-bottom: 40px;
  position: relative;
}

.project-headline:after {
  content: '';
  position: absolute;
  bottom: -16px;
  width: 64px;
  left: 0;
  border-bottom: 3px solid #f06a5e;
}

.project-headline--secondary:after {
  border-bottom: 3px solid #0f73ed;
}

@media (min-width: 1200px) {
  .mui-container--fullwidth {
    max-width: 100%;
  }
  .mui-container--fullwidth .grid__col-12 {
    padding: 0;
  }
}
.profile {
  margin-bottom: 60px;
}
.profile .profile__background {
  display: none;
}
.profile .profile__banner {
  position: relative;
}
.profile .profile__banner .grid__col-12 {
  padding: 0;
}
.profile .profile__banner .profile__banner__box {
  position: relative;
  padding-bottom: 75%;
}
.profile .profile__banner .profile__banner__box .profile__banner__box__img {
  position: absolute;
  object-fit: cover;
  width: 100%;
  height: 100%;
}
.profile .profile__banner .profile__banner__upload {
  position: absolute;
  z-index: 103;
  bottom: 16px;
  right: 16px;
  width: 32px;
  height: 32px;
  background-color: #f9f9f9;
  border-radius: 50%;
  vertical-align: middle;
  margin: auto;
  padding: 0;
}
.profile .profile__banner .profile__banner__upload .profile__banner__icon {
  top: 0;
}
.profile .profile__banner .profile__logo {
  position: absolute;
  bottom: -60px;
  left: 10px;
  width: 120px;
  height: 120px;
  box-shadow: 0 2px 4px 0 rgba(0, 0, 0, 0.09);
  background-color: #ffffff;
  z-index: 100;
  border-radius: 50%;
  display: flex;
  align-items: center;
  justify-content: center;
}
.profile .profile__banner .profile__logo .profile__logo__img {
  width: 100%;
  height: 100%;
  object-fit: cover;
  border-radius: 50%;
}
.profile .profile__banner .profile__logo .profile__logo__nologo {
  position: absolute;
  top: 0;
  left: 0;
  overflow: hidden;
  background-color: #f1f1f1;
  width: 120px;
  height: 120px;
  border-radius: 50%;
}
.profile
  .profile__banner
  .profile__logo
  .profile__logo__nologo
  .profile__logo__icon {
  width: 90px;
  height: 90px;
  color: #ffffff;
  position: relative;
  top: 39px;
  left: 14px;
}
.profile .profile__banner .profile__logo .profile__logo__upload {
  position: absolute;
  z-index: 103;
  bottom: 16px;
  right: -4px;
  width: 32px;
  height: 32px;
  background-color: #f9f9f9;
  border-radius: 50%;
  vertical-align: middle;
  margin: auto;
}
.profile
  .profile__banner
  .profile__logo
  .profile__logo__upload
  .profile__logo__upload__icon {
  position: absolute;
  left: 50%;
  top: 50%;
  transform: translate(-50%, -50%);
}

.profile-create-btn {
  margin-right: 8px;
}

.profile-dropdown-btn {
  background-color: #f1f1f1;
  padding: 6px 16px;
  text-align: center;
}

.profile-dropdown-btn:hover,
.profile-dropdown-btn:focus,
.profile-dropdown-btn:active {
  background-color: #f1f1f1;
}

.floating-menu-btns {
  position: absolute;
  right: 16px;
  top: -52px;
}

@media (min-width: 768px) {
  .profile {
    position: relative;
  }
  .profile .profile__background {
    display: block;
    position: absolute;
    z-index: 3;
    width: 100%;
    overflow: hidden;
    height: 100%;
    left: 0;
  }
  .profile .profile__background .profile__background__image {
    width: 100%;
    filter: blur(200px);
    -webkit-filter: blur(200px);
  }
  .profile .profile__banner {
    z-index: 4;
  }
  .profile .profile__banner .grid__col-12 {
    padding: 0 16px;
  }
  .profile .profile__banner .profile__banner__box {
    padding-bottom: 37.5%;
  }
  .profile .profile__banner .profile__banner__upload {
    border-radius: 0;
    width: auto;
    height: auto;
    padding: 0 26px;
    right: 32px;
  }
  .profile .profile__banner .profile__banner__upload .profile__banner__icon {
    top: 2px;
  }
  .profile .profile__banner .profile__logo {
    left: 32px;
    bottom: -72px;
  }
  .profile .profile__banner .profile__logo .profile__logo__details {
    position: absolute;
    left: 136px;
    bottom: -8px;
    min-width: 450px;
  }
  .profile .profile__banner .profile__banner__btns {
    position: absolute;
    bottom: -58px;
    z-index: 1000;
    right: 32px;
  }

  .profile-details {
    padding: 32px 16px 0;
  }
}
.profile--hg {
  margin-bottom: 0;
}
.profile--hg .profile__banner .profile__banner__box {
  padding-bottom: 50%;
}
.profile--hg .profile__banner .profile__banner__box:after {
  content: '';
  position: absolute;
  z-index: 2;
  top: 0;
  left: 0;
  background-color: #0f73ed;
  width: 100%;
  display: block;
  height: 100%;
  opacity: 0.7;
}
.profile--hg .profile__banner .profile__banner__box__heading {
  position: absolute;
  bottom: 0;
  width: 100%;
  margin: auto;
  left: 0;
  right: 0;
  color: #ffffff;
  z-index: 3;
}

@media (min-width: 768px) {
  .profile--hg .profile__banner .profile__banner__box {
    padding-bottom: 25%;
  }
}
.past-events-table .past-events-table__title {
  min-width: 60%;
}

.cfp-action-btn {
  padding: 10px 0;
  cursor: pointer;
  margin-right: 10px;
  border: none;
  color: #0f73ed;
  background: none;
}

.cfp-action-btn:focus,
.cfp-action-btn:hover {
  border: none;
  outline: none;
  box-shadow: none;
  color: #0f73ed;
}

.inline-form {
  display: inline-block;
  vertical-align: middle;
}

.label-form {
  max-width: 500px;
}
.label-form .label-form__title-field {
  width: calc(100% - 130px);
  display: inline-block;
}
.label-form .label-form__title-field--close {
  width: calc(100% - 114px);
}
.label-form .label-form__subform__close-btn {
  position: absolute;
  top: 0;
  right: 0;
  z-index: 2;
  background: transparent;
  padding: 10px;
}
.label-form .label-form__subform {
  margin-left: 20px;
}
.label-form .emojipicker {
  float: left;
  width: 70px;
  height: 48px;
  margin-right: 20px;
}
.label-form .emojipicker label {
  display: none;
}
.label-form .emojipicker .emojionearea-editor {
  height: 48px;
  min-height: 20px;
  overflow: hidden;
  white-space: nowrap;
  position: absolute;
  top: 0;
  left: 12px;
  right: 24px;
  padding: 6px 0;
}
.label-form .emojipicker .emojionearea-button {
  top: 10px;
}
.label-form .emojipicker .emojionearea-editor {
  left: 6px !important;
  padding-right: 45px !important;
}
.label-form .emojipicker .emojionearea-button .emojionearea-button-open,
.label-form .emojipicker .emojionearea-button .emojionearea-button-close {
  right: 3px;
}
.label-form
  .emojipicker
  .emojionearea
  .emojionearea-editor
  [class*='emojione-'],
.label-form .emojipicker .emojionearea .emojionearea-editor .emojioneemoji {
  margin: -0.2ex 1ex 0.2ex -0.5ex;
}
.label-form
  .emojionearea
  .emojionearea-picker.emojionearea-picker-position-bottom {
  right: -251px;
}
.label-form
  .emojionearea.emojionearea-standalone
  .emojionearea-picker.emojionearea-picker-position-bottom
  .emojionearea-wrapper:after,
.label-form
  .emojionearea.emojionearea-standalone
  .emojionearea-picker.emojionearea-picker-position-top
  .emojionearea-wrapper:after {
  right: 0;
  left: 40px;
}

.label-form__subform
  .emojionearea
  .emojionearea-picker.emojionearea-picker-position-bottom {
  right: -210px;
}
.label-form__subform
  .emojionearea.emojionearea-standalone
  .emojionearea-picker.emojionearea-picker-position-bottom
  .emojionearea-wrapper:after,
.label-form__subform
  .emojionearea.emojionearea-standalone
  .emojionearea-picker.emojionearea-picker-position-top
  .emojionearea-wrapper:after {
  right: 0;
  left: 80px;
}

.ui-dragable-box {
  padding: 25px 10px 10px 20px;
  border-radius: 3px;
  border: 1px solid #c0ccda;
  background: #ffffff;
  cursor: pointer;
  position: relative;
  margin: 10px 16px;
}
.ui-dragable-box .drag-icon {
  position: absolute;
  left: 5px;
  top: 5px;
}

.ui-dragable-box--header {
  padding: 0;
  margin: 10px 0;
}

.ui-dragable-box--header .collapsible__header {
  margin: 0;
}

.ui-dragable-box label {
  cursor: pointer;
}

.ui-dragable-box:hover {
  cursor: pointer;
  box-shadow: 0 1px 3px rgba(158, 158, 158, 0.12),
    0 1px 2px rgba(158, 158, 158, 0.24);
}

.ui-box-placeholder,
.ui-box-placeholder--bigger {
  margin: 10px 16px;
  padding: 10px;
  border-radius: 3px;
  border: 1px solid #c0ccda;
  background: #ffffff;
  height: 55px;
}

.ui-box-placeholder--bigger {
  margin: 10px 0;
  height: 80px;
}

.seq-input {
  position: absolute;
  right: 0px;
  width: 20px;
  border: 0;
  top: 5px;
  font-size: 14px;
  line-height: 1;
  color: #1f2d3d;
}

.seq-input--bg {
  background: #f1f1f1;
}

.seq-input:focus,
.seq-input:active {
  outline: none;
}

.ui-dragable-box .sp-replacer {
  margin-top: 5px;
  margin-left: 5px;
}

.modal-form-page .jquery-modal.blocker.current {
  padding: 0;
}

.modal .mui-form .mui-select__menu {
  z-index: 1001;
}

.modal-form {
  min-width: 100%;
  min-height: 325px;
  height: 100%;
  border-radius: 0;
}
.modal-form .modal-form__action-box {
  padding: 20px;
  position: absolute;
  bottom: 0;
  right: 0;
  left: 0;
  border-top: 1px solid rgba(132, 146, 166, 0.3);
  border-bottom: 1px solid rgba(132, 146, 166, 0.3);
  z-index: 1002;
}
.modal-form .modal-form__action-box--revoke {
  position: absolute;
  left: 0;
  right: 0;
  bottom: 0;
  padding: 20px;
}
.modal-form .modal-form__action-box--revoke .mui-btn.mui-btn--nostyle {
  text-transform: none;
}
.modal-form .mui-form .form-actions {
  position: absolute;
  bottom: 0;
  right: 0;
  padding: 16px;
  z-index: 1003;
}

.modal-form.modal-form--edit .modal-form__action-box,
.modal-form.modal-form--edit .mui-form .form-actions {
  bottom: 65px;
}

@media (min-width: 768px) {
  .jquery-modal.blocker.current .modal.modal-form {
    min-width: 50%;
    min-height: 80%;
    height: auto;
    border-radius: 4px;
  }
}
.search {
  width: 100%;
  margin: 0 0 10px;
  padding: 0 10px;
  border: 1px solid rgba(132, 146, 166, 0.3);
  border-radius: 2px;
  position: relative;
  color: #4d5763;
}
.search .mui-textfield {
  padding: 0;
  margin: 0;
  height: 36px;
}
.search .mui-textfield > input {
  border-bottom: 0;
}

.search--icon {
  padding-left: 32px;
}
.search--icon .search-form__icon {
  position: absolute;
  top: 10px;
  left: -20px;
}

@media (min-width: 768px) {
  .search.search--50 {
    width: 50%;
  }

  .search.search--small {
    width: 300px;
  }
}
.badge-print-status-btn .mui-form__fields.select2-inline {
  min-width: 160px;
}

#form-password-change #field-password .progress {
  visibility: hidden;
  display: block;
}

#form-password-change #field-password .progress.progress--show {
  visibility: visible;
}

.mui-form .mui-form__fields.password-field {
  margin-bottom: 0;
}

.password-field-sidetext {
  margin: 0 0 20px;
}

@media (max-width: 767px) {
  .modal__inner {
    position: fixed;
    background: #ffffff;
    top: 0;
    left: 0;
    height: 100%;
    padding: 16px;
    right: 0;
  }
}
.modal__body--form .mui-tabs__bar {
  margin-bottom: 45px;
}
.modal__body--form .mui-btn--primary {
  width: 100%;
}
.modal__body--form .mui-form {
  margin-bottom: 0;
}

.form-inline-input {
  display: inline-block;
  margin-right: 10px;
  vertical-align: middle;
}

.form-inline-label {
  display: inline-block;
  width: 70%;
}

.ajax-form {
  position: relative;
  clear: both;
}
.ajax-form .mui-form--margins {
  margin: 0;
}
.ajax-form .CodeMirror {
  border: 1px solid #c0ccda;
  min-height: 60px;
}
.ajax-form .CodeMirror ~ .CodeMirror {
  display: none;
}
.ajax-form .CodeMirror-focused {
  border: 1px solid #4a90e2;
}
.ajax-form .mui-form__fields {
  margin-bottom: 0;
}
.ajax-form .mui-form.form-actions {
  display: inline-block;
  float: left;
  margin-right: 10px;
}
.ajax-form .ajax-form__cancelbtn {
  display: inline-block;
  vertical-align: top;
  margin: 0;
  position: relative;
  top: 7px;
}

.post-form-block {
  border-radius: 16px;
  background-color: #f9fafc;
  padding: 24px;
  margin-bottom: 32px;
  margin: 16px 0 32px;
  display: block;
}
.post-form-block .user__box__gravatar--initials {
  background-color: #e05f25 !important;
}
.post-form-block input {
  width: 100%;
  padding: 10px 16px;
  border-radius: 2px;
  border: solid 1px rgba(77, 87, 99, 0.13);
  background-color: #ffffff;
}

.card--spotlight {
  border-radius: 16px 16px 0 16px;
  overflow: hidden;
  box-shadow: 0 2px 4px 0 rgba(0, 0, 0, 0.19);
  max-width: 450px;
  transition: 200ms linear;
  -webkit-transition: 200ms linear;
}
.card--spotlight .card__body__bookmark {
  float: right;
  position: relative;
  top: 10px;
  height: 0;
  z-index: 4;
  line-height: 1;
}
.card--spotlight .card__calendar {
  padding: 0 0 25px;
}

@media (min-width: 992px) {
  .card--spotlight {
    display: flex !important;
    max-width: 100%;
    border-radius: 16px;
    min-height: 290px;
  }
  .card--spotlight .card__image-wrapper {
    flex: 0 0 58.3%;
    margin: 0;
    padding: 0;
    z-index: 3;
  }
  .card--spotlight .card__image-wrapper .card__image {
    position: absolute;
    object-fit: cover;
    width: 100%;
    height: 100%;
  }
  .card--spotlight .card__body {
    position: relative;
    padding: 32px 16px;
    width: 100%;
  }

  .card--spotlight--live {
    padding: 16px;
  }
  .card--spotlight--live .card__image-wrapper {
    width: 300px;
    flex: auto;
  }
  .card--spotlight--live .card__body {
    width: 70%;
    padding: 0 0 0 32px;
  }
}
@media (min-width: 1200px) {
  .card--spotlight {
    min-height: 360px;
  }

  .card--spotlight--live {
    min-height: auto;
  }
  .card--spotlight--live .card__image-wrapper {
    flex: auto;
  }
}
.clickable-card,
.card-wrapper {
  color: #1f2d3d;
  display: block;
  cursor: pointer;
  text-decoration: none;
}

.clickable-card:focus,
.clickable-card:hover,
.clickable-card:active,
.card-wrapper:focus,
.card-wrapper:hover,
.card-wrapper:active {
  color: #1f2d3d;
  outline: none;
  text-decoration: none;
}

.clickable-card .card__title__heading {
  margin: 0 auto;
  padding: 4px 0;
}

.card__image-wrapper {
  position: relative;
}
.card__image-wrapper .card__image__tagline {
  position: absolute;
  color: #1f2d3d;
  top: 50%;
  left: 16px;
  right: 16px;
  z-index: 3;
  text-align: center;
  font-size: 18px;
  transform: translateY(-50%);
  max-height: 100%;
}
.card__image-wrapper img {
  display: block;
}

@media (min-width: 768px) {
  .card__image__tagline {
    font-size: 24px;
  }
}
.card__calendar {
  padding: 10px 0 25px;
}
.card__calendar .calendar {
  width: 100%;
}
.card__calendar .calendar .calendar__month-name {
  font-size: 12px;
  line-height: 24px;
  font-variant: all-small-caps;
  width: 100%;
  text-align: left;
  font-weight: 600;
  background-color: #ffffff;
  margin: 0;
  display: none;
}
.card__calendar .calendar .calendar__month-name .calendar__counting {
  margin-left: 5px;
  font-style: italic;
  font-size: 12px;
  line-height: 24px;
  color: #f06a5e;
  letter-spacing: 0.43px;
  font-variant: none;
}
.card__calendar
  .calendar
  .calendar__month-name--unique.calendar__month-name--latest {
  display: flex;
}
.card__calendar .calendar .calendar__weekdays {
  display: flex;
  width: 100%;
  flex-wrap: wrap;
  position: relative;
  z-index: 2;
}
.card__calendar .calendar .calendar__weekdays .calendar__weekdays__dates {
  width: 100%;
  display: none;
  flex-wrap: wrap;
  padding: 0;
  position: relative;
}
.card__calendar
  .calendar
  .calendar__weekdays
  .calendar__weekdays__dates
  .calendar__weekdays__dates__date {
  position: relative;
  width: calc(100% / 7.01);
  text-align: center;
  margin: 0;
  padding: 3px 0;
}
.card__calendar
  .calendar
  .calendar__weekdays
  .calendar__weekdays__dates
  .calendar__weekdays__dates__date
  .calendar__weekdays__dates__date__day {
  position: relative;
  z-index: 2;
  display: block;
  color: #4d5763;
  font-weight: 600;
  font-size: 12px;
  line-height: 16px;
  opacity: 0.6;
}
.card__calendar
  .calendar
  .calendar__weekdays
  .calendar__weekdays__dates
  .calendar__weekdays__dates__date
  .calendar__weekdays__dates__date__name {
  display: block;
  text-align: center;
  position: relative;
  z-index: 2;
  color: #4d5763;
  font-variant: all-small-caps;
  font-size: 10px;
  line-height: 14px;
  font-weight: 600;
  opacity: 0.6;
}
.card__calendar
  .calendar
  .calendar__weekdays
  .calendar__weekdays__dates
  .calendar__weekdays__dates__date--today
  .calendar__weekdays__dates__date__day {
  color: #f06a5e;
  font-weight: 600;
  opacity: 1;
}
.card__calendar
  .calendar
  .calendar__weekdays
  .calendar__weekdays__dates
  .calendar__weekdays__dates__date--today
  .calendar__weekdays__dates__date__name {
  color: #f06a5e;
  font-weight: 600;
  opacity: 1;
}
.card__calendar
  .calendar
  .calendar__weekdays
  .calendar__weekdays__dates
  .calendar__weekdays__dates__date--today:after {
  content: '';
  font-weight: bold;
  border-radius: 8px;
  width: 30px;
  height: 34px;
  text-align: center;
  position: absolute;
  top: 0px;
  left: 0;
  right: 0;
  margin: auto;
  z-index: 1;
  border: 1px solid #f06a5e;
  border-radius: 4px;
}
.card__calendar
  .calendar
  .calendar__weekdays
  .calendar__weekdays__dates
  .calendar__weekdays__dates__date--active
  .calendar__weekdays__dates__date__day,
.card__calendar
  .calendar
  .calendar__weekdays
  .calendar__weekdays__dates
  .calendar__weekdays__dates__date--active
  .calendar__weekdays__dates__date__name {
  color: #ffffff;
  font-weight: 600;
  font-size: 14px;
  line-height: 17px;
  opacity: 1;
}
.card__calendar
  .calendar
  .calendar__weekdays
  .calendar__weekdays__dates
  .calendar__weekdays__dates__date--active
  .calendar__weekdays__dates__date__name {
  color: #ffffff;
  font-weight: 600;
  font-size: 10px;
  line-height: 10px;
  opacity: 1;
}
.card__calendar
  .calendar
  .calendar__weekdays
  .calendar__weekdays__dates
  .calendar__weekdays__dates__date--active:after {
  content: '';
  font-weight: bold;
  border-radius: 4px;
  width: 30px;
  height: 34px;
  text-align: center;
  position: absolute;
  top: 0px;
  left: 0;
  right: 0;
  margin: auto;
  z-index: 1;
  box-shadow: 0 2px 4px 0 rgba(0, 0, 0, 0.22);
  background: #f06a5e;
}
.card__calendar
  .calendar
  .calendar__weekdays
  .calendar__weekdays__dates
  .calendar__weekdays__dates__time {
  display: block;
  opacity: 0;
  position: absolute;
  bottom: -18px;
  border-radius: 4px;
  background-color: #f2deda;
  color: #1b3a44;
  left: 50%;
  margin: auto;
  padding: 1px 0;
  width: 160px;
  font-size: 12px;
  line-height: 16px;
  z-index: 3;
  transition: opacity 0.1s;
  -webkit-transition: opacity 0.1s;
  transform: translate(-50%, 0);
}
.card__calendar
  .calendar
  .calendar__weekdays
  .calendar__weekdays__dates
  .calendar__weekdays__dates__date--showtime:hover::after,
.card__calendar
  .calendar
  .calendar__weekdays
  .calendar__weekdays__dates
  .calendar__weekdays__dates__date--showtime.calendar__weekdays__dates__date--display::after {
  height: 36px;
  border-radius: 4px 4px 0 0;
}
.card__calendar
  .calendar
  .calendar__weekdays
  .calendar__weekdays__dates
  .calendar__weekdays__dates__date--showtime:hover
  .calendar__weekdays__dates__time,
.card__calendar
  .calendar
  .calendar__weekdays
  .calendar__weekdays__dates
  .calendar__weekdays__dates__date--showtime.calendar__weekdays__dates__date--display
  .calendar__weekdays__dates__time {
  opacity: 1;
}
.card__calendar
  .calendar
  .calendar__weekdays
  .calendar__weekdays__dates
  .calendar__weekdays__dates__date:nth-child(1)
  .calendar__weekdays__dates__time {
  left: 0;
  transform: translate(0, 0);
}
.card__calendar
  .calendar
  .calendar__weekdays
  .calendar__weekdays__dates
  .calendar__weekdays__dates__date--7
  .calendar__weekdays__dates__time {
  left: unset;
  transform: translate(0, 0);
  right: 0;
}
.card__calendar
  .calendar
  .calendar__weekdays
  .calendar__weekdays__dates
  .calendar__weekdays__dates__date--year {
  text-align: right;
}
.card__calendar
  .calendar
  .calendar__weekdays
  .calendar__weekdays__dates
  .calendar__weekdays__dates__icon {
  display: none;
}
.card__calendar
  .calendar
  .calendar__weekdays
  .calendar__weekdays__dates--latest {
  display: flex;
}

.card__calendar--compact
  .calendar
  .calendar__weekdays
  .calendar__weekdays__dates,
.card__calendar--compact .calendar .calendar__weekdays .calendar__month-name {
  display: none;
  padding-top: 0;
}
.card__calendar--compact .calendar .calendar__weekdays .calendar__month-name {
  padding-bottom: 5px;
}
.card__calendar--compact
  .calendar
  .calendar__weekdays
  .calendar__weekdays__dates--upcoming--first,
.card__calendar--compact
  .calendar
  .calendar__weekdays
  .calendar__month-name--upcoming--first {
  display: flex;
}
.card__calendar--compact
  .calendar
  .calendar__weekdays
  .calendar__weekdays__dates
  .calendar__weekdays__dates__icon {
  position: absolute;
  line-height: 29px;
  background: #ffffff;
  display: block;
  z-index: -1;
  bottom: 0;
  background: #f9f9f9;
}
.card__calendar--compact
  .calendar
  .calendar__weekdays
  .calendar__weekdays__dates
  .calendar__weekdays__dates__icon--left {
  position: absolute;
  left: -32px;
  line-height: 30px;
}
.card__calendar--compact
  .calendar
  .calendar__weekdays
  .calendar__weekdays__dates
  .calendar__weekdays__dates__icon--right {
  position: absolute;
  right: -32px;
  line-height: 30px;
}

.card--spotlight
  .card__calendar--compact
  .calendar
  .calendar__weekdays
  .calendar__weekdays__dates
  .calendar__weekdays__dates__icon--left {
  left: -34px;
}
.card--spotlight
  .card__calendar--compact
  .calendar
  .calendar__weekdays
  .calendar__weekdays__dates
  .calendar__weekdays__dates__icon--right {
  right: -34px;
}

.card--upcoming {
  border-radius: 16px 16px 0 16px;
  overflow: hidden;
  box-shadow: 0 2px 4px 0 rgba(0, 0, 0, 0.19);
  max-width: 450px;
  transition: 200ms linear;
  -webkit-transition: 200ms linear;
  height: 100%;
}
.card--upcoming .card__image-wrapper {
  position: relative;
  padding-bottom: 56.2%;
  z-index: 3;
  overflow: hidden;
  border-radius: 0 0 0 20px;
}
.card--upcoming .card__image-wrapper .card__image {
  position: absolute;
  object-fit: cover;
  width: 100%;
  height: 100%;
}
.card--upcoming .card__image-wrapper .card__image__tagline {
  color: #1f2d3d;
  white-space: nowrap;
  overflow: hidden;
  text-overflow: ellipsis;
}
.card--upcoming .card__body {
  padding: 0 16px 16px;
  position: relative;
}
.card--upcoming .card__body .card__body__bookmark {
  position: absolute;
  right: 16px;
  top: 18px;
  z-index: 4;
  line-height: 1;
}
.card--upcoming .card__body .card__body__bookmark--pushup {
  top: 4px;
}
.card--upcoming .card__body .card__body__title {
  margin: 0;
  min-height: 72px;
}
.card--upcoming .card__body .card__body__title--smaller {
  margin: 0;
  padding-top: 16px;
  width: calc(100% - 20px);
}
.card--upcoming .card__body .card__body__subtitle {
  margin: 8px 0;
}
.card--upcoming .card__body .card__body__location {
  margin: 8px 0 0;
}
.card--upcoming .card__body .card__body__divider {
  height: 4px;
  background-color: #f1f1f1;
  width: 24px;
  margin: 12px 0;
}
.card--upcoming .card__body .card__body__footer {
  margin: 12px 0 6.5px;
}

.card__image-wrapper--default:after {
  content: '';
  position: absolute;
  z-index: 2;
  top: 0;
  left: 0;
  background-color: #0f73ed;
  width: 100%;
  display: block;
  height: 100%;
  opacity: 0.7;
  border-radius: 0 0 0 20px;
}

.projects li:nth-child(even) .card__image-wrapper--default:after {
  background: #f06a5e;
}

.projects li:nth-child(odd) .card__image-wrapper--default:after {
  background: #0f73ed;
}

.projects li:nth-child(4n) .card__image-wrapper--default:after {
  background-color: rgba(136, 156, 239, 0.63);
}

.card--spotlight:hover,
.card--upcoming:hover {
  box-shadow: 0 14px 28px rgba(0, 0, 0, 0.25), 0 10px 10px rgba(0, 0, 0, 0.22);
}

@media (min-width: 1200px) {
  .card--upcoming .card__body .card__body__subtitle {
    min-height: 48px;
  }
  .card--upcoming .card__body .card__body__location {
    min-height: 24px;
  }
}
.card--new .card__image-wrapper {
  position: relative;
  background-image: none;
}
.card--new .card__image-wrapper .card__image {
  z-index: 3;
}
.card--new .card__image-wrapper .card__image-wrapper__icon-wrapper {
  color: #1f2d3d;
  width: 100px;
  height: 100px;
  margin: 0 auto;
  position: absolute;
  top: 50%;
  left: 50%;
  transform: translate(-50%, -50%);
  z-index: 4;
}
.card--new
  .card__image-wrapper
  .card__image-wrapper__icon-wrapper
  .card__image-wrapper__icon-wrapper__icon {
  position: absolute;
  top: 50%;
  left: 50%;
  transform: translate(-50%, -50%);
}
.card--new .card__image-wrapper:after {
  content: '';
  position: absolute;
  z-index: 3;
  top: 0;
  left: 0;
  background-color: #0f73ed;
  width: 100%;
  display: block;
  height: 100%;
  opacity: 0.7;
}
.card--new .card__body--minheight {
  min-height: 150px;
}
.card--new .card__body--new {
  min-height: 194px;
  display: flex;
  justify-content: center;
  align-items: center;
}
.card--new .card__body--new .new-btn:hover {
  text-decoration: none;
}

.card--new--padding {
  padding: 10px;
}

.card--small {
  max-width: 400px;
}

.card__body .label-edit {
  display: inline-block;
  max-width: 85%;
}

.session-card .session-card__header {
  display: flex;
  background: none;
  border-bottom: 1px solid rgba(132, 146, 166, 0.3);
  padding: 10px;
}
.session-card .session-card__header .session-card__header__img-wrapper {
  margin: 0;
  min-width: 60px;
  min-height: 60px;
  border-radius: 50%;
  overflow: hidden;
  max-width: 60px;
  max-height: 60px;
  display: flex;
}
.session-card
  .session-card__header
  .session-card__header__img-wrapper
  .session-card__header__img-wrapper__img {
  max-width: 100%;
  height: 100%;
  object-fit: cover;
}
.session-card .session-card__header .session-card__header__title {
  padding: 0;
  margin: 0 0 0 10px;
}
.session-card .session-card__header--bck {
  background: #f1f1f1;
}

.contact-card {
  position: relative;
}
.contact-card .contact-card__details {
  width: 100%;
}
.contact-card .contact-card__details .contact-card__details__download-btn {
  position: absolute;
  top: 0;
  right: 0;
}

@media (min-width: 1200px) {
  .contact-card {
    position: relative;
  }
  .contact-card .contact-card__details {
    width: calc(100% - 80px);
  }
  .contact-card .contact-card__details .contact-card__details__download-btn {
    position: relative;
    top: 0;
    right: 0;
  }
}
.card--limited {
  min-width: 200px;
}

@media (min-width: 768px) {
  .card--limited {
    min-width: 300px;
  }
}
.card .card__body--lgtext {
  font-size: inherit;
  line-height: inherit;
}

.card__footer--smallerbtn .mui-btn--small.mui-btn--flat {
  padding: 0 6px;
}

@media (min-width: 1200px) {
  .card__footer--smallerbtn .mui-btn--small.mui-btn--flat {
    padding: 0 16px;
  }
}
.site-admin {
  margin-bottom: 32px;
  padding: 8px 0;
  border-bottom: 1px solid rgba(121, 129, 139, 0.48);
}

.project-banner {
  margin-top: 16px;
}
.project-banner .project-banner__profile-details {
  display: flex;
  align-items: center;
  margin-bottom: 4px;
}
.project-banner
  .project-banner__profile-details
  .project-banner__profile-details__logo-wrapper {
  display: inline-block;
  height: 36px;
  width: 36px;
  border-radius: 50%;
  overflow: hidden;
  margin-right: 10px;
}
.project-banner
  .project-banner__profile-details
  .project-banner__profile-details__logo-wrapper
  .project-banner__profile-details__logo_wrapper__logo {
  height: 100%;
  width: 100%;
  object-fit: cover;
}
.project-banner .project-banner__profile-details--center {
  justify-content: center;
  margin-bottom: 16px;
}
.project-banner .project-banner__headline {
  margin-bottom: 16px;
}
.project-banner .project-banner__headline .project-banner__headline__title {
  margin-bottom: 6px;
}
.project-banner .livestream-box {
  margin: 0;
  padding: 0;
}
.project-banner
  .livestream-box
  .project-banner__box
  .project-banner__box__add-btn {
  right: 16px;
  bottom: 16px;
}
.project-banner .project-banner__box {
  padding: 0;
  position: relative;
}
.project-banner .project-banner__box .project-banner__box__image {
  position: absolute;
  object-fit: cover;
  width: 100%;
  height: 100%;
}
.project-banner .project-banner__box .project-banner__headline {
  padding: 0 16px;
}
.project-banner .project-banner__box .project-banner__box__add-btn {
  position: absolute;
  bottom: 16px;
  right: 16px;
  z-index: 3;
}
.project-banner .project-banner__box .project-banner__box__add-btn--second {
  right: 60px;
  bottom: 16px;
}
.project-banner .profile-text {
  margin: 16px 0;
}
.project-banner .profile-text p {
  display: none;
}
.project-banner .profile-text p:first-child {
  margin: 0;
  display: block;
}
.project-banner .project-banner__footer {
  display: flex;
  align-items: baseline;
  margin: 16px 0 0;
  padding: 0 16px;
}
.project-banner .project-banner__footer .bookmark,
.project-banner .project-banner__footer .add-calendar,
.project-banner .project-banner__footer .share {
  display: flex;
  align-items: center;
  padding: 0 8px;
  border-right: solid 1px rgba(121, 129, 139, 0.48);
  line-height: 1;
}
.project-banner .project-banner__footer .bookmark {
  padding: 0 8px 0 0;
  height: 20px;
}
.project-banner .project-banner__footer .bookmark .txt,
.project-banner .project-banner__footer .bookmark .login-txt {
  position: relative;
  top: -2px;
}
.project-banner .project-banner__footer .bookmark .animate-btn--animate {
  -webkit-animation: none;
  animation: none;
}
.project-banner .project-banner__footer .share {
  border-right: none;
}
.project-banner .project-banner__footer .bookmark span.login-txt,
.project-banner .project-banner__footer .add-calendar span.txt,
.project-banner .project-banner__footer .share span.txt {
  padding-right: 5px;
}
.project-banner .project-banner__footer .mui-btn--nostyle + .mui-btn--nostyle {
  margin: 0;
}
.project-banner .project-banner__footer .mui-dropdown__menu {
  min-width: auto;
  z-index: 1003;
}
.project-banner .project-details__box {
  margin-top: 16px;
  position: relative;
}
.project-banner .project-details__box .card__calendar {
  padding: 0 16px 10px;
  margin: 0 0 25px;
  margin-left: -16px;
  margin-right: -16px;
}
.project-banner
  .project-details__box
  .card__calendar
  .calendar
  .calendar__month-name--unique {
  display: none;
}
.project-banner
  .project-details__box
  .card__calendar
  .calendar
  .calendar__weekdays
  .calendar__weekdays__dates {
  display: none;
  padding-bottom: 17px;
}
.project-banner
  .project-details__box
  .card__calendar
  .calendar
  .calendar__weekdays
  .calendar__month-name--latest,
.project-banner
  .project-details__box
  .card__calendar
  .calendar
  .calendar__weekdays
  .calendar__weekdays__dates--latest {
  display: flex;
}
.project-banner
  .project-details__box
  .card__calendar
  .calendar
  .calendar__weekdays
  .calendar__weekdays__dates:last-child {
  padding-bottom: 0;
}
.project-banner .project-details__box .project-venue {
  margin: 10px 0;
}
.project-banner .project-details__box .add-calendar {
  position: absolute;
  right: 45px;
  top: 0;
  font-size: 16px;
  font-variant: all-small-caps;
}
.project-banner .project-details__box .propose {
  margin: 8px 0 0;
}
.project-banner .project-details__box .propose .propose__txt {
  font-size: 12px;
}
.project-banner .project-details__box .propose .propose__txt svg {
  width: 12px;
  height: 12px;
}
.project-banner .project-details__box .propose .propose__btn--strike {
  text-decoration: line-through;
}
.project-banner .project-details__box .propose .propose-btn--strike:hover {
  text-decoration: line-through;
}
.project-banner .project-details__box--ticketbox .check-icon {
  margin-right: 8px;
}

@media (min-width: 768px) {
  .project-banner .project-banner__box {
    padding: 0 16px;
  }
  .project-banner .project-banner__box .project-banner__box__add-btn {
    right: 16px;
  }
  .project-banner .project-banner__box .project-banner__box__add-btn--second {
    right: 60px;
  }
  .project-banner .project-banner__footer {
    padding: 0;
  }
  .project-banner .project-banner__footer .bookmark,
  .project-banner .project-banner__footer .add-calendar,
  .project-banner .project-banner__footer .share {
    padding: 0 16px;
    text-decoration: none;
  }
  .project-banner .project-banner__footer .bookmark {
    padding: 0 16px 0 0;
  }
  .project-banner .project-banner__footer .bookmark span.txt {
    padding-right: 5px;
  }
  .project-banner .project-details__box .propose .propose__txt {
    font-size: 14px;
  }
  .project-banner .project-details__box .propose .propose__txt svg {
    width: 14px;
    height: 14px;
  }
  .project-banner .livestream-box {
    padding: 0 16px;
  }
  .project-banner .livestream-box .project-banner__box {
    padding: 0;
  }
}
@media (min-width: 992px) {
  .project-banner .project-banner__box {
    padding: 0 16px;
  }
  .project-banner .profile-text {
    margin: 0 0 5px;
  }
  .project-banner .profile-text p {
    margin: 0;
  }
  .project-banner .project-details__box {
    margin: 0;
    margin-top: -7px;
  }
  .project-banner .project-details__box .card__calendar {
    margin: 0 0 85px;
    padding: 0 0 8px;
  }
  .project-banner .project-details__box .propose {
    align-items: baseline;
    margin-left: 16px;
    width: calc(100% - 16px);
  }
  .project-banner .project-details__box .propose--lessmargin {
    margin: 10px 0 0;
    padding: 0;
    width: 100%;
  }
  .project-banner
    .project-details__box
    .propose--lessmargin.mui--d-inlineblock {
    width: auto;
  }
  .project-banner .project-details__box .propose__btn-wrapper {
    padding-left: 10px;
  }
  .project-banner .project-details__box--topmargin {
    margin-top: 42px;
  }
}
@media (min-width: 992px) and (max-width: 1199px) {
  .project-banner .project-details__box .add-calendar {
    right: 32px;
    top: 3px;
    font-size: 13px;
  }
}
.pinned {
  position: sticky;
  top: 65px;
  box-shadow: crimson;
  box-shadow: 0 2px 4px 0 rgba(0, 0, 0, 0.17);
  background: #ffffff;
  z-index: 5;
  display: none;
}
.pinned .pinned__update {
  text-decoration: none !important;
  display: inline-block;
  width: 100%;
  padding: 8px 0;
  border-bottom: solid 1px rgba(121, 129, 139, 0.16);
}
.pinned .pinned__update__heading {
  margin-bottom: 0;
  padding: 0 16px;
  display: none;
}
.pinned .pinned__update__body {
  margin-bottom: 0;
  padding: 0 16px;
}
.pinned .pinned__update__body .pinned__update__body__text {
  padding-left: 5px;
}
.pinned .pinned__update__body .pinned__update__body__text > * {
  display: inline-block;
  margin-bottom: 0;
}
.pinned .pinned__update__body .pinned__update__body__text > img {
  display: none;
}

.pinned li:first-child .pinned__update__heading {
  display: block;
}

.pinned a:hover,
.pinned a:active {
  text-decoration: none !important;
}

.pinned--about-page {
  top: 0;
  display: block;
}

@media (min-width: 768px) {
  .pinned {
    position: sticky;
    top: 56px;
    display: block;
  }
}
.project-section__headline {
  margin-bottom: 16px;
}

.reg-modal .reg-modal__txt {
  margin-bottom: 16px;
  width: calc(100% - 10px);
}

.about {
  padding: 0 16px;
  word-break: break-word;
}
.about .about__details__description h1,
.about .about__details__description h2,
.about .about__details__description h3,
.about .about__details__description h4,
.about .about__details__description h5 {
  font-weight: 400;
  font-size: 24px;
  line-height: 32px;
}
.about img {
  width: 100%;
}
.about .about__details__featured {
  display: block;
  padding: 0;
  margin: 0;
  list-style: none;
  width: 100%;
}
.about .about__details__featured .about__details__featured__cards {
  padding: 0 16px;
}
.about .about__participate__back-nav {
  display: none;
}
.about .about__participate {
  display: none;
}
.about .about__participate--modal {
  position: fixed;
  top: 56px;
  background: #ffffff;
  left: 0;
  right: 0;
  padding: 16px;
  z-index: 100001;
  bottom: 0;
  overflow: auto;
}
.about .about__participate--modal .about__participate__back-nav {
  display: block;
}

@media (min-width: 768px) {
  .about .about__participate {
    display: block !important;
    position: relative;
    width: calc(50% - 32px);
    float: right;
    padding: 0;
    margin-left: 32px;
    margin-bottom: 16px;
  }
  .about .about__details {
    float: none;
  }
  .about .about__details hr {
    overflow: hidden;
  }
  .about .about__details__featured .about__details__featured__cards {
    display: inline-block;
    width: calc(50% - 32px);
    padding: 0 16px;
    vertical-align: top;
    margin: 0 -2px;
  }
}
@media (min-width: 992px) {
  .about .about__participate {
    width: calc(40% - 32px);
  }
  .about .about__details__featured .about__details__featured__cards {
    width: calc(33.3% - 32px);
    padding: 0 16px;
  }
}
@media (min-width: 1200px) {
  .about .about__details__featured .about__details__featured__cards {
    width: calc(33.3% - 32px);
    padding: 0 16px;
  }
}
.about #boxoffice-widget {
  padding: 10px 0;
  max-width: 100%;
  margin: 0;
}
.about #boxoffice-widget .category-heading:after {
  border-width: 23px;
}
.about #boxoffice-widget .ticket-booking {
  border-bottom: 1px solid #ccc;
}
.about #boxoffice-widget .ticket-booking:last-child {
  border-bottom: none;
}
.about #boxoffice-widget .ticket-details {
  margin: 0;
  width: 100%;
}
.about #boxoffice-widget .ticket-price-qty {
  float: left;
  width: 100%;
  margin-top: 32px;
}
.about #boxoffice-widget .ticket-description .few-ticket {
  left: 0;
  top: -21px;
}
.about #boxoffice-widget .price-details-wrapper,
.about #boxoffice-widget .ticket-total,
.about #boxoffice-widget .proceed-button-wrapper {
  float: left;
}
.about #boxoffice-widget .ticket-total {
  margin-left: -10px;
  margin-right: -10px;
}
.about #boxoffice-widget .item-amount,
.about #boxoffice-widget .valid-upto,
.about #boxoffice-widget .discount {
  text-align: left;
}
.about #boxoffice-widget .checkout-confirmation {
  padding: 0;
}
.about #boxoffice-widget .fa {
  display: none;
  padding: 0 !important;
}

.about .rsvp-wrapper {
  padding-top: 50px;
}

@media (min-width: 768px) {
  .about .rsvp-wrapper {
    padding: 10px;
    box-shadow: 0 1px 3px rgba(158, 158, 158, 0.12),
      0 1px 2px rgba(158, 158, 158, 0.24);
  }
}
.project-section__map {
  height: 400px;
  width: 100%;
  z-index: 0;
  margin-top: 16px;
  position: relative;
  outline: none;
  margin-bottom: 32px;
}

.proposal-wrapper {
  border-radius: 4px;
  border: 1px solid rgba(132, 146, 166, 0.3);
  box-shadow: 0 1px 3px rgba(158, 158, 158, 0.12),
    0 1px 2px rgba(158, 158, 158, 0.24);
  padding: 0;
  margin: 0;
  position: relative;
}

.slider-btn-wrapper {
  width: 100%;
}

.slider-btn a {
  display: block;
  width: 100%;
}

.slider-btn a:hover {
  text-decoration: none;
}

.slider-btn--push-down {
  position: relative;
  top: 40px;
}

.slider-btn--right {
  width: 90%;
}

.slider-btn__action-btn svg {
  position: relative;
  top: -5px;
}

.truncate-title {
  white-space: nowrap;
  text-overflow: ellipsis;
  width: 70%;
  display: inline-block;
  overflow: hidden;
}

@media (min-width: 768px) {
  .proposal-wrapper {
    margin: 0 16px;
  }

  .slider-btn--push-down {
    position: relative;
    top: 0;
    width: 50%;
  }

  .slider-btn--right {
    width: 50%;
  }
}
@media (min-width: 1300px) {
  .proposal-wrapper {
    margin-bottom: 16px;
  }

  .proposal__section__headline {
    margin-top: 0px;
  }
}
.proposal__section {
  padding: 16px;
  overflow-wrap: break-word;
}

.proposal__section--border {
  border-bottom: 1px solid rgba(132, 146, 166, 0.3);
}

.proposal-status-wrapper .grid .columns,
.proposal__section .grid .columns {
  padding: 0 32px 0 0;
}

@media (min-width: 992px) {
  .proposal__section--left {
    float: left;
    width: calc(70% - 16px);
    padding-bottom: 16px;
  }

  .proposal__admin-panel {
    float: right;
    width: calc(30% - 16px);
    margin-top: 32px;
    margin-right: 16px;
  }
}
.proposal__section--bleed-y {
  padding: 16px 0;
}

.proposal__section--heading {
  margin-bottom: 16px;
}

.details .details__box {
  position: relative;
  overflow: visible;
}
.details .details__box--right,
.details .details__box--left {
  margin-top: 16px;
}

@media (min-width: 992px) {
  .details {
    display: flex;
  }
  .details .details__box--left {
    width: 70%;
  }
  .details .details__box--right {
    width: 30%;
  }
}
.details__box__video--novideo {
  padding-left: 10px;
  padding-right: 10px;
  padding-top: 10px;
  border: 2px dashed rgba(132, 146, 166, 0.3);
  border-radius: 2px;
  min-height: 220px;
}
.details__box__video--novideo .details__box__video__banner {
  background-color: #dda32a;
  padding: 10px;
  opacity: 0.8;
}

.details__box__control {
  background: #1f2d3d;
  padding: 10px;
  color: #ffffff;
  text-align: right;
}
.details__box__control .details__box__control__link {
  color: #ffffff;
  margin-right: 16px;
}
.details__box__control .details__box__control__link:last-child {
  margin-right: 0;
}
.details__box__control .mui-dropdown__menu {
  background-color: #1f2d3d;
}

@media (min-width: 992px) {
  .details__box__video {
    min-width: 300px;
  }
}
@media (min-width: 1200px) {
  .details__box__video {
    min-width: 500px;
  }
}
.gallery {
  background: #000;
  display: flex;
  overflow: scroll;
}
.gallery .gallery__thumbnail {
  position: relative;
  flex: 0 0 50%;
  padding: 16px;
}
.gallery .mui--is-active.gallery__thumbnail {
  background-color: rgba(255, 255, 255, 0.16);
}
.gallery .gallery__thumbnail__play-icon {
  color: #ffffff;
  text-align: center;
  font-size: 32px;
  position: absolute;
  top: 50%;
  left: 0;
  right: 0;
  z-index: 3;
  transform: translate(0, -50%);
  -webkit-transform: translate(0, -50%);
}
.gallery .gallery-control {
  position: absolute;
  top: 0;
  bottom: 0;
  z-index: 1000;
  min-width: auto;
  padding: 5px;
  align-self: stretch;
  display: flex;
  align-items: center;
  color: #ffffff;
  background: rgba(91, 94, 92, 0.5);
}
.gallery .gallery-control .gallery-control__icon {
  vertical-align: middle;
}
.gallery .gallery-control--prev {
  left: 0;
}
.gallery .gallery-control--next {
  right: 0;
}
.gallery .gallery__text {
  display: none;
}

@media (min-width: 992px) {
  .gallery {
    position: absolute;
    width: 100%;
    height: 100%;
    padding: 16px 0;
    background: #000;
    overflow: scroll;
    flex-direction: column;
  }
  .gallery .gallery__thumbnail {
    flex: 0 0 33.33%;
    margin: 0;
  }
  .gallery .gallery-control {
    display: none;
  }
  .gallery .gallery__text {
    display: block;
    padding: 0 16px;
  }
}
.proposal-move-form div {
  display: inline-block;
}

.proposal-move-form .hg-form {
  margin-top: 13px;
}

.proposal-move-form .hg-form .mui-btn {
  margin-left: 5px;
}

.proposal-move-form .select2-container {
  margin-top: -11px;
}

.proposal-move-form label {
  font-weight: 400;
  font-size: 16px;
  line-height: 24px;
  top: -33px;
  color: #1f2d3d;
}

.proposal__admin-panel .mui-select {
  width: 100%;
}

.proposal__admin-panel .btn-group .mui-btn {
  margin-bottom: 16px;
  margin-right: 20px;
}

@medium (min-width: 1200px) {
  .proposal__admin-panel .btn-group .mui-btn {
    margin-bottom: 10px;
    margin-right: 10px;
  }
}
.proposal-content {
  margin: 8px 0;
  min-height: 100px;
}

.links-list {
  word-break: break-all;
}

.proposal-content pre,
.codehilite pre {
  white-space: pre-wrap;
}

.label {
  padding: 4px 8px;
  font-size: 12px;
  text-transform: uppercase;
  color: #4d5763;
  border: 2px solid rgba(132, 146, 166, 0.3);
  background-color: #f9f9f9;
  border-radius: 2px;
  display: inline-block;
  margin: 0 4px 4px 0;
  text-decoration: none;
  max-width: 90%;
}

.label:hover {
  text-decoration: none;
}

.selected-label {
  border-bottom: 1px solid #ccc;
  width: 100%;
  position: relative;
  cursor: pointer;
}
.selected-label .material-icons {
  position: absolute;
  bottom: 10px;
  right: 0;
}

.add-label-form .label-dropdown-wrapper {
  position: relative;
  margin-bottom: 10px;
}
.add-label-form fieldset {
  border: none;
  position: absolute;
  top: -500px;
  z-index: -1;
  opacity: 0;
  left: 0px;
  width: 100%;
  margin: 0px;
  padding: 10px;
  box-shadow: 0 1px 3px rgba(0, 0, 0, 0.12), 0 1px 2px rgba(0, 0, 0, 0.24);
  background-color: white;
  margin: 0;
  -webkit-transition: top 0.25s linear, z-index 0.1s step-start,
    opacity 0.25s linear;
  -moz-transition: top 0.25s linear, z-index 0.1s step-start,
    opacity 0.25s linear;
  -ms-transition: top 0.25s linear, z-index 0.1s step-start,
    opacity 0.25s linear;
  -o-transition: top 0.25s linear, z-index 0.1s step-start,
    opacity 0.25s lineart;
}
.add-label-form fieldset legend {
  display: none;
}
.add-label-form fieldset.active {
  top: 0;
  z-index: 1000;
  opacity: 1;
  -webkit-transition: top 0.25s linear, z-index 0.25s step-end,
    opacity 0.25s linear;
  -moz-transition: top 0.25s linear, z-index 0.25s step-end,
    opacity 0.25s linear;
  -ms-transition: top 0.25s linear, z-index 0.25s step-end, opacity 0.25s linear;
  -o-transition: top 0.25s linear, z-index 0.25s step-end, opacity 0.25s linear;
  transition: top 0.25s linear, z-index 0.25s step-end, opacity 0.25s linear;
}
.add-label-form .listwidget .mui-textfield {
  margin-bottom: 0;
  padding-top: 0;
}
.add-label-form .listwidget .mui-form__label {
  font-size: 16px;
  line-height: 24px;
  overflow: auto;
  margin: 0;
  position: relative;
  color: #1f2d3d;
  padding-left: 20px;
}
.add-label-form .listwidget ul {
  padding-left: 20px;
}
.add-label-form .listwidget .mui-form__label:before,
.add-label-form .listwidget .mui-form__label:after {
  position: absolute;
  content: '';
  display: inline-block;
}
.add-label-form .listwidget .mui-form__label:before {
  height: 13px;
  width: 13px;
  border: 1px solid #ccc;
  left: 0px;
  top: 4px;
  border-radius: 3px;
}
.add-label-form .listwidget .mui-form__label:after {
  height: 4px;
  width: 8px;
  border-left: 1.4px solid #ffffff;
  border-bottom: 1.2px solid #ffffff;
  transform: rotate(-61deg);
  -webkit-transform: rotate(-61deg);
  left: 2px;
  top: 8px;
}
.add-label-form .listwidget .mui-form__label:after {
  content: none;
}
.add-label-form .listwidget .mui-form__label.checked:before {
  background: #0f73ed;
  border: none;
}
.add-label-form .listwidget .mui-form__label.checked:after {
  content: '';
}
.add-label-form .mui-checkbox {
  margin-bottom: 0;
}

.video {
  margin-bottom: 32px;
}
.video .video__thumbnail {
  position: relative;
  display: block;
  width: 100%;
  margin-bottom: 10px;
  display: block;
}
.video .video__thumbnail .video__thumbnail__img {
  display: block;
}
.video .video__thumbnail .video__thumbnail__icon {
  position: absolute;
  top: 50%;
  left: 50%;
  color: #ffffff;
  transform: translate(-50%, -50%);
}
.video .video__thumnail--novideo {
  background: #f1f1f1;
  padding-top: 56.25%;
}
.video .video__txt {
  margin-bottom: 3px;
}

.comment {
  margin: 16px 0 0;
}
.comment .comment__header {
  display: inline-block;
  width: 100%;
  margin-bottom: 16px;
}
.comment .comment__header button {
  vertical-align: bottom;
}
.comment .comment__header .mui-btn--nostyle + .mui-btn--nostyle {
  margin-left: 0;
}
.comment .comment__header .comment__header__details {
  display: inline-block;
  min-width: 300px;
  margin-left: 8px;
}
.comment .comment__header .comment__header__details .badge {
  margin-left: 8px;
  margin-right: 8px;
}
.comment .comment__body {
  margin: 0 0 0 30px;
}
.comment .comment__body img {
  max-width: 100%;
}
.comment .comment__body blockquote {
  border-left: 2px solid #c0ccda;
  margin: 0;
  padding-left: 16px;
}

.slide-enter-active {
  -moz-transition-duration: 0.3s;
  -webkit-transition-duration: 0.3s;
  -o-transition-duration: 0.3s;
  transition-duration: 0.3s;
  -moz-transition-timing-function: ease-in;
  -webkit-transition-timing-function: ease-in;
  -o-transition-timing-function: ease-in;
  transition-timing-function: ease-in;
}

.slide-leave-active {
  -moz-transition-duration: 0.3s;
  -webkit-transition-duration: 0.3s;
  -o-transition-duration: 0.3s;
  transition-duration: 0.3s;
  -moz-transition-timing-function: cubic-bezier(0, 1, 0.5, 1);
  -webkit-transition-timing-function: cubic-bezier(0, 1, 0.5, 1);
  -o-transition-timing-function: cubic-bezier(0, 1, 0.5, 1);
  transition-timing-function: cubic-bezier(0, 1, 0.5, 1);
}

.slide-enter-to,
.slide-leave {
  max-height: 100px;
  overflow: hidden;
}

.slide-enter,
.slide-leave-to {
  overflow: hidden;
  max-height: 0;
}

.proposal-list-header {
  margin: 1px 0 0;
  width: 100%;
  background: #f1f1f1;
  padding: 20px;
}

.proposal-list-table {
  width: 100%;
  border-spacing: 0;
}
.proposal-list-table tbody > tr > td {
  border: 1px solid #f1f1f1;
  border-top: 0;
}
.proposal-list-table tbody > tr > td .speaker-details {
  margin-bottom: 16px;
}

.search-proposal-form {
  width: 100%;
  margin: 10px 0;
  padding: 0 10px;
  border: 1px solid rgba(132, 146, 166, 0.3);
}
.search-proposal-form .mui-textfield {
  padding-top: 5px;
}
.search-proposal-form .mui-textfield > input {
  border-bottom: 0;
}

@media (min-width: 1200px) {
  .search-proposal-form {
    width: 50%;
  }
}
.schedule-grid {
  padding: 0;
}
.schedule-grid .schedule {
  margin: 32px 0;
}
.schedule-grid .schedule .schedule__date {
  margin-bottom: 32px;
  padding-left: 16px;
}
.schedule-grid .schedule .schedule__row {
  display: flex;
}
.schedule-grid
  .schedule
  .schedule__row
  .schedule__row__column
  .schedule__row__column__content {
  background-color: #ffffff;
  width: 100%;
  padding: 5px 16px;
  border-bottom: 1px solid rgba(132, 146, 166, 0.3);
  word-break: break-word;
}
.schedule-grid
  .schedule
  .schedule__row
  .schedule__row__column
  .schedule__row__column__content
  .schedule__row__column__content__title {
  width: calc(100% - 24px);
}
.schedule-grid
  .schedule
  .schedule__row
  .schedule__row__column
  .schedule__row__column__content
  .schedule__row__column__content__title
  .schedule__row__column__content__title__heading {
  cursor: pointer;
  font-weight: bold;
}
.schedule-grid
  .schedule
  .schedule__row
  .schedule__row__column
  .schedule__row__column__content
  .schedule__row__column__content__title
  .schedule__row__column__content__title__heading:hover {
  color: #0f73ed;
}
.schedule-grid
  .schedule
  .schedule__row
  .schedule__row__column
  .schedule__row__column__content
  .schedule__row__column__content__description {
  clear: both;
  padding-top: 16px;
  padding-bottom: 16px;
  word-break: break-word;
}
.schedule-grid
  .schedule
  .schedule__row
  .schedule__row__column
  .schedule__row__column__content
  .schedule__row__column__content__description
  img {
  width: 100%;
}
.schedule-grid
  .schedule
  .schedule__row
  .schedule__row__column
  .schedule__row__column__content
  p {
  margin: 0;
}
.schedule-grid
  .schedule
  .schedule__row
  .schedule__row__column
  .schedule__row__column__content__title__duration {
  position: -webkit-sticky;
  position: sticky;
  top: 165px;
  background-color: #f2deda;
  color: #1b3a44;
  z-index: 3;
  float: right;
  padding: 5px;
  border-radius: 3px;
  line-height: 1;
}
.schedule-grid .schedule .schedule__row .schedule__row__column.js-active {
  display: block;
}
.schedule-grid .schedule .schedule__row .schedule__row__column--talks {
  cursor: pointer;
}
.schedule-grid .schedule .schedule__row.js-active {
  display: flex;
}
.schedule-grid .schedule .schedule__row--hide {
  display: none;
}
.schedule-grid .schedule .schedule__row:before,
.schedule-grid .schedule .schedule__row:after {
  content: ' ';
  display: table;
}
.schedule-grid .schedule .schedule__row--sticky {
  display: flex;
  max-width: 100%;
  overflow-x: auto;
  position: sticky;
  position: -webkit-sticky;
  top: 62px;
  order: 1;
  z-index: 4;
  border: none;
  display: flex;
  box-shadow: 0 2px 2px -1px rgba(158, 158, 158, 0.24);
}
.schedule-grid .schedule .schedule__row--sticky .schedule__row__column--header {
  display: flex !important;
  padding: 0 5px;
  margin: 0;
  align-items: center;
  justify-content: center;
  background-color: #ffffff;
  background-image: none !important;
  border-bottom: 2px solid rgba(132, 146, 166, 0.3);
  min-height: 50px;
  min-width: 100px;
  width: 100% !important;
}
.schedule-grid
  .schedule
  .schedule__row--sticky
  .schedule__row__column--header.js-tab-active {
  border-bottom: 2px solid #f9f9f9;
}
.schedule-grid .schedule .schedule__row--sticky .schedule__row__column--time {
  display: none;
}
.schedule-grid
  .schedule
  .schedule__row--sticky
  .schedule__row__column--time--pointer {
  cursor: pointer;
}
.schedule-grid
  .schedule
  .schedule__row--sticky
  .schedule__row__column--time--header {
  padding-top: 12px;
}

@media (max-width: 767px) {
  .schedule .schedule__row {
    display: none;
    height: auto !important;
  }
  .schedule .schedule__row .schedule__row__column {
    display: none;
  }
  .schedule
    .schedule__row
    .schedule__row__column
    .schedule__row__column__content {
    min-height: 50px;
  }
  .schedule .schedule__row--sticky {
    display: flex;
  }
  .schedule .schedule__row.js-active {
    display: flex;
  }
  .schedule .schedule__row.js-active .schedule__row__column.js-active {
    display: block;
  }
}
@media (min-width: 768px) {
  .schedule-grid {
    padding: 0 16px;
  }
  .schedule-grid .schedule .schedule__date {
    padding-left: 0;
  }
  .schedule-grid .schedule .schedule__row .schedule__row__column {
    position: relative;
    background-image: url('../img/schedule-box-background.png?1553065764');
    background-size: 20px 10px;
  }
  .schedule-grid
    .schedule
    .schedule__row
    .schedule__row__column
    .schedule__row__column__content--calendar {
    position: absolute;
    top: 0;
    left: 0;
    z-index: 2;
    height: 100%;
    border: 0;
    overflow: hidden;
  }
  .schedule-grid
    .schedule
    .schedule__row
    .schedule__row__column
    .schedule__row__column__content--overflow:before {
    content: '';
    position: absolute;
    left: 1px;
    right: 1px;
    bottom: 0;
    background: linear-gradient(
      to bottom,
      rgba(255, 255, 255, 0.2) 10%,
      #ffffff 60%
    );
    z-index: 3;
    padding: 20px 0 0;
  }
  .schedule-grid
    .schedule
    .schedule__row
    .schedule__row__column
    .schedule__row__column__content {
    outline: 1px solid rgba(132, 146, 166, 0.3);
    width: calc(100% - 1px);
    height: 100%;
  }
  .schedule-grid
    .schedule
    .schedule__row
    .schedule__row__column
    .schedule__row__column__content
    .schedule__row__column__content__title__duration {
    top: 205px;
  }
  .schedule-grid
    .schedule
    .schedule__row
    .schedule__row__column--1
    .schedule__row__column__content {
    width: 100%;
  }
  .schedule-grid .schedule .schedule__row .schedule__row__column--time {
    display: block;
    background-image: none;
    border-bottom: 0;
    margin: 0;
    background-color: #ffffff;
    display: block;
    padding: 2px 0 0;
    text-align: center;
    color: #f06a5e;
    text-decoration: none;
    line-height: 1;
    margin: 0;
  }
  .schedule-grid
    .schedule
    .schedule__row
    .schedule__row__column--time--pointer {
    cursor: pointer;
    height: 100%;
  }
  .schedule-grid .schedule .schedule__row--sticky {
    overflow: visible;
    top: 110px;
  }
  .schedule-grid
    .schedule
    .schedule__row--sticky
    .schedule__row__column--header {
    padding: 16px 10px;
    outline: 1px solid rgba(132, 146, 166, 0.3);
    border: none !important;
  }
  .schedule-grid
    .schedule
    .schedule__row--sticky
    .schedule__row__column--time--header {
    display: block;
    padding-top: 12px;
  }
  .schedule-grid
    .schedule
    .schedule__row--calendar
    .schedule__row__column
    .schedule__row__column__content
    .schedule__row__column__content__title__duration {
    display: none;
  }
}
@media (min-device-width: 768px) and (max-device-width: 1200px) and (orientation: landscape) {
  .schedule-grid .schedule .schedule__row--sticky {
    top: 93px;
  }
}
.calendar-wrapper {
  position: relative;
}
.calendar-wrapper .datepicker-wrapper .mui-textfield {
  width: auto;
}
.calendar-wrapper .datepicker-wrapper input {
  min-width: 120px;
  width: auto;
  margin: 0;
  font-size: 16px;
}
.calendar-wrapper .datepicker-wrapper .datepicker-wrapper__tz {
  padding-top: 18px;
  margin-left: 5px;
}

.jquery-modal.blocker.current .session-modal--nopadding {
  padding: 0;
  overflow: visible !important;
}
.jquery-modal.blocker.current .session-modal--nopadding .modal__header {
  padding: 16px 16px 5px;
  border-bottom: 1px solid rgba(132, 146, 166, 0.3);
}
.jquery-modal.blocker.current
  .session-modal--nopadding
  .modal__header
  .modal__header__title {
  margin-bottom: 5px;
  font-weight: bold;
}
.jquery-modal.blocker.current
  .session-modal--nopadding
  .modal__header
  .modal__header__text {
  margin: 0 0 5px;
}
.jquery-modal.blocker.current .session-modal--nopadding .modal__body {
  padding: 0 16px 16px;
  word-break: break-word;
}
.jquery-modal.blocker.current
  .session-modal--nopadding
  .modal__body
  .modal__body__separator {
  margin: 16px;
}
.jquery-modal.blocker.current
  .session-modal--nopadding
  .modal__body
  .modal__body__section {
  margin: 32px 0;
}
.jquery-modal.blocker.current
  .session-modal--nopadding
  .modal__body
  .modal__body__section
  .modal__body__section__text {
  margin: 0 0 5px;
}

@media (min-width: 1200px) {
  .jquery-modal.blocker.current .session-modal {
    width: 90%;
    max-width: 1000px;
    vertical-align: middle;
  }
}
.room__title,
.subscibe-title {
  border: 0;
  border-radius: 4px;
  font-weight: 200;
  padding: 16px 10px;
}

.room__title__subsc-btn {
  float: right;
  position: relative;
  top: -9px;
}

/* Calendar session */
.calendar-wrapper .fc-header-title {
  display: none;
}

.fc-event .fc-event-custom {
  position: absolute;
  bottom: 0px;
  right: 0px;
  z-index: 40;
  display: none;
}

.fc-event:hover .fc-event-custom {
  display: block;
  padding: 1px 5px;
  background: #ffffff;
  background: rgba(255, 255, 255, 0.6);
  border-top-left-radius: 3px;
}

.fc-event .fc-event-custom a {
  font-weight: bolder;
  color: #c33;
  font-size: 1.2em;
}

.fc-event .fc-event-custom a:hover {
  color: #c00;
  text-decoration: none;
}

.proposal-box,
body > .proposal-box.ui-draggable {
  margin: 10px 0;
  padding: 2px 4px;
  background: #ffffff;
  color: #1f2d3d;
  border-radius: 3px;
  border: 1px solid rgba(132, 146, 166, 0.3);
  font-size: 0.85em;
  cursor: pointer;
}

.schedule-settings {
  margin-top: 10px;
}

.label-box {
  margin: 10px 0;
  padding: 10px;
}
.label-box .label-box__icon {
  float: left;
  margin-top: 22px;
}
.label-box .label-box__icon--right {
  padding: 0 16px;
  box-shadow: none;
  border: none;
  cursor: pointer;
}
.label-box .label-box__heading {
  margin: 16px 10px;
  display: inline-block;
}
@media (min-width: 1200px) {
  .label-box .sublabel-wrapper {
    display: inline-block;
    max-width: 80%;
    vertical-align: middle;
    margin-top: -5px;
  }
}
.label-box .label-box__subheading {
  margin-right: 10px;
}
.label-box .label-box__action {
  float: right;
}
.label-box .label-box__icon-wrapper {
  position: absolute;
  top: 10px;
  right: 0;
}

.label-box--new {
  margin: 16px auto 32px;
  width: 100%;
  max-width: 500px;
}
.label-box--new a:hover {
  text-decoration: none;
}

.snippets {
  margin-top: 8px;
  padding: 8px 8px 8px 28px;
  border: 1px solid rgba(132, 146, 166, 0.3);
  position: relative;
}

.search-icon {
  width: 20px;
  height: 12px;
  display: inline-block;
  position: absolute;
  left: 8px;
  top: 13px;
}

.contact-download-btn {
  position: relative;
  top: 6px;
  left: -16px;
}

.scanner-wrapper {
  position: relative;
  margin: auto;
  text-align: center;
}
.scanner-wrapper .scanner-wrapper__camera {
  width: 100vh;
  max-width: 100% !important;
}
.scanner-wrapper .scanner-wrapper__badge--icon {
  position: absolute;
  top: 35%;
  left: 0;
  right: 0;
  margin: auto;
  text-align: center;
  color: #ffffff;
  z-index: 1001;
  opacity: 0.5;
  width: 100px;
  height: 100px;
}

.scanned-contacts {
  padding: 32px;
  max-width: 600px;
  margin: auto;
}

@media (min-width: 1200px) {
  .scanner-wrapper {
    float: left;
    padding: 32px;
    text-align: left;
    width: auto;
  }

  .scanner-wrapper--center {
    float: none;
    margin: auto;
    text-align: center;
  }

  .scanned-contacts {
    float: right;
    width: 30%;
    padding: 32px;
  }
}
.camera-dropdown {
  display: inline-block;
}
.camera-dropdown .mui-select__menu {
  display: block !important;
}

@media (min-width: 768px) {
  .membership-wrapper--half {
    float: left;
  }

  .membership-wrapper--half + .membership-wrapper--half {
    padding-left: 16px;
  }
}
.membership-wrapper__filter {
  margin-top: 10px;
  clear: both;
}
.membership-wrapper__filter .membership-wrapper__filter--txt {
  position: relative;
  top: 4px;
}

.no-member {
  padding: 32px;
}
.no-member .no-member__icon {
  width: 40px;
  height: 40px;
  color: #f1f1f1;
}

.membership-wrapper__members .membership-wrapper__members__collapsible__header {
  margin: 5px 0 0;
  width: 100%;
  background: #f1f1f1;
  padding: 16px;
  cursor: pointer;
}
.membership-wrapper__members .membership-wrapper__members__collapsible__body {
  overflow: hidden;
}
.membership-wrapper__members .membership-wrapper__members__list {
  border-bottom: 1px solid rgba(132, 146, 166, 0.3);
  cursor: pointer;
  padding: 16px 0;
}
.membership-wrapper__members
  .membership-wrapper__members__list
  .membership-wrapper__members__list__roles {
  display: inline-block;
  text-align: right;
  float: right;
}
.membership-wrapper__members
  .membership-wrapper__members__list
  .membership-wrapper__members__list__roles__role {
  color: #0f73ed;
  display: none;
}
.membership-wrapper__members
  .membership-wrapper__members__list
  .membership-wrapper__members__list__roles__role:first-child {
  display: block;
}
.membership-wrapper__members .membership-wrapper__members__list .user-box {
  padding-right: 0;
}
.membership-wrapper__members .membership-wrapper__members__list:last-child {
  border: none;
}
.membership-wrapper__members .membership-wrapper__members__list--viewonly {
  cursor: default;
}
.membership-wrapper__members
  .membership-wrapper__members__list--viewonly
  .membership-wrapper__members__list__roles__role {
  color: #1f2d3d;
  display: none;
}
.membership-wrapper__members .membership-wrapper__members__list--nomargin {
  margin: 0 auto;
}
.membership-wrapper__members .membership-wrapper__members__list:hover {
  background: #f9f9f9;
}

@media (min-width: 1200px) {
  .membership-wrapper__members
    .membership-wrapper__members__list
    .membership-wrapper__members__list__roles__role {
    display: inline-block !important;
    margin-right: 16px;
  }
  .membership-wrapper__members
    .membership-wrapper__members__list
    .membership-wrapper__members__list__roles__role:last-child,
  .membership-wrapper__members
    .membership-wrapper__members__list
    .membership-wrapper__members__list__roles__role:nth-last-child(2) {
    margin-right: 0;
  }
  .membership-wrapper__members
    .membership-wrapper__members__list
    .membership-wrapper__members__list__roles__count {
    display: none;
  }
}
.slide-fade-enter-active {
  transition: all 0.3s linear;
}

.slide-fade-leave-active {
  transition: all 0.3s linear;
}

.slide-fade-enter,
.slide-fade-leave-to {
  transform: translateY(-50px);
  opacity: 0;
}

.modal-form #field-user {
  margin-bottom: 32px;
}

.modal-form--edit .select2.select2-container {
  display: none !important;
}
.modal-form--edit .select2-hidden-accessible {
  background-color: #eee;
  cursor: not-allowed;
  height: 32px !important;
  position: relative !important;
}
.modal-form--edit .mui-select:focus > label,
.modal-form--edit .mui-select > select:focus ~ label {
  color: rgba(0, 0, 0, 0.54);
}

ul .login-session {
  padding: 15px 0;
}
ul .login-session .login-session__heading {
  font-size: 14px;
  line-height: 24px;
  margin: 0;
}
ul .login-session .login-session__body {
  font-size: 12px;
  line-height: 24px;
  margin: 0;
}
ul .login-session .mui-btn--nostyle {
  line-height: 1;
}

@media (min-width: 768px) {
  ul .login-session .login-session__heading {
    font-size: 16px;
    line-height: 24px;
    margin: 0;
  }
  ul .login-session .login-session__body {
    font-size: 14px;
    line-height: 24px;
    margin: 0;
  }
}
.check-mark {
  background: #53b783;
  width: 16px;
  height: 16px;
  border-radius: 50%;
  color: #ffffff;
  display: inline-block;
}
.check-mark .fa5-icon {
  position: relative;
  top: -3px;
  right: -2px;
}

.draft-updates {
  margin-bottom: 32px;
}

.update {
  margin: 16px 0 0;
  background: #ffffff;
}
.update .update__header {
  margin-bottom: 16px;
}
.update .update__date {
  margin-bottom: 10px;
}
.update .update__content {
  display: inline-block;
  width: 100%;
  word-break: break-word;
}
.update .update__content img {
  max-width: 100%;
}

<<<<<<< HEAD
=======
.update-form {
  border-radius: 16px;
  background-color: #f9f9f9;
  padding: 24px;
  margin-bottom: 32px;
}
.update-form .user__box__gravatar--initials {
  background-color: #f06a5e !important;
}
.update-form input {
  width: 100%;
  padding: 14px 16px;
  border-radius: 2px;
  border: solid 1px rgba(77, 87, 99, 0.13);
  background: #f9f9f9;
}

>>>>>>> 5e7f563d
.publish-form form {
  margin: 0;
}

@media (min-width: 768px) {
  .pinned {
    top: 110px;
    margin-bottom: -10px;
  }

  .update {
    padding: 32px 16px;
    margin-bottom: 16px;
    border-radius: 16px;
    border: solid 1px rgba(121, 129, 139, 0.16);
    background-color: #f9f9f9;
  }
}
.footer {
  padding-bottom: 50px;
  margin-top: 0;
}

@media (min-width: 1200px) {
  .footer {
    padding-bottom: 0;
  }
}<|MERGE_RESOLUTION|>--- conflicted
+++ resolved
@@ -4908,26 +4908,6 @@
   max-width: 100%;
 }
 
-<<<<<<< HEAD
-=======
-.update-form {
-  border-radius: 16px;
-  background-color: #f9f9f9;
-  padding: 24px;
-  margin-bottom: 32px;
-}
-.update-form .user__box__gravatar--initials {
-  background-color: #f06a5e !important;
-}
-.update-form input {
-  width: 100%;
-  padding: 14px 16px;
-  border-radius: 2px;
-  border: solid 1px rgba(77, 87, 99, 0.13);
-  background: #f9f9f9;
-}
-
->>>>>>> 5e7f563d
 .publish-form form {
   margin: 0;
 }
