@charset "UTF-8";
.zero-bottom-margin {
  margin-bottom: 0 !important;
}

.zero-top-margin {
  margin-top: 0 !important;
}

.mui-btn--nomargin {
  margin-top: 0 !important;
  margin-bottom: 0 !important;
}

.left-padding {
  padding-left: 15px;
}

.right-padding {
  padding-right: 15px;
}

.grid-no-left-padding {
  margin-left: -15px;
}

.grid-no-right-padding {
  margin-right: -15px;
}

.separator {
  padding: 0 5px;
}

.image-wrapper img {
  max-width: 100%;
  display: block;
}

.svg-icon {
  position: relative;
  top: 2px;
}

.no-js .js-lazyload-img {
  display: none;
}

.list-item-rgborder li {
  border-right: 1px solid;
  border-radius: 0;
  padding-right: 10px;
  line-height: 1;
}

.list-item-rgborder li:last-child,
.list-item-rgborder li.no-border {
  border-right: none;
  padding-right: 5px;
}

.list-item-rgborder .icon-middle {
  position: relative;
  top: 7px;
}

.material-icons.mui--align-middle {
  position: relative;
  top: -1px;
}

.mui-divider--custom {
  margin: 5px 0 20px;
}

.btn-group .mui-btn {
  margin-right: 5px;
}

.mui-btn .material-icons.mui--align-middle {
  margin-right: 5px;
}

.content-head--top-padding {
  padding-top: 15px;
  padding-bottom: 15px;
  border-bottom: 1px solid rgba(132, 146, 166, 0.3);
}

.page-content {
  padding-top: 30px;
  padding-bottom: 15px;
}

.page-content--mob-nav {
  padding-top: 80px;
}

@media (min-width: 768px) {
  .page-content--mob-nav {
    padding-top: 30px;
  }
}
.nounderline {
  text-decoration: none !important;
}

.badge {
  position: relative;
  color: #fff;
  width: 15px;
  line-height: 15px;
  height: 15px;
  text-align: center;
  display: inline-block;
  background-color: #856A91;
  border-radius: 50%;
}

.select2-inline {
  display: inline-block;
  margin-right: 5px;
}

.spinner {
  position: relative;
  animation: spin 1.2s linear infinite;
}

@keyframes spin {
  0% {
    transform: rotate(0deg);
  }
  100% {
    transform: rotate(360deg);
  }
}
.collapsible__header {
  margin: 10px 0;
  width: 100%;
  background: #EFF2F7;
  padding: 20px;
  cursor: pointer;
}

.collapsible__header--smaller {
  width: calc(100% - 45px);
  padding: 10px;
  margin: 0 0 10px;
}

.collapsible__dropdown {
  margin: 0;
  margin-right: 1px;
  padding: 10px 10px 4px;
  background: #EFF2F7;
}

.collapsible__body {
  display: none;
  clear: both;
}

html.touch .collapsible__icon--disable {
  display: none;
}

html.touch .collapsible__body--disable {
  display: block;
}

.mui-list--border li {
  border-bottom: 1px solid rgba(132, 146, 166, 0.2);
  padding: 5px;
}

.mui-list--border li:last-child {
  border-bottom: none;
}

@media screen and (max-width: 1024px) {
  .fb_iframe_widget {
    overflow-y: scroll;
    width: 100%;
    display: inline-block !important;
  }
}
.attendee-table .buttongrp-column {
  min-width: 250px;
}

.attendee-table td {
  word-break: break-word;
  min-width: 100px;
}

@media (min-width: 992px) {
  .attendee-table td {
    min-width: 80px;
  }
}
@media (min-width: 1200px) {
  .attendee-table td {
    min-width: 200px;
  }
}
.btn-wrapper {
  margin-bottom: 10px;
}

.past-events-table {
  border-collapse: collapse;
}
.past-events-table > thead > tr > th {
  padding: 15px;
}

.footer--homepage {
  margin-top: 0;
}

.mui-btn--nopadding {
  padding-left: 0;
  padding-right: 0;
}

.mui-btn--nopadding:hover {
  background: transparent !important;
}

.count-chip {
  color: #e05f25;
  position: relative;
  top: -12px;
  font-size: 12px;
}

.user-box {
  padding: 8px 8px 8px 50px;
  position: relative;
}
.user-box .user-gravatar {
  width: 40px;
  display: inline-block;
  position: absolute;
  left: 0;
  top: 11px;
  border-radius: 50%;
}

.mui-btn--nostyle {
  background: none;
}

.hg-app .header--fixed {
  bottom: 0;
}
.hg-app .header--fixed .header__nav {
  height: 50px;
  padding: 0 15px;
  justify-content: space-between;
}
.hg-app .header--fixed .header__nav .header__site-title {
  padding: 0;
  width: 47px;
  padding-right: calc(calc(100% - 127px)/3);
}
.hg-app .header--fixed .header__nav .header__site-title .header__site-title__logo {
  height: 35px;
}
.hg-app .header--fixed .header__nav .header__site-title .search-form {
  position: fixed;
  bottom: 50px;
  width: 100%;
  left: 0;
  box-shadow: 0 1px 3px rgba(158, 158, 158, 0.12), 0 1px 2px rgba(158, 158, 158, 0.24);
  display: none;
}
.hg-app .header--fixed .header__nav .header__site-title .search-form .search-form__field {
  background-color: #eff2f6;
  border: none;
  padding: 15px 30px;
  min-width: calc(100% - 60px);
  color: #1F2D3D;
  font-size: 16px;
}
.hg-app .header--fixed .header__nav .header__site-title .search-form .search-form__submit {
  visibility: hidden;
}
.hg-app .header--fixed .header__nav .header__site-title .search-form--show {
  display: inline-block;
}
.hg-app .header--fixed .header__nav .header__right-nav {
  width: 66.67%;
  padding: 0;
  padding-left: calc(calc(calc(100% - 127px)/3)/2);
}
.hg-app .header--fixed .header__nav .header__right-nav .header__nav-list {
  justify-content: space-between;
}
.hg-app .header--fixed .header__nav .header__right-nav .header__nav-list .header__nav-list__item .header__nav-links .header__nav-links__icon {
  font-size: 18px;
}
.hg-app .header--fixed .header__nav .header__right-nav .header__nav-list .header__nav-list__item .header__button {
  color: #fff;
  line-height: 30.6px;
  margin: 0;
}
.hg-app .header--fixed .header__nav .header__right-nav .header__nav-list .header__nav-list__item .header__button .header__nav-links__text {
  height: 30.6px;
  line-height: 30.6px;
  padding: 0;
  font-size: 13px;
  margin-left: 0 !important;
}
.hg-app .content-wrapper {
  padding-top: 0;
}

@media (max-width: 767px) {
  .hg-app.no-sticky-header .header--fixed {
    display: none;
  }

  .hg-app.no-sticky-header .footer {
    display: none;
  }
}
@media (min-width: 768px) {
  .hg-app .header--fixed {
    bottom: unset;
    top: 0;
  }
  .hg-app .header--fixed .header__nav .header__site-title {
    width: 70%;
    margin-right: 0;
    padding-right: 0;
  }
  .hg-app .header--fixed .header__nav .header__site-title .header__site-title__title {
    display: flex;
    align-items: center;
    justify-content: space-between;
  }
  .hg-app .header--fixed .header__nav .header__site-title .header__site-title__title .header__site-title__logo {
    height: 35px;
    margin-right: 15px;
    position: relative;
    top: -2px;
  }
  .hg-app .header--fixed .header__nav .header__site-title .header__site-title__title .search-form {
    position: relative;
    bottom: 0;
    display: flex;
    width: 300px;
    box-shadow: none;
  }
  .hg-app .header--fixed .header__nav .header__site-title .header__site-title__title .search-form .search-form__field {
    border-radius: 2px;
    padding: 8px 10px;
  }
  .hg-app .header--fixed .header__nav .header__site-title--smaller {
    width: 67%;
  }
  .hg-app .header--fixed .header__nav .header__right-nav {
    width: 250px;
    padding-left: 0;
  }
  .hg-app .header--fixed .header__nav .header__right-nav .header__nav-list {
    justify-content: flex-end;
  }
  .hg-app .header--fixed .header__nav .header__right-nav .header__nav-list .header__nav-list__item:first-child {
    display: none;
  }
  .hg-app .header--fixed .header__nav .header__right-nav .header__nav-list .header__nav-list__item .header__nav-links .header__nav-links__icon {
    display: inline;
    font-size: 20px;
    top: -2px;
  }
  .hg-app .header--fixed .header__nav .header__right-nav .header__nav-list .header__nav-list__item .header__nav-links .header__nav-links__text {
    display: inline;
    font-size: 18px;
    margin-left: 8px;
  }
  .hg-app .header--fixed .header__nav .header__right-nav .header__nav-list .header__nav-list__item .header__button {
    color: #fff;
    line-height: 30.6px;
    margin: 0;
  }
  .hg-app .header--fixed .header__nav .header__right-nav .header__nav-list .header__nav-list__item .header__button .header__nav-links__text {
    height: 30.6px;
    line-height: 30.6px;
    padding: 0;
    font-size: 13px;
    margin-left: 0 !important;
  }
  .hg-app .header--fixed .header__nav .header__right-nav--larger .header__nav-list {
    justify-content: flex-end;
  }
  .hg-app .content-wrapper {
    padding-top: 50px;
  }
}
@media (min-width: 1200px) {
  .hg-app .header--fixed .header__nav .header__site-title .header__site-title__title .search-form {
    width: 400px;
  }
}
@media only screen and (max-device-width: 767px) and (orientation: landscape) {
  .hg-app .header--fixed .header__nav {
    height: 35px;
  }
  .hg-app .header--fixed .header__nav .header__site-title .header__site-title__title .header__site-title__logo {
    height: 25px;
  }
  .hg-app .header--fixed .header__nav .header__site-title .header__site-title__title .search-form {
    bottom: 35px;
  }
  .hg-app .header--fixed .header__nav .header__right-nav .header__nav-list .header__nav-list__item .header__nav-list__item__text {
    display: inline-block;
    margin-left: 8px;
  }
  .hg-app .header--fixed .header__nav .header__right-nav .header__nav-list .header__nav-list__item .header__button {
    line-height: 25px;
    height: 25px;
  }
}
@media (min-device-width: 768px) and (max-device-width: 1200px) and (orientation: landscape) {
  .hg-app .header--fixed .header__nav {
    height: 35px;
  }
  .hg-app .header--fixed .header__nav .header__site-title .header__site-title__title .header__site-title__logo {
    height: 25px;
  }
  .hg-app .header--fixed .header__nav .header__site-title .header__site-title__title .search-form .search-form__field {
    padding: 5px 10px;
    font-size: 14px;
  }
  .hg-app .header--fixed .header__nav .header__right-nav .header__nav-list .header__nav-list__item .header__nav-links .header__nav-links__icon {
    font-size: 18px;
  }
  .hg-app .header--fixed .header__nav .header__right-nav .header__nav-list .header__nav-list__item .header__nav-links .header__nav-links__text {
    font-size: 16px;
  }
  .hg-app .content-wrapper {
    padding-top: 35px;
  }
}
.header__site-title__item {
  font-size: 18px;
  line-height: 28px;
  position: relative;
  top: -3px;
}

.header__site-title__home {
  display: inline-block;
  text-align: center;
  vertical-align: middle;
}

.header__site-title__home:hover {
  color: inherit;
  text-decoration: none;
}

.header__site-title__logo {
  vertical-align: middle;
  margin: auto;
}

.header__site-title__logo--small {
  height: 18px;
}

.header__site-title__logo--margin {
  margin-right: 10px;
}

.header__site-title__logo--funnel {
  width: 18px;
  position: relative;
  top: -2px;
}

@media (min-width: 768px) {
  .header__site-title__item {
    font-size: 24px;
    line-height: 32px;
    top: 0;
  }
}
.header__site-title__logotxt {
  position: relative;
  top: -6px;
}

@media (max-width: 1199px) {
  .no-header .header {
    display: none;
  }
  .no-header .content-wrapper {
    padding-top: 0;
  }
  .no-header .footer {
    display: none;
  }
}
.sub-navbar .sub-navbar__item {
  display: block;
  padding: 15px;
  margin: 0;
  text-decoration: none;
  border-bottom: 1px solid rgba(132, 146, 166, 0.3);
  transition: border-color 1.5s ease;
  min-width: 0;
  min-height: 0;
  background-color: #F9FAFC;
}
.sub-navbar .sub-navbar__item--wrapper {
  height: 56px;
}
.sub-navbar .sub-navbar__item--fixed {
  position: fixed;
  top: 0;
  left: 0;
  right: 0;
  z-index: 1000;
  border-bottom: none;
  box-shadow: 0 1px 3px rgba(158, 158, 158, 0.12), 0 1px 2px rgba(158, 158, 158, 0.24);
}
.sub-navbar .sub-navbar__item:first-child {
  border-top: 1px solid rgba(132, 146, 166, 0.3);
}
.sub-navbar .mui-btn {
  margin: 0 0.5em;
}
.sub-navbar .sub-navbar__item--primarybg {
  background-color: #E05F26;
  color: #fff;
}

@media (min-width: 768px) {
  .sub-navbar-container {
    border-bottom: 1px solid rgba(132, 146, 166, 0.3);
    border-top: 1px solid rgba(132, 146, 166, 0.3);
    margin-top: 2em;
  }

  .sub-navbar-container--sticky {
    position: -webkit-sticky;
    position: sticky;
    top: 50px;
    order: 1;
    z-index: 1000;
  }

  .sub-navbar {
    overflow: scroll;
    display: flex;
    align-items: center;
    margin: 0 auto;
    padding: 0 15px;
  }
  .sub-navbar .sub-navbar__item {
    display: inline-block;
    flex-shrink: 0;
    padding: 15px;
    margin: 0 15px;
    text-decoration: none;
    border-bottom: 2px solid transparent;
    transition: border-color 1.5s ease;
    min-width: 0;
    min-height: 0;
  }
  .sub-navbar .sub-navbar__item:first-child {
    margin: 0 15px 0 0;
  }
  .sub-navbar .sub-navbar__item:first-child {
    border-top: 0;
  }
  .sub-navbar .sub-navbar__item__icon {
    display: none;
  }
  .sub-navbar .sub-navbar__item:hover,
  .sub-navbar .sub-navbar__item:active,
  .sub-navbar .sub-navbar__item--active {
    border-bottom: 2px solid #856A91;
  }
}
@media (min-device-width: 768px) and (max-device-width: 1200px) and (orientation: landscape) {
  .sub-navbar-container--sticky {
    top: 35px;
  }
}
@media (min-width: 992px) {
  .sub-navbar {
    max-width: 960px;
    margin: auto;
    padding: 0 15px;
  }
}
@media (min-width: 1200px) {
  .sub-navbar {
    max-width: 1170px;
  }
}
.mobile-nav {
  padding: 15px;
  position: fixed;
  top: 0;
  left: 0;
  width: 100%;
  background-color: #fff;
  z-index: 1000;
}
.mobile-nav .mobile-nav__prev {
  padding: 15px;
  margin: -15px -5px -15px -15px;
}

.tabs-wrapper {
  background: #fff;
  box-shadow: 0 2px 2px -1px rgba(158, 158, 158, 0.24);
  width: 100%;
}

.tabs-wrapper--sticky {
  position: sticky;
  order: 1;
  top: 0;
  z-index: 1000;
}

.tabs {
  display: flex;
  width: 100%;
  overflow: scroll;
  align-items: center;
}
.tabs .tabs__item {
  padding: 15px;
  cursor: pointer;
  position: relative;
  min-width: 130px;
  border-bottom: 2px solid transparent;
  margin: 0;
  text-align: center;
  cursor: pointer;
  flex: 0 0 auto;
}
.tabs .tabs__item--width {
  min-width: auto;
}
.tabs .tabs__item:hover,
.tabs .tabs__item:focus {
  text-decoration: none;
  outline: none;
}
.tabs .tabs__item--active {
  border-bottom: 2px solid #856A91;
}
.tabs button.tabs__item--active {
  background: #f2f2f2;
}
.tabs .tabs__item-control {
  position: fixed;
  z-index: 1000;
  background: #fff;
  min-width: auto;
  padding: 15px 5px 14px;
  align-self: center;
}
.tabs .tabs__item-control .tabs__item-control__icon {
  vertical-align: middle;
}
.tabs .tabs__item-control--prev {
  left: 0;
}
.tabs .tabs__item-control--next {
  right: 0;
}

@media (min-width: 768px) {
  .tabs-navbar .header {
    box-shadow: none;
  }

  .tabs-wrapper--sticky {
    top: 50px;
  }
  .tabs-wrapper--sticky .tabs__item-control {
    display: none;
  }
}
@media (min-device-width: 768px) and (max-device-width: 1200px) and (orientation: landscape) {
  .tabs-wrapper--sticky {
    top: 35px;
  }
}
.tab-content {
  margin-top: 2em;
}
.tab-content .tab-content__results {
  margin-bottom: 1em;
}

.projects-wrapper {
  padding: 30px 0;
}

.projects {
  padding-top: 15px;
}

.chip--new {
  background-color: #F6E2C5;
  padding: 5px;
  font-weight: bold;
  text-transform: uppercase;
}

.hg-banner {
  padding-top: 30px;
}
.hg-banner .headline {
  font-size: 32px;
  line-height: 40px;
}
.hg-banner .mui-divider--banner {
  height: 4px;
  background-color: #dda32a;
  width: 20%;
  margin: 15px 0 0;
}

@media (min-width: 768px) {
  .hg-banner {
    text-align: center;
  }
  .hg-banner .headline {
    font-size: 48px;
    line-height: 58px;
  }
  .hg-banner .mui-divider--banner {
    margin: 15px auto 0;
  }
}
.funnel-banner {
  position: relative;
  overflow: hidden;
}
.funnel-banner .banner__img {
  width: 100%;
  display: block;
}
.funnel-banner .banner__headline {
  color: #816894;
  font-weight: 700;
  font-size: 32px;
  line-height: 40px;
  padding: 0 30px;
  z-index: 2;
}
.funnel-banner .banner__headline-txt {
  color: #f0a40c;
}

@media (min-width: 992px) {
  .funnel-banner {
    border-bottom: 2px solid rgba(132, 146, 166, 0.3);
  }
  .funnel-banner .banner__headline {
    position: absolute;
    top: 50%;
    left: 15px;
    right: 0;
    transform: translate(0%, -50%);
    font-size: 24px;
    line-height: 32px;
  }
}
@media (min-width: 1200px) {
  .funnel-banner .banner__headline {
    font-size: 32px;
    line-height: 40px;
    left: -40px;
  }
}
@media (min-width: 992px) {
  .upcoming {
    padding-left: 30px;
  }
}
@media (min-width: 768px) and (max-width: 991px) {
  .spotlight {
    margin-bottom: 15px;
  }
  .spotlight spotlight__headline {
    text-align: center;
  }
  .spotlight .spotlight__card {
    margin: auto;
  }
}
@media (min-width: 1200px) {
  .upcoming {
    padding-left: 45px;
  }
}
.funnel-notice .alert__text {
  font-size: 24px;
  line-height: 32px;
}
.funnel-notice .alert__text .funnel-notice-txt {
  color: #F0A40C;
}

.spotlight-schedule-card .tabs-wrapper--sticky {
  top: 0;
}
.spotlight-schedule-card .current-schedule__session {
  padding: 15px 15px 0;
  height: 100%;
  border-bottom: 1px solid rgba(132, 146, 166, 0.3);
}
.spotlight-schedule-card .current-schedule__session .current-schedule__session__duration {
  position: -webkit-sticky;
  position: sticky;
  top: 40px;
  color: #E05F26;
  z-index: 4;
  background-color: #F9FAFC;
  float: right;
  padding: 10px;
  border-radius: 3px;
  line-height: 1;
  overflow-y: auto;
}
.spotlight-schedule-card .current-schedule__session:last-child {
  border-bottom: none;
}

@media (max-width: 767px) {
  .spotlight-schedule-card {
    height: auto !important;
  }
}
@media (min-width: 768px) {
  .spotlight-schedule-card {
    height: 531px;
    overflow: scroll;
  }
}
.cfp-action-btn {
  padding: 10px 0;
  cursor: pointer;
  margin-right: 10px;
  border: none;
  color: #4A90E2;
  background: none;
}

.cfp-action-btn:focus,
.cfp-action-btn:hover {
  border: none;
  outline: none;
  box-shadow: none;
  color: #4A90E2;
}

.inline-form {
  display: inline-block;
  vertical-align: middle;
}

.label-form {
  max-width: 500px;
}
.label-form .label-form__title-field {
  width: calc(100% - 130px);
  display: inline-block;
}
.label-form .label-form__title-field--close {
  width: calc(100% - 114px);
}
.label-form .label-form__subform__close-btn {
  position: absolute;
  top: 0;
  right: 0;
  z-index: 2;
  background: transparent;
  padding: 10px;
}
.label-form .label-form__subform {
  margin-left: 20px;
}
.label-form .emojipicker {
  float: left;
  width: 70px;
  height: 48px;
  margin-right: 20px;
}
.label-form .emojipicker label {
  display: none;
}
.label-form .emojipicker .emojionearea-editor {
  height: 48px;
  min-height: 20px;
  overflow: hidden;
  white-space: nowrap;
  position: absolute;
  top: 0;
  left: 12px;
  right: 24px;
  padding: 6px 0;
}
.label-form .emojipicker .emojionearea-button {
  top: 10px;
}
.label-form .emojipicker .emojionearea-editor {
  left: 6px !important;
  padding-right: 45px !important;
}
.label-form .emojipicker .emojionearea-button .emojionearea-button-open,
.label-form .emojipicker .emojionearea-button .emojionearea-button-close {
  right: 3px;
}
.label-form .emojipicker .emojionearea .emojionearea-editor [class*=emojione-], .label-form .emojipicker .emojionearea .emojionearea-editor .emojioneemoji {
  margin: -.2ex 1ex .2ex -0.5ex;
}
.label-form .emojionearea .emojionearea-picker.emojionearea-picker-position-bottom {
  right: -251px;
}
.label-form .emojionearea.emojionearea-standalone .emojionearea-picker.emojionearea-picker-position-bottom .emojionearea-wrapper:after, .label-form .emojionearea.emojionearea-standalone .emojionearea-picker.emojionearea-picker-position-top .emojionearea-wrapper:after {
  right: 0;
  left: 40px;
}

.label-form__subform .emojionearea .emojionearea-picker.emojionearea-picker-position-bottom {
  right: -210px;
}
.label-form__subform .emojionearea.emojionearea-standalone .emojionearea-picker.emojionearea-picker-position-bottom .emojionearea-wrapper:after, .label-form__subform .emojionearea.emojionearea-standalone .emojionearea-picker.emojionearea-picker-position-top .emojionearea-wrapper:after {
  right: 0;
  left: 80px;
}

.ui-dragable-box {
  padding: 25px 10px 10px 20px;
  border-radius: 3px;
  border: 1px solid #ddd;
  background: #FFF;
  cursor: pointer;
  position: relative;
  margin: 10px 15px;
}
.ui-dragable-box .drag-icon {
  position: absolute;
  left: 5px;
  top: 0;
}

.ui-dragable-box--header {
  padding: 0;
  margin: 10px 0;
}

.ui-dragable-box--header .collapsible__header {
  margin: 0;
}

.ui-dragable-box label {
  cursor: pointer;
}

.ui-dragable-box:hover {
  cursor: pointer;
  box-shadow: 0 1px 3px rgba(158, 158, 158, 0.12), 0 1px 2px rgba(158, 158, 158, 0.24);
}

.ui-box-placeholder, .ui-box-placeholder--bigger {
  margin: 10px 15px;
  padding: 10px;
  border-radius: 3px;
  border: 1px solid #ddd;
  background: #FFF;
  height: 55px;
}

.ui-box-placeholder--bigger {
  margin: 10px 0;
  height: 80px;
}

.seq-input {
  position: absolute;
  right: 0px;
  width: 20px;
  border: 0;
  top: 5px;
  font-size: 14px;
  line-height: 1;
  color: #8492A6;
}

.seq-input--bg {
  background: #EFF2F7;
}

.seq-input:focus,
.seq-input:active {
  outline: none;
}

.ui-dragable-box .sp-replacer {
  margin-top: 5px;
  margin-left: 5px;
}

.clickable-card,
.card-wrapper {
  color: #1F2D3D;
  display: block;
  cursor: pointer;
  text-decoration: none;
}

.clickable-card:focus,
.clickable-card:hover,
.clickable-card:active,
.card-wrapper:focus,
.card-wrapper:hover,
.card-wrapper:active {
  color: #1F2D3D;
  outline: none;
  text-decoration: none;
}

.clickable-card .card__title__heading {
  margin: 0 auto;
  padding: 4px 0;
}

.card__image-wrapper {
  min-height: 126px;
  position: relative;
  padding-bottom: 8px;
}

.card__image-wrapper img {
  display: block;
}

.card__image--default {
  background-color: #F6EDE3;
  min-height: 125px;
}

.card__calendar {
  padding: 15px;
  margin-bottom: 15px;
}

.card__image__tagline {
  position: absolute;
  color: #333;
  top: 35%;
  left: 16px;
  right: 16px;
  text-align: center;
  font-size: 18px;
}

@media (min-width: 768px) {
  .card__image__tagline {
    font-size: 24px;
  }
}
.card--upcoming,
.card--cfp {
  display: flex;
  flex-wrap: wrap;
  margin-bottom: 30px;
  background: transparent;
}
.card--upcoming .card__image__tagline,
.card--cfp .card__image__tagline {
  font-size: inherit;
}
.card--upcoming .card__image-wrapper,
.card--upcoming .card__image--default,
.card--cfp .card__image-wrapper,
.card--cfp .card__image--default {
  flex: 0 0 100%;
  min-height: auto;
  border-radius: 2px;
  position: relative;
  cursor: pointer;
  overflow: hidden;
}
.card--upcoming .card__image-wrapper a,
.card--upcoming .card__image--default a,
.card--cfp .card__image-wrapper a,
.card--cfp .card__image--default a {
  display: block;
  width: 100%;
}
.card--upcoming .card__image-wrapper--cfp .card__image-wrapper__overlay,
.card--cfp .card__image-wrapper--cfp .card__image-wrapper__overlay {
  position: absolute;
  top: 0;
  bottom: 0;
  left: 0;
  right: 0;
  z-index: 1;
  background-image: linear-gradient(to bottom, rgba(67, 89, 111, 0.5), #202d3c);
}
.card--upcoming .card__image-wrapper--cfp .card__image-wrapper__text,
.card--cfp .card__image-wrapper--cfp .card__image-wrapper__text {
  position: absolute;
  z-index: 2;
  color: #fff;
  bottom: 0;
}
.card--upcoming .card__body,
.card--cfp .card__body {
  flex: 0 0 100%;
}
.card--upcoming .card__calendar,
.card--cfp .card__calendar {
  padding: 15px 0;
  border-top: 1px solid rgba(132, 146, 166, 0.3);
}

@media (min-width: 768px) {
  .card--upcoming,
  .card--cfp {
    box-shadow: none;
  }
  .card--upcoming .card__image-wrapper,
  .card--upcoming .card__image--default,
  .card--cfp .card__image-wrapper,
  .card--cfp .card__image--default {
    flex: 0 0 300px;
  }
  .card--upcoming .card__body,
  .card--cfp .card__body {
    flex: 0 0 calc(100% - 300px);
    padding: 0 0 0 15px;
  }
}
@media (min-width: 1200px) {
  .card--upcoming .card__body,
  .card--cfp .card__body {
    padding: 0 0 0 15px;
  }
  .card--upcoming .card__body--cfp,
  .card--cfp .card__body--cfp {
    padding: 0 0 0 15px;
  }
  .card--upcoming .card__image-wrapper--cfp,
  .card--cfp .card__image-wrapper--cfp {
    height: 150px;
  }
}
.card__image--new {
  background-color: #82698D;
}
.card__image--new .card__image__tagline {
  font-size: 65px;
  color: #fff;
  border: 2px dotted #A890AF;
  width: 66px;
  padding: 16px;
  top: 50%;
  left: 50%;
  transform: translate(-50%, -50%);
}

.card__body--minheight {
  min-height: 150px;
}

.card__body--new {
  min-height: 194px;
  display: flex;
  justify-content: center;
  align-items: center;
}
.card__body--new .new-btn:hover {
  text-decoration: none;
}

.card--small {
  max-width: 400px;
}

.session-card .session-card__header {
  display: flex;
  background: none;
  border-bottom: 1px solid rgba(132, 146, 166, 0.3);
  padding: 10px;
}
.session-card .session-card__header .session-card__header__img-wrapper {
  margin: 0;
  min-width: 60px;
  min-height: 60px;
  border-radius: 50%;
  overflow: hidden;
  object-fit: cover;
  max-width: 60px;
  max-height: 60px;
}
.session-card .session-card__header .session-card__header__img-wrapper .session-card__header__img-wrapper__img {
  max-width: 100%;
}
.session-card .session-card__header .session-card__header__title {
  padding: 0;
  margin: 0 0 0 10px;
}
.session-card .session-card__header--bck {
  background: #EFF2F7;
}

.calendar {
  width: 100%;
}
.calendar .calendar__weekdays {
  display: flex;
  width: 100%;
  flex-wrap: wrap;
}
.calendar .calendar__weekdays__name {
  text-align: center;
  position: relative;
  font-size: 18px;
  line-height: 1.5;
  font-variant: all-small-caps;
}
.calendar .calendar__weekdays__name--first {
  width: 10%;
}
.calendar .calendar__weekdays__name__wrapper {
  display: flex;
  width: 90%;
}
.calendar .calendar__weekdays__name--weekday {
  width: calc(100%/8);
}
.calendar .calendar__weekdays__month {
  width: 10%;
  word-break: keep-all;
}
.calendar .calendar__weekdays__month__name {
  font-size: 20px;
  line-height: 23px;
  font-variant: all-small-caps;
  width: 100%;
  text-align: left;
}
.calendar .calendar__weekdays__dates {
  width: 90%;
  display: flex;
  flex-wrap: wrap;
}
.calendar .calendar__weekdays__dates .calendar__weekdays__dates__date {
  position: relative;
  width: calc(100%/8);
  text-align: center;
  font-size: 14px;
  line-height: 28px;
}
.calendar .calendar__weekdays__dates .calendar__weekdays__dates__date .calendar__weekdays__dates__date__text {
  position: relative;
  z-index: 2;
}
.calendar .calendar__weekdays__dates .calendar__weekdays__dates__date--active:after,
.calendar .calendar__weekdays__dates .calendar__weekdays__dates__date--today:after {
  content: '';
  font-weight: bold;
  border-radius: 50%;
  width: 24px;
  height: 24px;
  text-align: center;
  position: absolute;
  top: 2px;
  left: 0;
  right: 0;
  margin: auto;
  z-index: 1;
}
.calendar .calendar__weekdays__dates .calendar__weekdays__dates__date--today:after {
  color: #1F2D3D;
  color: HighlightText;
  border: 1px solid #79818B;
}
.calendar .calendar__weekdays__dates .calendar__weekdays__dates__date--active:after {
  background-color: #b2d6ff;
  background-color: Highlight;
}
.calendar .calendar__weekdays__dates .calendar__weekdays__dates__date--active .calendar__weekdays__dates__date__text {
  color: #1F2D3D;
  color: HighlightText;
}
.calendar .calendar__weekdays__dates .calendar__weekdays__dates__date--year {
  text-align: right;
}

.contact-card {
  position: relative;
}
.contact-card .contact-card__details {
  width: 100%;
}
.contact-card .contact-card__details .contact-card__details__download-btn {
  position: absolute;
  top: 0;
  right: 0;
}

@media (min-width: 1200px) {
  .contact-card {
    position: relative;
  }
  .contact-card .contact-card__details {
    width: calc(100% - 80px);
  }
  .contact-card .contact-card__details .contact-card__details__download-btn {
    position: relative;
    top: 0;
    right: 0;
  }
}
.project-banner .project-banner__box {
  padding: 0;
}
.project-banner .project-banner__box .project-banner__box__video {
  padding-bottom: 56%;
  position: relative;
}
.project-banner .project-banner__box .project-banner__box__video iframe {
  position: absolute;
  width: 100%;
  height: 100%;
  left: 0;
  top: 0;
  display: block;
}
.project-banner .project-banner__box .project-banner__box__image {
  width: 100%;
  display: block;
}
.project-banner .project-banner__box .project-banner__headline {
  padding: 0 15px;
}
.project-banner .card__calendar {
  padding: 0;
  border-bottom: 1px solid rgba(132, 146, 166, 0.3);
  border-top: 1px solid rgba(132, 146, 166, 0.3);
  background-color: #F9FAFC;
  margin-right: -15px;
  margin-left: -15px;
  padding: 0 15px;
  margin-bottom: 0;
}
.project-banner .project-banner__action {
  display: flex;
  align-items: baseline;
  justify-content: space-between;
}
.project-banner .project-banner__action .project-banner__action__icon {
  height: 24px;
  vertical-align: middle;
}
.project-banner .project-banner__action .project-banner__action__social {
  justify-content: space-between;
  width: 110px;
  display: flex;
  align-items: center;
}
.project-banner .project-banner__action .project-banner__action__button {
  display: inline-block;
  width: 165px;
}
.project-banner .project-banner__action .mui-btn + .mui-btn {
  margin-left: 0;
}
.project-banner .profile-details {
  display: flex;
}
.project-banner .profile-details .profile-details__logo {
  height: 45px;
  margin-right: 15px;
}
.project-banner .profile-details .profile-details__title {
  word-break: keep-all;
}
.project-banner .date-wrapper {
  display: flex;
  margin: 0 -15px;
  padding: 15px;
}
.project-banner .date-wrapper .date-wrapper__icon {
  border-radius: 50%;
  border: 1px solid #79818B;
  min-width: 32px;
  height: 32px;
  text-align: center;
  margin-right: 15px;
}
.project-banner .date-wrapper .date-wrapper__details {
  word-break: keep-all;
}

@media (min-width: 544px) {
  .project-banner .project-banner__action {
    max-width: 300px;
  }
}
@media (min-width: 768px) {
  .project-banner {
    margin-top: 30px;
  }
  .project-banner .project-banner__box {
    padding: 0 15px;
  }
  .project-banner .project-banner__box .project-banner__box__video {
    padding-bottom: 56%;
    position: relative;
  }
  .project-banner .project-banner__box .project-banner__box__video iframe {
    position: absolute;
    width: 100%;
    height: 100%;
    left: 0;
    top: 0;
    display: block;
  }
  .project-banner .project-banner__box .project-banner__box__image {
    width: 100%;
    display: block;
  }
  .project-banner .project-banner__box .project-banner__headline {
    margin-top: 15px;
    padding: 0;
  }
  .project-banner .profile-details {
    margin: 0 0 15px;
  }
  .project-banner .card__calendar {
    background-color: transparent;
    margin: 0 0 15px;
    padding: 0;
  }
  .project-banner .project-banner__action {
    max-width: 100%;
    margin: 0;
  }
  .project-banner .project-banner__action .project-banner__action__social {
    justify-content: space-between;
    width: 150px;
    display: flex;
    align-items: center;
  }
  .project-banner .date-wrapper {
    border: 0;
  }
}
@media (min-width: 768px) and (max-width: 1199px) {
  .project-banner .project-banner__box .project-banner__headline .profile-details {
    display: block;
    display: flex;
  }
}
.about {
  padding: 0 15px;
  word-break: break-word;
}
.about .about__details__description h1,
.about .about__details__description h2,
.about .about__details__description h3,
.about .about__details__description h4,
.about .about__details__description h5 {
  font-weight: 400;
  font-size: 24px;
  line-height: 32px;
}
.about img {
  width: 100%;
}
.about .about__details__featured {
  display: block;
  padding: 0;
  margin: 0;
  list-style: none;
  width: 100%;
}
.about .about__details__featured .about__details__featured__cards {
  padding: 0 15px;
}
.about .about__participate__back-nav {
  display: none;
}
.about .about__participate {
  display: none;
}
.about .about__participate--modal {
  position: fixed;
  top: 0;
  background: #fff;
  left: 0;
  right: 0;
  padding: 15px;
  z-index: 100001;
  bottom: 0;
  height: 100%;
  overflow: auto;
}
.about .about__participate--modal .about__participate__back-nav {
  display: block;
}

@media (min-width: 768px) {
  .about .about__participate {
    display: block !important;
    position: relative;
    width: calc(50% - 30px);
    float: right;
    padding: 0;
    margin-left: 30px;
    margin-bottom: 15px;
  }
  .about .about__details {
    float: none;
  }
  .about .about__details hr {
    overflow: hidden;
  }
  .about .about__details__featured .about__details__featured__cards {
    display: inline-block;
    width: calc(50% - 32px);
    padding: 0 15px;
    vertical-align: top;
    margin: 0 -2px;
  }
}
@media (min-width: 992px) {
  .about .about__participate {
    width: calc(40% - 30px);
  }
  .about .about__details__featured .about__details__featured__cards {
    width: calc(33.3% - 30px);
    padding: 0 15px;
  }
}
@media (min-width: 1200px) {
  .about .about__details__featured .about__details__featured__cards {
    width: calc(33.3% - 30px);
    padding: 0 15px;
  }
}
.about #boxoffice-widget {
  padding-top: 0;
  max-width: 100%;
  margin: 0;
}
.about #boxoffice-widget .ticket-booking {
  border-bottom: 1px solid #ccc;
}
.about #boxoffice-widget .ticket-booking:last-child {
  border-bottom: none;
}
.about #boxoffice-widget .ticket-details {
  margin: 0;
  width: 100%;
}
.about #boxoffice-widget .ticket-price-qty {
  float: left;
  width: 100%;
  margin-top: 30px;
}
.about #boxoffice-widget .ticket-description .few-ticket {
  left: 0;
  top: -21px;
}
.about #boxoffice-widget .price-details-wrapper,
.about #boxoffice-widget .ticket-total,
.about #boxoffice-widget .proceed-button-wrapper {
  float: left;
}
.about #boxoffice-widget .ticket-total {
  margin-left: -10px;
  margin-right: -10px;
}
.about #boxoffice-widget .item-amount,
.about #boxoffice-widget .valid-upto,
.about #boxoffice-widget .discount {
  text-align: left;
}
.about #boxoffice-widget .checkout-confirmation {
  padding: 0;
}
.about #boxoffice-widget .fa {
  display: none;
  padding: 0 !important;
}

.about .rsvp-wrapper {
  padding-top: 50px;
}

@media (min-width: 768px) {
  .about .rsvp-wrapper {
    padding: 10px;
    box-shadow: 0 1px 3px rgba(158, 158, 158, 0.12), 0 1px 2px rgba(158, 158, 158, 0.24);
  }
}
.project-section__map {
  height: 400px;
  width: 100%;
  z-index: 0;
  margin-top: 15px;
  position: relative;
  outline: none;
  margin-bottom: 30px;
}

.proposal-wrapper {
  border-radius: 4px;
  border: 1px solid rgba(132, 146, 166, 0.3);
  box-shadow: 0 1px 3px rgba(158, 158, 158, 0.12), 0 1px 2px rgba(158, 158, 158, 0.24);
  padding: 0;
  margin: 0 15px 70px;
  position: relative;
}

.slider-btn-wrapper {
  width: 100%;
}

.slider-btn a {
  display: block;
  width: 100%;
}

.slider-btn a:hover {
  text-decoration: none;
}

.slider-btn--push-down {
  position: relative;
  top: 40px;
}

.slider-btn--right {
  width: 90%;
}

.truncate-title {
  white-space: nowrap;
  text-overflow: ellipsis;
  width: 70%;
  display: inline-block;
  overflow: hidden;
}

@media (min-width: 768px) {
  .slider-btn--push-down {
    position: relative;
    top: 0;
    width: 50%;
  }

  .slider-btn--right {
    width: 50%;
  }
}
@media (min-width: 1300px) {
  .proposal-wrapper {
    margin-bottom: 15px;
  }

  .proposal__section__headline {
    margin-top: 0px;
  }
}
.proposal__section {
  padding: 15px;
  overflow-wrap: break-word;
}

.proposal__section--border {
  border-bottom: 1px solid rgba(132, 146, 166, 0.3);
}

.proposal-status-wrapper .grid .columns,
.proposal__section .grid .columns {
  padding: 0 30px 0 0;
}

@media (min-width: 992px) {
  .proposal__section--left {
    float: left;
    width: calc(70% - 15px);
    padding-bottom: 15px;
  }

  .proposal__admin-panel {
    float: right;
    width: calc(30% - 15px);
    margin-top: 30px;
  }
}
.proposal__section--bleed-y {
  padding: 15px 0;
}

.proposal__section--heading {
  margin-bottom: 15px;
}

.proposal-details {
  margin-top: 15px;
}

.proposal-video {
  position: relative;
  width: 100%;
  height: 0;
  padding-bottom: 56%;
}
.proposal-video .video_txt {
  text-align: center;
  position: absolute;
  top: 50%;
  transform: translate(-50%, -50%);
  left: 50%;
}
.proposal-video iframe {
  position: absolute;
  width: 100%;
  height: 100%;
  left: 0;
  top: 0;
  display: block;
}
.proposal-video .no-video {
  position: absolute;
  top: 50%;
  left: 50%;
  transform: translate(-50%, -50%);
  font-size: 32px;
  color: #8492A6;
}

.proposal-video--novideo {
  padding-left: 10px;
  padding-right: 10px;
  padding-top: 10px;
  border: 2px dashed rgba(132, 146, 166, 0.3);
  border-radius: 2px;
  min-height: 220px;
}
.proposal-video--novideo .proposal-video__banner {
  background-color: #DDA32A;
  padding: 10px;
  opacity: 0.8;
}

.proposal-details--talk {
  margin-top: 30px;
  border-top: 1px solid rgba(132, 146, 166, 0.3);
  padding-top: 15px;
  margin-left: -15px;
  margin-right: -15px;
}

.proposal-details--talk__box {
  min-width: 160px;
}

@media (min-width: 992px) {
  .proposal-video {
    min-width: 300px;
  }

  .proposal-details {
    margin-top: 30px;
  }

  .proposal-details--left {
    float: left;
    width: 50%;
  }

  .proposal-details--right {
    float: right;
    width: 50%;
    margin-top: 40px;
  }

  .proposal-video {
    max-width: 50%;
  }
}
@media (min-width: 1200px) {
  .proposal-video {
    min-width: 500px;
  }
}
.proposal-move-form div {
  display: inline-block;
}

.proposal-move-form .hg-form {
  margin-top: 13px;
}

.proposal-move-form .hg-form .mui-btn {
  margin-left: 5px;
}

.proposal-move-form .select2-container {
  margin-top: -11px;
}

.proposal-move-form label {
  font-weight: 400;
  font-size: 16px;
  line-height: 24px;
  top: -33px;
  color: #1F2D3D;
}

.proposal__admin-panel .mui-select {
  width: 100%;
}

.proposal__admin-panel .btn-group .mui-btn {
  margin-bottom: 15px;
  margin-right: 20px;
}

@medium (min-width: 1200px) {
  .proposal__admin-panel .btn-group .mui-btn {
    margin-bottom: 10px;
    margin-right: 10px;
  }
}
.proposal-content {
  margin: 8px 0;
  min-height: 100px;
}

.links-list {
  word-break: break-all;
}

.proposal-content pre,
.codehilite pre {
  white-space: pre-wrap;
}

.comment {
  margin: 15px 0 0;
}
.comment .comment--content {
  display: inline-block;
}
.comment .comment--content img {
  max-width: 100%;
}
.comment .comment--body {
  margin: 10px 0 0 30px;
}
.comment .commenter--gravatar {
  border-radius: 50%;
  width: 25px;
  vertical-align: bottom;
  margin-right: 5px;
}

.label {
  padding: 4px 8px;
  font-size: 12px;
  text-transform: uppercase;
  color: #79818B;
  border: 2px solid #F0F2F5;
  background-color: #F6F8FA;
  border-radius: 2px;
  display: inline-block;
  margin: 0 4px 4px 0;
  text-decoration: none;
  max-width: 90%;
}

.label:hover {
  text-decoration: none;
}

.selected-label {
  border-bottom: 1px solid #ccc;
  width: 100%;
  position: relative;
  cursor: pointer;
}
.selected-label .material-icons {
  position: absolute;
  bottom: 10px;
  right: 0;
}

.add-label-form .label-dropdown-wrapper {
  position: relative;
  margin-bottom: 10px;
}
.add-label-form fieldset {
  border: none;
  position: absolute;
  top: -500px;
  z-index: -1;
  opacity: 0;
  left: 0px;
  width: 100%;
  margin: 0px;
  padding: 10px;
  box-shadow: 0 1px 3px rgba(0, 0, 0, 0.12), 0 1px 2px rgba(0, 0, 0, 0.24);
  background-color: white;
  margin: 0;
  -webkit-transition: top 0.25s linear, z-index 0.1s step-start, opacity 0.25s linear;
  -moz-transition: top 0.25s linear, z-index 0.1s step-start, opacity 0.25s linear;
  -ms-transition: top 0.25s linear, z-index 0.1s step-start, opacity 0.25s linear;
  -o-transition: top 0.25s linear, z-index 0.1s step-start, opacity 0.25s lineart;
}
.add-label-form fieldset legend {
  display: none;
}
.add-label-form fieldset.active {
  top: 0;
  z-index: 1;
  opacity: 1;
  -webkit-transition: top 0.25s linear, z-index 0.25s step-end, opacity 0.25s linear;
  -moz-transition: top 0.25s linear, z-index 0.25s step-end, opacity 0.25s linear;
  -ms-transition: top 0.25s linear, z-index 0.25s step-end, opacity 0.25s linear;
  -o-transition: top 0.25s linear, z-index 0.25s step-end, opacity 0.25s linear;
  transition: top 0.25s linear, z-index 0.25s step-end, opacity 0.25s linear;
}
.add-label-form .listwidget .mui-textfield {
  margin-bottom: 0;
  padding-top: 0;
}
.add-label-form .listwidget .mui-form__label {
  font-size: 16px;
  line-height: 24px;
  overflow: auto;
  margin: 0;
  position: relative;
  color: #1F2D3D;
  padding-left: 20px;
}
.add-label-form .listwidget ul {
  padding-left: 20px;
}
.add-label-form .listwidget .mui-form__label:before,
.add-label-form .listwidget .mui-form__label:after {
  position: absolute;
  content: "";
  display: inline-block;
}
.add-label-form .listwidget .mui-form__label:before {
  height: 13px;
  width: 13px;
  border: 1px solid #ccc;
  left: 0px;
  top: 4px;
  border-radius: 3px;
}
.add-label-form .listwidget .mui-form__label:after {
  height: 4px;
  width: 8px;
  border-left: 1.4px solid #fff;
  border-bottom: 1.2px solid #fff;
  transform: rotate(-61deg);
  left: 2px;
  top: 8px;
}
.add-label-form .listwidget .mui-form__label:after {
  content: none;
}
.add-label-form .listwidget .mui-form__label.checked:before {
  background: #3A99FC;
  border: none;
}
.add-label-form .listwidget .mui-form__label.checked:after {
  content: "";
}
.add-label-form .mui-checkbox {
  margin-bottom: 0;
}

.proposal-list-header {
  margin: 1px 0 0;
  width: 100%;
  background: #EFF2F7;
  padding: 20px;
}

.proposal-list-table {
  width: 100%;
  border-spacing: 0;
}
.proposal-list-table tbody > tr > td {
  border: 1px solid #EFF2F7;
  border-top: 0;
}
.proposal-list-table tbody > tr > td .speaker-details {
  margin-bottom: 16px;
}

.search-proposal-form {
  width: 100%;
  margin: 10px 0;
  padding: 0 10px;
  border: 1px solid rgba(132, 146, 166, 0.3);
}
.search-proposal-form .mui-textfield {
  padding-top: 5px;
}
.search-proposal-form .mui-textfield > input {
  border-bottom: 0;
}

@media (min-width: 1200px) {
  .search-proposal-form {
    width: 50%;
  }
}
.schedule-grid {
  padding: 0;
}
.schedule-grid .schedule {
  margin: 30px 0;
}
.schedule-grid .schedule .schedule__date {
  margin-bottom: 30px;
  padding-left: 15px;
}
.schedule-grid .schedule .schedule__row {
  display: flex;
}
.schedule-grid .schedule .schedule__row .schedule__row__column .schedule__row__column__content {
  background-color: #fff;
  width: 100%;
  padding: 5px 15px;
  border-bottom: 1px solid rgba(132, 146, 166, 0.3);
}
.schedule-grid .schedule .schedule__row .schedule__row__column .schedule__row__column__content .schedule__row__column__content__title {
  width: calc(100% - 24px);
}
.schedule-grid .schedule .schedule__row .schedule__row__column .schedule__row__column__content .schedule__row__column__content__title .schedule__row__column__content__title__heading {
  cursor: pointer;
  font-weight: bold;
}
.schedule-grid .schedule .schedule__row .schedule__row__column .schedule__row__column__content .schedule__row__column__content__title .schedule__row__column__content__title__heading:hover {
  color: #4A90E2;
}
.schedule-grid .schedule .schedule__row .schedule__row__column .schedule__row__column__content .schedule__row__column__content__description {
  clear: both;
  padding-top: 15px;
  padding-bottom: 15px;
  word-break: break-word;
}
.schedule-grid .schedule .schedule__row .schedule__row__column .schedule__row__column__content .schedule__row__column__content__description img {
  width: 100%;
}
.schedule-grid .schedule .schedule__row .schedule__row__column .schedule__row__column__content p {
  margin: 0;
}
.schedule-grid .schedule .schedule__row .schedule__row__column .schedule__row__column__content__title__duration {
  position: -webkit-sticky;
  position: sticky;
  top: 165px;
  color: #E05F26;
  z-index: 4;
  background-color: #F9FAFC;
  float: right;
  padding: 5px;
  border-radius: 3px;
  line-height: 1;
}
.schedule-grid .schedule .schedule__row .schedule__row__column.js-active {
  display: block;
}
.schedule-grid .schedule .schedule__row .schedule__row__column--talks {
  cursor: pointer;
}
.schedule-grid .schedule .schedule__row.js-active {
  display: flex;
}
.schedule-grid .schedule .schedule__row--hide {
  display: none;
}
.schedule-grid .schedule .schedule__row:before,
.schedule-grid .schedule .schedule__row:after {
  content: " ";
  display: table;
}
.schedule-grid .schedule .schedule__row--sticky {
  display: flex;
  max-width: 100%;
  overflow-x: auto;
  position: sticky;
  position: -webkit-sticky;
  top: 62px;
  order: 1;
<<<<<<< HEAD
  z-index: 100;
=======
  z-index: 999;
>>>>>>> 7e03f014
  border: none;
  display: flex;
  box-shadow: 0 2px 2px -1px rgba(158, 158, 158, 0.24);
}
.schedule-grid .schedule .schedule__row--sticky .schedule__row__column--header {
  display: flex !important;
  padding: 0 5px;
  margin: 0;
  align-items: center;
  justify-content: center;
  background-color: #fff;
  background-image: none !important;
  border-bottom: 2px solid rgba(132, 146, 166, 0.3);
  min-height: 50px;
  min-width: 100px;
  width: 100% !important;
}
.schedule-grid .schedule .schedule__row--sticky .schedule__row__column--header.js-tab-active {
  border-bottom: 2px solid #856A91;
}
.schedule-grid .schedule .schedule__row--sticky .schedule__row__column--time {
  display: none;
}
.schedule-grid .schedule .schedule__row--sticky .schedule__row__column--time--pointer {
  cursor: pointer;
}
.schedule-grid .schedule .schedule__row--sticky .schedule__row__column--time--header {
  padding-top: 12px;
}

@media (max-width: 767px) {
  .schedule .schedule__row {
    display: none;
    height: auto !important;
  }
  .schedule .schedule__row .schedule__row__column {
    display: none;
  }
  .schedule .schedule__row .schedule__row__column .schedule__row__column__content {
    min-height: 50px;
  }
  .schedule .schedule__row--sticky {
    display: flex;
  }
  .schedule .schedule__row.js-active {
    display: flex;
  }
  .schedule .schedule__row.js-active .schedule__row__column.js-active {
    display: block;
  }
}
@media (min-width: 768px) {
  .schedule-grid {
    padding: 0 15px;
  }
  .schedule-grid .schedule .schedule__date {
    padding-left: 0;
  }
  .schedule-grid .schedule .schedule__row .schedule__row__column {
    position: relative;
    background-image: url('../img/schedule-box-background.png?1553065764');
    background-size: 20px 10px;
  }
  .schedule-grid .schedule .schedule__row .schedule__row__column .schedule__row__column__content--calendar {
    position: absolute;
    top: 0;
    left: 0;
    z-index: 2;
    height: 100%;
    border: 0;
    overflow: hidden;
  }
<<<<<<< HEAD
=======
  .schedule-grid .schedule .schedule__row .schedule__row__column .schedule__row__column__content--overflow:before {
    content: '';
    position: absolute;
    left: 1px;
    right: 1px;
    bottom: 0;
    background: linear-gradient(to bottom, rgba(255, 255, 255, 0.2) 10%, #ffffff 60%);
    z-index: 3;
    padding: 15px 0 0;
  }
>>>>>>> 7e03f014
  .schedule-grid .schedule .schedule__row .schedule__row__column .schedule__row__column__content {
    outline: 1px solid rgba(132, 146, 166, 0.3);
    width: calc(100% - 1px);
    height: 100%;
  }
  .schedule-grid .schedule .schedule__row .schedule__row__column .schedule__row__column__content .schedule__row__column__content__title__duration {
    top: 205px;
  }
  .schedule-grid .schedule .schedule__row .schedule__row__column--1 .schedule__row__column__content {
    width: 100%;
  }
  .schedule-grid .schedule .schedule__row .schedule__row__column--time {
    display: block;
    background-image: none;
    border-bottom: 0;
    margin: 0;
    background-color: #fff;
    display: block;
    padding: 8px 0 0;
    text-align: center;
    color: #F0A40C;
    text-decoration: none;
    line-height: 1;
    margin: 0;
  }
  .schedule-grid .schedule .schedule__row .schedule__row__column--time--pointer {
    cursor: pointer;
    height: 100%;
  }
  .schedule-grid .schedule .schedule__row--sticky {
    overflow: visible;
    top: 108px;
  }
  .schedule-grid .schedule .schedule__row--sticky .schedule__row__column--header {
    padding: 15px 10px;
    outline: 1px solid rgba(132, 146, 166, 0.3);
    border: none !important;
  }
  .schedule-grid .schedule .schedule__row--sticky .schedule__row__column--time--header {
    display: block;
    padding-top: 12px;
  }
  .schedule-grid .schedule .schedule__row--calendar .schedule__row__column .schedule__row__column__content .schedule__row__column__content__title__duration {
    display: none;
  }
}
@media (min-device-width: 768px) and (max-device-width: 1200px) and (orientation: landscape) {
  .schedule-grid .schedule .schedule__row--sticky {
    top: 93px;
  }
}
.calendar-wrapper {
  position: relative;
}
.calendar-wrapper .datepicker-wrapper {
  position: absolute;
  width: 100%;
  top: -18px;
}
.calendar-wrapper .datepicker-wrapper input {
  width: auto;
  margin: 0;
  font-size: 22px;
}

.session-modal {
  max-width: 98%;
  width: 98%;
  vertical-align: top;
}

.session-modal--nopadding {
  padding: 0;
}
.session-modal--nopadding .modal__header {
  padding: 15px 15px 5px;
  border-bottom: 1px solid rgba(132, 146, 166, 0.3);
}
.session-modal--nopadding .modal__body {
  padding: 15px;
}
.session-modal--nopadding .session-modal__title {
  margin-top: 15px;
  margin-bottom: 0;
  font-weight: bold;
}

@media (min-width: 1200px) {
  .session-modal {
    width: 90%;
    vertical-align: middle;
  }
}
.room__title,
.subscibe-title {
  border: 0;
  border-radius: 4px;
  font-weight: 200;
  padding: 15px 10px;
}

.room__title__subsc-btn {
  float: right;
  position: relative;
  top: -9px;
}

/* Calendar session */
.calendar-wrapper .fc-header-title {
  display: none;
}

.fc-event .fc-event-custom {
  position: absolute;
  bottom: 0px;
  right: 0px;
  z-index: 40;
  display: none;
}

.fc-event:hover .fc-event-custom {
  display: block;
  padding: 1px 5px;
  background: #FFF;
  background: rgba(255, 255, 255, 0.6);
  border-top-left-radius: 3px;
}

.fc-event .fc-event-custom a {
  font-weight: bolder;
  color: #c33;
  font-size: 1.2em;
}

.fc-event .fc-event-custom a:hover {
  color: #c00;
  text-decoration: none;
}

.proposal-box,
body > .proposal-box.ui-draggable {
  margin: 10px 0;
  padding: 2px 4px;
  background: #FFF;
  color: #333;
  border-radius: 3px;
  border: 1px solid #333;
  font-size: .85em;
  cursor: pointer;
}

.schedule-settings {
  margin-top: 10px;
}

.label-box {
  margin: 10px 0;
  padding: 10px;
}
.label-box .label-box__icon {
  float: left;
  margin-top: 15px;
}
.label-box .label-box__icon--right {
  padding: 0 15px;
  box-shadow: none;
  border: none;
  cursor: pointer;
}
.label-box .label-box__heading {
  margin: 15px 10px;
  display: inline-block;
}
@media (min-width: 1200px) {
  .label-box .sublabel-wrapper {
    display: inline-block;
    max-width: 80%;
    vertical-align: middle;
    margin-top: -5px;
  }
}
.label-box .label-box__subheading {
  margin-right: 10px;
}
.label-box .label-box__action {
  float: right;
}
.label-box .label-box__icon-wrapper {
  position: absolute;
  top: 10px;
  right: 0;
}

.label-box--new {
  margin: 15px auto 35px;
  width: 100%;
  max-width: 500px;
}
.label-box--new a:hover {
  text-decoration: none;
}

.snippets {
  margin-top: 8px;
  padding: 8px 8px 8px 28px;
  border: 1px solid rgba(132, 146, 166, 0.3);
  position: relative;
}

.search-icon {
  width: 20px;
  display: inline-block;
  position: absolute;
  left: 8px;
}

.search-icon:after {
  content: '🔍';
  opacity: 0.4;
  position: relative;
  top: 1px;
}

.contact-download-btn {
  position: relative;
  top: 6px;
  left: -6px;
}

.scanner-wrapper {
  position: relative;
  margin: auto;
  text-align: center;
}
.scanner-wrapper .scanner-wrapper__camera {
  width: 100vh;
  max-width: 100% !important;
}
.scanner-wrapper .scanner-wrapper__badge--icon {
  position: absolute;
  top: 35%;
  left: 0;
  right: 0;
  margin: auto;
  text-align: center;
  color: #fff;
  z-index: 1001;
  font-size: 100px;
  opacity: 0.5;
}

.scanned-contacts {
  padding: 32px;
  max-width: 600px;
  margin: auto;
}

@media (min-width: 1200px) {
  .scanner-wrapper {
    float: left;
    padding: 32px;
    text-align: left;
    width: auto;
  }

  .scanner-wrapper--center {
    float: none;
    margin: auto;
    text-align: center;
  }

  .scanned-contacts {
    float: right;
    width: 30%;
    padding: 32px;
  }
}
.camera-dropdown {
  display: inline-block;
}
.camera-dropdown .mui-select__menu {
  display: block !important;
}

.footer {
  padding-bottom: 50px;
  margin-top: 0;
}

@media (min-width: 1200px) {
  .footer {
    padding-bottom: 0;
  }
}<|MERGE_RESOLUTION|>--- conflicted
+++ resolved
@@ -2112,11 +2112,7 @@
   position: -webkit-sticky;
   top: 62px;
   order: 1;
-<<<<<<< HEAD
-  z-index: 100;
-=======
   z-index: 999;
->>>>>>> 7e03f014
   border: none;
   display: flex;
   box-shadow: 0 2px 2px -1px rgba(158, 158, 158, 0.24);
@@ -2189,19 +2185,6 @@
     border: 0;
     overflow: hidden;
   }
-<<<<<<< HEAD
-=======
-  .schedule-grid .schedule .schedule__row .schedule__row__column .schedule__row__column__content--overflow:before {
-    content: '';
-    position: absolute;
-    left: 1px;
-    right: 1px;
-    bottom: 0;
-    background: linear-gradient(to bottom, rgba(255, 255, 255, 0.2) 10%, #ffffff 60%);
-    z-index: 3;
-    padding: 15px 0 0;
-  }
->>>>>>> 7e03f014
   .schedule-grid .schedule .schedule__row .schedule__row__column .schedule__row__column__content {
     outline: 1px solid rgba(132, 146, 166, 0.3);
     width: calc(100% - 1px);
