.zero-bottom-margin {
  margin-bottom: 0 !important;
}

.zero-top-margin {
  margin-top: 0 !important;
}

.mui-btn--nomargin {
  margin-top: 0 !important;
  margin-bottom: 0 !important;
}

.left-padding {
  padding-left: 16px;
}

.right-padding {
  padding-right: 16px;
}

.top-padding {
  padding-top: 16px;
}

.bottom-padding {
  padding-bottom: 16px;
}

.grid-no-left-padding {
  margin-left: -16px;
}

.grid-no-right-padding {
  margin-right: -16px;
}

.separator {
  margin: 10px 0;
}

.flex-wrapper {
  display: flex;
}

.flex-wrapper--baseline {
  align-items: baseline;
}

.flex-wrapper--space-between {
  justify-content: space-between;
}

.image-wrapper img {
  max-width: 100%;
  display: block;
}

.material-icons {
  display: none;
}

.primary-color-txt {
  color: #0f73ed;
}

.secondary-color-txt {
  color: #f06a5e;
}

.list-item-rgborder li {
  border-right: 1px solid;
  border-radius: 0;
  padding-right: 10px;
  line-height: 1;
}

.list-item-rgborder li:last-child,
.list-item-rgborder li.no-border {
  border-right: none;
  padding-right: 5px;
}

.list-item-rgborder .icon-middle {
  position: relative;
  top: 7px;
}

.mui-divider--custom {
  margin: 5px 0 20px;
}

.btn-group .mui-btn {
  margin-right: 5px;
}

.btn-group .mui-btn + .mui-btn {
  margin-left: 0;
}

.content-head--top-padding {
  padding-top: 16px;
  padding-bottom: 16px;
  border-bottom: 1px solid rgba(132, 146, 166, 0.3);
}

.page-content {
  padding-top: 32px;
  padding-bottom: 16px;
}

.page-content--mob-nav {
  padding-top: 80px;
}

@media (min-width: 768px) {
  .page-content--mob-nav {
    padding-top: 32px;
  }
}
.nounderline {
  text-decoration: none !important;
}

.badge {
  position: relative;
  color: #ffffff;
  min-width: 16px;
  line-height: 16px;
  min-height: 16px;
  text-align: center;
  display: inline-block;
  background-color: #f06a5e;
  border-radius: 3px;
  padding: 2px;
  font-size: 12px;
}

.select2-inline {
  display: inline-block;
  margin-right: 5px;
}

.spinner {
  position: relative;
  animation: spin 1.2s linear infinite;
}

@keyframes spin {
  0% {
    transform: rotate(0deg);
  }
  100% {
    transform: rotate(360deg);
  }
}
.collapsible__header {
  margin: 10px 0;
  width: 100%;
  background: #f1f1f1;
  padding: 20px;
  cursor: pointer;
}

.collapsible__header--smaller {
  width: calc(100% - 37px);
  padding: 10px;
  margin: 0 0 10px;
  white-space: nowrap;
  overflow: hidden;
  text-overflow: ellipsis;
}

.collapsible__header__title {
  white-space: nowrap;
  overflow: hidden;
  text-overflow: ellipsis;
}

.collapsible__dropdown {
  margin: 0;
  margin-right: 1px;
  padding: 10px;
  background: #f1f1f1;
  max-height: 44px;
}

.collapsible__body {
  display: none;
  clear: both;
}

html.touch .collapsible__icon--disable {
  display: none;
}

html.touch .collapsible__body--disable {
  display: block;
}

.mui-list--border li {
  border-bottom: 1px solid rgba(132, 146, 166, 0.2);
  padding: 5px;
}

.mui-list--border li:last-child {
  border-bottom: none;
}

.mui-list--border--padding li {
  padding: 15px 0;
}

@media screen and (max-width: 1024px) {
  .fb_iframe_widget {
    overflow-y: scroll;
    width: 100%;
    display: inline-block !important;
  }
}
.attendee-table .buttongrp-column {
  min-width: 250px;
}

.attendee-table td {
  word-break: break-word;
  min-width: 100px;
}

@media (min-width: 992px) {
  .attendee-table td {
    min-width: 80px;
  }
}
@media (min-width: 1200px) {
  .attendee-table td {
    min-width: 200px;
  }
}
.btn-wrapper {
  margin-bottom: 10px;
}

.full-width-btn {
  width: 100%;
  margin: 0;
}

.past-events-table {
  border-collapse: collapse;
}
.past-events-table > thead > tr > th {
  padding: 16px;
}

.footer--homepage {
  margin-top: 0;
}

.mui-btn--nopadding {
  padding-left: 0;
  padding-right: 0;
}

.mui-btn--nopadding:hover {
  background: transparent !important;
}

.count-chip {
  color: #f06a5e;
  position: relative;
  top: -12px;
  font-size: 12px;
}

.user .user__box {
  padding: 8px 8px 8px 50px;
  position: relative;
  word-break: break-word;
}
.user .user__box .user__box__gravatar {
  width: 40px;
  height: 40px;
  display: inline-block;
  position: absolute;
  left: 0;
  top: 11px;
  border-radius: 50%;
}
.user .user__box .user__box__gravatar--initials {
  display: flex;
  align-items: center;
  justify-content: center;
  background-color: #0f73ed;
  color: #ffffff;
  text-transform: uppercase;
}
.user .user__box .user__box__fullname {
  margin: 0px 0 4px;
}
.user .user__box .user__box__userid {
  margin: 0;
}

.user--standalone .user__box {
  padding: 0;
}
.user--standalone .user__box .user__box__gravatar {
  position: static;
}

.user--bigger .user__box {
  padding: 12px 8px 8px 89px;
  margin-bottom: 16px;
  height: 100px;
}
.user--bigger .user__box .user__box__gravatar {
  width: 80px;
  height: 80px;
}

.user:nth-child(even) .user__box__gravatar--initials {
  background: #0f73ed;
}

.user:nth-child(odd) .user__box__gravatar--initials {
  background: #f06a5e;
}

.user:nth-child(4n) .user__box__gravatar--initials {
  background: #f2deda;
  color: #1f2d3d;
}

.read-more,
.link {
  cursor: pointer;
}

.animate-btn {
  display: none;
  line-height: 1;
  font-size: 14px;
  text-transform: inherit;
}
.animate-btn .bookmarked {
  fill: #f06a5e;
}

.animate-btn--show {
  display: inline-block;
}

.animate-btn--animate {
  -webkit-animation-name: heartBeat;
  animation-name: heartBeat;
  -webkit-animation-duration: 1.3s;
  animation-duration: 1.3s;
  -webkit-animation-timing-function: ease-in-out;
  animation-timing-function: ease-in-out;
}

@-webkit-keyframes heartBeat {
  0% {
    -webkit-transform: scale(1);
    transform: scale(1);
  }
  14% {
    -webkit-transform: scale(1.3);
    transform: scale(1.3);
  }
  28% {
    -webkit-transform: scale(1);
    transform: scale(1);
  }
  42% {
    -webkit-transform: scale(1.3);
    transform: scale(1.3);
  }
  70% {
    -webkit-transform: scale(1);
    transform: scale(1);
  }
}
@keyframes heartBeat {
  0% {
    -webkit-transform: scale(1);
    transform: scale(1);
  }
  14% {
    -webkit-transform: scale(1.3);
    transform: scale(1.3);
  }
  28% {
    -webkit-transform: scale(1);
    transform: scale(1);
  }
  42% {
    -webkit-transform: scale(1.3);
    transform: scale(1.3);
  }
  70% {
    -webkit-transform: scale(1);
    transform: scale(1);
  }
}
.no-js .js-lazyload-img,
.no-js .js-hg-banner,
.no-js .js-account-dropdown {
  display: none;
}

.embed-video-wrapper {
  position: relative;
  width: 100%;
  height: 0;
  padding-bottom: 56%;
  min-height: 50px;
}
.embed-video-wrapper .video_txt {
  text-align: center;
  position: absolute;
  top: 50%;
  transform: translate(-50%, -50%);
  left: 50%;
}
.embed-video-wrapper iframe {
  position: absolute;
  width: 100%;
  height: 100%;
  left: 0;
  top: 0;
  display: block;
}
.embed-video-wrapper .no-video {
  position: absolute;
  top: 50%;
  left: 50%;
  transform: translate(-50%, -50%);
  font-size: 32px;
}

.pace {
  -webkit-pointer-events: none;
  pointer-events: none;
  -webkit-user-select: none;
  i-moz-user-select: none;
  user-select: none;
}

.pace-inactive {
  display: none;
}

.pace .pace-progress {
  background: #0f73ed;
  position: fixed;
  z-index: 2000;
  top: 0;
  right: 100%;
  width: 100%;
  height: 4px;
}

.pace-hide {
  display: none !important;
}

.icon-img {
  height: 18px;
  margin-right: 16px;
  vertical-align: text-top;
}

.icon-img--smaller {
  margin-right: 8px;
}

.login-page {
  background-color: #ffffff;
}
.login-page .login-page__back {
  position: absolute;
  right: 16px;
  top: -16px;
}
.login-page .cookies-required-alert {
  margin: 16px 0;
}
.login-page .form-message {
  margin-top: 16px;
  text-align: center;
}
.login-page .login-page__box {
  background-color: #ffffff;
  width: 100%;
  max-width: 400px;
  margin: 16px auto;
}
.login-page .login-page__box .login-page__box__heading {
  margin: 0 0 16px;
}
.login-page .login-page__box .login-page__box__title {
  margin: 5px 0 16px;
  position: relative;
}
.login-page
  .login-page__box
  .login-page__box__title
  .login-page__box__title__txt {
  position: relative;
  z-index: 2;
  display: inline-block;
  background: #ffffff;
  padding: 0 8px;
}
.login-page .login-page__box .login-page__box__title:after {
  z-index: 1;
  content: '';
  height: 1px;
  width: 100%;
  border-bottom: 1px solid rgba(121, 129, 139, 0.13);
  position: absolute;
  left: 0;
  top: 50%;
}
.login-page .login-page__box .mui-btn--primary {
  width: 100%;
}
.login-page .login-page__box .mui-form {
  margin: 0;
}
.login-page .login-page__box #field-recaptcha {
  height: 0;
  margin: 0;
}
.login-page .login-page__box .login-page__box__note {
  margin-top: 16px;
}

@media (min-width: 768px) {
  .login-page {
    background-color: #f9f9f9;
  }
  .login-page .login-page__back {
    top: 0;
    margin: 0 auto;
    left: 0;
    right: 0;
    text-align: right;
    padding: 8px;
  }
  .login-page .header,
  .login-page .footer {
    display: block;
  }
  .login-page .login-page__box {
    position: relative;
    padding: 40px 32px 32px;
    border-radius: 16px;
    margin: 0 auto 32px;
  }
}
.login,
.login:hover,
.login:active {
  color: #ffffff;
  font-size: 16px;
  text-transform: capitalize;
}

.login {
  margin: 0;
  margin-bottom: 16px;
}

.login--smaller {
  margin-right: 8px;
  margin-bottom: 8px;
}

.login-twitter,
.login-twitter:hover,
.login-twitter:active {
  background-color: #08a0e9;
}

.login-google,
.login-google:hover,
.login-google:active {
  color: #757575;
  background: #ffffff;
}

.login-linkedin,
.login-linkedin:hover,
.login-linkedin:active {
  background-color: #0074b2;
}

.login-github,
.login-github:hover,
.login-github:active {
  background-color: #444444;
}

.mui-btn.login + .mui-btn.login {
  margin-left: 0;
}

a.loginbutton.hidden,
.js a.loginbutton.jshidden,
.no-js a.loginbutton.no-jshidden {
  display: none;
  visibility: hidden;
}

.login-page--artwork .login-page-wrapper .login-page-artwork {
  display: none;
}

@media (min-width: 992px) {
  .login-page--artwork .login-page-wrapper {
    display: flex;
  }
  .login-page--artwork .login-page-wrapper .login-page-artwork {
    width: calc(100% - 350px);
    padding-left: 50px;
    display: block;
  }
}
@media (min-width: 1200px) {
  .login-page--artwork .login-page-wrapper {
    display: flex;
  }
  .login-page--artwork .login-page-wrapper .login-page-artwork {
    width: calc(100% - 350px);
    padding-left: 100px;
    display: block;
  }
}
.mui-list--border li {
  border-bottom: 1px solid rgba(132, 146, 166, 0.2);
  padding: 5px;
}
.mui-list--border li .item {
  display: inline-block;
  vertical-align: top;
  width: calc(100% - 50px);
}
.mui-list--border li .item .subitem {
  display: block;
}

.mui-list--border li:last-child {
  border-bottom: none;
}

@media (min-width: 1200px) {
  .mui-list--border li .item .subitem {
    margin-left: 8px;
    display: inline-block;
  }
}
.infobox dt {
  font-weight: bold;
  margin: 0;
  padding: 5px 0;
}
.infobox dd {
  padding: 5px 0;
  margin-left: 0;
  word-break: break-all;
}

@media (min-width: 768px) {
  .infobox dt {
    width: 10em;
    float: left;
    clear: left;
    text-align: right;
    padding: 4px 0 0 0;
  }
  .infobox dd {
    position: relative;
    text-indent: 0;
    clear: none;
    margin: 0;
    margin-left: 11.25em;
    border-left: 1px solid rgba(132, 146, 166, 0.3);
    padding: 4px 0 0 0.75em;
  }
  .infobox dd:after {
    content: '';
    display: table;
    clear: both;
  }
}
.mui-btn--raised.icon-btn {
  width: 36px;
  height: 36px;
  border-radius: 50%;
  vertical-align: middle;
  margin: auto;
  padding: 0;
  display: flex;
  justify-content: center;
  align-items: center;
  background-color: #f9fafc;
}
.mui-btn--raised.icon-btn .fa5-icon {
  width: 16px;
  height: 16px;
}

.interpunct {
  padding: 0 8px;
}

.bullet-separated-list {
  list-style: none;
  padding: 0;
}
.bullet-separated-list li {
  padding: 0;
  border: none;
}

@media (min-width: 768px) {
  .bullet-separated-list {
    padding-left: 0;
    display: flex;
    list-style: inside;
  }
  .bullet-separated-list li {
    padding: 0 8px;
  }
  .bullet-separated-list li:first-child {
    list-style-type: none;
    padding-left: 0;
  }
}
[v-cloak] {
  display: none;
}

.about-top-content,
.about-content {
  font-size: 16px;
  line-height: 21px;
  margin: 0;
}

.about-heading {
  font-size: 24px;
  line-height: 32px;
  margin: 32px 0;
}

.flex-content img {
  margin: 0 auto;
}
.flex-content .fifty-width:first-child,
.flex-content img:first-child {
  margin-bottom: 32px;
}

@media (min-width: 768px) {
  .about-top-content,
  .about-content {
    font-size: 24px;
    line-height: 32px;
  }

  .project-headline.about-heading {
    font-size: 32px;
    line-height: 43px;
    margin: 0 0 48px;
  }

  .about-top-content {
    max-width: 675px;
    margin: 16px 0 48px;
  }

  .flex-content {
    display: flex;
    justify-content: space-between;
    margin-bottom: 48px;
  }
  .flex-content .fifty-width {
    width: 40%;
  }
  .flex-content .fifty-width:first-child,
  .flex-content img:first-child {
    margin: 0;
  }
}
@media (min-width: 1200px) {
  .flex-content .fifty-width {
    width: 50%;
  }
}
@media (max-width: 767px) {
  #root_footer {
    height: 0;
  }
}
.hg-app .header--fixed {
  bottom: 0;
}
.hg-app .header--fixed .header__nav {
  height: 56px;
  padding: 0 16px;
  justify-content: space-between;
}
.hg-app .header--fixed .header__nav .header__site-title {
  padding: 0;
  width: 100%;
}
.hg-app
  .header--fixed
  .header__nav
  .header__site-title
  .header__site-title__title {
  display: flex;
  justify-content: space-between;
  align-items: center;
  height: 56px;
  position: relative;
}
.hg-app
  .header--fixed
  .header__nav
  .header__site-title
  .header__site-title__title
  .logo-about {
  position: fixed !important;
  width: 100%;
  left: 0;
  top: 0;
  padding: 10px 16px;
  font-size: 12px;
  font-weight: 600;
  line-height: 1.33;
  letter-spacing: 0.43px;
  text-align: left;
  color: #0f73ed;
  position: relative;
  background-color: #e1eefd;
  text-decoration: none;
  display: none;
}
.hg-app
  .header--fixed
  .header__nav
  .header__site-title
  .header__site-title__title
  .logo-about:hover,
.hg-app
  .header--fixed
  .header__nav
  .header__site-title
  .header__site-title__title
  .logo-about:focus,
.hg-app
  .header--fixed
  .header__nav
  .header__site-title
  .header__site-title__title
  .logo-about:active {
  text-decoration: none;
}
.hg-app
  .header--fixed
  .header__nav
  .header__site-title
  .header__site-title__title
  .header__site-title__logo {
  height: 24px;
  margin: 0 auto 5px;
}
.hg-app
  .header--fixed
  .header__nav
  .header__site-title
  .header__site-title__title
  .search-form {
  position: fixed;
  bottom: 56px;
  width: 100%;
  left: 0;
  box-shadow: 0 1px 3px rgba(158, 158, 158, 0.12),
    0 1px 2px rgba(158, 158, 158, 0.24);
  display: none;
  height: 50px;
}
.hg-app
  .header--fixed
  .header__nav
  .header__site-title
  .header__site-title__title
  .search-form
  .search-form__field {
  background-color: #f1f1f1;
  border: none;
  padding: 16px 32px 16px 42px;
  min-width: calc(100% - 60px);
  color: #4d5763;
  font-size: 16px;
  outline: none;
}
.hg-app
  .header--fixed
  .header__nav
  .header__site-title
  .header__site-title__title
  .search-form
  .search-form__field__icon {
  position: absolute;
  top: 17px;
  left: 22px;
}
.hg-app
  .header--fixed
  .header__nav
  .header__site-title
  .header__site-title__title
  .search-form
  .search-form__submit {
  visibility: hidden;
}
.hg-app
  .header--fixed
  .header__nav
  .header__site-title
  .header__site-title__title
  .search-form--show {
  display: inline-block;
}
.hg-app
  .header--fixed
  .header__nav
  .header__site-title
  .header__site-title__title
  .mui-dropdown {
  line-height: 1;
}
.hg-app
  .header--fixed
  .header__nav
  .header__site-title
  .header__site-title__title
  .header__nav-links {
  text-decoration: none !important;
}
.hg-app
  .header--fixed
  .header__nav
  .header__site-title
  .header__site-title__title
  .header__nav-links
  .header__nav-links__text {
  font-size: 12px;
  color: #4d5763;
  font-weight: 600;
}
.hg-app
  .header--fixed
  .header__nav
  .header__site-title
  .header__site-title__title
  .header__nav-links
  .header__nav-links__icon {
  width: 24px;
  height: 24px;
  color: #4d5763;
  margin: 0 auto 4px;
}
.hg-app
  .header--fixed
  .header__nav
  .header__site-title
  .header__site-title__title
  .header__nav-links
  .mui-caret {
  color: #4d5763;
}
.hg-app
  .header--fixed
  .header__nav
  .header__site-title
  .header__site-title__title
  .header__nav-links--active
  .header__nav-links__icon,
.hg-app
  .header--fixed
  .header__nav
  .header__site-title
  .header__site-title__title
  .header__nav-links--active
  .header__nav-links__text,
.hg-app
  .header--fixed
  .header__nav
  .header__site-title
  .header__site-title__title
  .header__nav-links--active
  .mui-caret {
  color: #0f73ed;
}
.hg-app .header--fixed .header__nav .header__right-nav {
  display: none;
}
.hg-app .header--fixed .header__nav a.header__button {
  line-height: 30.6px;
  margin: 6px 0;
}
.hg-app .content-wrapper {
  padding-top: 0;
  padding-bottom: 50px;
}

@media (max-width: 767px) {
  .hg-app.no-sticky-header .header--fixed {
    display: none;
  }

  .hg-app.no-sticky-header .footer {
    display: none;
  }

  .homepage.hg-app
    .header--fixed
    .header__nav
    .header__site-title
    .header__site-title__title
    .logo-about {
    display: block;
  }
  .homepage.hg-app .content-wrapper {
    padding-top: 37px;
  }
}
@media (min-width: 768px) {
  .hg-app .header--fixed {
    bottom: unset;
    top: 0;
  }
  .hg-app .header--fixed .header__nav .header__site-title {
    width: 100%;
    margin-right: 0;
    padding-right: 0;
  }
  .hg-app
    .header--fixed
    .header__nav
    .header__site-title
    .header__site-title__title {
    display: flex;
    align-items: center;
    justify-content: space-between;
    overflow: visible;
  }
  .hg-app
    .header--fixed
    .header__nav
    .header__site-title
    .header__site-title__title
    .logo-about {
    position: absolute !important;
    left: 46px;
    top: 6px;
    font-size: 10px;
    padding: 2px 10px;
    border-radius: 4px;
    width: auto;
    display: block;
  }
  .hg-app
    .header--fixed
    .header__nav
    .header__site-title
    .header__site-title__title
    .logo-about
    .emoji-hand {
    display: none;
  }
  .hg-app
    .header--fixed
    .header__nav
    .header__site-title
    .header__site-title__title
    .logo-about:after {
    content: '';
    width: 0;
    height: 0;
    position: absolute;
    border-left: 5px solid #e1eefd;
    border-right: 5px solid transparent;
    border-top: 5px solid #e1eefd;
    border-bottom: 5px solid transparent;
    left: -4px;
    top: 12px;
    transform: rotate(45deg);
  }
  .hg-app
    .header--fixed
    .header__nav
    .header__site-title
    .header__site-title__title
    .header__site-title__logo {
    height: 28px;
    margin-right: 16px;
    position: relative;
    top: 1px;
  }
  .hg-app
    .header--fixed
    .header__nav
    .header__site-title
    .header__site-title__title
    .header__nav-links--search {
    display: none;
  }
  .hg-app
    .header--fixed
    .header__nav
    .header__site-title
    .header__site-title__title
    .search-form {
    position: relative;
    bottom: 0;
    display: flex;
    width: 300px;
    box-shadow: none;
    height: 35px;
  }
  .hg-app
    .header--fixed
    .header__nav
    .header__site-title
    .header__site-title__title
    .search-form
    .search-form__field {
    border-radius: 16px;
    padding: 8px 10px 8px 32px;
  }
  .hg-app
    .header--fixed
    .header__nav
    .header__site-title
    .header__site-title__title
    .search-form
    .search-form__field__icon {
    top: 9px;
    left: 13px;
  }
  .hg-app
    .header--fixed
    .header__nav
    .header__site-title
    .header__site-title__title
    .header__nav-links
    .header__nav-links__icon {
    width: 22px;
    height: 22px;
    margin: 0;
  }
  .hg-app
    .header--fixed
    .header__nav
    .header__site-title
    .header__site-title__title
    .header__nav-links
    .header__nav-links__text {
    display: inline-block;
    margin-left: 8px;
    font-size: 20px;
    font-weight: 400;
  }
  .hg-app
    .header--fixed
    .header__nav
    .header__site-title
    .header__site-title__title
    .header__nav-links__dropdown {
    padding: 0;
    margin: 0;
  }
  .hg-app
    .header--fixed
    .header__nav
    .header__site-title
    .header__site-title__title
    .header__nav-links__dropdown
    > li
    > a {
    color: #4d5763;
  }
  .hg-app
    .header--fixed
    .header__nav
    .header__site-title
    .header__site-title__title
    .header__nav-links__dropdown
    .user {
    padding: 16px;
    border-bottom: 1px solid rgba(132, 146, 166, 0.3);
  }
  .hg-app .content-wrapper {
    padding-top: 50px;
    padding-bottom: 0;
  }
}
@media (min-width: 1200px) {
  .hg-app
    .header--fixed
    .header__nav
    .header__site-title
    .header__site-title__title
    .logo-about {
    font-size: 12px;
  }
  .hg-app
    .header--fixed
    .header__nav
    .header__site-title
    .header__site-title__title
    .logo-about:after {
    top: 14px;
  }
  .hg-app
    .header--fixed
    .header__nav
    .header__site-title
    .header__site-title__title
    .search-form {
    width: 400px;
  }
}
@media only screen and (max-device-width: 767px) and (orientation: landscape) {
  .hg-app .header--fixed .header__nav {
    height: 35px;
  }
  .hg-app
    .header--fixed
    .header__nav
    .header__site-title
    .header__site-title__title
    .header__site-title__logo {
    height: 25px;
  }
  .hg-app
    .header--fixed
    .header__nav
    .header__site-title
    .header__site-title__title
    .header__nav-links
    .header__nav-links__icon {
    vertical-align: text-top;
  }
  .hg-app
    .header--fixed
    .header__nav
    .header__site-title
    .header__site-title__title
    .header__nav-links
    .header__nav-links__text {
    font-size: 14px;
    position: relative;
    top: 5px;
  }
  .hg-app
    .header--fixed
    .header__nav
    .header__site-title
    .header__site-title__title
    .search-form {
    bottom: 35px;
  }
  .hg-app .header--fixed .header__nav .header__site-title a.header__button {
    height: 24px;
    line-height: 24px;
  }
}
@media (min-device-width: 768px) and (max-device-width: 1199px) and (orientation: landscape) {
  .hg-app .header--fixed .header__nav {
    height: 35px;
  }
  .hg-app
    .header--fixed
    .header__nav
    .header__site-title
    .header__site-title__title
    .header__site-title__logo {
    height: 25px;
  }
  .hg-app
    .header--fixed
    .header__nav
    .header__site-title
    .header__site-title__title
    .search-form {
    height: 26px;
  }
  .hg-app
    .header--fixed
    .header__nav
    .header__site-title
    .header__site-title__title
    .search-form
    .search-form__field {
    padding: 5px 10px 5px 32px;
    font-size: 14px;
  }
  .hg-app
    .header--fixed
    .header__nav
    .header__site-title
    .header__site-title__title
    .search-form
    .search-form__field__icon {
    top: 6px;
    left: 8px;
  }
  .hg-app .header--fixed .header__nav .header__site-title a.header__button {
    height: 24px;
    line-height: 24px;
  }
  .hg-app .content-wrapper {
    padding-top: 35px;
  }
}
.header__site-title__item {
  font-size: 18px;
  line-height: 28px;
  position: relative;
  top: -3px;
}

.header__site-title__home {
  display: inline-block;
  text-align: center;
  vertical-align: middle;
}

.header__site-title__home:hover {
  color: inherit;
  text-decoration: none;
}

.header__site-title__logo {
  vertical-align: middle;
  margin: auto;
}

.header__site-title__logo--small {
  height: 18px;
}

.header__site-title__logo--margin {
  margin-right: 10px;
}

.header__site-title__logo--funnel {
  width: 18px;
  position: relative;
  top: -2px;
}

@media (min-width: 768px) {
  .header__site-title__item {
    font-size: 24px;
    line-height: 32px;
    top: 0;
  }
}
.header__site-title__logotxt {
  position: relative;
  top: -6px;
}

@media (max-width: 1199px) {
  .no-header .header {
    display: none;
  }
  .no-header .content-wrapper {
    padding-top: 0;
  }
  .no-header .footer {
    display: none;
  }
}
.sub-navbar .sub-navbar__item {
  display: block;
  padding: 16px;
  margin: 0;
  text-decoration: none;
  border-bottom: 1px solid rgba(132, 146, 166, 0.3);
  transition: border-color 1.5s ease;
  min-width: 0;
  min-height: 0;
  background-color: #f9f9f9;
}
.sub-navbar .sub-navbar__item--wrapper {
  height: 56px;
}
.sub-navbar .sub-navbar__item--fixed {
  position: fixed;
  top: 0;
  left: 0;
  right: 0;
  z-index: 1000;
  border-bottom: none;
  box-shadow: 0 1px 3px rgba(158, 158, 158, 0.12),
    0 1px 2px rgba(158, 158, 158, 0.24);
}
.sub-navbar .sub-navbar__item:first-child {
  border-top: 1px solid rgba(132, 146, 166, 0.3);
}
.sub-navbar .mui-btn {
  margin: 0 0.5em;
}
.sub-navbar .sub-navbar__item--primarybg {
  background-color: #f06a5e;
  color: #ffffff;
}

@media (min-width: 768px) {
  .sub-navbar-container {
    border-bottom: 1px solid rgba(132, 146, 166, 0.3);
    border-top: 1px solid rgba(132, 146, 166, 0.3);
    margin-top: 2em;
  }

  .sub-navbar-container--sticky {
    position: -webkit-sticky;
    position: sticky;
    top: 50px;
    order: 1;
    z-index: 5;
  }

  .sub-navbar {
    overflow: auto;
    display: flex;
    align-items: center;
    margin: 0 auto;
    padding: 0 16px;
  }
  .sub-navbar .sub-navbar__item {
    display: inline-block;
    flex-shrink: 0;
    padding: 16px;
    margin: 0 16px;
    text-decoration: none;
    border-bottom: 2px solid transparent;
    transition: border-color 1.5s ease;
    min-width: 0;
    min-height: 0;
  }
  .sub-navbar .sub-navbar__item:first-child {
    margin: 0 16px 0 0;
  }
  .sub-navbar .sub-navbar__item:first-child {
    border-top: 0;
  }
  .sub-navbar .sub-navbar__item__icon {
    display: none;
  }
  .sub-navbar .sub-navbar__item:hover,
  .sub-navbar .sub-navbar__item:active,
  .sub-navbar .sub-navbar__item--active {
    border-bottom: 2px solid #0f73ed;
  }
}
@media (min-device-width: 768px) and (max-device-width: 1199px) and (orientation: landscape) {
  .sub-navbar-container--sticky {
    top: 35px;
  }
}
@media (min-width: 992px) {
  .sub-navbar {
    max-width: 960px;
    margin: auto;
    padding: 0 16px;
  }
}
@media (min-width: 1200px) {
  .sub-navbar {
    max-width: 1170px;
  }
}
.sub-navbar-container--footer {
  margin-top: 32px;
  margin-bottom: 56px;
}

@media (min-width: 768px) {
  .sub-navbar-container--footer {
    margin-top: 48px;
    margin-bottom: 0;
  }
  .sub-navbar-container--footer .sub-navbar {
    margin-bottom: 0;
    justify-content: space-between;
    min-width: 100%;
  }
  .sub-navbar-container--footer .sub-navbar .sub-navbar__item {
    margin: 0;
    color: #1b3a44;
  }
}
.mobile-nav {
  position: fixed;
  top: 0;
  left: 0;
  width: 100%;
  background-color: #ffffff;
  z-index: 1000;
}
.mobile-nav .mobile-nav__icon {
  display: inline-block;
  padding: 16px 32px 16px 20px;
}
.mobile-nav .mobile-nav__headline {
  font-size: 20px;
  line-height: 1;
}

.tabs-wrapper {
  background: #ffffff;
  box-shadow: 0 2px 2px -1px rgba(158, 158, 158, 0.24);
  width: 100%;
}

.tabs-wrapper--sticky {
  position: sticky;
  order: 1;
  top: 0;
  z-index: 1000;
  width: 100%;
  left: 0;
}
.tabs-wrapper--sticky .grid__col-12 {
  padding-left: 0;
  padding-right: 0;
}

.tabs {
  display: flex;
  width: 100%;
  overflow: auto;
  align-items: center;
}
.tabs .tabs__item {
  padding: 16px;
  cursor: pointer;
  position: relative;
  min-width: 1 32px;
  border: none;
  border-bottom: 2px solid transparent;
  margin: 0;
  text-align: center;
  cursor: pointer;
  flex: 0 0 auto;
}
.tabs .tabs__item--width {
  min-width: auto;
}
.tabs .tabs__item:hover,
.tabs .tabs__item:focus {
  text-decoration: none;
  outline: none;
}
.tabs .tabs__item--active {
  border-bottom: 2px solid #f06a5e;
}
.tabs button.tabs__item--active {
  background: #ffffff;
}
.tabs .tabs__item-control {
  position: fixed;
  z-index: 1000;
  background: #ffffff;
  min-width: auto;
  top: 0;
  padding: 16px 16px 6px;
  align-self: center;
  box-shadow: 0 2px 2px -1px rgba(158, 158, 158, 0.24);
}
.tabs .tabs__item-control .tabs__item-control__icon {
  vertical-align: middle;
}
.tabs .tabs__item-control--prev {
  left: 0;
}
.tabs .tabs__item-control--next {
  right: 0;
}

@media (min-width: 768px) {
  .tabs-navbar .header {
    box-shadow: none;
  }

  .tabs-wrapper--sticky {
    top: 50px;
    width: 100%;
    left: 0;
  }
  .tabs-wrapper--sticky .grid__col-12 {
    padding-left: 16px;
    padding-right: 16px;
  }
  .tabs-wrapper--sticky .tabs__item-control {
    display: none;
  }
}
@media (min-device-width: 768px) and (max-device-width: 1200px) and (orientation: landscape) {
  .tabs-wrapper--sticky {
    top: 35px;
  }
}
.tab-content {
  margin-top: 2em;
}
.tab-content .tab-content__results {
  margin-bottom: 1em;
}

.mui-btn--strike {
  text-decoration: line-through;
}

.mui-btn--strike:hover {
  text-decoration: line-through;
}

.page-with-banner .alert-wrapper {
  position: absolute;
  top: 0;
  z-index: 12;
  left: 0;
  right: 0;
}

.projects-wrapper {
  padding: 16px 0;
}

.projects-wrapper--padding {
  padding: 16px;
}

@media (min-width: 1200px) {
  .projects-wrapper {
    padding: 32px 0;
  }

  .projects-wrapper--padding {
    padding: 32px 16px;
  }
}
.projects {
  padding-top: 16px;
}

.hg-banner {
  padding: 32px 0;
}
.hg-banner .headline {
  font-size: 32px;
  line-height: 40px;
}
.hg-banner .mui-divider--banner {
  height: 4px;
  background-color: #c0ccda;
  width: 20%;
  margin: 16px 0 0;
}

@media (min-width: 768px) {
  .hg-banner {
    text-align: center;
  }
  .hg-banner .headline {
    font-size: 48px;
    line-height: 58px;
  }
  .hg-banner .mui-divider--banner {
    margin: 16px auto 0;
  }
}
.funnel-banner {
  position: relative;
  overflow: hidden;
}
.funnel-banner .banner__img {
  width: 100%;
  display: block;
}
.funnel-banner .banner__headline {
  color: #816894;
  font-size: 32px;
  line-height: 40px;
  padding: 0 16px;
  z-index: 2;
}
.funnel-banner .banner__headline-txt {
  color: #f0a40c;
}

@media (min-width: 992px) {
  .funnel-banner {
    border-bottom: 2px solid rgba(132, 146, 166, 0.3);
  }
  .funnel-banner .banner__headline {
    position: absolute;
    top: 50%;
    left: 16px;
    right: 0;
    transform: translate(0%, -50%);
    font-size: 24px;
    line-height: 32px;
  }
}
@media (min-width: 1200px) {
  .funnel-banner .banner__headline {
    font-size: 29px;
    line-height: 40px;
    left: -40px;
  }
}
.funnel-notice .alert__text {
  font-size: 24px;
  line-height: 32px;
}
.funnel-notice .alert__text .funnel-notice-txt {
  color: #f0a40c;
}

.project-headline {
  margin-bottom: 40px;
  position: relative;
}

.project-headline:after {
  content: '';
  position: absolute;
  bottom: -16px;
  width: 64px;
  left: 0;
  border-bottom: 3px solid #f06a5e;
}

.project-headline--secondary:after {
  border-bottom: 3px solid #0f73ed;
}

@media (min-width: 1200px) {
  .mui-container--fullwidth {
    max-width: 100%;
  }
  .mui-container--fullwidth .grid__col-12 {
    padding: 0;
  }
}
.profile {
  margin-bottom: 60px;
}
.profile .profile__background {
  display: none;
}
.profile .profile__banner {
  position: relative;
}
.profile .profile__banner .grid__col-12 {
  padding: 0;
}
.profile .profile__banner .profile__banner__box {
  position: relative;
  padding-bottom: 75%;
}
.profile .profile__banner .profile__banner__box .profile__banner__box__img {
  position: absolute;
  object-fit: cover;
  width: 100%;
  height: 100%;
}
.profile .profile__banner .profile__banner__upload {
  position: absolute;
  z-index: 103;
  bottom: 16px;
  right: 16px;
  width: 32px;
  height: 32px;
  background-color: #f9f9f9;
  border-radius: 50%;
  vertical-align: middle;
  margin: auto;
  padding: 0;
}
.profile .profile__banner .profile__banner__upload .profile__banner__icon {
  top: 0;
}
.profile .profile__banner .profile__logo {
  position: absolute;
  bottom: -60px;
  left: 10px;
  width: 120px;
  height: 120px;
  box-shadow: 0 2px 4px 0 rgba(0, 0, 0, 0.09);
  background-color: #ffffff;
  z-index: 100;
  border-radius: 50%;
  display: flex;
  align-items: center;
  justify-content: center;
}
.profile .profile__banner .profile__logo .profile__logo__img {
  width: 100%;
  height: 100%;
  object-fit: cover;
  border-radius: 50%;
}
.profile .profile__banner .profile__logo .profile__logo__nologo {
  position: absolute;
  top: 0;
  left: 0;
  overflow: hidden;
  background-color: #f1f1f1;
  width: 120px;
  height: 120px;
  border-radius: 50%;
}
.profile
  .profile__banner
  .profile__logo
  .profile__logo__nologo
  .profile__logo__icon {
  width: 90px;
  height: 90px;
  color: #ffffff;
  position: relative;
  top: 39px;
  left: 14px;
}
.profile .profile__banner .profile__logo .profile__logo__upload {
  position: absolute;
  z-index: 103;
  bottom: 16px;
  right: -4px;
  width: 32px;
  height: 32px;
  background-color: #f9f9f9;
  border-radius: 50%;
  vertical-align: middle;
  margin: auto;
}
.profile
  .profile__banner
  .profile__logo
  .profile__logo__upload
  .profile__logo__upload__icon {
  position: absolute;
  left: 50%;
  top: 50%;
  transform: translate(-50%, -50%);
}

.profile-create-btn {
  margin-right: 8px;
}

.profile-dropdown-btn {
  background-color: #f1f1f1;
  padding: 6px 16px;
  text-align: center;
}

.profile-dropdown-btn:hover,
.profile-dropdown-btn:focus,
.profile-dropdown-btn:active {
  background-color: #f1f1f1;
}

.floating-menu-btns {
  position: absolute;
  right: 16px;
  top: -52px;
}

@media (min-width: 768px) {
  .profile {
    position: relative;
  }
  .profile .profile__background {
    display: block;
    position: absolute;
    z-index: 3;
    width: 100%;
    overflow: hidden;
    height: 100%;
    left: 0;
  }
  .profile .profile__background .profile__background__image {
    width: 100%;
    filter: blur(200px);
    -webkit-filter: blur(200px);
  }
  .profile .profile__banner {
    z-index: 4;
  }
  .profile .profile__banner .grid__col-12 {
    padding: 0 16px;
  }
  .profile .profile__banner .profile__banner__box {
    padding-bottom: 37.5%;
  }
  .profile .profile__banner .profile__banner__upload {
    border-radius: 0;
    width: auto;
    height: auto;
    padding: 0 26px;
    right: 32px;
  }
  .profile .profile__banner .profile__banner__upload .profile__banner__icon {
    top: 2px;
  }
  .profile .profile__banner .profile__logo {
    left: 32px;
    bottom: -72px;
  }
  .profile .profile__banner .profile__logo .profile__logo__details {
    position: absolute;
    left: 136px;
    bottom: -8px;
    min-width: 450px;
  }
  .profile .profile__banner .profile__banner__btns {
    position: absolute;
    bottom: -58px;
    z-index: 1000;
    right: 32px;
  }

  .profile-details {
    padding: 32px 16px 0;
  }
}
.profile--hg {
  margin-bottom: 0;
}
.profile--hg .profile__banner .profile__banner__box {
  padding-bottom: 50%;
}
.profile--hg .profile__banner .profile__banner__box:after {
  content: '';
  position: absolute;
  z-index: 2;
  top: 0;
  left: 0;
  background-color: #0f73ed;
  width: 100%;
  display: block;
  height: 100%;
  opacity: 0.7;
}
.profile--hg .profile__banner .profile__banner__box__heading {
  position: absolute;
  bottom: 0;
  width: 100%;
  margin: auto;
  left: 0;
  right: 0;
  color: #ffffff;
  z-index: 3;
}

@media (min-width: 768px) {
  .profile--hg .profile__banner .profile__banner__box {
    padding-bottom: 25%;
  }
}
.past-events-table .past-events-table__title {
  min-width: 60%;
}

.cfp-action-btn {
  padding: 10px 0;
  cursor: pointer;
  margin-right: 10px;
  border: none;
  color: #0f73ed;
  background: none;
}

.cfp-action-btn:focus,
.cfp-action-btn:hover {
  border: none;
  outline: none;
  box-shadow: none;
  color: #0f73ed;
}

.inline-form {
  display: inline-block;
  vertical-align: middle;
}

.label-form {
  max-width: 500px;
}
.label-form .label-form__title-field {
  width: calc(100% - 130px);
  display: inline-block;
}
.label-form .label-form__title-field--close {
  width: calc(100% - 114px);
}
.label-form .label-form__subform__close-btn {
  position: absolute;
  top: 0;
  right: 0;
  z-index: 2;
  background: transparent;
  padding: 10px;
}
.label-form .label-form__subform {
  margin-left: 20px;
}
.label-form .emojipicker {
  float: left;
  width: 70px;
  height: 48px;
  margin-right: 20px;
}
.label-form .emojipicker label {
  display: none;
}
.label-form .emojipicker .emojionearea-editor {
  height: 48px;
  min-height: 20px;
  overflow: hidden;
  white-space: nowrap;
  position: absolute;
  top: 0;
  left: 12px;
  right: 24px;
  padding: 6px 0;
}
.label-form .emojipicker .emojionearea-button {
  top: 10px;
}
.label-form .emojipicker .emojionearea-editor {
  left: 6px !important;
  padding-right: 45px !important;
}
.label-form .emojipicker .emojionearea-button .emojionearea-button-open,
.label-form .emojipicker .emojionearea-button .emojionearea-button-close {
  right: 3px;
}
.label-form
  .emojipicker
  .emojionearea
  .emojionearea-editor
  [class*='emojione-'],
.label-form .emojipicker .emojionearea .emojionearea-editor .emojioneemoji {
  margin: -0.2ex 1ex 0.2ex -0.5ex;
}
.label-form
  .emojionearea
  .emojionearea-picker.emojionearea-picker-position-bottom {
  right: -251px;
}
.label-form
  .emojionearea.emojionearea-standalone
  .emojionearea-picker.emojionearea-picker-position-bottom
  .emojionearea-wrapper:after,
.label-form
  .emojionearea.emojionearea-standalone
  .emojionearea-picker.emojionearea-picker-position-top
  .emojionearea-wrapper:after {
  right: 0;
  left: 40px;
}

.label-form__subform
  .emojionearea
  .emojionearea-picker.emojionearea-picker-position-bottom {
  right: -210px;
}
.label-form__subform
  .emojionearea.emojionearea-standalone
  .emojionearea-picker.emojionearea-picker-position-bottom
  .emojionearea-wrapper:after,
.label-form__subform
  .emojionearea.emojionearea-standalone
  .emojionearea-picker.emojionearea-picker-position-top
  .emojionearea-wrapper:after {
  right: 0;
  left: 80px;
}

.ui-dragable-box {
  padding: 25px 10px 10px 20px;
  border-radius: 3px;
  border: 1px solid #c0ccda;
  background: #ffffff;
  cursor: pointer;
  position: relative;
  margin: 10px 16px;
}
.ui-dragable-box .drag-icon {
  position: absolute;
  left: 5px;
  top: 5px;
}

.ui-dragable-box--header {
  padding: 0;
  margin: 10px 0;
}

.ui-dragable-box--header .collapsible__header {
  margin: 0;
}

.ui-dragable-box label {
  cursor: pointer;
}

.ui-dragable-box:hover {
  cursor: pointer;
  box-shadow: 0 1px 3px rgba(158, 158, 158, 0.12),
    0 1px 2px rgba(158, 158, 158, 0.24);
}

.ui-box-placeholder,
.ui-box-placeholder--bigger {
  margin: 10px 16px;
  padding: 10px;
  border-radius: 3px;
  border: 1px solid #c0ccda;
  background: #ffffff;
  height: 55px;
}

.ui-box-placeholder--bigger {
  margin: 10px 0;
  height: 80px;
}

.seq-input {
  position: absolute;
  right: 0px;
  width: 20px;
  border: 0;
  top: 5px;
  font-size: 14px;
  line-height: 1;
  color: #1f2d3d;
}

.seq-input--bg {
  background: #f1f1f1;
}

.seq-input:focus,
.seq-input:active {
  outline: none;
}

.ui-dragable-box .sp-replacer {
  margin-top: 5px;
  margin-left: 5px;
}

.modal-form-page .jquery-modal.blocker.current {
  padding: 0;
}

.modal .mui-form .mui-select__menu {
  z-index: 1001;
}

.modal-form {
  min-width: 100%;
  min-height: 325px;
  height: 100%;
  border-radius: 0;
}
.modal-form .modal-form__action-box {
  padding: 20px;
  position: absolute;
  bottom: 0;
  right: 0;
  left: 0;
  border-top: 1px solid rgba(132, 146, 166, 0.3);
  border-bottom: 1px solid rgba(132, 146, 166, 0.3);
  z-index: 1002;
}
.modal-form .modal-form__action-box--revoke {
  position: absolute;
  left: 0;
  right: 0;
  bottom: 0;
  padding: 20px;
}
.modal-form .modal-form__action-box--revoke .mui-btn.mui-btn--nostyle {
  text-transform: none;
}
.modal-form .mui-form .form-actions {
  position: absolute;
  bottom: 0;
  right: 0;
  padding: 16px;
  z-index: 1003;
}

.modal-form.modal-form--edit .modal-form__action-box,
.modal-form.modal-form--edit .mui-form .form-actions {
  bottom: 65px;
}

@media (min-width: 768px) {
  .jquery-modal.blocker.current .modal.modal-form {
    min-width: 50%;
    min-height: 80%;
    height: auto;
    border-radius: 4px;
  }
}
.search {
  width: 100%;
  margin: 0 0 10px;
  padding: 0 10px;
  border: 1px solid rgba(132, 146, 166, 0.3);
  border-radius: 2px;
  position: relative;
  color: #4d5763;
}
.search .mui-textfield {
  padding: 0;
  margin: 0;
  height: 36px;
}
.search .mui-textfield > input {
  border-bottom: 0;
}

.search--icon {
  padding-left: 32px;
}
.search--icon .search-form__icon {
  position: absolute;
  top: 10px;
  left: -20px;
}

@media (min-width: 768px) {
  .search.search--50 {
    width: 50%;
  }

  .search.search--small {
    width: 300px;
  }
}
.badge-print-status-btn .mui-form__fields.select2-inline {
  min-width: 160px;
}

#form-password-change #field-password .progress {
  visibility: hidden;
  display: block;
}

#form-password-change #field-password .progress.progress--show {
  visibility: visible;
}

.mui-form .mui-form__fields.password-field {
  margin-bottom: 0;
}

.password-field-sidetext {
  margin: 0 0 20px;
}

@media (max-width: 767px) {
  .modal__inner {
    position: fixed;
    background: #ffffff;
    top: 0;
    left: 0;
    height: 100%;
    padding: 16px;
    right: 0;
  }
}
.modal__body--form .mui-tabs__bar {
  margin-bottom: 45px;
}
.modal__body--form .mui-btn--primary {
  width: 100%;
}
.modal__body--form .mui-form {
  margin-bottom: 0;
}

.form-inline-input {
  display: inline-block;
  margin-right: 10px;
  vertical-align: middle;
}

.form-inline-label {
  display: inline-block;
  width: 70%;
}

.ajax-form {
  position: relative;
  clear: both;
}
.ajax-form .mui-form--margins {
  margin: 0;
}
.ajax-form .CodeMirror {
  border: 1px solid #c0ccda;
  min-height: 60px;
}
.ajax-form .CodeMirror ~ .CodeMirror {
  display: none;
}
.ajax-form .CodeMirror-focused {
  border: 1px solid #4a90e2;
}
.ajax-form .mui-form__fields {
  margin-bottom: 0;
}
.ajax-form .mui-form.form-actions {
  display: inline-block;
  float: left;
  margin-right: 10px;
}
.ajax-form .ajax-form__cancelbtn {
  display: inline-block;
  vertical-align: top;
  margin: 0;
  position: relative;
  top: 7px;
}

.post-form-block {
  border-radius: 16px;
  background-color: #f9fafc;
  padding: 24px;
  margin-bottom: 32px;
  margin: 16px 0 32px;
  display: block;
}
.post-form-block .user__box__gravatar--initials {
  background-color: #e05f25 !important;
}
.post-form-block input {
  width: 100%;
  padding: 10px 16px;
  border-radius: 2px;
  border: solid 1px rgba(77, 87, 99, 0.13);
  background-color: #ffffff;
}

.card--spotlight {
  border-radius: 16px 16px 0 16px;
  overflow: hidden;
  box-shadow: 0 2px 4px 0 rgba(0, 0, 0, 0.19);
  max-width: 450px;
  transition: 200ms linear;
  -webkit-transition: 200ms linear;
}
.card--spotlight .card__body__bookmark {
  float: right;
  position: relative;
  top: 10px;
  height: 0;
  z-index: 4;
  line-height: 1;
}
.card--spotlight .card__calendar {
  padding: 0 0 25px;
}

@media (min-width: 992px) {
  .card--spotlight {
    display: flex !important;
    max-width: 100%;
    border-radius: 16px;
    min-height: 290px;
  }
  .card--spotlight .card__image-wrapper {
    flex: 0 0 58.3%;
    margin: 0;
    padding: 0;
    z-index: 3;
  }
  .card--spotlight .card__image-wrapper .card__image {
    position: absolute;
    object-fit: cover;
    width: 100%;
    height: 100%;
  }
  .card--spotlight .card__body {
    position: relative;
    padding: 32px 16px;
    width: 100%;
  }

  .card--spotlight--live {
    padding: 16px;
  }
  .card--spotlight--live .card__image-wrapper {
    width: 300px;
    flex: auto;
  }
  .card--spotlight--live .card__body {
    width: 70%;
    padding: 0 0 0 32px;
  }
}
@media (min-width: 1200px) {
  .card--spotlight {
    min-height: 360px;
  }

  .card--spotlight--live {
    min-height: auto;
  }
  .card--spotlight--live .card__image-wrapper {
    flex: auto;
  }
}
.clickable-card,
.card-wrapper {
  color: #1f2d3d;
  display: block;
  cursor: pointer;
  text-decoration: none;
}

.clickable-card:focus,
.clickable-card:hover,
.clickable-card:active,
.card-wrapper:focus,
.card-wrapper:hover,
.card-wrapper:active {
  color: #1f2d3d;
  outline: none;
  text-decoration: none;
}

.clickable-card .card__title__heading {
  margin: 0 auto;
  padding: 4px 0;
}

.card__image-wrapper {
  position: relative;
}
.card__image-wrapper .card__image__tagline {
  position: absolute;
  color: #1f2d3d;
  top: 50%;
  left: 16px;
  right: 16px;
  z-index: 3;
  text-align: center;
  font-size: 18px;
  transform: translateY(-50%);
  max-height: 100%;
}
.card__image-wrapper img {
  display: block;
}

@media (min-width: 768px) {
  .card__image__tagline {
    font-size: 24px;
  }
}
.card__calendar {
  padding: 10px 0 25px;
}
.card__calendar .calendar {
  width: 100%;
}
.card__calendar .calendar .calendar__month-name {
  font-size: 12px;
  line-height: 24px;
  font-variant: all-small-caps;
  width: 100%;
  text-align: left;
  font-weight: 600;
  background-color: #ffffff;
  margin: 0;
  display: none;
}
.card__calendar .calendar .calendar__month-name .calendar__counting {
  margin-left: 5px;
  font-style: italic;
  font-size: 12px;
  line-height: 24px;
  color: #f06a5e;
  letter-spacing: 0.43px;
  font-variant: none;
}
.card__calendar
  .calendar
  .calendar__month-name--unique.calendar__month-name--latest {
  display: flex;
}
.card__calendar .calendar .calendar__weekdays {
  display: flex;
  width: 100%;
  flex-wrap: wrap;
  position: relative;
  z-index: 2;
}
.card__calendar .calendar .calendar__weekdays .calendar__weekdays__dates {
  width: 100%;
  display: none;
  flex-wrap: wrap;
  padding: 0;
  position: relative;
}
.card__calendar
  .calendar
  .calendar__weekdays
  .calendar__weekdays__dates
  .calendar__weekdays__dates__date {
  position: relative;
  width: calc(100% / 7.01);
  text-align: center;
  margin: 0;
  padding: 3px 0;
}
.card__calendar
  .calendar
  .calendar__weekdays
  .calendar__weekdays__dates
  .calendar__weekdays__dates__date
  .calendar__weekdays__dates__date__day {
  position: relative;
  z-index: 2;
  display: block;
  color: #4d5763;
  font-weight: 600;
  font-size: 12px;
  line-height: 16px;
  opacity: 0.6;
}
.card__calendar
  .calendar
  .calendar__weekdays
  .calendar__weekdays__dates
  .calendar__weekdays__dates__date
  .calendar__weekdays__dates__date__name {
  display: block;
  text-align: center;
  position: relative;
  z-index: 2;
  color: #4d5763;
  font-variant: all-small-caps;
  font-size: 10px;
  line-height: 14px;
  font-weight: 600;
  opacity: 0.6;
}
.card__calendar
  .calendar
  .calendar__weekdays
  .calendar__weekdays__dates
  .calendar__weekdays__dates__date--today
  .calendar__weekdays__dates__date__day {
  color: #f06a5e;
  font-weight: 600;
  opacity: 1;
}
.card__calendar
  .calendar
  .calendar__weekdays
  .calendar__weekdays__dates
  .calendar__weekdays__dates__date--today
  .calendar__weekdays__dates__date__name {
  color: #f06a5e;
  font-weight: 600;
  opacity: 1;
}
.card__calendar
  .calendar
  .calendar__weekdays
  .calendar__weekdays__dates
  .calendar__weekdays__dates__date--today:after {
  content: '';
  font-weight: bold;
  border-radius: 8px;
  width: 30px;
  height: 34px;
  text-align: center;
  position: absolute;
  top: 0px;
  left: 0;
  right: 0;
  margin: auto;
  z-index: 1;
  border: 1px solid #f06a5e;
  border-radius: 4px;
}
.card__calendar
  .calendar
  .calendar__weekdays
  .calendar__weekdays__dates
  .calendar__weekdays__dates__date--active
  .calendar__weekdays__dates__date__day,
.card__calendar
  .calendar
  .calendar__weekdays
  .calendar__weekdays__dates
  .calendar__weekdays__dates__date--active
  .calendar__weekdays__dates__date__name {
  color: #ffffff;
  font-weight: 600;
  font-size: 14px;
  line-height: 17px;
  opacity: 1;
}
.card__calendar
  .calendar
  .calendar__weekdays
  .calendar__weekdays__dates
  .calendar__weekdays__dates__date--active
  .calendar__weekdays__dates__date__name {
  color: #ffffff;
  font-weight: 600;
  font-size: 10px;
  line-height: 10px;
  opacity: 1;
}
.card__calendar
  .calendar
  .calendar__weekdays
  .calendar__weekdays__dates
  .calendar__weekdays__dates__date--active:after {
  content: '';
  font-weight: bold;
  border-radius: 4px;
  width: 30px;
  height: 34px;
  text-align: center;
  position: absolute;
  top: 0px;
  left: 0;
  right: 0;
  margin: auto;
  z-index: 1;
  box-shadow: 0 2px 4px 0 rgba(0, 0, 0, 0.22);
  background: #f06a5e;
}
.card__calendar
  .calendar
  .calendar__weekdays
  .calendar__weekdays__dates
  .calendar__weekdays__dates__time {
  display: block;
  opacity: 0;
  position: absolute;
  bottom: -18px;
  border-radius: 4px;
  background-color: #f2deda;
  color: #1b3a44;
  left: 50%;
  margin: auto;
  padding: 1px 0;
  width: 160px;
  font-size: 12px;
  line-height: 16px;
  z-index: 3;
  transition: opacity 0.1s;
  -webkit-transition: opacity 0.1s;
  transform: translate(-50%, 0);
}
.card__calendar
  .calendar
  .calendar__weekdays
  .calendar__weekdays__dates
  .calendar__weekdays__dates__date--showtime:hover::after,
.card__calendar
  .calendar
  .calendar__weekdays
  .calendar__weekdays__dates
  .calendar__weekdays__dates__date--showtime.calendar__weekdays__dates__date--display::after {
  height: 36px;
  border-radius: 4px 4px 0 0;
}
.card__calendar
  .calendar
  .calendar__weekdays
  .calendar__weekdays__dates
  .calendar__weekdays__dates__date--showtime:hover
  .calendar__weekdays__dates__time,
.card__calendar
  .calendar
  .calendar__weekdays
  .calendar__weekdays__dates
  .calendar__weekdays__dates__date--showtime.calendar__weekdays__dates__date--display
  .calendar__weekdays__dates__time {
  opacity: 1;
}
.card__calendar
  .calendar
  .calendar__weekdays
  .calendar__weekdays__dates
  .calendar__weekdays__dates__date:nth-child(1)
  .calendar__weekdays__dates__time {
  left: 0;
  transform: translate(0, 0);
}
.card__calendar
  .calendar
  .calendar__weekdays
  .calendar__weekdays__dates
  .calendar__weekdays__dates__date--7
  .calendar__weekdays__dates__time {
  left: unset;
  transform: translate(0, 0);
  right: 0;
}
.card__calendar
  .calendar
  .calendar__weekdays
  .calendar__weekdays__dates
  .calendar__weekdays__dates__date--year {
  text-align: right;
}
.card__calendar
  .calendar
  .calendar__weekdays
  .calendar__weekdays__dates
  .calendar__weekdays__dates__icon {
  display: none;
}
.card__calendar
  .calendar
  .calendar__weekdays
  .calendar__weekdays__dates--latest {
  display: flex;
}

.card__calendar--compact
  .calendar
  .calendar__weekdays
  .calendar__weekdays__dates,
.card__calendar--compact .calendar .calendar__weekdays .calendar__month-name {
  display: none;
  padding-top: 0;
}
.card__calendar--compact .calendar .calendar__weekdays .calendar__month-name {
  padding-bottom: 5px;
}
.card__calendar--compact
  .calendar
  .calendar__weekdays
  .calendar__weekdays__dates--upcoming--first,
.card__calendar--compact
  .calendar
  .calendar__weekdays
  .calendar__month-name--upcoming--first {
  display: flex;
}
.card__calendar--compact
  .calendar
  .calendar__weekdays
  .calendar__weekdays__dates
  .calendar__weekdays__dates__icon {
  position: absolute;
  line-height: 29px;
  background: #ffffff;
  display: block;
  z-index: -1;
  bottom: 0;
  background: #f9f9f9;
}
.card__calendar--compact
  .calendar
  .calendar__weekdays
  .calendar__weekdays__dates
  .calendar__weekdays__dates__icon--left {
  position: absolute;
  left: -32px;
  line-height: 30px;
}
.card__calendar--compact
  .calendar
  .calendar__weekdays
  .calendar__weekdays__dates
  .calendar__weekdays__dates__icon--right {
  position: absolute;
  right: -32px;
  line-height: 30px;
}

.card--spotlight
  .card__calendar--compact
  .calendar
  .calendar__weekdays
  .calendar__weekdays__dates
  .calendar__weekdays__dates__icon--left {
  left: -34px;
}
.card--spotlight
  .card__calendar--compact
  .calendar
  .calendar__weekdays
  .calendar__weekdays__dates
  .calendar__weekdays__dates__icon--right {
  right: -34px;
}

.card--upcoming {
  border-radius: 16px 16px 0 16px;
  overflow: hidden;
  box-shadow: 0 2px 4px 0 rgba(0, 0, 0, 0.19);
  max-width: 450px;
  transition: 200ms linear;
  -webkit-transition: 200ms linear;
  height: 100%;
}
.card--upcoming .card__image-wrapper {
  position: relative;
  padding-bottom: 56.2%;
  z-index: 3;
  overflow: hidden;
  border-radius: 0 0 0 20px;
}
.card--upcoming .card__image-wrapper .card__image {
  position: absolute;
  object-fit: cover;
  width: 100%;
  height: 100%;
}
.card--upcoming .card__image-wrapper .card__image__tagline {
  color: #1f2d3d;
  white-space: nowrap;
  overflow: hidden;
  text-overflow: ellipsis;
}
.card--upcoming .card__body {
  padding: 0 16px 16px;
  position: relative;
}
.card--upcoming .card__body .card__body__bookmark {
  position: absolute;
  right: 16px;
  top: 18px;
  z-index: 4;
  line-height: 1;
}
.card--upcoming .card__body .card__body__bookmark--pushup {
  top: 4px;
}
.card--upcoming .card__body .card__body__title {
  margin: 0;
  min-height: 72px;
}
.card--upcoming .card__body .card__body__title--smaller {
  margin: 0;
  padding-top: 16px;
  width: calc(100% - 20px);
}
.card--upcoming .card__body .card__body__subtitle {
  margin: 8px 0;
}
.card--upcoming .card__body .card__body__location {
  margin: 8px 0 0;
}
.card--upcoming .card__body .card__body__divider {
  height: 4px;
  background-color: #f1f1f1;
  width: 24px;
  margin: 12px 0;
}
.card--upcoming .card__body .card__body__footer {
  margin: 12px 0 6.5px;
}

.card__image-wrapper--default:after {
  content: '';
  position: absolute;
  z-index: 2;
  top: 0;
  left: 0;
  background-color: #0f73ed;
  width: 100%;
  display: block;
  height: 100%;
  opacity: 0.7;
  border-radius: 0 0 0 20px;
}

.projects li:nth-child(even) .card__image-wrapper--default:after {
  background: #f06a5e;
}

.projects li:nth-child(odd) .card__image-wrapper--default:after {
  background: #0f73ed;
}

.projects li:nth-child(4n) .card__image-wrapper--default:after {
  background-color: rgba(136, 156, 239, 0.63);
}

.card--spotlight:hover,
.card--upcoming:hover {
  box-shadow: 0 14px 28px rgba(0, 0, 0, 0.25), 0 10px 10px rgba(0, 0, 0, 0.22);
}

@media (min-width: 1200px) {
  .card--upcoming .card__body .card__body__subtitle {
    min-height: 48px;
  }
  .card--upcoming .card__body .card__body__location {
    min-height: 24px;
  }
}
.card--new .card__image-wrapper {
  position: relative;
  background-image: none;
}
.card--new .card__image-wrapper .card__image {
  z-index: 3;
}
.card--new .card__image-wrapper .card__image-wrapper__icon-wrapper {
  color: #1f2d3d;
  width: 100px;
  height: 100px;
  margin: 0 auto;
  position: absolute;
  top: 50%;
  left: 50%;
  transform: translate(-50%, -50%);
  z-index: 4;
}
.card--new
  .card__image-wrapper
  .card__image-wrapper__icon-wrapper
  .card__image-wrapper__icon-wrapper__icon {
  position: absolute;
  top: 50%;
  left: 50%;
  transform: translate(-50%, -50%);
}
.card--new .card__image-wrapper:after {
  content: '';
  position: absolute;
  z-index: 3;
  top: 0;
  left: 0;
  background-color: #0f73ed;
  width: 100%;
  display: block;
  height: 100%;
  opacity: 0.7;
}
.card--new .card__body--minheight {
  min-height: 150px;
}
.card--new .card__body--new {
  min-height: 194px;
  display: flex;
  justify-content: center;
  align-items: center;
}
.card--new .card__body--new .new-btn:hover {
  text-decoration: none;
}

.card--new--padding {
  padding: 10px;
}

.card--small {
  max-width: 400px;
}

.card__body .label-edit {
  display: inline-block;
  max-width: 85%;
}

.session-card .session-card__header {
  display: flex;
  background: none;
  border-bottom: 1px solid rgba(132, 146, 166, 0.3);
  padding: 10px;
}
.session-card .session-card__header .session-card__header__img-wrapper {
  margin: 0;
  min-width: 60px;
  min-height: 60px;
  border-radius: 50%;
  overflow: hidden;
  max-width: 60px;
  max-height: 60px;
  display: flex;
}
.session-card
  .session-card__header
  .session-card__header__img-wrapper
  .session-card__header__img-wrapper__img {
  max-width: 100%;
  height: 100%;
  object-fit: cover;
}
.session-card .session-card__header .session-card__header__title {
  padding: 0;
  margin: 0 0 0 10px;
}
.session-card .session-card__header--bck {
  background: #f1f1f1;
}

.contact-card {
  position: relative;
}
.contact-card .contact-card__details {
  width: 100%;
}
.contact-card .contact-card__details .contact-card__details__download-btn {
  position: absolute;
  top: 0;
  right: 0;
}

@media (min-width: 1200px) {
  .contact-card {
    position: relative;
  }
  .contact-card .contact-card__details {
    width: calc(100% - 80px);
  }
  .contact-card .contact-card__details .contact-card__details__download-btn {
    position: relative;
    top: 0;
    right: 0;
  }
}
.card--limited {
  min-width: 200px;
}

@media (min-width: 768px) {
  .card--limited {
    min-width: 300px;
  }
}
.card .card__body--lgtext {
  font-size: inherit;
  line-height: inherit;
}

.card__footer--smallerbtn .mui-btn--small.mui-btn--flat {
  padding: 0 6px;
}

@media (min-width: 1200px) {
  .card__footer--smallerbtn .mui-btn--small.mui-btn--flat {
    padding: 0 16px;
  }
}
.site-admin {
  margin-bottom: 32px;
  padding: 8px 0;
  border-bottom: 1px solid rgba(121, 129, 139, 0.48);
}

.project-banner {
  margin-top: 16px;
}
.project-banner .project-banner__profile-details {
  display: flex;
  align-items: center;
  margin-bottom: 4px;
}
.project-banner
  .project-banner__profile-details
  .project-banner__profile-details__logo-wrapper {
  display: inline-block;
  height: 36px;
  width: 36px;
  border-radius: 50%;
  overflow: hidden;
  margin-right: 10px;
}
.project-banner
  .project-banner__profile-details
  .project-banner__profile-details__logo-wrapper
  .project-banner__profile-details__logo_wrapper__logo {
  height: 100%;
  width: 100%;
  object-fit: cover;
}
.project-banner .project-banner__profile-details--center {
  justify-content: center;
  margin-bottom: 16px;
}
.project-banner .project-banner__headline {
  margin-bottom: 16px;
}
.project-banner .project-banner__headline .project-banner__headline__title {
  margin-bottom: 6px;
}
.project-banner .livestream-box {
  margin: 0;
  padding: 0;
}
.project-banner
  .livestream-box
  .project-banner__box
  .project-banner__box__add-btn {
  right: 16px;
  bottom: 16px;
}
.project-banner .project-banner__box {
  padding: 0;
  position: relative;
}
.project-banner .project-banner__box .project-banner__box__image {
  position: absolute;
  object-fit: cover;
  width: 100%;
  height: 100%;
}
.project-banner .project-banner__box .project-banner__headline {
  padding: 0 16px;
}
.project-banner .project-banner__box .project-banner__box__add-btn {
  position: absolute;
  bottom: 16px;
  right: 16px;
  z-index: 3;
}
.project-banner .project-banner__box .project-banner__box__add-btn--second {
  right: 60px;
  bottom: 16px;
}
.project-banner .profile-text {
  margin: 16px 0;
}
.project-banner .profile-text p {
  display: none;
}
.project-banner .profile-text p:first-child {
  margin: 0;
  display: block;
}
.project-banner .project-banner__footer {
  display: flex;
  align-items: baseline;
  margin: 16px 0 0;
  padding: 0 16px;
}
.project-banner .project-banner__footer .bookmark,
.project-banner .project-banner__footer .add-calendar,
.project-banner .project-banner__footer .share {
  display: flex;
  align-items: center;
  padding: 0 8px;
  border-right: solid 1px rgba(121, 129, 139, 0.48);
  line-height: 1;
}
.project-banner .project-banner__footer .bookmark {
  padding: 0 8px 0 0;
  height: 20px;
}
.project-banner .project-banner__footer .bookmark .txt,
.project-banner .project-banner__footer .bookmark .login-txt {
  position: relative;
  top: -2px;
}
.project-banner .project-banner__footer .bookmark .animate-btn--animate {
  -webkit-animation: none;
  animation: none;
}
.project-banner .project-banner__footer .share {
  border-right: none;
}
.project-banner .project-banner__footer .bookmark span.login-txt,
.project-banner .project-banner__footer .add-calendar span.txt,
.project-banner .project-banner__footer .share span.txt {
  padding-right: 5px;
}
.project-banner .project-banner__footer .mui-btn--nostyle + .mui-btn--nostyle {
  margin: 0;
}
.project-banner .project-banner__footer .mui-dropdown__menu {
  min-width: auto;
  z-index: 1003;
}
.project-banner .project-details__box {
  margin-top: 16px;
  position: relative;
}
.project-banner .project-details__box .card__calendar {
  padding: 0 16px 10px;
  margin: 0 0 25px;
  margin-left: -16px;
  margin-right: -16px;
}
.project-banner
  .project-details__box
  .card__calendar
  .calendar
  .calendar__month-name--unique {
  display: none;
}
.project-banner
  .project-details__box
  .card__calendar
  .calendar
  .calendar__weekdays
  .calendar__weekdays__dates {
  display: none;
  padding-bottom: 17px;
}
.project-banner
  .project-details__box
  .card__calendar
  .calendar
  .calendar__weekdays
  .calendar__month-name--latest,
.project-banner
  .project-details__box
  .card__calendar
  .calendar
  .calendar__weekdays
  .calendar__weekdays__dates--latest {
  display: flex;
}
.project-banner
  .project-details__box
  .card__calendar
  .calendar
  .calendar__weekdays
  .calendar__weekdays__dates:last-child {
  padding-bottom: 0;
}
.project-banner .project-details__box .project-venue {
  margin: 10px 0;
}
.project-banner .project-details__box .add-calendar {
  position: absolute;
  right: 45px;
  top: 0;
  font-size: 16px;
  font-variant: all-small-caps;
}
.project-banner .project-details__box .propose {
  margin: 8px 0 0;
}
.project-banner .project-details__box .propose .propose__txt {
  font-size: 12px;
}
.project-banner .project-details__box .propose .propose__txt svg {
  width: 12px;
  height: 12px;
}
.project-banner .project-details__box .propose .propose__btn--strike {
  text-decoration: line-through;
}
.project-banner .project-details__box .propose .propose-btn--strike:hover {
  text-decoration: line-through;
}
.project-banner .project-details__box--ticketbox .check-icon {
  margin-right: 8px;
}

@media (min-width: 768px) {
  .project-banner .project-banner__box {
    padding: 0 16px;
  }
  .project-banner .project-banner__box .project-banner__box__add-btn {
    right: 16px;
  }
  .project-banner .project-banner__box .project-banner__box__add-btn--second {
    right: 60px;
  }
  .project-banner .project-banner__footer {
    padding: 0;
  }
  .project-banner .project-banner__footer .bookmark,
  .project-banner .project-banner__footer .add-calendar,
  .project-banner .project-banner__footer .share {
    padding: 0 16px;
    text-decoration: none;
  }
  .project-banner .project-banner__footer .bookmark {
    padding: 0 16px 0 0;
  }
  .project-banner .project-banner__footer .bookmark span.txt {
    padding-right: 5px;
  }
  .project-banner .project-details__box .propose .propose__txt {
    font-size: 14px;
  }
  .project-banner .project-details__box .propose .propose__txt svg {
    width: 14px;
    height: 14px;
  }
  .project-banner .livestream-box {
    padding: 0 16px;
  }
  .project-banner .livestream-box .project-banner__box {
    padding: 0;
  }
}
@media (min-width: 992px) {
  .project-banner .project-banner__box {
    padding: 0 16px;
  }
  .project-banner .profile-text {
    margin: 0 0 5px;
  }
  .project-banner .profile-text p {
    margin: 0;
  }
  .project-banner .project-details__box {
    margin: 0;
    margin-top: -7px;
  }
  .project-banner .project-details__box .card__calendar {
    margin: 0 0 85px;
    padding: 0 0 8px;
  }
  .project-banner .project-details__box .propose {
    align-items: baseline;
    margin-left: 16px;
    width: calc(100% - 16px);
  }
  .project-banner .project-details__box .propose--lessmargin {
    margin: 10px 0 0;
    padding: 0;
    width: 100%;
  }
  .project-banner
    .project-details__box
    .propose--lessmargin.mui--d-inlineblock {
    width: auto;
  }
  .project-banner .project-details__box .propose__btn-wrapper {
    padding-left: 10px;
  }
  .project-banner .project-details__box--topmargin {
    margin-top: 42px;
  }
}
@media (min-width: 992px) and (max-width: 1199px) {
  .project-banner .project-details__box .add-calendar {
    right: 32px;
    top: 3px;
    font-size: 13px;
  }
}
.pinned {
  position: sticky;
  top: 65px;
  box-shadow: crimson;
  box-shadow: 0 2px 4px 0 rgba(0, 0, 0, 0.17);
  background: #ffffff;
  z-index: 5;
  display: none;
}
.pinned .pinned__update {
  text-decoration: none !important;
  display: inline-block;
  width: 100%;
  padding: 8px 0;
  border-bottom: solid 1px rgba(121, 129, 139, 0.16);
}
.pinned .pinned__update__heading {
  margin-bottom: 0;
  padding: 0 16px;
  display: none;
}
.pinned .pinned__update__body {
  margin-bottom: 0;
  padding: 0 16px;
}
.pinned .pinned__update__body .pinned__update__body__text {
  padding-left: 5px;
}
.pinned .pinned__update__body .pinned__update__body__text > * {
  display: inline-block;
  margin-bottom: 0;
}
.pinned .pinned__update__body .pinned__update__body__text > img {
  display: none;
}

.pinned li:first-child .pinned__update__heading {
  display: block;
}

.pinned a:hover,
.pinned a:active {
  text-decoration: none !important;
}

.pinned--about-page {
  top: 0;
  display: block;
}

@media (min-width: 768px) {
  .pinned {
    position: sticky;
    top: 56px;
    display: block;
  }
}
.project-section__headline {
  margin-bottom: 16px;
}

.reg-modal .reg-modal__txt {
  margin-bottom: 16px;
  width: calc(100% - 10px);
}

.about {
  padding: 0 16px;
  word-break: break-word;
}
.about .about__details__description h1,
.about .about__details__description h2,
.about .about__details__description h3,
.about .about__details__description h4,
.about .about__details__description h5 {
  font-weight: 400;
  font-size: 24px;
  line-height: 32px;
}
.about img {
  width: 100%;
}
.about .about__details__featured {
  display: block;
  padding: 0;
  margin: 0;
  list-style: none;
  width: 100%;
}
.about .about__details__featured .about__details__featured__cards {
  padding: 0 16px;
}
.about .about__participate__back-nav {
  display: none;
}
.about .about__participate {
  display: none;
}
.about .about__participate--modal {
  position: fixed;
  top: 56px;
  background: #ffffff;
  left: 0;
  right: 0;
  padding: 16px;
  z-index: 100001;
  bottom: 0;
  overflow: auto;
}
.about .about__participate--modal .about__participate__back-nav {
  display: block;
}

@media (min-width: 768px) {
  .about .about__participate {
    display: block !important;
    position: relative;
    width: calc(50% - 32px);
    float: right;
    padding: 0;
    margin-left: 32px;
    margin-bottom: 16px;
  }
  .about .about__details {
    float: none;
  }
  .about .about__details hr {
    overflow: hidden;
  }
  .about .about__details__featured .about__details__featured__cards {
    display: inline-block;
    width: calc(50% - 32px);
    padding: 0 16px;
    vertical-align: top;
    margin: 0 -2px;
  }
}
@media (min-width: 992px) {
  .about .about__participate {
    width: calc(40% - 32px);
  }
  .about .about__details__featured .about__details__featured__cards {
    width: calc(33.3% - 32px);
    padding: 0 16px;
  }
}
@media (min-width: 1200px) {
  .about .about__details__featured .about__details__featured__cards {
    width: calc(33.3% - 32px);
    padding: 0 16px;
  }
}
.about #boxoffice-widget {
  padding: 10px 0;
  max-width: 100%;
  margin: 0;
}
.about #boxoffice-widget .category-heading:after {
  border-width: 23px;
}
.about #boxoffice-widget .ticket-booking {
  border-bottom: 1px solid #ccc;
}
.about #boxoffice-widget .ticket-booking:last-child {
  border-bottom: none;
}
.about #boxoffice-widget .ticket-details {
  margin: 0;
  width: 100%;
}
.about #boxoffice-widget .ticket-price-qty {
  float: left;
  width: 100%;
  margin-top: 32px;
}
.about #boxoffice-widget .ticket-description .few-ticket {
  left: 0;
  top: -21px;
}
.about #boxoffice-widget .price-details-wrapper,
.about #boxoffice-widget .ticket-total,
.about #boxoffice-widget .proceed-button-wrapper {
  float: left;
}
.about #boxoffice-widget .ticket-total {
  margin-left: -10px;
  margin-right: -10px;
}
.about #boxoffice-widget .item-amount,
.about #boxoffice-widget .valid-upto,
.about #boxoffice-widget .discount {
  text-align: left;
}
.about #boxoffice-widget .checkout-confirmation {
  padding: 0;
}
.about #boxoffice-widget .fa {
  display: none;
  padding: 0 !important;
}

.about .rsvp-wrapper {
  padding-top: 50px;
}

@media (min-width: 768px) {
  .about .rsvp-wrapper {
    padding: 10px;
    box-shadow: 0 1px 3px rgba(158, 158, 158, 0.12),
      0 1px 2px rgba(158, 158, 158, 0.24);
  }
}
.project-section__map {
  height: 400px;
  width: 100%;
  z-index: 0;
  margin-top: 16px;
  position: relative;
  outline: none;
  margin-bottom: 32px;
}

.proposal-wrapper {
  border-radius: 4px;
  border: 1px solid rgba(132, 146, 166, 0.3);
  box-shadow: 0 1px 3px rgba(158, 158, 158, 0.12),
    0 1px 2px rgba(158, 158, 158, 0.24);
  padding: 0;
  margin: 0;
  position: relative;
}

.slider-btn-wrapper {
  width: 100%;
}

.slider-btn a {
  display: block;
  width: 100%;
}

.slider-btn a:hover {
  text-decoration: none;
}

.slider-btn--push-down {
  position: relative;
  top: 40px;
}

.slider-btn--right {
  width: 90%;
}

.slider-btn__action-btn svg {
  position: relative;
  top: -5px;
}

.truncate-title {
  white-space: nowrap;
  text-overflow: ellipsis;
  width: 70%;
  display: inline-block;
  overflow: hidden;
}

@media (min-width: 768px) {
  .proposal-wrapper {
    margin: 0 16px;
  }

  .slider-btn--push-down {
    position: relative;
    top: 0;
    width: 50%;
  }

  .slider-btn--right {
    width: 50%;
  }
}
@media (min-width: 1300px) {
  .proposal-wrapper {
    margin-bottom: 16px;
  }

  .proposal__section__headline {
    margin-top: 0px;
  }
}
.proposal__section {
  padding: 16px;
  overflow-wrap: break-word;
}

.proposal__section--border {
  border-bottom: 1px solid rgba(132, 146, 166, 0.3);
}

.proposal-status-wrapper .grid .columns,
.proposal__section .grid .columns {
  padding: 0 32px 0 0;
}

@media (min-width: 992px) {
  .proposal__section--left {
    float: left;
    width: calc(70% - 16px);
    padding-bottom: 16px;
  }

  .proposal__admin-panel {
    float: right;
    width: calc(30% - 16px);
    margin-top: 32px;
    margin-right: 16px;
  }
}
.proposal__section--bleed-y {
  padding: 16px 0;
}

.proposal__section--heading {
  margin-bottom: 16px;
}

.details .details__box {
  position: relative;
  overflow: visible;
}
.details .details__box--right,
.details .details__box--left {
  margin-top: 16px;
}

@media (min-width: 992px) {
  .details {
    display: flex;
  }
  .details .details__box--left {
    width: 70%;
  }
  .details .details__box--right {
    width: 30%;
  }
}
.details__box__video--novideo {
  padding-left: 10px;
  padding-right: 10px;
  padding-top: 10px;
  border: 2px dashed rgba(132, 146, 166, 0.3);
  border-radius: 2px;
  min-height: 220px;
}
.details__box__video--novideo .details__box__video__banner {
  background-color: #dda32a;
  padding: 10px;
  opacity: 0.8;
}

.details__box__control {
  background: #1f2d3d;
  padding: 10px;
  color: #ffffff;
  text-align: right;
}
.details__box__control .details__box__control__link {
  color: #ffffff;
  margin-right: 16px;
}
.details__box__control .details__box__control__link:last-child {
  margin-right: 0;
}
.details__box__control .mui-dropdown__menu {
  background-color: #1f2d3d;
}

@media (min-width: 992px) {
  .details__box__video {
    min-width: 300px;
  }
}
@media (min-width: 1200px) {
  .details__box__video {
    min-width: 500px;
  }
}
.gallery {
  background: #000;
  display: flex;
  overflow: scroll;
}
.gallery .gallery__thumbnail {
  position: relative;
  flex: 0 0 50%;
  padding: 16px;
}
.gallery .mui--is-active.gallery__thumbnail {
  background-color: rgba(255, 255, 255, 0.16);
}
.gallery .gallery__thumbnail__play-icon {
  color: #ffffff;
  text-align: center;
  font-size: 32px;
  position: absolute;
  top: 50%;
  left: 0;
  right: 0;
  z-index: 3;
  transform: translate(0, -50%);
  -webkit-transform: translate(0, -50%);
}
.gallery .gallery-control {
  position: absolute;
  top: 0;
  bottom: 0;
  z-index: 1000;
  min-width: auto;
  padding: 5px;
  align-self: stretch;
  display: flex;
  align-items: center;
  color: #ffffff;
  background: rgba(91, 94, 92, 0.5);
}
.gallery .gallery-control .gallery-control__icon {
  vertical-align: middle;
}
.gallery .gallery-control--prev {
  left: 0;
}
.gallery .gallery-control--next {
  right: 0;
}
.gallery .gallery__text {
  display: none;
}

@media (min-width: 992px) {
  .gallery {
    position: absolute;
    width: 100%;
    height: 100%;
    padding: 16px 0;
    background: #000;
    overflow: scroll;
    flex-direction: column;
  }
  .gallery .gallery__thumbnail {
    flex: 0 0 33.33%;
    margin: 0;
  }
  .gallery .gallery-control {
    display: none;
  }
  .gallery .gallery__text {
    display: block;
    padding: 0 16px;
  }
}
.proposal-move-form div {
  display: inline-block;
}

.proposal-move-form .hg-form {
  margin-top: 13px;
}

.proposal-move-form .hg-form .mui-btn {
  margin-left: 5px;
}

.proposal-move-form .select2-container {
  margin-top: -11px;
}

.proposal-move-form label {
  font-weight: 400;
  font-size: 16px;
  line-height: 24px;
  top: -33px;
  color: #1f2d3d;
}

.proposal__admin-panel .mui-select {
  width: 100%;
}

.proposal__admin-panel .btn-group .mui-btn {
  margin-bottom: 16px;
  margin-right: 20px;
}

@medium (min-width: 1200px) {
  .proposal__admin-panel .btn-group .mui-btn {
    margin-bottom: 10px;
    margin-right: 10px;
  }
}
.proposal-content {
  margin: 8px 0;
  min-height: 100px;
}

.links-list {
  word-break: break-all;
}

.proposal-content pre,
.codehilite pre {
  white-space: pre-wrap;
}

.label {
  padding: 4px 8px;
  font-size: 12px;
  text-transform: uppercase;
  color: #4d5763;
  border: 2px solid rgba(132, 146, 166, 0.3);
  background-color: #f9f9f9;
  border-radius: 2px;
  display: inline-block;
  margin: 0 4px 4px 0;
  text-decoration: none;
  max-width: 90%;
}

.label:hover {
  text-decoration: none;
}

.selected-label {
  border-bottom: 1px solid #ccc;
  width: 100%;
  position: relative;
  cursor: pointer;
}
.selected-label .material-icons {
  position: absolute;
  bottom: 10px;
  right: 0;
}

.add-label-form .label-dropdown-wrapper {
  position: relative;
  margin-bottom: 10px;
}
.add-label-form fieldset {
  border: none;
  position: absolute;
  top: -500px;
  z-index: -1;
  opacity: 0;
  left: 0px;
  width: 100%;
  margin: 0px;
  padding: 10px;
  box-shadow: 0 1px 3px rgba(0, 0, 0, 0.12), 0 1px 2px rgba(0, 0, 0, 0.24);
  background-color: white;
  margin: 0;
  -webkit-transition: top 0.25s linear, z-index 0.1s step-start,
    opacity 0.25s linear;
  -moz-transition: top 0.25s linear, z-index 0.1s step-start,
    opacity 0.25s linear;
  -ms-transition: top 0.25s linear, z-index 0.1s step-start,
    opacity 0.25s linear;
  -o-transition: top 0.25s linear, z-index 0.1s step-start,
    opacity 0.25s lineart;
}
.add-label-form fieldset legend {
  display: none;
}
.add-label-form fieldset.active {
  top: 0;
  z-index: 1000;
  opacity: 1;
  -webkit-transition: top 0.25s linear, z-index 0.25s step-end,
    opacity 0.25s linear;
  -moz-transition: top 0.25s linear, z-index 0.25s step-end,
    opacity 0.25s linear;
  -ms-transition: top 0.25s linear, z-index 0.25s step-end, opacity 0.25s linear;
  -o-transition: top 0.25s linear, z-index 0.25s step-end, opacity 0.25s linear;
  transition: top 0.25s linear, z-index 0.25s step-end, opacity 0.25s linear;
}
.add-label-form .listwidget .mui-textfield {
  margin-bottom: 0;
  padding-top: 0;
}
.add-label-form .listwidget .mui-form__label {
  font-size: 16px;
  line-height: 24px;
  overflow: auto;
  margin: 0;
  position: relative;
  color: #1f2d3d;
  padding-left: 20px;
}
.add-label-form .listwidget ul {
  padding-left: 20px;
}
.add-label-form .listwidget .mui-form__label:before,
.add-label-form .listwidget .mui-form__label:after {
  position: absolute;
  content: '';
  display: inline-block;
}
.add-label-form .listwidget .mui-form__label:before {
  height: 13px;
  width: 13px;
  border: 1px solid #ccc;
  left: 0px;
  top: 4px;
  border-radius: 3px;
}
.add-label-form .listwidget .mui-form__label:after {
  height: 4px;
  width: 8px;
  border-left: 1.4px solid #ffffff;
  border-bottom: 1.2px solid #ffffff;
  transform: rotate(-61deg);
  -webkit-transform: rotate(-61deg);
  left: 2px;
  top: 8px;
}
.add-label-form .listwidget .mui-form__label:after {
  content: none;
}
.add-label-form .listwidget .mui-form__label.checked:before {
  background: #0f73ed;
  border: none;
}
.add-label-form .listwidget .mui-form__label.checked:after {
  content: '';
}
.add-label-form .mui-checkbox {
  margin-bottom: 0;
}

.video {
  margin-bottom: 32px;
}
.video .video__thumbnail {
  position: relative;
  display: block;
  width: 100%;
  margin-bottom: 10px;
  display: block;
}
.video .video__thumbnail .video__thumbnail__img {
  display: block;
}
.video .video__thumbnail .video__thumbnail__icon {
  position: absolute;
  top: 50%;
  left: 50%;
  color: #ffffff;
  transform: translate(-50%, -50%);
}
.video .video__thumnail--novideo {
  background: #f1f1f1;
  padding-top: 56.25%;
}
.video .video__txt {
  margin-bottom: 3px;
}

.comment {
  margin: 16px 0 0;
}
.comment .comment__header {
  display: inline-block;
  width: 100%;
  margin-bottom: 16px;
}
.comment .comment__header button {
  vertical-align: bottom;
}
.comment .comment__header .mui-btn--nostyle + .mui-btn--nostyle {
  margin-left: 0;
}
.comment .comment__header .comment__header__details {
  display: inline-block;
  min-width: 300px;
  margin-left: 8px;
}
.comment .comment__header .comment__header__details .badge {
  margin-left: 8px;
  margin-right: 8px;
}
.comment .comment__body {
  margin: 0 0 0 30px;
}
.comment .comment__body img {
  max-width: 100%;
}
.comment .comment__body blockquote {
  border-left: 2px solid #c0ccda;
  margin: 0;
  padding-left: 16px;
}

.slide-enter-active {
  -moz-transition-duration: 0.3s;
  -webkit-transition-duration: 0.3s;
  -o-transition-duration: 0.3s;
  transition-duration: 0.3s;
  -moz-transition-timing-function: ease-in;
  -webkit-transition-timing-function: ease-in;
  -o-transition-timing-function: ease-in;
  transition-timing-function: ease-in;
}

.slide-leave-active {
  -moz-transition-duration: 0.3s;
  -webkit-transition-duration: 0.3s;
  -o-transition-duration: 0.3s;
  transition-duration: 0.3s;
  -moz-transition-timing-function: cubic-bezier(0, 1, 0.5, 1);
  -webkit-transition-timing-function: cubic-bezier(0, 1, 0.5, 1);
  -o-transition-timing-function: cubic-bezier(0, 1, 0.5, 1);
  transition-timing-function: cubic-bezier(0, 1, 0.5, 1);
}

.slide-enter-to,
.slide-leave {
  max-height: 100px;
  overflow: hidden;
}

.slide-enter,
.slide-leave-to {
  overflow: hidden;
  max-height: 0;
}

.proposal-list-header {
  margin: 1px 0 0;
  width: 100%;
  background: #f1f1f1;
  padding: 20px;
}

.proposal-list-table {
  width: 100%;
  border-spacing: 0;
}
.proposal-list-table tbody > tr > td {
  border: 1px solid #f1f1f1;
  border-top: 0;
}
.proposal-list-table tbody > tr > td .speaker-details {
  margin-bottom: 16px;
}

.search-proposal-form {
  width: 100%;
  margin: 10px 0;
  padding: 0 10px;
  border: 1px solid rgba(132, 146, 166, 0.3);
}
.search-proposal-form .mui-textfield {
  padding-top: 5px;
}
.search-proposal-form .mui-textfield > input {
  border-bottom: 0;
}

@media (min-width: 1200px) {
  .search-proposal-form {
    width: 50%;
  }
}
.schedule-grid {
  padding: 0;
}
.schedule-grid .schedule {
  margin: 32px 0;
}
.schedule-grid .schedule .schedule__date {
  margin-bottom: 32px;
  padding-left: 16px;
}
.schedule-grid .schedule .schedule__row {
  display: flex;
}
.schedule-grid
  .schedule
  .schedule__row
  .schedule__row__column
  .schedule__row__column__content {
  background-color: #ffffff;
  width: 100%;
  padding: 5px 16px;
  border-bottom: 1px solid rgba(132, 146, 166, 0.3);
  word-break: break-word;
}
.schedule-grid
  .schedule
  .schedule__row
  .schedule__row__column
  .schedule__row__column__content
  .schedule__row__column__content__title {
  width: calc(100% - 24px);
}
.schedule-grid
  .schedule
  .schedule__row
  .schedule__row__column
  .schedule__row__column__content
  .schedule__row__column__content__title
  .schedule__row__column__content__title__heading {
  cursor: pointer;
  font-weight: bold;
}
.schedule-grid
  .schedule
  .schedule__row
  .schedule__row__column
  .schedule__row__column__content
  .schedule__row__column__content__title
  .schedule__row__column__content__title__heading:hover {
  color: #0f73ed;
}
.schedule-grid
  .schedule
  .schedule__row
  .schedule__row__column
  .schedule__row__column__content
  .schedule__row__column__content__description {
  clear: both;
  padding-top: 16px;
  padding-bottom: 16px;
  word-break: break-word;
}
.schedule-grid
  .schedule
  .schedule__row
  .schedule__row__column
  .schedule__row__column__content
  .schedule__row__column__content__description
  img {
  width: 100%;
}
.schedule-grid
  .schedule
  .schedule__row
  .schedule__row__column
  .schedule__row__column__content
  p {
  margin: 0;
}
.schedule-grid
  .schedule
  .schedule__row
  .schedule__row__column
  .schedule__row__column__content__title__duration {
  position: -webkit-sticky;
  position: sticky;
  top: 165px;
  background-color: #f2deda;
  color: #1b3a44;
  z-index: 3;
  float: right;
  padding: 5px;
  border-radius: 3px;
  line-height: 1;
}
.schedule-grid .schedule .schedule__row .schedule__row__column.js-active {
  display: block;
}
.schedule-grid .schedule .schedule__row .schedule__row__column--talks {
  cursor: pointer;
}
.schedule-grid .schedule .schedule__row.js-active {
  display: flex;
}
.schedule-grid .schedule .schedule__row--hide {
  display: none;
}
.schedule-grid .schedule .schedule__row:before,
.schedule-grid .schedule .schedule__row:after {
  content: ' ';
  display: table;
}
.schedule-grid .schedule .schedule__row--sticky {
  display: flex;
  max-width: 100%;
  overflow-x: auto;
  position: sticky;
  position: -webkit-sticky;
  top: 62px;
  order: 1;
  z-index: 4;
  border: none;
  display: flex;
  box-shadow: 0 2px 2px -1px rgba(158, 158, 158, 0.24);
}
.schedule-grid .schedule .schedule__row--sticky .schedule__row__column--header {
  display: flex !important;
  padding: 0 5px;
  margin: 0;
  align-items: center;
  justify-content: center;
  background-color: #ffffff;
  background-image: none !important;
  border-bottom: 2px solid rgba(132, 146, 166, 0.3);
  min-height: 50px;
  min-width: 100px;
  width: 100% !important;
}
.schedule-grid
  .schedule
  .schedule__row--sticky
  .schedule__row__column--header.js-tab-active {
  border-bottom: 2px solid #f9f9f9;
}
.schedule-grid .schedule .schedule__row--sticky .schedule__row__column--time {
  display: none;
}
.schedule-grid
  .schedule
  .schedule__row--sticky
  .schedule__row__column--time--pointer {
  cursor: pointer;
}
.schedule-grid
  .schedule
  .schedule__row--sticky
  .schedule__row__column--time--header {
  padding-top: 12px;
}

@media (max-width: 767px) {
  .schedule .schedule__row {
    display: none;
    height: auto !important;
  }
  .schedule .schedule__row .schedule__row__column {
    display: none;
  }
  .schedule
    .schedule__row
    .schedule__row__column
    .schedule__row__column__content {
    min-height: 50px;
  }
  .schedule .schedule__row--sticky {
    display: flex;
  }
  .schedule .schedule__row.js-active {
    display: flex;
  }
  .schedule .schedule__row.js-active .schedule__row__column.js-active {
    display: block;
  }
}
@media (min-width: 768px) {
  .schedule-grid {
    padding: 0 16px;
  }
  .schedule-grid .schedule .schedule__date {
    padding-left: 0;
  }
  .schedule-grid .schedule .schedule__row .schedule__row__column {
    position: relative;
    background-image: url('../img/schedule-box-background.png?1553065764');
    background-size: 20px 10px;
  }
  .schedule-grid
    .schedule
    .schedule__row
    .schedule__row__column
    .schedule__row__column__content--calendar {
    position: absolute;
    top: 0;
    left: 0;
    z-index: 2;
    height: 100%;
    border: 0;
    overflow: hidden;
  }
  .schedule-grid
    .schedule
    .schedule__row
    .schedule__row__column
    .schedule__row__column__content--overflow:before {
    content: '';
    position: absolute;
    left: 1px;
    right: 1px;
    bottom: 0;
    background: linear-gradient(
      to bottom,
      rgba(255, 255, 255, 0.2) 10%,
      #ffffff 60%
    );
    z-index: 3;
    padding: 20px 0 0;
  }
  .schedule-grid
    .schedule
    .schedule__row
    .schedule__row__column
    .schedule__row__column__content {
    outline: 1px solid rgba(132, 146, 166, 0.3);
    width: calc(100% - 1px);
    height: 100%;
  }
  .schedule-grid
    .schedule
    .schedule__row
    .schedule__row__column
    .schedule__row__column__content
    .schedule__row__column__content__title__duration {
    top: 205px;
  }
  .schedule-grid
    .schedule
    .schedule__row
    .schedule__row__column--1
    .schedule__row__column__content {
    width: 100%;
  }
  .schedule-grid .schedule .schedule__row .schedule__row__column--time {
    display: block;
    background-image: none;
    border-bottom: 0;
    margin: 0;
    background-color: #ffffff;
    display: block;
    padding: 2px 0 0;
    text-align: center;
    color: #f06a5e;
    text-decoration: none;
    line-height: 1;
    margin: 0;
  }
  .schedule-grid
    .schedule
    .schedule__row
    .schedule__row__column--time--pointer {
    cursor: pointer;
    height: 100%;
  }
  .schedule-grid .schedule .schedule__row--sticky {
    overflow: visible;
    top: 110px;
  }
  .schedule-grid
    .schedule
    .schedule__row--sticky
    .schedule__row__column--header {
    padding: 16px 10px;
    outline: 1px solid rgba(132, 146, 166, 0.3);
    border: none !important;
  }
  .schedule-grid
    .schedule
    .schedule__row--sticky
    .schedule__row__column--time--header {
    display: block;
    padding-top: 12px;
  }
  .schedule-grid
    .schedule
    .schedule__row--calendar
    .schedule__row__column
    .schedule__row__column__content
    .schedule__row__column__content__title__duration {
    display: none;
  }
}
@media (min-device-width: 768px) and (max-device-width: 1200px) and (orientation: landscape) {
  .schedule-grid .schedule .schedule__row--sticky {
    top: 93px;
  }
}
.calendar-wrapper {
  position: relative;
}
.calendar-wrapper .datepicker-wrapper .mui-textfield {
  width: auto;
}
.calendar-wrapper .datepicker-wrapper input {
  min-width: 120px;
  width: auto;
  margin: 0;
  font-size: 16px;
}
.calendar-wrapper .datepicker-wrapper .datepicker-wrapper__tz {
  padding-top: 18px;
  margin-left: 5px;
}

.jquery-modal.blocker.current .session-modal--nopadding {
  padding: 0;
  overflow: visible !important;
}
.jquery-modal.blocker.current .session-modal--nopadding .modal__header {
  padding: 16px 16px 5px;
  border-bottom: 1px solid rgba(132, 146, 166, 0.3);
}
.jquery-modal.blocker.current
  .session-modal--nopadding
  .modal__header
  .modal__header__title {
  margin-bottom: 5px;
  font-weight: bold;
}
.jquery-modal.blocker.current
  .session-modal--nopadding
  .modal__header
  .modal__header__text {
  margin: 0 0 5px;
}
.jquery-modal.blocker.current .session-modal--nopadding .modal__body {
  padding: 0 16px 16px;
  word-break: break-word;
}
.jquery-modal.blocker.current
  .session-modal--nopadding
  .modal__body
  .modal__body__separator {
  margin: 16px;
}
.jquery-modal.blocker.current
  .session-modal--nopadding
  .modal__body
  .modal__body__section {
  margin: 32px 0;
}
.jquery-modal.blocker.current
  .session-modal--nopadding
  .modal__body
  .modal__body__section
  .modal__body__section__text {
  margin: 0 0 5px;
}

@media (min-width: 1200px) {
  .jquery-modal.blocker.current .session-modal {
    width: 90%;
    max-width: 1000px;
    vertical-align: middle;
  }
}
.room__title,
.subscibe-title {
  border: 0;
  border-radius: 4px;
  font-weight: 200;
  padding: 16px 10px;
}

.room__title__subsc-btn {
  float: right;
  position: relative;
  top: -9px;
}

/* Calendar session */
.calendar-wrapper .fc-header-title {
  display: none;
}

.fc-event .fc-event-custom {
  position: absolute;
  bottom: 0px;
  right: 0px;
  z-index: 40;
  display: none;
}

.fc-event:hover .fc-event-custom {
  display: block;
  padding: 1px 5px;
  background: #ffffff;
  background: rgba(255, 255, 255, 0.6);
  border-top-left-radius: 3px;
}

.fc-event .fc-event-custom a {
  font-weight: bolder;
  color: #c33;
  font-size: 1.2em;
}

.fc-event .fc-event-custom a:hover {
  color: #c00;
  text-decoration: none;
}

.proposal-box,
body > .proposal-box.ui-draggable {
  margin: 10px 0;
  padding: 2px 4px;
  background: #ffffff;
  color: #1f2d3d;
  border-radius: 3px;
  border: 1px solid rgba(132, 146, 166, 0.3);
  font-size: 0.85em;
  cursor: pointer;
}

.schedule-settings {
  margin-top: 10px;
}

.label-box {
  margin: 10px 0;
  padding: 10px;
}
.label-box .label-box__icon {
  float: left;
  margin-top: 22px;
}
.label-box .label-box__icon--right {
  padding: 0 16px;
  box-shadow: none;
  border: none;
  cursor: pointer;
}
.label-box .label-box__heading {
  margin: 16px 10px;
  display: inline-block;
}
@media (min-width: 1200px) {
  .label-box .sublabel-wrapper {
    display: inline-block;
    max-width: 80%;
    vertical-align: middle;
    margin-top: -5px;
  }
}
.label-box .label-box__subheading {
  margin-right: 10px;
}
.label-box .label-box__action {
  float: right;
}
.label-box .label-box__icon-wrapper {
  position: absolute;
  top: 10px;
  right: 0;
}

.label-box--new {
  margin: 16px auto 32px;
  width: 100%;
  max-width: 500px;
}
.label-box--new a:hover {
  text-decoration: none;
}

.snippets {
  margin-top: 8px;
  padding: 8px 8px 8px 28px;
  border: 1px solid rgba(132, 146, 166, 0.3);
  position: relative;
}

.search-icon {
  width: 20px;
  height: 12px;
  display: inline-block;
  position: absolute;
  left: 8px;
  top: 13px;
}

.contact-download-btn {
  position: relative;
  top: 6px;
  left: -16px;
}

.scanner-wrapper {
  position: relative;
  margin: auto;
  text-align: center;
}
.scanner-wrapper .scanner-wrapper__camera {
  width: 100vh;
  max-width: 100% !important;
}
.scanner-wrapper .scanner-wrapper__badge--icon {
  position: absolute;
  top: 35%;
  left: 0;
  right: 0;
  margin: auto;
  text-align: center;
  color: #ffffff;
  z-index: 1001;
  opacity: 0.5;
  width: 100px;
  height: 100px;
}

.scanned-contacts {
  padding: 32px;
  max-width: 600px;
  margin: auto;
}

@media (min-width: 1200px) {
  .scanner-wrapper {
    float: left;
    padding: 32px;
    text-align: left;
    width: auto;
  }

  .scanner-wrapper--center {
    float: none;
    margin: auto;
    text-align: center;
  }

  .scanned-contacts {
    float: right;
    width: 30%;
    padding: 32px;
  }
}
.camera-dropdown {
  display: inline-block;
}
.camera-dropdown .mui-select__menu {
  display: block !important;
}

@media (min-width: 768px) {
  .membership-wrapper--half {
    float: left;
  }

  .membership-wrapper--half + .membership-wrapper--half {
    padding-left: 16px;
  }
}
.membership-wrapper__filter {
  margin-top: 10px;
  clear: both;
}
.membership-wrapper__filter .membership-wrapper__filter--txt {
  position: relative;
  top: 4px;
}

.no-member {
  padding: 32px;
}
.no-member .no-member__icon {
  width: 40px;
  height: 40px;
  color: #f1f1f1;
}

.membership-wrapper__members .membership-wrapper__members__collapsible__header {
  margin: 5px 0 0;
  width: 100%;
  background: #f1f1f1;
  padding: 16px;
  cursor: pointer;
}
.membership-wrapper__members .membership-wrapper__members__collapsible__body {
  overflow: hidden;
}
.membership-wrapper__members .membership-wrapper__members__list {
  border-bottom: 1px solid rgba(132, 146, 166, 0.3);
  cursor: pointer;
  padding: 16px 0;
}
.membership-wrapper__members
  .membership-wrapper__members__list
  .membership-wrapper__members__list__roles {
  display: inline-block;
  text-align: right;
  float: right;
}
.membership-wrapper__members
  .membership-wrapper__members__list
  .membership-wrapper__members__list__roles__role {
  color: #0f73ed;
  display: none;
}
.membership-wrapper__members
  .membership-wrapper__members__list
  .membership-wrapper__members__list__roles__role:first-child {
  display: block;
}
.membership-wrapper__members .membership-wrapper__members__list .user-box {
  padding-right: 0;
}
.membership-wrapper__members .membership-wrapper__members__list:last-child {
  border: none;
}
.membership-wrapper__members .membership-wrapper__members__list--viewonly {
  cursor: default;
}
.membership-wrapper__members
  .membership-wrapper__members__list--viewonly
  .membership-wrapper__members__list__roles__role {
  color: #1f2d3d;
  display: none;
}
.membership-wrapper__members .membership-wrapper__members__list--nomargin {
  margin: 0 auto;
}
.membership-wrapper__members .membership-wrapper__members__list:hover {
  background: #f9f9f9;
}

@media (min-width: 1200px) {
  .membership-wrapper__members
    .membership-wrapper__members__list
    .membership-wrapper__members__list__roles__role {
    display: inline-block !important;
    margin-right: 16px;
  }
  .membership-wrapper__members
    .membership-wrapper__members__list
    .membership-wrapper__members__list__roles__role:last-child,
  .membership-wrapper__members
    .membership-wrapper__members__list
    .membership-wrapper__members__list__roles__role:nth-last-child(2) {
    margin-right: 0;
  }
  .membership-wrapper__members
    .membership-wrapper__members__list
    .membership-wrapper__members__list__roles__count {
    display: none;
  }
}
.slide-fade-enter-active {
  transition: all 0.3s linear;
}

.slide-fade-leave-active {
  transition: all 0.3s linear;
}

.slide-fade-enter,
.slide-fade-leave-to {
  transform: translateY(-50px);
  opacity: 0;
}

.modal-form #field-user {
  margin-bottom: 32px;
}

.modal-form--edit .select2.select2-container {
  display: none !important;
}
.modal-form--edit .select2-hidden-accessible {
  background-color: #eee;
  cursor: not-allowed;
  height: 32px !important;
  position: relative !important;
}
.modal-form--edit .mui-select:focus > label,
.modal-form--edit .mui-select > select:focus ~ label {
  color: rgba(0, 0, 0, 0.54);
}

ul .login-session {
  padding: 15px 0;
}
ul .login-session .login-session__heading {
  font-size: 14px;
  line-height: 24px;
  margin: 0;
}
ul .login-session .login-session__body {
  font-size: 12px;
  line-height: 24px;
  margin: 0;
}
ul .login-session .mui-btn--nostyle {
  line-height: 1;
}

@media (min-width: 768px) {
  ul .login-session .login-session__heading {
    font-size: 16px;
    line-height: 24px;
    margin: 0;
  }
  ul .login-session .login-session__body {
    font-size: 14px;
    line-height: 24px;
    margin: 0;
  }
}
.check-mark {
  background: #53b783;
  width: 16px;
  height: 16px;
  border-radius: 50%;
  color: #ffffff;
  display: inline-block;
}
.check-mark .fa5-icon {
  position: relative;
  top: -3px;
  right: -2px;
}

.draft-updates {
  margin-bottom: 32px;
}

.update {
  margin: 16px 0 0;
  background: #ffffff;
}
.update .update__header {
  margin-bottom: 16px;
}
.update .update__date {
  margin-bottom: 10px;
}
.update .update__content {
  display: inline-block;
  width: 100%;
  word-break: break-word;
}
.update .update__content img {
  max-width: 100%;
}

<<<<<<< HEAD
=======
.update-form {
  border-radius: 16px;
  background-color: #f9f9f9;
  padding: 24px;
  margin-bottom: 32px;
}
.update-form .user__box__gravatar--initials {
  background-color: #f06a5e !important;
}
.update-form input {
  width: 100%;
  padding: 14px 16px;
  border-radius: 2px;
  border: solid 1px rgba(77, 87, 99, 0.13);
  background: #f9f9f9;
}

>>>>>>> 5e7f563d
.publish-form form {
  margin: 0;
}

@media (min-width: 768px) {
  .pinned {
    top: 110px;
    margin-bottom: -10px;
  }

  .update {
    padding: 32px 16px;
    margin-bottom: 16px;
    border-radius: 16px;
    border: solid 1px rgba(121, 129, 139, 0.16);
    background-color: #f9f9f9;
  }
}
.footer {
  padding-bottom: 50px;
  margin-top: 0;
}

@media (min-width: 1200px) {
  .footer {
    padding-bottom: 0;
  }
}<|MERGE_RESOLUTION|>--- conflicted
+++ resolved
@@ -4908,8 +4908,6 @@
   max-width: 100%;
 }
 
-<<<<<<< HEAD
-=======
 .update-form {
   border-radius: 16px;
   background-color: #f9f9f9;
@@ -4927,7 +4925,6 @@
   background: #f9f9f9;
 }
 
->>>>>>> 5e7f563d
 .publish-form form {
   margin: 0;
 }
