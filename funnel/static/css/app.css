--- conflicted
+++ resolved
@@ -147,11 +147,7 @@
 }
 
 .collapsible__header--smaller {
-<<<<<<< HEAD
-  width: calc(100% - 37px);
-=======
   width: calc(100% - 51px);
->>>>>>> b98d515f
   padding: 10px;
   margin: 0 0 10px;
   white-space: nowrap;
@@ -275,7 +271,6 @@
   width: 14px;
   height: 14px;
   fill: currentColor;
-<<<<<<< HEAD
 }
 
 .fa5--align-baseline {
@@ -303,35 +298,6 @@
   height: 24px;
 }
 
-=======
-}
-
-.fa5--align-baseline {
-  position: relative;
-  top: 0.09em;
-}
-
-.fa5-icon--caption {
-  width: 12px;
-  height: 12px;
-}
-
-.fa5-icon--subhead {
-  width: 16px;
-  height: 16px;
-}
-
-.fa5-icon--title {
-  width: 18px;
-  height: 18px;
-}
-
-.fa5-icon--headline {
-  width: 24px;
-  height: 24px;
-}
-
->>>>>>> b98d515f
 .fa5-icon--display1 {
   width: 32px;
   height: 32px;
@@ -413,8 +379,6 @@
 .hg-app .header--fixed .header__nav .header__site-title {
   padding: 0;
   width: 100%;
-<<<<<<< HEAD
-=======
 }
 .hg-app
   .header--fixed
@@ -424,24 +388,11 @@
   display: flex;
   justify-content: space-between;
   align-items: center;
->>>>>>> b98d515f
 }
 .hg-app
   .header--fixed
   .header__nav
   .header__site-title
-<<<<<<< HEAD
-  .header__site-title__title {
-  display: flex;
-  justify-content: space-between;
-  align-items: center;
-}
-.hg-app
-  .header--fixed
-  .header__nav
-  .header__site-title
-=======
->>>>>>> b98d515f
   .header__site-title__title
   .header__site-title__logo {
   height: 35px;
@@ -1150,37 +1101,6 @@
   }
 }
 .hg-about__content__txt {
-<<<<<<< HEAD
-  font-size: 40px;
-  line-height: 1.2;
-  position: relative;
-  display: inline-block;
-  min-width: 1px;
-  min-height: 24px;
-}
-
-.hg-about__content__txt span {
-  display: none;
-}
-
-.hg-about__content__txt {
-  width: 100%;
-  height: 165px;
-  position: relative;
-}
-
-.hg-about__content__txt > p {
-  font-size: 40px;
-  opacity: 0;
-  height: 0px;
-}
-
-.hg-about__content__txt > p:nth-child(1) {
-  animation: animation 12s infinite;
-}
-
-.hg-about__content__txt > p:nth-child(2) {
-=======
   width: 100%;
   height: 100px;
   position: relative;
@@ -1222,16 +1142,11 @@
 }
 
 .hg-about__content__txt .hg-about__content__txt__string:nth-child(2) {
->>>>>>> b98d515f
   animation: animation 12s infinite;
   animation-delay: 4s;
 }
 
-<<<<<<< HEAD
-.hg-about__content__txt > p:nth-child(3) {
-=======
 .hg-about__content__txt .hg-about__content__txt__string:nth-child(3) {
->>>>>>> b98d515f
   animation: animation 12s infinite;
   animation-delay: 8s;
 }
@@ -1947,13 +1862,10 @@
 }
 .calendar
   .calendar__weekdays__dates
-<<<<<<< HEAD
-=======
   .calendar__weekdays__dates__date:nth-child(5)
   .calendar__weekdays__dates__time,
 .calendar
   .calendar__weekdays__dates
->>>>>>> b98d515f
   .calendar__weekdays__dates__date:nth-child(6)
   .calendar__weekdays__dates__time,
 .calendar
@@ -2021,9 +1933,6 @@
   margin-top: 15px;
 }
 .project-banner .profile-details {
-<<<<<<< HEAD
-  display: none;
-=======
   display: block;
 }
 .project-banner .profile-details .profile-details__logo-wrapper {
@@ -2036,7 +1945,6 @@
   .profile-details__logo-wrapper
   .profile-details__logo_wrapper__logo {
   height: 100%;
->>>>>>> b98d515f
 }
 .project-banner .project-banner__headline {
   margin-bottom: 8px;
@@ -2141,20 +2049,8 @@
 }
 
 @media (min-width: 992px) {
-<<<<<<< HEAD
-  .project-banner .profile-details {
-    display: block;
-  }
   .project-banner .profile-details .profile-details__logo-wrapper {
-    display: inline-block;
     height: 50px;
-    margin-right: 5px;
-  }
-  .project-banner
-    .profile-details
-    .profile-details__logo-wrapper
-    .profile-details__logo_wrapper__logo {
-    height: 100%;
   }
   .project-banner .project-banner__headline {
     margin-bottom: 16px;
@@ -2175,30 +2071,6 @@
     margin: 0 0 15px;
     padding: 10px 0 0;
   }
-=======
-  .project-banner .profile-details .profile-details__logo-wrapper {
-    height: 50px;
-  }
-  .project-banner .project-banner__headline {
-    margin-bottom: 16px;
-  }
-  .project-banner .project-banner__box {
-    padding: 0 15px;
-  }
-  .project-banner .profile-text {
-    margin: 0 0 5px;
-  }
-  .project-banner .profile-text p {
-    margin: 0;
-  }
-  .project-banner .bookmark-icon {
-    top: 15px;
-  }
-  .project-banner .card__calendar {
-    margin: 0 0 15px;
-    padding: 10px 0 0;
-  }
->>>>>>> b98d515f
   .project-banner .project-banner__action .project-banner__action__social {
     width: 100%;
   }
