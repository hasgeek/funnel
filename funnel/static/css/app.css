--- conflicted
+++ resolved
@@ -74,13 +74,10 @@
   margin-right: 5px;
 }
 
-<<<<<<< HEAD
-=======
 .btn-group .mui-btn + .mui-btn {
   margin-left: 0;
 }
 
->>>>>>> 9022af1b
 .content-head--top-padding {
   padding-top: 15px;
   padding-bottom: 15px;
@@ -219,11 +216,6 @@
   margin-bottom: 10px;
 }
 
-.full-width-btn {
-  width: 100%;
-  margin: 0;
-}
-
 .past-events-table {
   border-collapse: collapse;
 }
@@ -265,58 +257,6 @@
   border-radius: 50%;
 }
 
-<<<<<<< HEAD
-.content-box {
-  padding: 15px;
-  background-color: #f6e2c5;
-  color: #906b37;
-  cursor: pointer;
-  margin-bottom: 15px;
-}
-
-.mui-btn--nostyle {
-  background: none;
-  border: none;
-}
-
-.fa5-icon {
-  width: 14px;
-  height: 14px;
-  fill: currentColor;
-}
-
-.fa5--align-baseline {
-  position: relative;
-  top: 0.09em;
-}
-
-.fa5-icon--caption {
-  width: 12px;
-  height: 12px;
-}
-
-.fa5-icon--subhead {
-  width: 16px;
-  height: 16px;
-}
-
-.fa5-icon--title {
-  width: 18px;
-  height: 18px;
-}
-
-.fa5-icon--headline {
-  width: 24px;
-  height: 24px;
-}
-
-.fa5-icon--display1 {
-  width: 32px;
-  height: 32px;
-}
-
-=======
->>>>>>> 9022af1b
 .read-more {
   cursor: pointer;
 }
@@ -1378,78 +1318,6 @@
   margin-left: 5px;
 }
 
-.modal-form-page .jquery-modal.blocker.current {
-  padding: 0;
-}
-
-.modal-form {
-  min-width: 100%;
-  min-height: 325px;
-  height: 100%;
-  border-radius: 0;
-}
-.modal-form .modal-form__action-box {
-  padding: 20px;
-  position: absolute;
-  bottom: 0;
-  right: 0;
-  left: 0;
-  border-top: 1px solid rgba(132, 146, 166, 0.3);
-  border-bottom: 1px solid rgba(132, 146, 166, 0.3);
-  z-index: 1002;
-}
-.modal-form .modal-form__action-box--revoke {
-  position: absolute;
-  left: 0;
-  right: 0;
-  bottom: 0;
-  padding: 20px;
-}
-.modal-form .modal-form__action-box--revoke .mui-btn.mui-btn--nostyle {
-  text-transform: none;
-}
-.modal-form .mui-form .form-actions {
-  position: absolute;
-  bottom: 0;
-  right: 0;
-  padding: 15px;
-  z-index: 1003;
-}
-
-.modal-form.modal-form--edit .modal-form__action-box,
-.modal-form.modal-form--edit .mui-form .form-actions {
-  bottom: 65px;
-}
-
-@media (min-width: 768px) {
-  .modal-form {
-    min-width: 50%;
-    min-height: 450px;
-    height: auto;
-    border-radius: 4px;
-  }
-}
-.search {
-  width: 100%;
-  margin: 0 0 10px;
-  padding: 0 10px;
-  border: 1px solid rgba(132, 146, 166, 0.3);
-  border-radius: 2px;
-}
-.search .mui-textfield {
-  padding: 0;
-  margin: 0;
-  height: 36px;
-}
-.search .mui-textfield > input {
-  border-bottom: 0;
-}
-
-@media (min-width: 1200px) {
-  .search.search--50 {
-    width: 50%;
-  }
-}
 .badge-print-status-btn .mui-form__fields.select2-inline {
   min-width: 160px;
 }
@@ -2002,11 +1870,6 @@
     height: 150px;
   }
 }
-.card--new {
-  margin: 15px auto 30px;
-  width: 100%;
-  max-width: 500px;
-}
 .card--new .card__image-wrapper {
   background-image: none;
   background-color: #82698d;
@@ -2042,10 +1905,6 @@
 }
 .card--new .card__body--new .new-btn:hover {
   text-decoration: none;
-}
-
-.card--new--padding {
-  padding: 10px;
 }
 
 .card--small {
@@ -3285,6 +3144,15 @@
   right: 0;
 }
 
+.label-box--new {
+  margin: 15px auto 35px;
+  width: 100%;
+  max-width: 500px;
+}
+.label-box--new a:hover {
+  text-decoration: none;
+}
+
 .snippets {
   margin-top: 8px;
   padding: 8px 8px 8px 28px;
@@ -3363,96 +3231,6 @@
   display: block !important;
 }
 
-@media (min-width: 1200px) {
-  .membership-wrapper--left {
-    width: 50%;
-    float: left;
-  }
-
-  .membership-wrapper--right {
-    float: right;
-    width: 50%;
-    padding-left: 15px;
-  }
-}
-.membership-wrapper__filter {
-  margin-top: 10px;
-  clear: both;
-}
-
-.membership-wrapper__info {
-  background: white;
-  margin: 10px -15px -15px;
-  padding: 15px;
-  clear: both;
-}
-
-.membership-wrapper__members .membership-wrapper__members__collapsible__header {
-  margin: 5px 0 0;
-  width: 100%;
-  background: #eff2f7;
-  padding: 15px;
-  cursor: pointer;
-}
-.membership-wrapper__members .membership-wrapper__members__list {
-  border-bottom: 1px solid #ddd;
-  cursor: pointer;
-  padding: 5px;
-}
-.membership-wrapper__members
-  .membership-wrapper__members__list
-  .membership-wrapper__members__list__roles {
-  display: inline-block;
-  text-align: right;
-  float: right;
-}
-.membership-wrapper__members
-  .membership-wrapper__members__list
-  .membership-wrapper__members__list__roles__role {
-  display: none;
-  color: #4a90e2;
-}
-.membership-wrapper__members
-  .membership-wrapper__members__list
-  .membership-wrapper__members__list__roles__role:first-child {
-  display: block;
-}
-.membership-wrapper__members .membership-wrapper__members__list:last-child {
-  border: none;
-}
-.membership-wrapper__members .membership-wrapper__members__list--viewonly {
-  cursor: default;
-}
-.membership-wrapper__members .membership-wrapper__members__list--nomargin {
-  margin: 0 auto;
-}
-
-@media (min-width: 1200px) {
-  .membership-wrapper__members
-    .membership-wrapper__members__list
-    .membership-wrapper__members__list__roles__role {
-    display: inline-block !important;
-  }
-  .membership-wrapper__members
-    .membership-wrapper__members__list
-    .membership-wrapper__members__list__roles__count {
-    display: none;
-  }
-}
-.slide-fade-enter-active {
-  transition: all 0.1s ease-in;
-}
-
-.slide-fade-leave-active {
-  transition: all 0.1s ease-in;
-}
-
-.slide-fade-enter,
-.slide-fade-leave-to {
-  transform: translateY(10px);
-  opacity: 0;
-}
-
 .footer {
   padding-bottom: 50px;
   margin-top: 0;
