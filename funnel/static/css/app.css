.zero-bottom-margin {
  margin-bottom: 0 !important;
}

.zero-top-margin {
  margin-top: 0 !important;
}

.margin-bottom {
  margin-bottom: 8px;
}

.margin-top {
  margin-top: 8px;
}

.margin-right {
  margin-right: 8px;
}

.margin-left {
  margin-left: 8px;
}

.zero-padding {
  padding: 0 !important;
}

.mui-btn--nomargin {
  margin-top: 0 !important;
  margin-bottom: 0 !important;
}

.left-padding {
  padding-left: 16px;
}

.right-padding {
  padding-right: 16px;
}

.top-padding {
  padding-top: 16px !important;
}

.bottom-padding {
  padding-bottom: 16px !important;
}

.grid-no-left-padding {
  margin-left: -16px;
}

.grid-no-right-padding {
  margin-right: -16px;
}

.separator {
  margin: 10px 0;
}

.flex-wrapper {
  display: flex;
}

.flex-wrapper--baseline {
  align-items: baseline;
}

.flex-wrapper--center {
  align-items: center;
}

.flex-wrapper--space-between {
  justify-content: space-between;
}

.flex-wrapper--wrap {
  flex-wrap: wrap;
}

.material-icons {
  display: none;
}

.primary-color-txt {
  color: #0f73ed;
}

.secondary-color-txt {
  color: #f06a5e;
}

.list-item-rgborder li {
  border-right: 1px solid rgba(132, 146, 166, 0.3);
  border-radius: 0;
  padding-right: 10px;
  line-height: 1;
}

.list-item-rgborder li:last-child,
.list-item-rgborder li.no-border {
  border-right: none;
  padding-right: 5px;
}

.list-item-rgborder .icon-middle {
  position: relative;
  top: 7px;
}

.mui-divider--custom {
  margin: 5px 0 20px;
}

.btn-group .mui-btn {
  margin-right: 5px;
}

.btn-group .mui-btn + .mui-btn {
  margin-left: 0;
}

.content-head--top-padding {
  padding-top: 16px;
  padding-bottom: 16px;
  border-bottom: 1px solid rgba(132, 146, 166, 0.3);
  margin-bottom: 8px;
}

.page-content--mob-nav {
  padding-top: 53px;
}

@media (min-width: 768px) {
  .page-content {
    padding-top: 16px;
  }
}
.nounderline {
  text-decoration: none !important;
}

<<<<<<< HEAD
.badge {
  position: relative;
  color: #ffffff;
  min-width: 16px;
  line-height: 16px;
  min-height: 16px;
  text-align: center;
  display: inline-block;
  background-color: #f06a5e;
  border-radius: 3px;
  padding: 2px;
  font-size: 12px;
}

.badge--round {
  border-radius: 50%;
  width: 25px;
  line-height: 25px;
  padding: 0;
}

.badge--round-smaller {
  width: 16px;
  line-height: 16px;
}

.badge--tab {
  margin-left: 4px;
  color: #4d5763;
  background: #ffffff;
}

.badge--primary {
  color: #0f73ed;
}

.badge--round {
  border-radius: 50%;
  width: 25px;
  line-height: 25px;
  padding: 0;
}

.badge--round-smaller {
  width: 16px;
  line-height: 16px;
}

.badge--tab {
  margin-left: 4px;
  color: #4d5763;
  background: #ffffff;
}

.badge--primary {
  color: #0f73ed;
}

=======
>>>>>>> 6e329de6
.select2-inline {
  display: inline-block;
  margin-right: 5px;
}

.spinner {
  position: relative;
  animation: spin 1.2s linear infinite;
}

@keyframes spin {
  0% {
    -webkit-transform: rotate(0deg);
    transform: rotate(0deg);
  }
  100% {
    -webkit-transform: rotate(360deg);
    transform: rotate(360deg);
  }
}
.collapsible__header {
  margin: 10px 0;
  width: 100%;
  background: #f1f1f1;
  padding: 16px;
  cursor: pointer;
}

.collapsible__header--smaller {
  width: calc(100% - 37px);
  padding: 10px;
  margin: 0 0 10px;
  white-space: nowrap;
  overflow: hidden;
  text-overflow: ellipsis;
}

.collapsible__header--inner {
  padding: 8px;
  background: #f9f9f9;
}

.collapsible__header__title {
  white-space: nowrap;
  overflow: hidden;
  text-overflow: ellipsis;
}

.collapsible__dropdown {
  margin: 0;
  margin-right: 1px;
  padding: 10px;
  background: #f1f1f1;
  max-height: 44px;
}

.collapsible__body {
  display: none;
  clear: both;
}

html.touch .collapsible__icon--disable {
  display: none;
}

html.touch .collapsible__body--disable {
  display: block;
}

.mui-list--border li {
  border-bottom: 1px solid rgba(132, 146, 166, 0.2);
  padding: 5px;
}

.mui-list--border li:last-child {
  border-bottom: none;
}

.mui-list--border--padding li {
  padding: 15px 0;
}

@media screen and (max-width: 1024px) {
  .fb_iframe_widget {
    overflow-y: scroll;
    width: 100%;
    display: inline-block !important;
  }
}
.attendee-table .buttongrp-column {
  min-width: 250px;
}

.attendee-table td {
  word-break: break-word;
  min-width: 100px;
}

@media (min-width: 992px) {
  .attendee-table td {
    min-width: 80px;
  }
}
@media (min-width: 1200px) {
  .attendee-table td {
    min-width: 200px;
  }
}
.btn-wrapper {
  margin-bottom: 10px;
}

.full-width-btn {
  width: 100%;
  margin: 0;
}

.past-events-table {
  border-collapse: collapse;
}
.past-events-table > thead > tr > th {
  padding: 16px;
}

.footer--homepage {
  margin-top: 0;
}

.mui-btn--nopadding {
  padding-left: 0;
  padding-right: 0;
}

.mui-btn--nopadding:hover {
  background: transparent !important;
}

.mui-btn--strike {
  text-decoration: line-through;
  -webkit-text-decoration-line: line-through;
}

.mui-btn--strike:hover {
  text-decoration: line-through;
  -webkit-text-decoration-line: line-through;
}

.count-chip {
  color: #f06a5e;
  position: relative;
  top: -12px;
  font-size: 12px;
}

.user .user__box {
  padding: 8px 0;
  position: relative;
  word-break: break-word;
  display: flex;
  align-items: center;
  justify-content: flex-start;
}
.user .user__box .user__box__wrapper {
  height: 40px;
}
.user .user__box a {
  line-height: 1;
}
.user .user__box .user__box__gravatar {
  width: 40px;
  height: 40px;
  display: inline-block;
  margin-right: 8px;
  border-radius: 50%;
  font-size: 16px;
  object-fit: cover;
}
.user .user__box .user__box__gravatar--initials {
  min-width: 40px;
  display: flex;
  align-items: center;
  justify-content: center;
  background-color: #0f73ed;
  color: #ffffff;
  text-transform: uppercase;
}
.user .user__box .user__box__header {
  display: flex;
  flex-direction: column;
  justify-content: center;
  min-height: 40px;
}
.user .user__box .user__box__fullname {
  margin: 0;
}
.user .user__box .user__box__userid {
  margin: 0 0 5px;
}
.user .user__box--topalign {
  align-items: start;
}
.user .user__box__banner {
  min-width: 75px;
  margin-right: 16px;
}
.user .user__box__banner .user__box__banner__wrapper {
  position: relative;
  width: 100%;
  height: 0;
  padding-bottom: 56%;
}
.user .user__box__banner .user__box__banner__wrapper img {
  position: absolute;
  object-fit: cover;
  width: 100%;
  height: 100%;
}
.user
  .user__box__banner
  .user__box__banner__wrapper
  .user__box__banner__wrapper__icon {
  position: absolute;
  bottom: 50%;
  right: 4px;
  color: #ffffff;
  -webkit-transform: translate(0, 50%);
  transform: translate(0, 50%);
}

.user--standalone .user__box {
  padding: 0;
}
.user--standalone .user__box .user__box__gravatar {
  position: static;
}

.user--smaller .user__box .user__box__gravatar {
  width: 24px;
  height: 24px;
  font-size: 12px;
}
.user--smaller .user__box .user__box__gravatar--initials {
  min-width: 24px;
}
.user--smaller .user__box .user__box__header {
  min-height: 24px;
}

.user--medium .user__box .user__box__gravatar {
  width: 64px;
  height: 64px;
  font-size: 24px;
}
.user--medium .user__box .user__box__gravatar--initials {
  min-width: 64px;
}
.user--medium .user__box .user__box__header {
  min-height: 64px;
}

.user--bigger .user__box {
  padding: 8px 0;
  margin-bottom: 16px;
  height: 100px;
}
.user--bigger .user__box .user__box__wrapper {
  height: 80px;
}
.user--bigger .user__box .user__box__gravatar {
  width: 80px;
  height: 80px;
  font-size: 32px;
}

.user:nth-child(even) .user__box__gravatar--initials {
  background: #0f73ed;
}

.user:nth-child(odd) .user__box__gravatar--initials {
  background: #f06a5e;
}

.user:nth-child(4n) .user__box__gravatar--initials {
  background: #f2deda;
  color: #1f2d3d;
}

.profile-avatar {
  position: relative;
  width: 24px;
  height: 24px;
  background: #f9f9f9;
  border-radius: 50%;
  border: 1px solid #f1f1f1;
  display: flex;
  align-items: center;
  justify-content: center;
  overflow: hidden;
}
.profile-avatar svg {
  width: 18px;
  height: 18px;
}
.profile-avatar img {
  width: 100%;
  height: 100%;
  object-fit: contain;
}

.profile-avatar-title {
  margin-bottom: 0;
}

.profile-avatar + .profile-avatar {
  margin-left: -20px;
}

.profile-avatar--bigger {
  width: 40px;
  height: 40px;
}

.profile-avatar--new {
  background: #0f73ed;
  color: #ffffff;
}

.read-more,
.link {
  cursor: pointer;
}

.animate-btn {
  display: none;
  line-height: 1;
  font-size: inherit;
  text-transform: inherit;
}
.animate-btn .bookmarked {
  fill: #f06a5e;
}

.animate-btn--show {
  display: inline-block;
}

.animate-btn--animate {
  -webkit-animation-name: heartBeat;
  animation-name: heartBeat;
  -webkit-animation-duration: 1.3s;
  animation-duration: 1.3s;
  -webkit-animation-timing-function: ease-in-out;
  animation-timing-function: ease-in-out;
}

@-webkit-keyframes heartBeat {
  0% {
    -webkit-transform: scale(1);
    transform: scale(1);
  }
  14% {
    -webkit-transform: scale(1.3);
    transform: scale(1.3);
  }
  28% {
    -webkit-transform: scale(1);
    transform: scale(1);
  }
  42% {
    -webkit-transform: scale(1.3);
    transform: scale(1.3);
  }
  70% {
    -webkit-transform: scale(1);
    transform: scale(1);
  }
}
@keyframes heartBeat {
  0% {
    -webkit-transform: scale(1);
    transform: scale(1);
  }
  14% {
    -webkit-transform: scale(1.3);
    transform: scale(1.3);
  }
  28% {
    -webkit-transform: scale(1);
    transform: scale(1);
  }
  42% {
    -webkit-transform: scale(1.3);
    transform: scale(1.3);
  }
  70% {
    -webkit-transform: scale(1);
    transform: scale(1);
  }
}
.no-js .js-lazyload-img,
.no-js .js-hg-banner,
.no-js .js-account-dropdown {
  display: none;
}

.embed-video-wrapper {
  position: relative;
  width: 100%;
  height: 0;
  padding-bottom: 56%;
  min-height: 50px;
}
.embed-video-wrapper .video_txt {
  text-align: center;
  position: absolute;
  top: 50%;
  -webkit-transform: translate(-50%, -50%);
  transform: translate(-50%, -50%);
  left: 50%;
}
.embed-video-wrapper iframe {
  position: absolute;
  width: 100%;
  height: 100%;
  left: 0;
  top: 0;
  display: block;
}
.embed-video-wrapper .no-video {
  position: absolute;
  top: 50%;
  left: 50%;
  -webkit-transform: translate(-50%, -50%);
  transform: translate(-50%, -50%);
  font-size: 32px;
}

.embed-video-wrapper--shaped {
  overflow: hidden;
  border-radius: 16px;
}

.pace {
  -webkit-pointer-events: none;
  pointer-events: none;
  -webkit-user-select: none;
  i-moz-user-select: none;
  user-select: none;
}

.pace-inactive {
  display: none;
}

.pace .pace-progress {
  background: #0f73ed;
  position: fixed;
  z-index: 2000;
  top: 0;
  right: 100%;
  width: 100%;
  height: 4px;
}

.pace-hide {
  display: none !important;
}

.icon-img {
  height: 18px;
  margin-right: 16px;
  vertical-align: text-top;
}

.icon-img--smaller,
<<<<<<< HEAD
.fa-icon--margin,
.right-margin {
=======
.fa-icon--right-margin {
>>>>>>> 6e329de6
  margin-right: 8px;
}

.fa-icon--left-margin {
  margin-left: 8px;
}

.fa5-icon.mui--align-middle {
  position: relative;
  top: -1px;
}

.login-page {
  background-color: #ffffff;
}
.login-page .login-page__back {
  position: absolute;
  right: 16px;
  top: -16px;
}
.login-page .cookies-required-alert {
  margin: 16px 0;
}
.login-page .form-message {
  margin-top: 16px;
  text-align: center;
}
.login-page .login-page__box {
  background-color: #ffffff;
  width: 100%;
  max-width: 400px;
  margin: 16px auto;
}
.login-page .login-page__box .login-page__box__heading {
  margin: 0 0 16px;
}
.login-page .login-page__box .login-page__box__title {
  margin: 5px 0 16px;
  position: relative;
}
.login-page
  .login-page__box
  .login-page__box__title
  .login-page__box__title__txt {
  position: relative;
  z-index: 2;
  display: inline-block;
  background: #ffffff;
  padding: 0 8px;
}
.login-page .login-page__box .login-page__box__title:after {
  z-index: 1;
  content: '';
  height: 1px;
  width: 100%;
  border-bottom: 1px solid rgba(121, 129, 139, 0.13);
  position: absolute;
  left: 0;
  top: 50%;
}
.login-page .login-page__box .mui-btn--primary {
  width: 100%;
}
.login-page .login-page__box .mui-form {
  margin: 0;
}
.login-page .login-page__box #field-recaptcha {
  height: 0;
  margin: 0;
}
.login-page .login-page__box .login-page__box__note {
  margin-top: 16px;
}

@media (min-width: 768px) {
  .login-page {
    background-color: #f9f9f9;
  }
  .login-page .login-page__back {
    top: 0;
    margin: 0 auto;
    left: 0;
    right: 0;
    text-align: right;
    padding: 8px;
  }
  .login-page .header,
  .login-page .footer {
    display: block;
  }
  .login-page .login-page__box {
    position: relative;
    padding: 40px 32px 32px;
    border-radius: 16px;
    margin: 0 auto 32px;
  }
}
.login,
.login:hover,
.login:active {
  color: #ffffff;
  font-size: 16px;
  text-transform: capitalize;
}

.login {
  margin: 0;
  margin-bottom: 16px;
}

.login--smaller {
  margin-right: 8px;
  margin-bottom: 8px;
}

.login-twitter,
.login-twitter:hover,
.login-twitter:active {
  background-color: #08a0e9;
}

.login-google,
.login-google:hover,
.login-google:active {
  color: #757575;
  background: #ffffff;
}

.login-linkedin,
.login-linkedin:hover,
.login-linkedin:active {
  background-color: #0074b2;
}

.login-github,
.login-github:hover,
.login-github:active {
  background-color: #444444;
}

.mui-btn.login + .mui-btn.login {
  margin-left: 0;
}

a.loginbutton.hidden,
.js a.loginbutton.jshidden,
.no-js a.loginbutton.no-jshidden {
  display: none;
  visibility: hidden;
}

.login-page--artwork .login-page-wrapper .login-page-artwork {
  display: none;
}

@media (min-width: 992px) {
  .login-page--artwork .login-page-wrapper {
    display: flex;
  }
  .login-page--artwork .login-page-wrapper .login-page-artwork {
    width: calc(100% - 350px);
    padding-left: 50px;
    display: block;
  }
}
@media (min-width: 1200px) {
  .login-page--artwork .login-page-wrapper {
    display: flex;
  }
  .login-page--artwork .login-page-wrapper .login-page-artwork {
    width: calc(100% - 350px);
    padding-left: 100px;
    display: block;
  }
}
.mui-list--border li {
  border-bottom: 1px solid rgba(132, 146, 166, 0.3);
  padding: 5px;
}

.mui-list--border li:last-child {
  border-bottom: none;
}

.item {
  display: inline-block;
  vertical-align: top;
  width: calc(100% - 50px);
}
.item .subitem {
  display: block;
}

@media (min-width: 1200px) {
  .item .subitem {
    margin-left: 8px;
    display: inline-block;
  }
}
.infobox dt {
  font-weight: bold;
  margin: 0;
  padding: 5px 0;
}
.infobox dd {
  padding: 5px 0;
  margin-left: 0;
  word-break: break-all;
}

@media (min-width: 768px) {
  .infobox dt {
    width: 10em;
    float: left;
    clear: left;
    text-align: right;
    padding: 4px 0 0 0;
  }
  .infobox dd {
    position: relative;
    text-indent: 0;
    clear: none;
    margin: 0;
    margin-left: 11.25em;
    border-left: 1px solid rgba(132, 146, 166, 0.3);
    padding: 4px 0 0 0.75em;
  }
  .infobox dd:after {
    content: '';
    display: table;
    clear: both;
  }
}
.mui-btn--raised.icon-btn {
  width: 40px;
  height: 40px;
  border-radius: 50%;
  vertical-align: middle;
  margin: auto;
  padding: 0;
  display: flex;
  justify-content: center;
  align-items: center;
  background-color: #f9f9f9;
}
.mui-btn--raised.icon-btn .fa5-icon {
  width: 16px;
  height: 16px;
}

.interpunct {
  padding: 0 8px;
}

.bullet-separated-list {
  list-style: none;
  padding: 0;
}
.bullet-separated-list li {
  padding: 0;
  border: none;
}

.bullet-separated-list--flex {
  padding-left: 0;
  display: flex;
  list-style: inside;
  margin: 0;
}
.bullet-separated-list--flex li {
  padding: 0 3px;
}
.bullet-separated-list--flex li span.bullet-separated-list__span {
  position: relative;
  left: -7px;
}
.bullet-separated-list--flex li:first-child {
  list-style-type: none;
  padding-left: 0;
}

@media (min-width: 768px) {
  .bullet-separated-list {
    padding-left: 0;
    display: flex;
    list-style: inside;
  }
  .bullet-separated-list li {
    padding: 0 8px;
  }
  .bullet-separated-list li:first-child {
    list-style-type: none;
    padding-left: 0;
  }
}
[v-cloak] {
  display: none;
}

.about-top-content,
.about-content {
  font-size: 16px;
  line-height: 21px;
  margin: 0;
}

.about-heading {
  font-size: 24px;
  line-height: 32px;
  margin: 32px 0;
}

.flex-content img {
  margin: 0 auto;
}
.flex-content .fifty-width:first-child,
.flex-content img:first-child {
  margin-bottom: 32px;
}

@media (min-width: 768px) {
  .about-top-content,
  .about-content {
    font-size: 24px;
    line-height: 32px;
  }

  .project-headline.about-heading {
    font-size: 32px;
    line-height: 43px;
    margin: 0 0 48px;
  }

  .about-top-content {
    max-width: 675px;
    margin: 16px 0 48px;
  }

  .flex-content {
    display: flex;
    justify-content: space-between;
    margin-bottom: 48px;
  }
  .flex-content .fifty-width {
    width: 40%;
  }
  .flex-content .fifty-width:first-child,
  .flex-content img:first-child {
    margin: 0;
  }
}
@media (min-width: 1200px) {
  .flex-content .fifty-width {
    width: 50%;
  }
}
.circle-icon {
  display: inline-flex;
  background: #f9f9f9;
  width: 22px;
  height: 22px;
  border-radius: 50%;
  justify-content: center;
  align-items: center;
}

.link-icon {
  font-size: 12px;
  font-weight: normal;
  padding: 0 8px 8px;
  line-height: 1;
  text-transform: capitalize;
  text-decoration: none !important;
}
.link-icon .fa5-icon {
  width: 12px;
  height: 12px;
  margin-right: 4px;
}

@media (min-width: 768px) {
  .link-icon {
    font-size: 14px;
  }
  .link-icon .fa5-icon {
    width: 14px;
    height: 14px;
    margin-right: 8px;
  }
}
.mui-dropdown__menu {
  margin-top: 8px;
}

.mui-dropdown__menu--hg-link {
  max-width: 125px;
  min-width: 125px;
  z-index: 1003;
  overflow: hidden;
}
.mui-dropdown__menu--hg-link > li > a {
  color: #4d5763;
}
.mui-dropdown__menu--hg-link .js-copy-url {
  padding-left: 90px;
}

.mui-dropdown__menu--small {
  min-width: auto;
}

.emoticon {
  height: 300px;
}

@media (min-width: 768px) {
  .emoticon {
    height: 400px;
  }
}
.page-card {
  padding: 0;
  margin: 16px 0 0;
  margin-right: -16px;
  margin-left: -16px;
  position: relative;
  background: #ffffff;
  box-shadow: 0 2px 4px 0 rgba(0, 0, 0, 0.19);
}
.page-card .page-card__card {
  margin-bottom: 0;
  box-shadow: none;
  border: 0;
  border-bottom: 1px solid rgba(132, 146, 166, 0.3);
  border-radius: 0;
  background: #ffffff;
  padding: 0;
  cursor: auto;
}
.page-card li:last-child .page-card__card {
  border-bottom: none;
}
.page-card .alert {
  border: none;
}

.page-card--nomargin {
  margin-top: 0;
}

.page-card--nooverflow {
  overflow: hidden;
}

@media (min-width: 768px) {
  .page-card {
    margin: 0 0 16px;
    border-radius: 16px;
  }
}
.dropdown-menu {
  z-index: 4;
  min-width: 270px;
}
.dropdown-menu > li > a,
.dropdown-menu > li > div {
  padding: 16px;
}
.dropdown-menu hr {
  margin: 0;
}
.dropdown-menu .dropdown-menu__form {
  max-width: calc(100% - 25px);
}
.dropdown-menu .dropdown-menu__form .dropdown-menu__form__label {
  max-width: calc(100% - 40px);
}
.dropdown-menu
  .dropdown-menu__form
  .dropdown-menu__form__label
  .dropdown-menu__form__label__helptxt {
  white-space: break-spaces;
}
.dropdown-menu .dropdown-menu__form .switch-label {
  padding-top: 10px;
}

.text-expand {
  cursor: pointer;
}

.language-placeholder.language-vega-lite.vega-embed {
  display: block;
}
.language-placeholder.language-vega-lite.vega-embed canvas,
.language-placeholder.language-vega-lite.vega-embed svg {
  max-width: 100% !important;
}

.ui-draggable-box {
  cursor: move;
  padding: 16px;
  border-radius: 3px;
  border: 1px solid #c0ccda;
  background: #ffffff;
  cursor: move;
  position: relative;
  margin: 10px 16px;
}
.ui-draggable-box .drag-icon {
  position: absolute;
  right: 5px;
  top: 5px;
}

.ui-draggable-box--header {
  padding: 0;
  margin: 10px 0;
}

.ui-draggable-box--header .collapsible__header {
  margin: 0;
}

.ui-draggable-box label {
  cursor: pointer;
}

.ui-draggable-box:hover {
  cursor: pointer;
  box-shadow: 0 2px 4px 0 rgba(0, 0, 0, 0.19);
}

.ui-box-placeholder,
.ui-box-placeholder--bigger {
  margin: 10px 16px;
  padding: 10px;
  border-radius: 3px;
  border: 1px solid #c0ccda;
  background: #ffffff;
  height: 55px;
}

.ui-box-placeholder--bigger {
  margin: 10px 0;
  height: 80px;
}

.seq-input {
  position: absolute;
  width: 20px;
  border: 0;
  top: 5px;
  left: 5px;
  font-size: 14px;
  line-height: 1;
  color: #1f2d3d;
  background: transparent;
  z-index: 2;
}

.seq-input:focus,
.seq-input:active {
  outline: none;
}

.ui-draggable-box .sp-replacer {
  margin-top: 5px;
  margin-left: 5px;
}

@media (max-width: 767px) {
  #root_footer {
    padding-top: 32px;
  }
}
.hg-app .header--fixed {
  bottom: 0;
}
.hg-app .header--fixed .header__nav {
  height: 52px;
  padding: 0 16px;
  justify-content: space-between;
  background: #ffffff;
}
.hg-app .header--fixed .header__nav .header__site-title {
  padding: 0;
  width: 100%;
}
.hg-app
  .header--fixed
  .header__nav
  .header__site-title
  .header__site-title__title {
  display: flex;
  justify-content: space-between;
  align-items: center;
  height: 52px;
  position: relative;
}
.hg-app
  .header--fixed
  .header__nav
  .header__site-title
  .header__site-title__title
  .header__site-title__title__about {
  display: none;
}
.hg-app
  .header--fixed
  .header__nav
  .header__site-title
  .header__site-title__title
  .header__site-title__home__logo {
  height: 24px;
  margin: 0 auto 6px;
}
.hg-app
  .header--fixed
  .header__nav
  .header__site-title
  .header__site-title__title
  .search-form {
  position: fixed;
<<<<<<< HEAD
  top: 0;
=======
  bottom: 52px;
  width: 100%;
>>>>>>> 6e329de6
  left: 0;
  box-shadow: 0 2px 4px 0 rgba(0, 0, 0, 0.16);
  padding: 16px 8px;
  right: 0;
  left: 0;
  background: #ffffff;
}
.hg-app
  .header--fixed
  .header__nav
  .header__site-title
  .header__site-title__title
  .search-form
  .search-form__field {
  background-color: #f1f1f1;
  padding: 8px 8px 8px 28px;
  color: #4d5763;
  font-size: 16px;
  outline: none;
  border-radius: 16px;
  border: solid 1px #f0f0f0;
  width: 100%;
  box-sizing: border-box;
}
.hg-app
  .header--fixed
  .header__nav
  .header__site-title
  .header__site-title__title
  .search-form
  .search-form__field__icon {
  position: absolute;
  bottom: 27px;
  left: 16px;
}
.hg-app
  .header--fixed
  .header__nav
  .header__site-title
  .header__site-title__title
  .search-form
  .search-form__dropdown {
  position: absolute;
  background-color: #ffffff;
  overflow: scroll;
  list-style: none;
  padding: 0 16px;
  display: none;
  height: calc(100vh - 126px);
  left: 0;
  right: 0;
  font-size: 14px;
  top: 70px;
  overflow: hidden;
}
.hg-app
  .header--fixed
  .header__nav
  .header__site-title
  .header__site-title__title
  .search-form
  .search-form__dropdown
  .search-form__dropdown__item--border {
  border-bottom: 1px solid #f0f0f0;
  margin-left: -15px;
  margin-right: -15px;
  padding: 0 15px;
}
.hg-app
  .header--fixed
  .header__nav
  .header__site-title
  .header__site-title__title
  .search-form
  .search-form__dropdown
  .search-form__dropdown__label {
  width: 100%;
  white-space: nowrap;
  overflow: hidden;
  text-overflow: ellipsis;
  display: inline-block;
  vertical-align: bottom;
}
.hg-app
  .header--fixed
  .header__nav
  .header__site-title
  .header__site-title__title
  .search-form
  .search-form__dropdown--show {
  display: block;
}
.hg-app
  .header--fixed
  .header__nav
  .header__site-title
  .header__site-title__title
  .search-form
  .search-form__submit {
  visibility: hidden;
}
.hg-app
  .header--fixed
  .header__nav
  .header__site-title
  .header__site-title__title
  .header__nav-links {
  text-decoration: none !important;
}
.hg-app
  .header--fixed
  .header__nav
  .header__site-title
  .header__site-title__title
  .header__nav-links
  .header__nav-links__text {
  font-size: 12px;
  color: #4d5763;
  font-weight: 600;
}
.hg-app
  .header--fixed
  .header__nav
  .header__site-title
  .header__site-title__title
  .header__nav-links
  .header__nav-links__icon {
  width: 24px;
  height: 24px;
  color: #4d5763;
  margin: 0 auto 4px;
}
.hg-app
  .header--fixed
  .header__nav
  .header__site-title
  .header__site-title__title
  .header__nav-links
  .header__nav-links__icon--user {
  width: 24px;
  height: 24px;
  min-width: auto;
  font-size: 10px;
  border: 2px solid transparent;
  color: #ffffff;
}
.hg-app
  .header--fixed
  .header__nav
  .header__site-title
  .header__site-title__title
  .header__nav-links--active
  .header__nav-links__icon,
.hg-app
  .header--fixed
  .header__nav
  .header__site-title
  .header__site-title__title
  .header__nav-links--active
  .header__nav-links__text,
.hg-app
  .header--fixed
  .header__nav
  .header__site-title
  .header__site-title__title
  .header__nav-links--active
  .mui-caret {
  color: #0f73ed;
}
.hg-app
  .header--fixed
  .header__nav
  .header__site-title
  .header__site-title__title
  .header__nav-links--active
  .header__nav-links__icon--user {
  border: 2px solid #0f73ed;
  color: #ffffff;
}
.hg-app
  .header--fixed
  .header__nav
  .header__site-title
  .header__site-title__title
  .header__nav-links--updates {
  position: relative;
}
.hg-app
  .header--fixed
  .header__nav
  .header__site-title
  .header__site-title__title
  .header__nav-links--updates:after {
  content: '';
  position: absolute;
  top: -2px;
  right: 10px;
  width: 6px;
  height: 6px;
  background: red;
  border-radius: 50%;
  display: none;
}
.hg-app
  .header--fixed
  .header__nav
  .header__site-title
  .header__site-title__title
  .header__nav-links--updates:hover:after {
  top: -4px;
}
.hg-app
  .header--fixed
  .header__nav
  .header__site-title
  .header__site-title__title
  .header__nav-links--updates--unread:after {
  display: inline-block;
}
.hg-app .header--fixed .header__nav .header__right-nav {
  display: none;
}
.hg-app .header--fixed .header__nav a.header__button {
  line-height: 30.6px;
  margin: 6px 0;
}
<<<<<<< HEAD
.hg-app .comments-sidebar {
  position: fixed;
  z-index: 999999999;
  height: 100%;
  top: 0;
  left: 0;
  right: 0;
  box-shadow: rgba(0, 0, 0, 0.2) 0px 0px 10px;
  transition: all 0.4s cubic-bezier(0.4, 0, 0, 1) 0s;
  transform: translate(-100%, 0);
  -webkit-transform: translate(-100%, 0);
  overflow: scroll;
  background: #ffffff;
}
.hg-app .comments-sidebar .comments-sidebar__header {
  display: flex;
  align-items: center;
  padding: 16px 0;
}
.hg-app
  .comments-sidebar
  .comments-sidebar__header
  .comments-sidebar__header__close {
  padding: 0 16px;
}
.hg-app
  .comments-sidebar
  .comments-sidebar__header
  .comments-sidebar__header__title {
  line-height: 1;
}
.hg-app .comments-sidebar .comments-list {
  list-style: none;
  padding: 0;
}
.hg-app .comments-sidebar .comments-list .comment-sidebar__nocomment-icon {
  background: #f9f9f9;
  border-radius: 50%;
  width: 56px;
  height: 56px;
  margin: 0 auto 8px;
  display: flex;
  align-items: center;
  justify-content: center;
}
.hg-app .comments-sidebar .comments-list li.user {
  padding: 0 16px;
  border-bottom: solid 1px rgba(151, 151, 151, 0.09);
}
.hg-app .comments-sidebar .comments-list li.user .user__box {
  align-items: end;
}
.hg-app
  .comments-sidebar
  .comments-list
  li.user
  .user__box
  .user__box__header.comment__details {
  width: calc(100% - 75px - 16px);
}
.hg-app
  .comments-sidebar
  .comments-list
  li.user
  .user__box
  .user__box__header.comment__details
  .user__box__fullname {
  margin: 0 0 5px;
  display: flex;
  align-items: baseline;
  justify-content: space-between;
}
.hg-app
  .comments-sidebar
  .comments-list
  li.user
  .user__box
  .user__box__header.comment__details
  .user__box__fullname
  .truncated-text {
  width: calc(100% - 85px);
}
.hg-app
  .comments-sidebar
  .comments-list
  li.user
  .user__box
  .user__box__header.comment__details
  .user__box__subcontent {
  margin: 0 0 0;
  display: flex;
  justify-content: space-between;
}
.hg-app
  .comments-sidebar
  .comments-list
  li.user
  .user__box
  .user__box__header.comment__details
  .user__box__subcontent
  .truncated-text {
  width: calc(100% - 30px);
}
.hg-app
  .comments-sidebar
  .comments-list
  li.user
  .user__box
  .user__box__header.comment__details
  .truncated-text {
  white-space: nowrap;
  overflow: hidden;
  text-overflow: ellipsis;
  display: inline-block;
}
.hg-app .comments-sidebar.open {
  transform: translate(0, 0);
  -webkit-transform: translate(0, 0);
}
.hg-app .content-wrapper {
  padding-top: 70px;
=======
.hg-app .js-account-menu-wrapper {
  position: absolute;
  right: 0;
  top: 0;
  z-index: -1;
}
.hg-app .header__dropdown {
  position: fixed;
  top: 100vh;
  left: 0;
  right: 0;
  bottom: 0;
  margin: 0;
  border-radius: 0;
  overflow: auto;
  box-shadow: none;
  border-bottom: 1px solid rgba(132, 146, 166, 0.3);
  height: 150%;
  z-index: 999;
  display: block;
  padding: 0;
  list-style: none;
  overflow: auto;
  background: #ffffff;
  z-index: -1;
}
.hg-app .header__dropdown .user__box__header {
  justify-content: space-between;
  align-items: baseline;
  width: calc(100% - 50px);
  flex-direction: row;
}
.hg-app .header__dropdown .user__box__header .user__box__header__details {
  width: 90%;
}
.hg-app .header__dropdown .user__box__header .user__box__header__details p {
  white-space: nowrap;
  overflow: hidden;
  text-overflow: ellipsis;
}
.hg-app .header__dropdown .user__box__header .user__box__header__icon {
  position: relative;
  top: 3px;
}
.hg-app .header__dropdown li .header__dropdown__item {
  padding: 8px 16px 8px;
}
.hg-app .header__dropdown li .header__dropdown__item--morepadding {
  padding-left: 24px;
}
.hg-app
  .header__dropdown
  li
  .header__dropdown__item.header__dropdown__item--flex {
  display: flex;
  align-items: center;
  width: 100%;
  font-weight: 500;
  color: #4d5763;
  box-sizing: border-box;
}
.hg-app .header__dropdown .header__dropdown__item.header__dropdown__item:hover {
  background-color: #f9f9f9;
}
.hg-app .header__dropdown li:last-child .header__dropdown__item {
  padding-bottom: 16px;
}
.hg-app .header__dropdown .header__dropdown__item__more-icon {
  position: relative;
  left: -28px;
  z-index: 2;
  line-height: 1;
}
.hg-app .header__dropdown .header__dropdown__item__more-icon--align {
  top: 2px;
}
.hg-app .header__dropdown .header__dropdown__item__more-icon--ellipsis {
  position: relative;
}
.hg-app .header__dropdown .header__dropdown__item__more-icon--ellipsis:before {
  content: '';
  display: block;
  position: absolute;
  top: -3px;
  width: 24px;
  height: 24px;
  left: -33px;
  background-color: rgba(255, 255, 255, 0.8);
  border-radius: 50%;
>>>>>>> 6e329de6
}

.hg-app .header--fixed.header--lowzindex {
  z-index: 1;
}

@media (max-width: 767px) {
  .hg-app .content-wrapper {
    padding-top: 0;
  }

  .hg-app.no-sticky-header .header--fixed {
    display: none;
  }
  .hg-app.no-sticky-header .footer {
    display: none;
  }

<<<<<<< HEAD
  .homepage.hg-app
    .header--fixed
    .header__nav
    .header__site-title
    .header__site-title__title
    .logo-about {
    display: block;
=======
  .hg-app.mobile-header .content-wrapper {
    padding-top: 52px;
>>>>>>> 6e329de6
  }
}
@media (min-width: 768px) {
  .hg-app .header--fixed {
    bottom: unset;
    top: 0;
  }
  .hg-app .header--fixed .header__nav .header__site-title {
    width: 100%;
    margin-right: 0;
    padding-right: 0;
  }
  .hg-app
    .header--fixed
    .header__nav
    .header__site-title
    .header__site-title__title {
    display: flex;
    align-items: center;
    justify-content: space-between;
    overflow: visible;
  }
  .hg-app
    .header--fixed
    .header__nav
    .header__site-title
    .header__site-title__title
    .header__site-title__title__home {
    width: 185px;
  }
  .hg-app
    .header--fixed
    .header__nav
    .header__site-title
    .header__site-title__title
    .header__site-title__title__about {
    position: absolute !important;
    left: 46px;
    top: 7px;
    font-size: 12px;
    padding: 2px 10px;
    border-radius: 4px;
    width: auto;
    display: block;
    font-weight: 600;
    line-height: 1.33;
    letter-spacing: 0.43px;
    text-align: left;
    color: #0f73ed;
    position: relative;
    background-color: #e1eefd;
    text-decoration: none;
  }
  .hg-app
    .header--fixed
    .header__nav
    .header__site-title
    .header__site-title__title
    .header__site-title__title__about
    .emoji-hand {
    display: none;
  }
  .hg-app
    .header--fixed
    .header__nav
    .header__site-title
    .header__site-title__title
    .header__site-title__title__about:after {
    content: '';
    width: 0;
    height: 0;
    position: absolute;
    border-left: 5px solid #e1eefd;
    border-right: 5px solid transparent;
    border-top: 5px solid #e1eefd;
    border-bottom: 5px solid transparent;
    left: -4px;
    top: 12px;
    transform: rotate(45deg);
  }
  .hg-app
    .header--fixed
    .header__nav
    .header__site-title
    .header__site-title__title
    .header__site-title__home__logo {
    height: 30px;
    margin: 0;
  }
  .hg-app
    .header--fixed
    .header__nav
    .header__site-title
    .header__site-title__title
    .header__nav-links--search {
    display: none;
  }
  .hg-app
    .header--fixed
    .header__nav
    .header__site-title
    .header__site-title__title
    .search-form {
    position: relative;
    bottom: 0;
    box-shadow: none;
    background: transparent;
    padding: 16px;
  }
  .hg-app
    .header--fixed
    .header__nav
    .header__site-title
    .header__site-title__title
    .search-form
    .search-form__field {
    padding: 8px 8px 8px 36px;
  }
  .hg-app
    .header--fixed
    .header__nav
    .header__site-title
    .header__site-title__title
    .search-form
    .search-form__field__icon {
    left: 32px;
  }
  .hg-app
    .header--fixed
    .header__nav
    .header__site-title
    .header__site-title__title
    .search-form
    .search-form__field--selected {
    background: #fff;
    border-radius: 16px 16px 0 0;
  }
  .hg-app
    .header--fixed
    .header__nav
    .header__site-title
    .header__site-title__title
    .search-form
    .search-form__dropdown {
    top: 54px;
    left: 16px;
    right: 16px;
    font-size: 16px;
    border-radius: 0 0 16px 16px;
    border: solid 1px #f0f0f0;
    height: auto;
  }
  .hg-app
    .header--fixed
    .header__nav
    .header__site-title
    .header__site-title__title
    .header__nav-links.user--standalone {
    margin-left: 16px;
  }
  .hg-app
    .header--fixed
    .header__nav
    .header__site-title
    .header__site-title__title
    .header__nav-links.user--standalone
    .user__box
    .user__box__gravatar {
    margin-right: 0;
  }
  .hg-app
    .header--fixed
    .header__nav
    .header__site-title
    .header__site-title__title
    .header__site-title__title__settings {
    display: flex;
    justify-content: flex-end;
    align-items: center;
  }
  .hg-app
    .header--fixed
    .header__nav
    .header__site-title
    .header__site-title__title
    .header__nav-links--right {
    margin-left: 16px;
  }
  .hg-app
    .header--fixed
    .header__nav
    .header__site-title
    .header__site-title__title
    .header__nav-links--updates:after {
    top: 6px;
  }
  .hg-app
    .header--fixed
    .header__nav
    .header__site-title
    .header__site-title__title
    .header__nav-links--updates:hover:after {
    top: 4px;
  }
  .hg-app
    .header--fixed
    .header__nav
    .header__site-title
    .header__site-title__title
    .header__nav-links--dropdown {
    height: 40px;
  }
<<<<<<< HEAD
  .hg-app .comments-sidebar {
    left: unset;
    min-width: 300px;
    max-width: 390px;
    transform: translate(100%, 0);
    -webkit-transform: translate(100%, 0);
  }
  .hg-app .comments-sidebar .comments-sidebar__header {
    height: 56px;
    padding: 0;
  }
  .hg-app .content-wrapper {
    padding-top: 56px;
    padding-bottom: 0;
=======
  .hg-app .header__dropdown {
    max-width: 300px;
    max-height: 90vh;
    box-shadow: 0 0 2px rgba(0, 0, 0, 0.12), 0 2px 2px rgba(0, 0, 0, 0.2);
    border-radius: 16px 0 16px 16px;
    position: absolute;
    top: -100vh;
    right: 0;
    height: auto;
    left: auto;
    bottom: auto;
>>>>>>> 6e329de6
  }
}
@media (min-width: 1200px) {
  .hg-app
    .header--fixed
    .header__nav
    .header__site-title
    .header__site-title__title
    .search-form {
    width: 400px;
  }
}
@media only screen and (max-width: 767px) and (orientation: landscape) {
  .hg-app
    .header--fixed
    .header__nav
    .header__site-title
    .header__site-title__title
    .header__nav-links {
    display: flex;
    align-items: center;
  }
  .hg-app
    .header--fixed
    .header__nav
    .header__site-title
    .header__site-title__title
    .header__nav-links
    .header__site-title__home__logo,
  .hg-app
    .header--fixed
    .header__nav
    .header__site-title
    .header__site-title__title
    .header__nav-links
    .header__nav-links__icon {
    margin: 0;
  }
  .hg-app
    .header--fixed
    .header__nav
    .header__site-title
    .header__site-title__title
    .header__nav-links
    .header__nav-links__text {
    font-size: 14px;
  }
  .hg-app
    .header--fixed
    .header__nav
    .header__site-title
    .header__site-title__title
    .header__nav-links--updates:after {
    right: 0;
    left: 19px;
  }
  .hg-app .header--fixed .header__nav .header__site-title a.header__button {
    height: 24px;
    line-height: 24px;
  }
  .hg-app .header_dropdown--mobile {
    height: auto;
    padding-bottom: 35px;
  }
}
.header__site-title__item {
  font-size: 18px;
  line-height: 28px;
  position: relative;
  top: -3px;
}

.header__site-title__home {
  display: inline-block;
  text-align: center;
  vertical-align: middle;
}

.header__site-title__home:hover {
  color: inherit;
  text-decoration: none;
}

.header__site-title__home__logo {
  vertical-align: middle;
  margin: auto;
}

.header__site-title__home__logo--small {
  height: 18px;
}

.header__site-title__home__logo--funnel {
  width: 18px;
}

@media (min-width: 768px) {
  .header__site-title__item {
    font-size: 24px;
    line-height: 32px;
    top: 0;
  }
}
.header__site-title__home__logotxt {
  position: relative;
  top: -6px;
}

@media (max-width: 1199px) {
  .no-header .header {
    display: none;
  }
  .no-header .content-wrapper {
    padding-top: 0;
  }
  .no-header .footer {
    display: none;
  }
}
@media (min-width: 768px) {
  .alert-wrapper .alert {
    margin: 16px;
  }
}
.project-page .alert-wrapper {
  background: #ffffff;
}

.sub-navbar-container--sticky {
  margin-top: 16px;
}

.sub-navbar .sub-navbar__item {
  display: block;
  padding: 16px;
  margin: 0;
  text-decoration: none;
  border-bottom: 1px solid rgba(132, 146, 166, 0.3);
  transition: border-color 1.5s ease;
  min-width: 0;
  min-height: 0;
  font-weight: 600;
}
.sub-navbar .sub-navbar__item--fixed {
  position: fixed;
  top: 0;
  left: 0;
  right: 0;
  z-index: 1000;
  border-bottom: none;
  box-shadow: 0 1px 3px rgba(158, 158, 158, 0.12),
    0 1px 2px rgba(158, 158, 158, 0.24);
}
.sub-navbar .sub-navbar__item:nth-child(2) {
  border-top: 1px solid rgba(132, 146, 166, 0.3);
}
.sub-navbar .mui-btn {
  margin: 0 0.5em;
}
.sub-navbar .sub-navbar__item--primarybg {
  background-color: #f06a5e;
  color: #ffffff;
}

@media (min-width: 768px) {
  .sub-navbar-container--sticky {
    position: -webkit-sticky;
    position: sticky;
    top: 52px;
    order: 1;
    z-index: 3;
    margin-top: 0;
    margin-bottom: 16px;
  }

  .sub-navbar {
    overflow: auto;
    display: flex;
    align-items: center;
    margin: 0 auto;
  }
  .sub-navbar .sub-navbar__item {
    display: inline-block;
    flex-shrink: 0;
    padding: 16px 0;
    margin: 0 16px;
    text-decoration: none;
    border-bottom: 4px solid transparent;
    border-top: none !important;
    transition: border-color 1.5s ease;
    min-width: 0;
    min-height: 0;
  }
  .sub-navbar .sub-navbar__item:first-child {
    margin: 0 16px 0 0;
  }
  .sub-navbar .sub-navbar__item:first-child {
    border-top: 0;
  }
  .sub-navbar .sub-navbar__item__icon {
    display: none;
  }
  .sub-navbar .sub-navbar__item:hover,
  .sub-navbar .sub-navbar__item:active,
  .sub-navbar .sub-navbar__item--active {
    border-bottom: 4px solid #0f73ed;
    color: #0f73ed;
  }
}
@media (min-device-width: 768px) and (max-device-width: 1199px) and (orientation: landscape) {
  .sub-navbar-container--sticky {
    top: 35px;
  }
}
@media (min-width: 992px) {
  .sub-navbar {
    max-width: 960px;
    margin: auto;
  }
}
@media (min-width: 1200px) {
  .sub-navbar {
    max-width: 1170px;
  }
}
.sub-navbar-container--footer {
  margin-top: 32px;
  padding-bottom: 52px;
}

@media (min-width: 768px) {
  .sub-navbar-container--footer {
    margin-top: 48px;
    padding-bottom: 0;
  }
  .sub-navbar-container--footer .sub-navbar {
    margin-bottom: 0;
    justify-content: space-between;
    min-width: 100%;
  }
  .sub-navbar-container--footer .sub-navbar .sub-navbar__item {
    margin: 0;
    color: #1b3a44;
  }
}
.mobile-nav-wrapper .mobile-nav {
  position: fixed;
  top: 0;
  left: 0;
  width: 100%;
  background-color: #ffffff;
  z-index: 1000;
}
.mobile-nav-wrapper .mobile-nav .mobile-nav__icon {
  display: inline-block;
  padding: 16px 8px 16px 16px;
  line-height: 1;
}
.mobile-nav-wrapper .mobile-nav .mobile-nav__headline {
  font-size: 22px;
  line-height: 1;
}

.tabs-wrapper {
  background: #ffffff;
  box-shadow: 0 2px 2px -1px rgba(158, 158, 158, 0.24);
  width: 100%;
}

.tabs-wrapper--sticky {
  position: sticky;
  order: 1;
  top: 0;
  z-index: 998;
  width: 100%;
  left: 0;
}

@media (min-width: 768px) {
  .tabs-navbar .header {
    box-shadow: none;
  }

  .tabs-wrapper--sticky {
    top: 50px;
    width: 100%;
    left: 0;
  }
  .tabs-wrapper--sticky .tabs {
    padding-left: 16px;
    padding-right: 16px;
    width: auto;
  }
  .tabs-wrapper--sticky .tabs__item-control {
    display: none;
  }
}
.tab-content {
  margin-top: 2em;
}
.tab-content .tab-content__results {
  margin-bottom: 1em;
}

.body-scroll-lock {
  overflow: hidden;
}

.homepage.hg-app .logo-about {
  position: fixed !important;
  width: 100%;
  left: 0;
  top: 0;
  padding: 10px 16px;
  font-size: 12px;
  font-weight: 600;
  line-height: 1.33;
  letter-spacing: 0.43px;
  text-align: left;
  color: #0f73ed;
  position: relative;
  background-color: #e1eefd;
  text-decoration: none;
  z-index: 997;
}
.homepage.hg-app .logo-about:hover,
.homepage.hg-app .logo-about:focus,
.homepage.hg-app .logo-about:active {
  text-decoration: none;
}
.homepage.hg-app .content-wrapper {
  padding-top: 37px;
}

@media (min-width: 768px) {
  .homepage.hg-app .logo-about {
    display: none;
  }
  .homepage.hg-app .content-wrapper {
    padding-top: 52px;
  }
}
.projects-wrapper {
  padding: 16px 0;
}

.projects-wrapper--padding {
  padding: 16px;
}

@media (min-width: 1200px) {
  .projects-wrapper {
    padding: 32px 0;
  }

  .projects-wrapper--padding {
    padding: 32px 16px;
  }
}
.projects {
  padding-top: 16px;
}

.hg-banner {
  padding: 32px 0;
}
.hg-banner .headline {
  font-size: 32px;
  line-height: 40px;
}
.hg-banner .mui-divider--banner {
  height: 4px;
  background-color: #c0ccda;
  width: 20%;
  margin: 16px 0 0;
}

@media (min-width: 768px) {
  .hg-banner {
    text-align: center;
  }
  .hg-banner .headline {
    font-size: 48px;
    line-height: 58px;
  }
  .hg-banner .mui-divider--banner {
    margin: 16px auto 0;
  }
}
.project-headline {
  margin-bottom: 40px;
  position: relative;
}

.project-headline:after {
  content: '';
  position: absolute;
  bottom: -16px;
  width: 64px;
  left: 0;
  border-bottom: 3px solid #f06a5e;
}

.project-headline--secondary:after {
  border-bottom: 3px solid #0f73ed;
}

@media (min-width: 1200px) {
  .mui-container--fullwidth {
    max-width: 100%;
  }
  .mui-container--fullwidth .grid__col-12 {
    padding: 0;
  }
}
.profile {
  margin-bottom: 60px;
}
.profile .profile__background {
  display: none;
}
.profile .profile__banner {
  position: relative;
}
.profile .profile__banner .grid__col-12 {
  padding: 0;
}
.profile .profile__banner .profile__banner__box {
  position: relative;
  padding-bottom: 33.3%;
}
.profile .profile__banner .profile__banner__box .profile__banner__box__img {
  position: absolute;
  object-fit: cover;
  width: 100%;
  height: 100%;
}
.profile .profile__banner .profile__banner__upload {
  position: absolute;
  z-index: 103;
  bottom: 16px;
  right: 16px;
  width: 32px;
  height: 32px;
  background-color: #f9f9f9;
  border-radius: 50%;
  vertical-align: middle;
  margin: auto;
  padding: 0;
}
.profile .profile__banner .profile__banner__upload .profile__banner__icon {
  top: 0;
}
.profile .profile__banner .profile__logo {
  position: absolute;
  bottom: -60px;
  left: 16px;
  width: 120px;
  height: 120px;
  box-shadow: 0 2px 4px 0 rgba(0, 0, 0, 0.09);
  background-color: #ffffff;
  z-index: 100;
  border-radius: 50%;
  display: flex;
  align-items: center;
  justify-content: center;
}
.profile .profile__banner .profile__logo .profile__logo__img {
  width: 100%;
  height: 100%;
  object-fit: cover;
  border-radius: 50%;
}
.profile .profile__banner .profile__logo .profile__logo__nologo {
  position: absolute;
  top: 0;
  left: 0;
  overflow: hidden;
  background-color: #f1f1f1;
  width: 120px;
  height: 120px;
  border-radius: 50%;
}
.profile
  .profile__banner
  .profile__logo
  .profile__logo__nologo
  .profile__logo__icon {
  width: 90px;
  height: 90px;
  color: #ffffff;
  position: relative;
  top: 39px;
  left: 14px;
}
.profile .profile__banner .profile__logo .profile__logo__upload {
  position: absolute;
  z-index: 103;
  bottom: 16px;
  right: -4px;
  width: 32px;
  height: 32px;
  background-color: #f9f9f9;
  border-radius: 50%;
  vertical-align: middle;
  margin: auto;
}
.profile
  .profile__banner
  .profile__logo
  .profile__logo__upload
  .profile__logo__upload__icon {
  position: absolute;
  left: 50%;
  top: 50%;
  transform: translate(-50%, -50%);
}

.profile-create-btn {
  margin-right: 8px;
}

.profile-create-btn--mobile {
  width: calc(100% - 65px);
}
.profile-create-btn--mobile .mui-btn {
  width: 100%;
}

.profile-dropdown-btn {
  background-color: #f1f1f1;
  padding: 6px 16px;
  text-align: center;
}

.profile-dropdown-btn:hover,
.profile-dropdown-btn:focus,
.profile-dropdown-btn:active {
  background-color: #f1f1f1;
}

.floating-menu-btns {
  position: absolute;
  right: 16px;
  top: -52px;
}

@media (min-width: 768px) {
  .profile {
    position: relative;
  }
  .profile .profile__background {
    display: block;
    position: absolute;
    z-index: 3;
    width: 100%;
    overflow: hidden;
    height: 100%;
    left: 0;
  }
  .profile .profile__background .profile__background__image {
    width: 100%;
    filter: blur(200px);
    -webkit-filter: blur(200px);
  }
  .profile .profile__banner {
    z-index: 4;
  }
  .profile .profile__banner .grid__col-12 {
    padding: 0 16px;
  }
  .profile .profile__banner .profile__banner__box {
    padding-bottom: 33.3%;
  }
  .profile .profile__banner .profile__banner__upload {
    border-radius: 0;
    width: auto;
    height: auto;
    padding: 0 26px;
    right: 32px;
  }
  .profile .profile__banner .profile__banner__upload .profile__banner__icon {
    top: 2px;
  }
  .profile .profile__banner .profile__logo {
    left: 0;
    bottom: -72px;
  }
  .profile .profile__banner .profile__logo .profile__logo__details {
    position: absolute;
    left: 136px;
    bottom: -8px;
    min-width: 450px;
  }
  .profile .profile__banner .profile__banner__btns {
    position: absolute;
    bottom: -58px;
    z-index: 1000;
    right: 32px;
  }

  .profile-details {
    padding: 32px 0 0;
  }
}
.profile--hg {
  margin-bottom: 0;
}
.profile--hg .profile__banner .profile__banner__box {
  padding-bottom: 50%;
}
.profile--hg .profile__banner .profile__banner__box:after {
  content: '';
  position: absolute;
  z-index: 2;
  top: 0;
  left: 0;
  background-color: #0f73ed;
  width: 100%;
  display: block;
  height: 100%;
  opacity: 0.7;
}
.profile--hg .profile__banner .profile__banner__box__heading {
  position: absolute;
  bottom: 0;
  width: 100%;
  margin: auto;
  left: 0;
  right: 0;
  color: #ffffff;
  z-index: 3;
}

@media (min-width: 768px) {
  .profile--hg .profile__banner .profile__banner__box {
    padding-bottom: 25%;
  }
}
.past-events-table .past-events-table__title {
  min-width: 60%;
}

.cfp-action-btn {
  padding: 10px 0;
  cursor: pointer;
  margin-right: 10px;
  border: none;
  color: #0f73ed;
  background: none;
}

.cfp-action-btn:focus,
.cfp-action-btn:hover {
  border: none;
  outline: none;
  box-shadow: none;
  color: #0f73ed;
}

.inline-form {
  display: inline-block;
  vertical-align: middle;
}

.label-form {
  max-width: 500px;
}
.label-form .label-form__title-field {
  width: calc(100% - 130px);
  display: inline-block;
}
.label-form .label-form__title-field--close {
  width: calc(100% - 114px);
}
.label-form .label-form__subform__close-btn {
  position: absolute;
  top: 0;
  right: 0;
  z-index: 2;
  background: transparent;
  padding: 10px;
}
.label-form .label-form__subform {
  margin-left: 20px;
}
.label-form .emojipicker {
  float: left;
  width: 70px;
  height: 48px;
  margin-right: 20px;
}
.label-form .emojipicker label {
  display: none;
}
.label-form .emojipicker .emojionearea-editor {
  height: 48px;
  min-height: 20px;
  overflow: hidden;
  white-space: nowrap;
  position: absolute;
  top: 0;
  left: 12px;
  right: 24px;
  padding: 6px 0;
}
.label-form .emojipicker .emojionearea-button {
  top: 10px;
}
.label-form .emojipicker .emojionearea-editor {
  left: 6px !important;
  padding-right: 45px !important;
}
.label-form .emojipicker .emojionearea-button .emojionearea-button-open,
.label-form .emojipicker .emojionearea-button .emojionearea-button-close {
  right: 3px;
}
.label-form
  .emojipicker
  .emojionearea
  .emojionearea-editor
  [class*='emojione-'],
.label-form .emojipicker .emojionearea .emojionearea-editor .emojioneemoji {
  margin: -0.2ex 1ex 0.2ex -0.5ex;
}
.label-form
  .emojionearea
  .emojionearea-picker.emojionearea-picker-position-bottom {
  right: -251px;
}
.label-form
  .emojionearea.emojionearea-standalone
  .emojionearea-picker.emojionearea-picker-position-bottom
  .emojionearea-wrapper:after,
.label-form
  .emojionearea.emojionearea-standalone
  .emojionearea-picker.emojionearea-picker-position-top
  .emojionearea-wrapper:after {
  right: 0;
  left: 40px;
}

.label-form__subform
  .emojionearea
  .emojionearea-picker.emojionearea-picker-position-bottom {
  right: -210px;
}
.label-form__subform
  .emojionearea.emojionearea-standalone
  .emojionearea-picker.emojionearea-picker-position-bottom
  .emojionearea-wrapper:after,
.label-form__subform
  .emojionearea.emojionearea-standalone
  .emojionearea-picker.emojionearea-picker-position-top
  .emojionearea-wrapper:after {
  right: 0;
  left: 80px;
}

.modal-form-page .jquery-modal.blocker.current {
  padding: 0;
}

.modal .mui-form .mui-select__menu {
  z-index: 1001;
}

.modal--form {
  min-width: 100%;
  min-height: 325px;
  height: 100%;
  border-radius: 0;
}
.modal--form .modal--form__action-box {
  padding: 20px;
  position: absolute;
  bottom: 0;
  right: 0;
  left: 0;
  border-top: 1px solid rgba(132, 146, 166, 0.3);
  border-bottom: 1px solid rgba(132, 146, 166, 0.3);
  z-index: 1002;
}
.modal--form .modal--form__action-box--revoke {
  position: absolute;
  left: 0;
  right: 0;
  bottom: 0;
  padding: 20px;
}
.modal--form .modal--form__action-box--revoke .mui-btn.mui-btn--nostyle {
  text-transform: none;
}
.modal--form .mui-form .form-actions {
  position: absolute;
  bottom: 0;
  right: 0;
  padding: 16px;
  z-index: 1003;
}
.modal--form .mui-form .form-actions .mui-btn--primary {
  position: relative;
  top: 8px;
}

.modal--form.modal--form--edit .modal--form__action-box,
.modal--form.modal--form--edit .mui-form .form-actions {
  bottom: 65px;
}

@media (min-width: 768px) {
  .jquery-modal.blocker.current .modal.modal--form {
    min-width: 50%;
    min-height: 80%;
    height: auto;
    border-radius: 4px;
  }
}
.search {
  width: 100%;
  margin: 0 0 10px;
  padding: 0 10px;
  border: 1px solid rgba(132, 146, 166, 0.3);
  border-radius: 2px;
  position: relative;
  color: #4d5763;
}
.search .mui-textfield {
  padding: 0;
  margin: 0;
  height: 36px;
}
.search .mui-textfield > input {
  border-bottom: 0;
}

.search--icon {
  padding-left: 32px;
}
.search--icon .search-form__icon {
  position: absolute;
  top: 10px;
  left: -20px;
}

@media (min-width: 768px) {
  .search.search--50 {
    width: 50%;
  }

  .search.search--small {
    width: 300px;
  }
}
.badge-print-status-btn .mui-form__fields.select2-inline {
  min-width: 160px;
}

#form-password-change #field-password .progress {
  visibility: hidden;
  display: block;
}

#form-password-change #field-password .progress.progress--show {
  visibility: visible;
}

.mui-form .mui-form__fields.password-field {
  margin-bottom: 0;
}

.password-field-sidetext {
  margin: 0 0 20px;
}

@media (max-width: 767px) {
  .modal__inner {
    position: fixed;
    background: #ffffff;
    top: 0;
    left: 0;
    right: 0;
    bottom: 0;
    padding: 16px;
    overflow: scroll;
  }
}
.modal__body--form .mui-tabs__bar {
  margin-bottom: 45px;
}
.modal__body--form .mui-btn--primary {
  width: 100%;
}
.modal__body--form .mui-form {
  margin-bottom: 0;
}

.form-inline-input {
  display: inline-block;
  margin-right: 10px;
  vertical-align: middle;
}

.form-inline-label {
  display: inline-block;
  width: 70%;
}

.ajax-form {
  position: relative;
  clear: both;
  width: 100%;
  margin: 0 0 16px;
}
.ajax-form .mui-form {
  display: flex;
  justify-content: space-between;
  align-items: flex-end;
  margin: 0;
}
.ajax-form .mui-form .mui-form__fields {
  display: inline-block;
  width: calc(100% - 48px);
  margin: 0;
  padding: 0;
}
.ajax-form .mui-form .mui-form__fields .CodeMirror {
  border: 1px solid #0f73ed;
  border-radius: 16px 16px 0 16px;
  min-height: 56px;
  padding: 16px;
  height: auto;
}
.ajax-form .mui-form .mui-form__fields .CodeMirror .CodeMirror-sizer {
  min-height: 29px !important;
}
.ajax-form .mui-form .mui-form__fields .CodeMirror ~ .CodeMirror {
  display: none;
}
.ajax-form .mui-form .mui-form__fields .CodeMirror-focused {
  border: 1px solid #4a90e2;
}
.ajax-form .icon-btn {
  min-width: 40px;
  margin: 0 0 0 8px;
}
.ajax-form .user {
  display: inline-block;
  margin-left: 8px;
}
.ajax-form .user .user__box {
  align-items: start;
  padding: 0;
}
.ajax-form .user .user__box span {
  height: 40px;
}
.ajax-form .user .user__box .user__box__gravatar {
  margin: 0;
}
.ajax-form .user .user__box .user__box__gravatar--initials {
  background-color: #0f73ed !important;
}

@media (max-width: 767px) {
  .ajax-form.ajax-form--mob {
    position: fixed;
    bottom: 0;
    left: 0;
    box-shadow: 0 0 4px 0 rgba(0, 0, 0, 0.15);
    background-color: #f9f9f9;
    z-index: 1001;
    margin: 0;
  }
  .ajax-form.ajax-form--mob .mui-form .mui-form__fields .CodeMirror {
    border: none;
    border-radius: 0;
    background: #f9f9f9;
  }
  .ajax-form.ajax-form--mob .mui-btn--raised.icon-btn {
    border-radius: 0;
    box-shadow: none;
    padding-bottom: 16px;
  }
  .ajax-form.ajax-form--mob .user {
    padding-bottom: 8px;
    padding-right: 16px;
    margin-right: 0;
  }

  .ajax-form--block.ajax-form--mob {
    padding: 16px;
  }
  .ajax-form--block.ajax-form--mob .mui-form {
    display: block;
  }
  .ajax-form--block.ajax-form--mob .mui-form .ajax-form__title {
    margin: 0;
  }
}
@media (min-width: 768px) {
  .ajax-form--block .mui-form {
    justify-content: flex-start;
  }
  .ajax-form--block .mui-form .ajax-form__title {
    margin-right: 8px;
  }
}
.post-form-block {
  display: flex;
  justify-content: space-between;
  align-items: flex-end;
  margin: 0 0 16px;
}
.post-form-block .post-form {
  cursor: pointer;
  text-decoration: none !important;
  color: #4d5763;
  font-size: 16px;
  border-radius: 16px 16px 0 16px;
  background-color: #f1f1f1;
  padding: 21px 16px;
  margin: 0;
  display: inline-block;
  width: calc(100% - 48px);
}
.post-form-block .user {
  display: inline-block;
}
.post-form-block .user .user__box {
  align-items: start;
  padding: 0;
}
.post-form-block .user .user__box span {
  height: 40px;
}
.post-form-block .user .user__box .user__box__gravatar {
  margin: 0;
}
.post-form-block .user .user__box .user__box__gravatar--initials {
  background-color: #0f73ed !important;
}

.update-form-block {
  border-radius: 4px;
  background-color: #f1f1f1;
  padding: 8px 16px;
  margin-bottom: 32px;
  margin: 16px 0 32px;
  display: block;
  cursor: pointer;
  text-decoration: none !important;
}
.update-form-block span {
  height: 40px;
}
.update-form-block .user__box {
  align-items: start;
}
.update-form-block .user__box__gravatar--initials {
  background-color: #0f73ed !important;
}
.update-form-block input {
  width: 100%;
  padding: 10px 16px;
  border-radius: 2px;
  border: solid 1px rgba(77, 87, 99, 0.13);
  background-color: #fff;
  cursor: pointer;
}

.img-upload-modal .imgee .imgee__button,
.img-upload-modal .imgee .imgee__url-holder {
  display: none;
}
.img-upload-modal .modal__body .mui-form__fields {
  margin: 0;
}
.img-upload-modal .modal__body .modal {
  padding: 0 !important;
  max-width: 100% !important;
  width: 100% !important;
  box-shadow: none !important;
  border-radius: 0 !important;
}
.img-upload-modal .modal__body .modal .modal__header .modal__close {
  display: none;
}
.img-upload-modal .modal__body .modal .modal__body {
  max-height: calc(100vh - 160px);
  overflow: scroll;
}
.img-upload-modal .modal__body .modal .modal__body .popup {
  background-color: #ffffff !important;
}

.card--banner {
  border-radius: 16px;
  overflow: hidden;
  box-shadow: 0 2px 4px 0 rgba(0, 0, 0, 0.19);
  background: url('/static/img/survery-banner.png');
  background-size: cover;
  background-position: center;
}
.card--banner .card__body {
  padding: 16px;
}
.card--banner .card__body .card__body__content {
  color: #fff;
}
.card--banner .card__body .card__body__logo {
  width: 100%;
  text-align: center;
  background: #fff;
  padding: 16px;
  border-radius: 16px;
}
.card--banner .card__body .card__body__logo img {
  width: 60px;
}
.card--banner .card__body .card__body__logo .caption {
  max-width: 153px;
  margin: auto;
  display: flex;
  justify-content: space-between;
}

@media (min-width: 768px) {
  .card--banner .card__body {
    display: flex;
    align-items: stretch;
    justify-content: space-between;
  }
  .card--banner .card__body .card__body__content {
    float: left;
    width: 55%;
    color: #fff;
    padding-right: 16px;
  }
  .card--banner .card__body .card__body__logo {
    float: right;
    width: 45%;
  }
  .card--banner .card__body .card__body__logo img {
    margin-bottom: 8px;
  }
}
.card--spotlight {
  border-radius: 16px 16px 0 16px;
  overflow: hidden;
  box-shadow: 0 2px 4px 0 rgba(0, 0, 0, 0.19);
  max-width: 450px;
  transition: 200ms linear;
  -webkit-transition: 200ms linear;
}
.card--spotlight .card__body__location {
  float: left;
}
.card--spotlight .card__body__bookmark {
  float: right;
  margin-top: 4px;
}
.card--spotlight .card__calendar {
  padding: 0 0 40px;
}
.card--spotlight .card__image-wrapper {
  border-radius: 0 0 0 20px;
  overflow: hidden;
}
.card--spotlight .card__body__logo {
  margin: auto;
}

@media (min-width: 992px) {
  .card--spotlight {
    display: flex !important;
    max-width: 100%;
    border-radius: 16px;
    min-height: 290px;
  }
  .card--spotlight .card__image-wrapper {
    flex: 0 0 58.3%;
    margin: 0;
    padding: 0;
    z-index: 3;
    border-radius: 0;
  }
  .card--spotlight .card__image-wrapper .card__image {
    position: absolute;
    object-fit: cover;
    width: 100%;
    height: 100%;
  }
  .card--spotlight .card__body {
    position: relative;
    padding: 32px 16px;
    width: 100%;
  }

  .card--spotlight--live {
    padding: 16px;
  }
  .card--spotlight--live .card__image-wrapper {
    width: 300px;
    flex: auto;
  }
  .card--spotlight--live .card__body {
    width: 70%;
    padding: 0 0 0 32px;
  }
}
@media (min-width: 1200px) {
  .card--spotlight {
    min-height: 360px;
  }

  .card--spotlight--live {
    min-height: auto;
  }
  .card--spotlight--live .card__image-wrapper {
    flex: auto;
  }
}
.clickable-card,
.card--shaped {
  color: #1f2d3d;
  display: block;
  text-decoration: none;
}

.card.clickable-card {
  cursor: pointer;
}

.card--shaped {
  border-radius: 16px 16px 0 16px;
}

.clickable-card:focus,
.clickable-card:hover,
.clickable-card:active,
.card-wrapper:focus,
.card-wrapper:hover,
.card-wrapper:active {
  color: #1f2d3d;
  outline: none;
  text-decoration: none;
}

.clickable-card .card__title__heading {
  margin: 0 auto;
  padding: 4px 0;
}

.card__image-wrapper {
  position: relative;
}
.card__image-wrapper .card__image__tagline {
  position: absolute;
  color: #1f2d3d;
  top: 50%;
  left: 16px;
  right: 16px;
  z-index: 3;
  text-align: center;
  font-size: 18px;
  transform: translateY(-50%);
  max-height: 100%;
}
.card__image-wrapper img {
  display: block;
}

@media (min-width: 768px) {
  .card__image__tagline {
    font-size: 24px;
  }
}
.card__calendar {
  padding: 8px 0 32px;
  margin-left: -16px;
  margin-right: -16px;
}
.card__calendar .calendar {
  width: 100%;
}
.card__calendar .calendar .calendar__month {
  padding: 0 16px;
  margin: 0;
  width: 100%;
  display: none;
  justify-content: space-between;
}
.card__calendar .calendar .calendar__month .calendar__month__counting {
  font-size: 12px;
}
.card__calendar .calendar .calendar__month .calendar__month__name {
  font-size: 12px;
}
.card__calendar .calendar .calendar__month--unique.calendar__month--latest {
  display: flex;
}
.card__calendar .calendar .calendar__weekdays {
  display: flex;
  width: 100%;
  flex-wrap: wrap;
  position: relative;
  z-index: 2;
}
.card__calendar .calendar .calendar__weekdays .calendar__weekdays__dates {
  width: 100%;
  display: none;
  flex-wrap: wrap;
  padding: 0;
  position: relative;
  margin: 0 4px;
}
.card__calendar
  .calendar
  .calendar__weekdays
  .calendar__weekdays__dates
  .calendar__weekdays__dates__date {
  position: relative;
  width: calc(100% / 7.01);
  text-align: center;
  margin: 0;
  padding: 3px 0;
}
.card__calendar
  .calendar
  .calendar__weekdays
  .calendar__weekdays__dates
  .calendar__weekdays__dates__date
  .calendar__weekdays__dates__date__day {
  position: relative;
  z-index: 2;
  display: block;
  color: #4d5763;
  font-weight: 600;
  font-size: 14px;
  line-height: 16px;
  opacity: 0.6;
}
.card__calendar
  .calendar
  .calendar__weekdays
  .calendar__weekdays__dates
  .calendar__weekdays__dates__date
  .calendar__weekdays__dates__date__name {
  display: block;
  text-align: center;
  position: relative;
  z-index: 2;
  color: #4d5763;
  font-variant: all-small-caps;
  font-size: 10px;
  line-height: 14px;
  font-weight: 600;
  opacity: 0.6;
}
.card__calendar
  .calendar
  .calendar__weekdays
  .calendar__weekdays__dates
  .calendar__weekdays__dates__date--today
  .calendar__weekdays__dates__date__day {
  color: #1f2d3d;
  font-weight: 600;
  opacity: 1;
}
.card__calendar
  .calendar
  .calendar__weekdays
  .calendar__weekdays__dates
  .calendar__weekdays__dates__date--today
  .calendar__weekdays__dates__date__name {
  color: #1f2d3d;
  font-weight: 600;
  opacity: 1;
}
.card__calendar
  .calendar
  .calendar__weekdays
  .calendar__weekdays__dates
  .calendar__weekdays__dates__date--active
  .calendar__weekdays__dates__date__day,
.card__calendar
  .calendar
  .calendar__weekdays
  .calendar__weekdays__dates
  .calendar__weekdays__dates__date--active
  .calendar__weekdays__dates__date__name {
  opacity: 1;
}
.card__calendar
  .calendar
  .calendar__weekdays
  .calendar__weekdays__dates
  .calendar__weekdays__dates__date--active:after {
  content: '';
  font-weight: bold;
  border-radius: 8px;
  width: 34px;
  height: 38px;
  text-align: center;
  position: absolute;
  top: -2px;
  left: 0;
  right: 0;
  margin: auto;
  z-index: 1;
  border: 1px solid #e1eefd;
}
.card__calendar
  .calendar
  .calendar__weekdays
  .calendar__weekdays__dates
  .calendar__weekdays__dates__date--active:before {
  content: '';
  border-left: 5px solid transparent;
  border-right: 5px solid transparent;
  border-top: 5px solid #e1eefd;
  position: absolute;
  bottom: -5px;
  right: 0;
  left: 0;
  margin: auto;
  width: 5px;
  z-index: 2;
  opacity: 0;
}
.card__calendar
  .calendar
  .calendar__weekdays
  .calendar__weekdays__dates
  .calendar__weekdays__dates__time {
  display: block;
  opacity: 0;
  position: absolute;
  bottom: -32px;
  border-radius: 2px;
  background: #e1eefd;
  color: #1f2d3d;
  left: -42px;
  margin: auto;
  padding: 4px;
  width: 160px;
  font-size: 12px;
  line-height: 16px;
  z-index: 3;
  transition: opacity 0.1s;
  -webkit-transition: opacity 0.1s;
}
.card__calendar
  .calendar
  .calendar__weekdays
  .calendar__weekdays__dates
  .calendar__weekdays__dates__date--showtime:hover:after,
.card__calendar
  .calendar
  .calendar__weekdays
  .calendar__weekdays__dates
  .calendar__weekdays__dates__date--display:after {
  background: #e1eefd;
}
.card__calendar
  .calendar
  .calendar__weekdays
  .calendar__weekdays__dates
  .calendar__weekdays__dates__date--showtime:hover
  .calendar__weekdays__dates__time,
.card__calendar
  .calendar
  .calendar__weekdays
  .calendar__weekdays__dates
  .calendar__weekdays__dates__date--display:before,
.card__calendar
  .calendar
  .calendar__weekdays
  .calendar__weekdays__dates
  .calendar__weekdays__dates__date--showtime:hover:before,
.card__calendar
  .calendar
  .calendar__weekdays
  .calendar__weekdays__dates
  .calendar__weekdays__dates__date--showtime.calendar__weekdays__dates__date--display
  .calendar__weekdays__dates__time {
  opacity: 1;
}
.card__calendar
  .calendar
  .calendar__weekdays
  .calendar__weekdays__dates
  .calendar__weekdays__dates__date--1
  .calendar__weekdays__dates__time {
  left: 8px;
  transform: translate(0, 0);
}
.card__calendar
  .calendar
  .calendar__weekdays
  .calendar__weekdays__dates
  .calendar__weekdays__dates__date--6
  .calendar__weekdays__dates__time {
  transform: translate(-26px, 0);
}
.card__calendar
  .calendar
  .calendar__weekdays
  .calendar__weekdays__dates
  .calendar__weekdays__dates__date--7
  .calendar__weekdays__dates__time {
  left: unset;
  transform: translate(0, 0);
  right: 8px;
}
.card__calendar
  .calendar
  .calendar__weekdays
  .calendar__weekdays__dates
  .calendar__weekdays__dates__date--year {
  text-align: right;
}
.card__calendar
  .calendar
  .calendar__weekdays
  .calendar__weekdays__dates
  .calendar__weekdays__dates__icon {
  display: none;
}
.card__calendar
  .calendar
  .calendar__weekdays
  .calendar__weekdays__dates--latest {
  display: flex;
}

.card__calendar--compact
  .calendar
  .calendar__weekdays
  .calendar__weekdays__dates,
.card__calendar--compact .calendar .calendar__weekdays .calendar__month {
  display: none;
  padding-top: 0;
}
.card__calendar--compact .calendar .calendar__weekdays .calendar__month {
  padding-bottom: 5px;
  margin: 0;
}
.card__calendar--compact
  .calendar
  .calendar__weekdays
  .calendar__weekdays__dates--upcoming--first,
.card__calendar--compact
  .calendar
  .calendar__weekdays
  .calendar__month--upcoming--first {
  display: flex;
}
.card__calendar--compact
  .calendar
  .calendar__weekdays
  .calendar__weekdays__dates
  .calendar__weekdays__dates__icon {
  position: absolute;
  line-height: 29px;
  display: block;
  z-index: -1;
  bottom: 0;
  width: 16px;
}
.card__calendar--compact
  .calendar
  .calendar__weekdays
  .calendar__weekdays__dates
  .calendar__weekdays__dates__icon--left {
  position: absolute;
  left: -4px;
  line-height: 30px;
  height: 36px;
}
.card__calendar--compact
  .calendar
  .calendar__weekdays
  .calendar__weekdays__dates
  .calendar__weekdays__dates__icon--right {
  position: absolute;
  right: -4px;
  line-height: 30px;
  height: 36px;
}

.card--upcoming {
  border-radius: 16px 16px 0 16px;
  overflow: hidden;
  box-shadow: 0 2px 4px 0 rgba(0, 0, 0, 0.19);
  max-width: 450px;
  transition: 200ms linear;
  -webkit-transition: 200ms linear;
  height: 100%;
}
.card--upcoming .card__image-wrapper {
  position: relative;
  padding-bottom: 56.2%;
  z-index: 3;
  overflow: hidden;
  border-radius: 0 0 0 20px;
}
.card--upcoming .card__image-wrapper .card__image {
  position: absolute;
  object-fit: cover;
  width: 100%;
  height: 100%;
}
.card--upcoming .card__image-wrapper .card__image__tagline {
  color: #1f2d3d;
  white-space: nowrap;
  overflow: hidden;
  text-overflow: ellipsis;
}
.card--upcoming .card__body {
  padding: 0 16px 16px;
  position: relative;
}
.card--upcoming .card__body .card__body__bookmark {
  float: right;
  margin: 4px 0 0;
}
.card--upcoming .card__body .card__body__title {
  margin: 0 0 8px;
}
.card--upcoming .card__body .card__body__title--smaller {
  width: calc(100% - 20px);
}
.card--upcoming .card__body .card__body__subtitle {
  margin: 8px 0;
  max-width: calc(100% - 20px);
}
.card--upcoming .card__body .card__body__location {
  margin: 0 0 8px;
  float: left;
}
.card--upcoming .card__body .card__body__divider {
  height: 4px;
  background-color: #f1f1f1;
  width: 24px;
  margin: 12px 0;
}
.card--upcoming .card__body .card__body__footer {
  margin: 12px 0 6.5px;
}

.card__image-wrapper--default:after {
  content: '';
  position: absolute;
  z-index: 2;
  top: 0;
  left: 0;
  background-color: #0f73ed;
  width: 100%;
  display: block;
  height: 100%;
  opacity: 0.7;
  border-radius: 0 0 0 20px;
}

.projects li:nth-child(even) .card__image-wrapper--default:after {
  background: #f06a5e;
}

.projects li:nth-child(odd) .card__image-wrapper--default:after {
  background: #0f73ed;
}

.projects li:nth-child(4n) .card__image-wrapper--default:after {
  background-color: rgba(136, 156, 239, 0.63);
}

.card--spotlight:hover,
.card--upcoming:hover {
  box-shadow: 0 14px 28px rgba(0, 0, 0, 0.25), 0 10px 10px rgba(0, 0, 0, 0.22);
}

@media (min-width: 1200px) {
  .card--upcoming .card__body .card__body__subtitle {
    min-height: 48px;
  }
  .card--upcoming .card__body .card__body__location {
    min-height: 24px;
  }
}
.card--new .card__image-wrapper {
  position: relative;
  background-image: none;
}
.card--new .card__image-wrapper .card__image {
  z-index: 3;
}
.card--new .card__image-wrapper .card__image-wrapper__icon-wrapper {
  color: #1f2d3d;
  width: 100px;
  height: 100px;
  margin: 0 auto;
  position: absolute;
  top: 50%;
  left: 50%;
  transform: translate(-50%, -50%);
  z-index: 4;
}
.card--new
  .card__image-wrapper
  .card__image-wrapper__icon-wrapper
  .card__image-wrapper__icon-wrapper__icon {
  position: absolute;
  top: 50%;
  left: 50%;
  transform: translate(-50%, -50%);
}
.card--new .card__image-wrapper:after {
  content: '';
  position: absolute;
  z-index: 3;
  top: 0;
  left: 0;
  background-color: #0f73ed;
  width: 100%;
  display: block;
  height: 100%;
  opacity: 0.7;
}
.card--new .card__body--minheight {
  min-height: 150px;
}
.card--new .card__body--new {
  min-height: 194px;
  display: flex;
  justify-content: center;
  align-items: center;
}
.card--new .card__body--new .new-btn:hover {
  text-decoration: none;
}

.card--new--padding {
  padding: 10px;
}

.card--small {
  max-width: 400px;
}

.card--lessmargin {
  margin-bottom: 16px;
}

.card__body .label-edit {
  display: inline-block;
  max-width: 85%;
}

.session-card .session-card__header {
  display: flex;
  background: none;
  border-bottom: 1px solid rgba(132, 146, 166, 0.3);
  padding: 10px;
}
.session-card .session-card__header .session-card__header__img-wrapper {
  margin: 0;
  min-width: 60px;
  min-height: 60px;
  border-radius: 50%;
  overflow: hidden;
  max-width: 60px;
  max-height: 60px;
  display: flex;
}
.session-card
  .session-card__header
  .session-card__header__img-wrapper
  .session-card__header__img-wrapper__img {
  max-width: 100%;
  height: 100%;
  object-fit: cover;
}
.session-card .session-card__header .session-card__header__title {
  padding: 0;
  margin: 0 0 0 10px;
}
.session-card .session-card__header--bck {
  background: #f1f1f1;
}

.contact-card {
  position: relative;
}
.contact-card .contact-card__details {
  width: 100%;
}
.contact-card .contact-card__details .contact-card__details__download-btn {
  position: absolute;
  top: 0;
  right: 0;
}

@media (min-width: 1200px) {
  .contact-card {
    position: relative;
  }
  .contact-card .contact-card__details {
    width: calc(100% - 80px);
  }
  .contact-card .contact-card__details .contact-card__details__download-btn {
    position: relative;
    top: 0;
    right: 0;
  }
}
.card--limited {
  min-width: 200px;
}

@media (min-width: 768px) {
  .card--limited {
    min-width: 300px;
  }
}
.card .card__body--lgtext {
  font-size: inherit;
  line-height: inherit;
}

.card__footer--smallerbtn .mui-btn--small.mui-btn--flat {
  padding: 0 6px;
}

@media (min-width: 1200px) {
  .card__footer--smallerbtn .mui-btn--small.mui-btn--flat {
    padding: 0 16px;
  }
}
.project-footer {
  position: fixed;
  width: 100%;
  left: 0;
  bottom: 0;
  padding: 4px 16px !important;
  box-shadow: 0 0 4px 0 rgba(0, 0, 0, 0.1);
  background-color: #ffffff;
  z-index: 1000;
  display: none;
  min-height: 53px;
}
.project-footer .mui-dropdown__menu {
  top: -54px !important;
  border-radius: 16px 16px 0px;
  z-index: 6;
}

.project-footer--main {
  display: flex;
}

@media (min-width: 768px) {
  .project-footer {
    position: static;
    box-shadow: none;
    padding: 16px 16px 0 !important;
    min-height: auto;
    display: flex;
    margin-bottom: 16px;
  }
  .project-footer .mui-dropdown__menu {
    top: auto !important;
    border-radius: 16px 0 16px 16px;
  }
}
.register-block {
  display: flex;
  align-items: center;
  justify-content: space-between;
  width: 100%;
}
.register-block .register-block__txt {
  font-size: 12px;
  margin: 0 16px 0 0;
  max-width: calc(100% - 125px);
}
.register-block .register-block__right {
  text-align: right;
}
.register-block .register-block__right__menu {
  margin-left: 8px;
}
.register-block .register-block__txt--strike {
  text-decoration: line-through;
}

@media (min-width: 360px) {
  .register-block .register-block__txt {
    font-size: 14px;
  }
  .register-block .register-block__txt--short {
    max-width: calc(100% - 170px);
  }
  .register-block .register-block__txt--longer {
    max-width: calc(100% - 20px);
  }
}
.project-header-wrapper {
  margin: 0;
  padding: 0;
  background-image: linear-gradient(#ffffff, #f9f9f9);
}

@media (min-width: 768px) {
  .project-header-wrapper {
    padding-bottom: 16px;
    background-image: none;
  }
}
@media (min-width: 992px) {
  .project-details-sticky {
    position: -webkit-sticky;
    position: sticky;
    top: 134px;
  }
}
.project-header {
  position: fixed;
  top: 16px;
  right: 16px;
  z-index: 1000;
  display: flex;
  align-items: center;
  margin: 0;
}
.project-header .hg-link-btn.hide {
  display: none;
}
.project-header .mui-btn--nostyle + .mui-btn--nostyle {
  margin: 0;
}
.project-header .bookmark {
  position: relative;
  top: -2px;
}

@media (min-width: 768px) {
  .project-header {
    position: relative;
    right: 0;
    top: 0;
  }
}
.sub-navbar-container__inner .desktop-navbar-items {
  display: none;
}

@media (min-width: 768px) {
  .sub-navbar-container__inner {
    display: flex;
    justify-content: space-between;
    align-items: center;
    padding: 0 16px;
  }
  .sub-navbar-container__inner .sub-navbar {
    width: 100%;
  }
}
@media (min-width: 768px) {
  .sub-navbar-container__inner .desktop-navbar-items {
    justify-content: flex-end;
  }
}
.project-banner {
  padding: 0 !important;
}
.project-banner .project-banner__profile-details {
  display: flex;
  align-items: center;
  margin-bottom: 8px;
}
.project-banner
  .project-banner__profile-details
  .project-banner__profile-details__logo-wrapper {
  display: inline-block;
  height: 24px;
  width: 24px;
  border-radius: 50%;
  overflow: hidden;
  margin-right: 8px;
}
.project-banner
  .project-banner__profile-details
  .project-banner__profile-details__logo-wrapper
  .project-banner__profile-details__logo_wrapper__logo {
  height: 100%;
  width: 100%;
  object-fit: cover;
}
.project-banner .project-banner__profile-details--center {
  justify-content: center;
  margin-bottom: 16px;
}
.project-banner .livestream-box {
  margin: 0;
  padding: 0;
}
.project-banner .project-banner__box {
  padding: 0;
  position: relative;
}
.project-banner .project-banner__box .project-banner__box__image {
  position: absolute;
  object-fit: cover;
  width: 100%;
  height: 100%;
}
.project-banner .project-banner__box .project-banner__box__add-btn {
  position: absolute;
  bottom: 16px;
  right: 16px;
  z-index: 2;
}
.project-banner .project-banner__box .project-banner__box__add-btn--second {
  right: 60px;
  bottom: 16px;
}
.project-banner .profile-text {
  margin: 16px 0;
}
.project-banner .profile-text p {
  display: none;
}
.project-banner .profile-text p:first-child {
  margin: 0;
  display: block;
}
.project-banner .project-details__box {
  position: relative;
}
.project-banner .project-details__box .project-details__box__content {
  padding: 16px 0;
}
.project-banner
  .project-details__box
  .project-details__box__content--lesspadding {
  padding: 0;
}
.project-banner
  .project-details__box
  .project-details__box__content--nopadding {
  padding: 0 !important;
}
.project-banner .project-details__box .card__calendar {
  padding: 0;
}
.project-banner
  .project-details__box
  .card__calendar
  .calendar
  .calendar__month--unique {
  display: none;
}
.project-banner
  .project-details__box
  .card__calendar
  .calendar
  .calendar__weekdays
  .calendar__weekdays__dates {
  display: none;
  padding-bottom: 17px;
}
.project-banner
  .project-details__box
  .card__calendar
  .calendar
  .calendar__weekdays
  .calendar__month--latest,
.project-banner
  .project-details__box
  .card__calendar
  .calendar
  .calendar__weekdays
  .calendar__weekdays__dates--latest {
  display: flex;
  margin-bottom: 8px;
}
.project-banner
  .project-details__box
  .card__calendar
  .calendar
  .calendar__weekdays
  .calendar__weekdays__dates:last-child {
  padding-bottom: 0;
}
.project-banner .project-details__box .project-venue {
  margin: 16px 0;
}
.project-banner .project-details__box .propose {
  margin: 16px 0;
}
.project-banner .project-details__box .propose .propose__txt {
  font-size: 12px;
}
.project-banner .project-details__box .propose .propose__txt svg {
  width: 12px;
  height: 12px;
}

.project-banner__left,
.project-banner__left.livestream-box {
  margin-left: -16px;
  margin-right: -16px;
}
.project-banner__left .embed-video-wrapper--shaped,
.project-banner__left.livestream-box .embed-video-wrapper--shaped {
  border-radius: 0;
}

@media (min-width: 768px) {
  .project-banner {
    display: flex;
  }
  .project-banner .project-banner__box .project-banner__box__add-btn {
    right: 16px;
  }
  .project-banner .project-banner__box .project-banner__box__add-btn--second {
    right: 60px;
  }
  .project-banner .project-details__box {
    width: 100%;
  }
  .project-banner .project-details__box .project-details__box__content {
    padding: 16px;
  }
  .project-banner
    .project-details__box
    .project-details__box__content--lesspadding {
    padding: 0 16px;
  }
  .project-banner .project-details__box .propose .propose__txt {
    font-size: 14px;
  }
  .project-banner .project-details__box .propose .propose__txt svg {
    width: 14px;
    height: 14px;
  }
  .project-banner .project-banner__left {
    width: 67%;
    margin: 0 16px 0 0;
  }
  .project-banner .project-banner__left .embed-video-wrapper--shaped {
    border-radius: 16px;
  }
  .project-banner .project-banner__right {
    width: 33%;
  }

  .project-banner.project-banner--inner .project-banner__left--smaller {
    width: 25%;
  }
  .project-banner.project-banner--inner .project-banner__right--smaller {
    width: 75%;
  }
}
@media (min-width: 992px) {
  .project-banner .profile-text {
    margin: 0 0 4px;
  }
  .project-banner .profile-text p {
    margin: 0;
  }
  .project-banner .project-details__box {
    margin: 0;
  }
}
@media (max-width: 767px) {
  .project-banner--inner .livestream-box,
  .project-banner--inner .project-banner__box--banner,
  .project-banner--inner .project-details-header,
  .project-banner--inner .project-details__box__title,
  .sub-navbar-container--inner,
  .pinned--inner {
    display: none;
  }

  .project-banner.project-banner--inner .project-details__box {
    padding: 0;
  }
}
.bookmark-wrapper {
  line-height: 1;
}

.pinned .pinned__heading {
  font-weight: 500;
}
.pinned .pinned__update {
  text-decoration: none !important;
  display: inline-block;
  width: 100%;
  padding: 8px 0;
  border-bottom: 1px solid rgba(132, 146, 166, 0.3);
}
.pinned .pinned__update__heading {
  padding: 0 16px;
  display: none;
}
.pinned .pinned__update__body {
  margin-bottom: 0;
}
.pinned .pinned__update__body > * {
  display: inline-block;
  margin-bottom: 0;
}
.pinned .pinned__update__body > img {
  display: none;
}

.pinned li:first-child .pinned__update__heading {
  display: block;
}
.pinned li:first-child .pinned__update {
  border-bottom: 0;
}

.pinned a:hover,
.pinned a:active {
  text-decoration: none !important;
}

.project-section {
  padding: 16px 16px 0;
}

.project-section__headline {
  display: flex;
  align-items: center;
  justify-content: space-between;
}

.about {
  padding-bottom: 16px;
}

.tickets-wrapper .tickets-wrapper__modal {
  display: none;
}
.tickets-wrapper .tickets-wrapper__modal__back {
  display: none;
}
.tickets-wrapper .tickets-wrapper__modal__body__close {
  display: none;
}
.tickets-wrapper .tickets-wrapper__modal--show {
  position: fixed;
  top: 52px;
  background: #ffffff;
  left: 0;
  right: 0;
  padding: 16px;
  z-index: 1001;
  bottom: 0;
  overflow: auto;
}
.tickets-wrapper .tickets-wrapper__modal--show .tickets-wrapper__modal__back {
  display: block;
}
.tickets-wrapper #boxoffice-widget {
  padding: 16px 0;
  max-width: 100%;
  margin: 0;
}
.tickets-wrapper #boxoffice-widget .category-heading:after {
  border-width: 23px;
}
.tickets-wrapper #boxoffice-widget .ticket-booking {
  border-bottom: 1px solid #ccc;
}
.tickets-wrapper #boxoffice-widget .ticket-booking:last-child {
  border-bottom: none;
}
.tickets-wrapper #boxoffice-widget .ticket-details {
  margin: 0;
  width: 100%;
}
.tickets-wrapper #boxoffice-widget .ticket-price-qty {
  float: left;
  width: 100%;
  margin-top: 32px;
}
.tickets-wrapper #boxoffice-widget .ticket-description .few-ticket {
  left: 0;
  top: -21px;
}
.tickets-wrapper #boxoffice-widget .price-details-wrapper,
.tickets-wrapper #boxoffice-widget .ticket-total,
.tickets-wrapper #boxoffice-widget .proceed-button-wrapper {
  float: left;
}
.tickets-wrapper #boxoffice-widget .ticket-total {
  margin-left: -10px;
  margin-right: -10px;
}
.tickets-wrapper #boxoffice-widget .item-amount,
.tickets-wrapper #boxoffice-widget .valid-upto,
.tickets-wrapper #boxoffice-widget .discount {
  text-align: left;
}
.tickets-wrapper #boxoffice-widget .checkout-confirmation {
  padding: 0;
}
.tickets-wrapper #boxoffice-widget .fa {
  display: none;
  padding: 0 !important;
}

@media (min-width: 768px) {
  .tickets-wrapper .tickets-wrapper__modal {
    top: 0;
    width: 100%;
    height: 100%;
    background-color: rgba(0, 0, 0, 0.75);
  }
  .tickets-wrapper .tickets-wrapper__modal__body {
    max-width: 500px;
    margin: auto;
    width: 90%;
    padding: 0;
    min-height: auto;
    border-radius: 16px;
    background-color: #ffffff;
  }
  .tickets-wrapper
    .tickets-wrapper__modal__body
    .tickets-wrapper__modal__body__close {
    display: block;
    float: right;
    margin-right: 4px;
    margin-top: 4px;
  }
  .tickets-wrapper .tickets-wrapper__modal__body #boxoffice-widget {
    padding: 0;
  }
  .tickets-wrapper
    .tickets-wrapper__modal__body
    #boxoffice-widget
    .payment-progress-wrapper {
    border-radius: 16px 16px 0 0;
  }
  .tickets-wrapper
    .tickets-wrapper__modal__body
    #boxoffice-widget
    .boxoffice-section {
    padding: 16px;
    border: none;
  }
}
.about .rsvp-wrapper {
  padding-top: 50px;
}

@media (min-width: 768px) {
  .about .rsvp-wrapper {
    padding: 10px;
    box-shadow: 0 1px 3px rgba(158, 158, 158, 0.12),
      0 1px 2px rgba(158, 158, 158, 0.24);
  }
}
.project-section__map {
  height: 400px;
  width: 100%;
  z-index: 0;
  margin: 0 0 16px;
  position: relative;
  outline: none;
}

.page-card .details {
  border-radius: 0;
  overflow: hidden;
}
.page-card .details .details__box {
  position: relative;
  overflow: visible;
}

@media (min-width: 768px) {
  .page-card .details {
    border-radius: 16px 16px 0 0;
  }
}
.nav-btn-wrapper {
  padding: 16px 0;
}
.nav-btn-wrapper .prev-btn {
  margin-right: 16px;
}
.nav-btn-wrapper .next-btn {
  margin-left: 16px;
}

.nav-btn-wrapper .btn-margin-right,
.prev-next-btn-wrapper .btn-margin-right {
  margin-right: 4px;
}
.nav-btn-wrapper .btn-margin-left,
.prev-next-btn-wrapper .btn-margin-left {
  margin-left: 4px;
}

.prev-next-btn-wrapper {
  margin-bottom: 16px;
  margin-top: 2px;
}

@media (min-width: 768px) {
  .nav-btn-wrapper {
    padding: 0 16px 16px;
  }

  .prev-next-btn-wrapper {
    padding: 0 16px;
  }
}
.proposal__section {
  padding: 16px;
  overflow-wrap: break-word;
}

.proposal__section--border {
  border-bottom: 1px solid rgba(132, 146, 166, 0.3);
}

.proposal-status-wrapper .grid .columns,
.proposal__section .grid .columns {
  padding: 0 32px 0 0;
}

.proposal__section--bleed-x {
  padding: 0 16px;
}

.proposal__section--bleed-y {
  padding: 16px 0;
}

.proposal__section__user {
  max-width: 90%;
}

.details__box__video--novideo {
  padding-left: 10px;
  padding-right: 10px;
  padding-top: 10px;
  border-radius: 2px;
  min-height: 220px;
  background: #f1f1f1;
  position: relative;
}
.details__box__video--novideo .details__box__video__icon {
  position: absolute;
  top: 50%;
  left: 50%;
  transform: translate(-50%, -50%);
}
.details__box__video--novideo .details__box__video__add-btn {
  position: absolute;
  bottom: 16px;
  right: 16px;
  z-index: 2;
}

.details__box__control {
  background: #1f2d3d;
  padding: 4px 16px;
  color: #ffffff;
  text-align: right;
}
.details__box__control .details__box__control__link {
  color: #ffffff;
  margin-right: 16px;
}
.details__box__control .details__box__control__link:last-child {
  margin-right: 0;
}

.gallery {
  background: #000;
  display: flex;
  overflow: scroll;
}
.gallery .gallery__thumbnail {
  position: relative;
  flex: 0 0 50%;
  padding: 16px;
}
.gallery .mui--is-active.gallery__thumbnail {
  background-color: rgba(255, 255, 255, 0.16);
}
.gallery .gallery__thumbnail__play-icon {
  color: #ffffff;
  text-align: center;
  font-size: 32px;
  position: absolute;
  top: 50%;
  left: 0;
  right: 0;
  z-index: 3;
  transform: translate(0, -50%);
  -webkit-transform: translate(0, -50%);
}
.gallery .gallery-control {
  position: absolute;
  top: 0;
  bottom: 0;
  z-index: 1000;
  min-width: auto;
  padding: 5px;
  align-self: stretch;
  display: flex;
  align-items: center;
  color: #ffffff;
  background: rgba(91, 94, 92, 0.5);
}
.gallery .gallery-control .gallery-control__icon {
  vertical-align: middle;
}
.gallery .gallery-control--prev {
  left: 0;
}
.gallery .gallery-control--next {
  right: 0;
}
.gallery .gallery__text {
  display: none;
}

.proposal-card
  .proposal-card__body
  .proposal-card__body__inner
  .proposal-card__body__inner__headline
  .proposal-card__body__inner__headline__content {
  margin-bottom: 8px;
}
.proposal-card
  .proposal-card__body
  .proposal-card__body__inner
  .proposal-card__body__inner__headline
  .proposal-card__body__inner__headline__info__icon {
  position: relative;
  top: 3px;
}
.proposal-card
  .proposal-card__body
  .proposal-card__body__inner
  .proposal-card__body__inner__details {
  display: flex;
}
.proposal-card
  .proposal-card__body
  .proposal-card__body__inner
  .proposal-card__body__inner__details
  .proposal-card__body__inner__details__video {
  position: relative;
  width: 100%;
  margin-right: 8px;
  margin-bottom: 8px;
}
.proposal-card
  .proposal-card__body
  .proposal-card__body__inner
  .proposal-card__body__inner__details
  .proposal-card__body__inner__details__video
  .proposal-card__body__inner__details__video__thumbnail {
  position: relative;
  width: 100%;
  height: 0;
  padding-bottom: 56%;
  min-height: 50px;
}
.proposal-card
  .proposal-card__body
  .proposal-card__body__inner
  .proposal-card__body__inner__details
  .proposal-card__body__inner__details__video
  .proposal-card__body__inner__details__video__thumbnail
  img {
  position: absolute;
  object-fit: contain;
  width: 100%;
  height: 100%;
}
.proposal-card
  .proposal-card__body
  .proposal-card__body__inner
  .proposal-card__body__inner__details
  .proposal-card__body__inner__details__video
  .proposal-card__body__inner__details__video__thumbnail__icon {
  position: absolute;
  top: 50%;
  left: 50%;
  color: #ffffff;
  -webkit-transform: translate(-50%, -50%);
  transform: translate(-50%, -50%);
}

@media (min-width: 1200px) {
  .proposal-card .proposal-card__body .proposal-card__body__inner--flex {
    display: flex;
    align-items: center;
    justify-content: space-between;
    flex-direction: row-reverse;
  }
  .proposal-card
    .proposal-card__body
    .proposal-card__body__inner--flex
    .proposal-card__body__inner__details
    .proposal-card__body__inner__details__video {
    display: block;
    min-width: 200px;
    margin-left: 16px;
    margin-top: 0;
  }
  .proposal-card
    .proposal-card__body
    .proposal-card__body__inner--flex
    .proposal-card__body__inner__details
    .proposal-card__body__inner__details__txt {
    position: absolute;
    left: 0;
    bottom: 8px;
  }
}
.proposal-move-form div {
  display: inline-block;
}

.proposal-move-form .hg-form {
  margin-top: 13px;
}

.proposal-move-form .hg-form .mui-btn {
  margin-left: 5px;
}

.proposal-move-form .select2-container {
  margin-top: -11px;
}

.proposal-move-form label {
  font-weight: 400;
  font-size: 16px;
  line-height: 24px;
  top: -33px;
  color: #1f2d3d;
}

.proposal__admin-panel .mui-select {
  width: 100%;
}

.proposal__admin-panel .btn-group .mui-btn {
  margin-bottom: 16px;
  margin-right: 20px;
}

@media (min-width: 1200px) {
  .proposal__admin-panel .btn-group .mui-btn {
    margin-bottom: 10px;
    margin-right: 10px;
  }
}
.proposal-content {
  min-height: 100px;
}
.proposal-content img {
  max-width: 100%;
}

.links-list {
  word-break: break-all;
}

.proposal-content pre,
.codehilite pre {
  white-space: pre-wrap;
}

.label {
  padding: 4px 8px;
  font-size: 10px;
  text-transform: uppercase;
  color: #4d5763;
  border: 1px solid rgba(132, 146, 166, 0.3);
  background-color: #f9f9f9;
  border-radius: 16px;
  display: inline-block;
  margin: 0 4px 4px 0;
  text-decoration: none;
  max-width: 90%;
}

.label:hover {
  text-decoration: none;
}

.selected-label {
  border-bottom: 1px solid #ccc;
  width: 100%;
  position: relative;
  cursor: pointer;
}
.selected-label .material-icons {
  position: absolute;
  bottom: 10px;
  right: 0;
}

.add-label-form .label-dropdown-wrapper {
  position: relative;
  margin-bottom: 10px;
}
.add-label-form fieldset {
  border: none;
  position: absolute;
  top: -100px;
  z-index: -1;
  opacity: 0;
  left: 0px;
  width: calc(100% - 16px);
  margin: 0px;
  padding: 8px;
  box-shadow: 0 1px 3px rgba(0, 0, 0, 0.12), 0 1px 2px rgba(0, 0, 0, 0.24);
  background-color: white;
  margin: 0;
  -webkit-transition: top 0.25s linear, z-index 0.1s step-start,
    opacity 0.25s linear;
  -moz-transition: top 0.25s linear, z-index 0.1s step-start,
    opacity 0.25s linear;
  -ms-transition: top 0.25s linear, z-index 0.1s step-start,
    opacity 0.25s linear;
  -o-transition: top 0.25s linear, z-index 0.1s step-start, opacity 0.25s linear;
  max-width: 100%;
}
.add-label-form fieldset legend {
  display: none;
}
.add-label-form fieldset.active {
  top: 0;
  z-index: 1000;
  opacity: 1;
  -webkit-transition: top 0.25s linear, z-index 0.25s step-end,
    opacity 0.25s linear;
  -moz-transition: top 0.25s linear, z-index 0.25s step-end,
    opacity 0.25s linear;
  -ms-transition: top 0.25s linear, z-index 0.25s step-end, opacity 0.25s linear;
  -o-transition: top 0.25s linear, z-index 0.25s step-end, opacity 0.25s linear;
  transition: top 0.25s linear, z-index 0.25s step-end, opacity 0.25s linear;
}
.add-label-form .listwidget .mui-textfield {
  margin-bottom: 0;
  padding-top: 0;
}
.add-label-form .listwidget .mui-form__label {
  font-size: 16px;
  line-height: 24px;
  overflow: auto;
  margin: 0;
  position: relative;
  color: #1f2d3d;
  padding-left: 20px;
}
.add-label-form .listwidget ul {
  padding-left: 20px;
}
.add-label-form .listwidget .mui-form__label:before,
.add-label-form .listwidget .mui-form__label:after {
  position: absolute;
  content: '';
  display: inline-block;
}
.add-label-form .listwidget .mui-form__label:before {
  height: 13px;
  width: 13px;
  border: 1px solid #ccc;
  left: 0px;
  top: 4px;
  border-radius: 3px;
}
.add-label-form .listwidget .mui-form__label:after {
  height: 4px;
  width: 8px;
  border-left: 1.4px solid #ffffff;
  border-bottom: 1.2px solid #ffffff;
  transform: rotate(-61deg);
  -webkit-transform: rotate(-61deg);
  left: 2px;
  top: 8px;
}
.add-label-form .listwidget .mui-form__label:after {
  content: none;
}
.add-label-form .listwidget .mui-form__label.checked:before {
  background: #0f73ed;
  border: none;
}
.add-label-form .listwidget .mui-form__label.checked:after {
  content: '';
}
.add-label-form .mui-checkbox {
  margin-bottom: 0;
}

.proposal-page .jquery-modal.blocker.current .modal {
  overflow: scroll;
}
.proposal-page
  .jquery-modal.blocker.current
  .modal
  .mui-select
  .mui-select__menu {
  max-width: 100%;
  top: 24px !important;
}

@media (max-width: 767px) {
  .proposal-page .jquery-modal.blocker.current .modal {
    width: 100%;
    border-radius: 0;
  }
  .proposal-page
    .jquery-modal.blocker.current
    .modal
    .mui-select
    .mui-select__menu {
    max-width: 100%;
  }
  .proposal-page .jquery-modal.blocker.current .modal.markdown-modal {
    border-radius: 8px;
  }
}
.proposal-subscribe-form label {
  padding: 8px 16px;
  text-transform: none;
  display: block;
  min-width: 200px;
}

.video {
  margin-bottom: 32px;
}
.video .video__thumbnail {
  position: relative;
  display: block;
  width: 100%;
  margin-bottom: 10px;
  display: block;
}
.video .video__thumbnail .video__thumbnail__img {
  display: block;
}
.video .video__thumbnail .video__thumbnail__icon {
  position: absolute;
  top: 50%;
  left: 50%;
  color: #ffffff;
  -webkit-transform: translate(-50%, -50%);
  transform: translate(-50%, -50%);
}
.video .video__thumnail--novideo {
  background: #f1f1f1;
  padding-top: 56.25%;
}
.video .video__txt {
  margin-bottom: 3px;
  word-wrap: break-word;
}

@media (max-width: 767px) {
  .comments-page .project-header {
    display: none;
  }

  .post-form-block {
    position: fixed;
    top: 16px;
    right: 16px;
    z-index: 1000;
  }
  .post-form-block .comment-new-mobile {
    font-size: 20px;
    line-height: 1;
  }

  .proposal__section .post-form-block {
    position: relative;
    float: right;
    top: -12px;
    right: 0;
    height: 0;
    margin: 0;
  }
  .proposal__section .post-form-block .comment-new-mobile {
    font-size: 18px;
  }
}
.comment {
  margin: 16px 0 0;
}
.comment .comment__header {
  display: flex;
  width: 100%;
  align-content: center;
}
.comment .comment__header .comment__header__expand {
  margin-right: 4px;
}
.comment .comment__header .mui-btn--nostyle + .mui-btn--nostyle {
  margin-left: 0;
}
.comment .comment__header .comment__header__details {
  display: inline-block;
  width: 100%;
  max-width: calc(100% - 36px);
}
.comment .comment__header .comment__header__details .commenter {
  margin-right: 4px;
}
.comment
  .comment__header
  .comment__header__details
  .comment__header__details__user {
  min-height: 40px;
}
.comment .comment__header .comment__header__details .user__box {
  padding-bottom: 0;
}
.comment .comment__header .comment__header__details .badge {
  margin-left: 4px;
}
.comment .comment__body {
  border-left: 1px solid rgba(132, 146, 166, 0.3);
  margin: 0 0 0 7px;
}
.comment .comment__body img {
  max-width: 100%;
}
.comment .comment__body blockquote {
  border-left: 3px solid #c0ccda;
  padding: 0 0 0 8px;
}
.comment .comment__body .comment__body__inner,
.comment .comment__body .comment--children {
  padding-left: 8px;
  word-break: break-word;
  margin-bottom: 14px;
}
.comment .comment__body .js-comment-form .ajax-form {
  margin-top: 8px;
}
.comment
  .comment__body
  .js-comment-form
  > .comment__body__links.link-icon:first-child {
  padding-left: 0;
}
.comment
  .comment__body
  .js-comment-form
  .comment__body__links.link-icon
  .fa5-icon--aligntop {
  position: relative;
  top: -1px;
}
.comment .comment__body:hover {
  border-left: 1px solid #f06a5e;
}

@media (min-width: 1200px) {
  .comment .comment__body .comment--children {
    margin-bottom: 16px;
  }
}
.comment:first-child {
  margin: 0;
}

@media (max-width: 767px) {
  .comment--modal {
    position: fixed;
    top: 52px;
    bottom: 0;
    left: 0;
    right: 0;
    z-index: 1002;
    background: #ffffff;
    padding: 8px 16px 56px;
    margin: 0;
    overflow-y: scroll;
  }
  .comment--modal > .comment__body > .comment__body__inner {
    background-color: #e1eefd;
  }
}
.slide-enter-active {
  -moz-transition-duration: 0.3s;
  -webkit-transition-duration: 0.3s;
  -o-transition-duration: 0.3s;
  transition-duration: 0.3s;
  -moz-transition-timing-function: ease-in;
  -webkit-transition-timing-function: ease-in;
  -o-transition-timing-function: ease-in;
  transition-timing-function: ease-in;
}

.slide-leave-active {
  -moz-transition-duration: 0.3s;
  -webkit-transition-duration: 0.3s;
  -o-transition-duration: 0.3s;
  transition-duration: 0.3s;
  -moz-transition-timing-function: cubic-bezier(0, 1, 0.5, 1);
  -webkit-transition-timing-function: cubic-bezier(0, 1, 0.5, 1);
  -o-transition-timing-function: cubic-bezier(0, 1, 0.5, 1);
  transition-timing-function: cubic-bezier(0, 1, 0.5, 1);
}

.slide-enter-to,
.slide-leave {
  max-height: 100px;
  overflow: hidden;
}

.slide-enter,
.slide-leave-to {
  overflow: hidden;
  max-height: 0;
}

@media (min-width: 768px) {
  .comment__body__links.link-icon {
    font-size: 12px;
  }
  .comment__body__links.link-icon .fa5-icon {
    width: 12px;
    height: 12px;
    margin-right: 8px;
    vertical-align: middle;
  }
}
.proposal-list-header {
  margin: 1px 0 0;
  width: 100%;
  background: #f1f1f1;
  padding: 20px;
}

.proposal-list-table {
  width: 100%;
  border-spacing: 0;
  margin: 0;
}
.proposal-list-table tbody > tr > td {
  padding: 0;
}
.proposal-list-table .ui-sortable-helper .ui-draggable-box {
  width: inherit;
  border: none;
  border-radius: 0;
  box-shadow: 0 2px 4px 0 rgba(0, 0, 0, 0.19);
}

.page-card .proposal-list-table tbody > tr:last-child > td {
  border-radius: 0 0 16px 16px;
  overflow: hidden;
}

.proposal-placeholder {
  border-bottom: 1px solid rgba(132, 146, 166, 0.3);
  background: #f9f9f9;
}

.schedule-grid {
  padding: 0;
}
.schedule-grid .tabs-wrapper {
  box-shadow: none;
}
.schedule-grid .schedule {
  margin: 0 0 32px;
}
.schedule-grid .schedule .schedule__date {
  margin-bottom: 16px;
  padding-left: 16px;
  margin-top: 0;
}
.schedule-grid .schedule .schedule__row {
  display: flex;
}
.schedule-grid
  .schedule
  .schedule__row
  .schedule__row__column
  .schedule__row__column__content {
  background-color: #ffffff;
  width: 100%;
  padding: 5px 16px;
  border-bottom: 1px solid rgba(132, 146, 166, 0.3);
  word-break: break-word;
}
.schedule-grid
  .schedule
  .schedule__row
  .schedule__row__column
  .schedule__row__column__content
  .schedule__row__column__content__title {
  width: calc(100% - 24px);
}
.schedule-grid
  .schedule
  .schedule__row
  .schedule__row__column
  .schedule__row__column__content
  .schedule__row__column__content__title
  .schedule__row__column__content__title__heading {
  cursor: pointer;
  font-weight: bold;
}
.schedule-grid
  .schedule
  .schedule__row
  .schedule__row__column
  .schedule__row__column__content
  .schedule__row__column__content__title
  .schedule__row__column__content__title__heading:hover {
  color: #0f73ed;
}
.schedule-grid
  .schedule
  .schedule__row
  .schedule__row__column
  .schedule__row__column__content
  .schedule__row__column__content__description {
  clear: both;
  padding-top: 16px;
  padding-bottom: 16px;
  word-break: break-word;
}
.schedule-grid
  .schedule
  .schedule__row
  .schedule__row__column
  .schedule__row__column__content
  .schedule__row__column__content__description
  img {
  width: 100%;
}
.schedule-grid
  .schedule
  .schedule__row
  .schedule__row__column
  .schedule__row__column__content
  p {
  margin: 0;
}
.schedule-grid
  .schedule
  .schedule__row
  .schedule__row__column
  .schedule__row__column__content__title__duration {
  position: -webkit-sticky;
  position: sticky;
  top: 165px;
  background-color: #f2deda;
  color: #1b3a44;
  z-index: 1;
  float: right;
  padding: 5px;
  border-radius: 3px;
  line-height: 1;
}
.schedule-grid .schedule .schedule__row .schedule__row__column.js-active {
  display: block;
}
.schedule-grid .schedule .schedule__row .schedule__row__column--talks {
  cursor: pointer;
}
.schedule-grid .schedule .schedule__row.js-active {
  display: flex;
}
.schedule-grid .schedule .schedule__row--hide {
  display: none;
}
.schedule-grid .schedule .schedule__row:before,
.schedule-grid .schedule .schedule__row:after {
  content: ' ';
  display: table;
}
.schedule-grid .schedule .schedule__row--sticky {
  display: flex;
  max-width: 100%;
  overflow-x: auto;
  position: sticky;
  position: -webkit-sticky;
  top: 52px;
  order: 1;
  z-index: 2;
  border: none;
  display: flex;
  box-shadow: 0 2px 2px -1px rgba(158, 158, 158, 0.24);
}
.schedule-grid .schedule .schedule__row--sticky .schedule__row__column--header {
  display: flex !important;
  padding: 0 5px;
  margin: 0;
  align-items: center;
  justify-content: center;
  background-color: #ffffff;
  background-image: none !important;
  border-bottom: 2px solid rgba(132, 146, 166, 0.3);
  min-height: 50px;
  min-width: 100px;
  width: 100% !important;
}
.schedule-grid
  .schedule
  .schedule__row--sticky
  .schedule__row__column--header.js-tab-active {
  border-bottom: 2px solid #f06a5e;
}
.schedule-grid .schedule .schedule__row--sticky .schedule__row__column--time {
  display: none;
}
.schedule-grid
  .schedule
  .schedule__row--sticky
  .schedule__row__column--time--pointer {
  cursor: pointer;
}
.schedule-grid
  .schedule
  .schedule__row--sticky
  .schedule__row__column--time--header {
  padding-top: 12px;
}

@media (max-width: 767px) {
  .schedule .schedule__row {
    display: none;
    height: auto !important;
  }
  .schedule .schedule__row .schedule__row__column {
    display: none;
  }
  .schedule
    .schedule__row
    .schedule__row__column
    .schedule__row__column__content {
    min-height: 50px;
  }
  .schedule .schedule__row--sticky {
    display: flex;
  }
  .schedule .schedule__row.js-active {
    display: flex;
  }
  .schedule .schedule__row.js-active .schedule__row__column.js-active {
    display: block;
  }
}
@media (min-width: 768px) {
  .schedule-grid {
    padding: 0 16px;
  }
  .schedule-grid .schedule {
    margin: 32px 0;
  }
  .schedule-grid .schedule .schedule__date {
    padding-left: 0;
  }
  .schedule-grid .schedule .schedule__row .schedule__row__column {
    position: relative;
    background-image: url('../img/schedule-box-background.png?1598540764');
    background-size: 20px 10px;
  }
  .schedule-grid
    .schedule
    .schedule__row
    .schedule__row__column
    .schedule__row__column__content--calendar {
    position: absolute;
    top: 0;
    left: 0;
    z-index: 2;
    height: 100%;
    border: 0;
    overflow: hidden;
  }
  .schedule-grid
    .schedule
    .schedule__row
    .schedule__row__column
    .schedule__row__column__content--overflow:before {
    content: '';
    position: absolute;
    left: 1px;
    right: 1px;
    bottom: 0;
    background: linear-gradient(
      to bottom,
      rgba(255, 255, 255, 0.2) 10%,
      #ffffff 60%
    );
    z-index: 3;
    padding: 20px 0 0;
  }
  .schedule-grid
    .schedule
    .schedule__row
    .schedule__row__column
    .schedule__row__column__content {
    outline: 1px solid rgba(132, 146, 166, 0.3);
    width: calc(100% - 1px);
    height: 100%;
  }
  .schedule-grid
    .schedule
    .schedule__row
    .schedule__row__column
    .schedule__row__column__content
    .schedule__row__column__content__title__duration {
    top: 205px;
  }
  .schedule-grid
    .schedule
    .schedule__row
    .schedule__row__column--1
    .schedule__row__column__content {
    width: 100%;
  }
  .schedule-grid .schedule .schedule__row .schedule__row__column--time {
    display: block;
    background-image: none;
    border-bottom: 0;
    margin: 0;
    background-color: #ffffff;
    display: block;
    padding: 2px 0 0;
    text-align: center;
    color: #f06a5e;
    text-decoration: none;
    line-height: 1;
    margin: 0;
  }
  .schedule-grid
    .schedule
    .schedule__row
    .schedule__row__column--time--pointer {
    cursor: pointer;
    height: 100%;
  }
  .schedule-grid .schedule .schedule__row--sticky {
    overflow: visible;
    top: 112px;
  }
  .schedule-grid
    .schedule
    .schedule__row--sticky
    .schedule__row__column--header {
    padding: 16px 10px;
    outline: 1px solid rgba(132, 146, 166, 0.3);
    border: none !important;
  }
  .schedule-grid
    .schedule
    .schedule__row--sticky
    .schedule__row__column--time--header {
    display: block;
    padding-top: 12px;
  }
  .schedule-grid
    .schedule
    .schedule__row--calendar
    .schedule__row__column
    .schedule__row__column__content
    .schedule__row__column__content__title__duration {
    display: none;
  }
}
@media (min-device-width: 768px) and (max-device-width: 1200px) and (orientation: landscape) {
  .schedule-grid .schedule .schedule__row--sticky {
    top: 93px;
  }
}
.calendar-wrapper {
  position: relative;
}
.calendar-wrapper .datepicker-wrapper .mui-textfield {
  width: auto;
}
.calendar-wrapper .datepicker-wrapper input {
  min-width: 120px;
  width: auto;
  margin: 0;
  font-size: 16px;
}
.calendar-wrapper .datepicker-wrapper .datepicker-wrapper__tz {
  padding-top: 18px;
  margin-left: 5px;
}

.jquery-modal.blocker.current .session-modal--nopadding {
  padding: 0;
  overflow: visible !important;
  width: 100%;
}
.jquery-modal.blocker.current .session-modal--nopadding .modal__header {
  padding: 16px 16px 5px;
  border-bottom: 1px solid rgba(132, 146, 166, 0.3);
}
.jquery-modal.blocker.current
  .session-modal--nopadding
  .modal__header
  .modal__header__title {
  margin-bottom: 5px;
  font-weight: bold;
}
.jquery-modal.blocker.current
  .session-modal--nopadding
  .modal__header
  .modal__header__text {
  margin: 0 0 5px;
}
.jquery-modal.blocker.current .session-modal--nopadding .modal__body {
  padding: 0 16px 16px;
  word-break: break-word;
}
.jquery-modal.blocker.current
  .session-modal--nopadding
  .modal__body
  .modal__body__separator {
  margin: 16px 0;
}
.jquery-modal.blocker.current
  .session-modal--nopadding
  .modal__body
  .modal__body__section {
  margin: 0 0 16px;
}
.jquery-modal.blocker.current
  .session-modal--nopadding
  .modal__body
  .modal__body__section
  .modal__body__section__text {
  margin: 0 0 5px;
}
.jquery-modal.blocker.current
  .session-modal--nopadding
  .modal__body
  .details__box--left {
  max-width: 70%;
  margin-top: 16px;
}

.jquery-modal.blocker.current .session-modal .session-modal__title {
  max-width: calc(100% - 20px);
  margin-top: 0;
  position: relative;
  top: -10px;
}

@media (min-width: 1200px) {
  .jquery-modal.blocker.current .session-modal {
    width: 90%;
    max-width: 1000px;
    vertical-align: middle;
  }
}
.room__title,
.subscibe-title {
  border: 0;
  border-radius: 4px;
  font-weight: 200;
  padding: 16px 10px;
}

.room__title__subsc-btn {
  float: right;
  position: relative;
  top: -9px;
}

.fc-header {
  table-layout: fixed;
  width: 100%;
  white-space: nowrap;
}
.fc-header td {
  display: block;
  width: 100%;
  overflow: scroll;
  margin: 0 0 5px;
}
.fc-header .fc-header-center {
  display: none;
}
.fc-header .fc-header-right {
  vertical-align: middle;
}
.fc-header .fc-header-right .hg-fc-checkbox {
  vertical-align: middle;
  margin-right: 8px;
}
.fc-header .fc-header-right .hg-fc-button {
  margin: 0;
}

@media (min-width: 768px) {
  .fc-header td {
    display: table-cell;
  }
  .fc-header td.fc-header-left {
    width: 380px;
  }
}
/* Calendar session */
.calendar-wrapper .fc-header-title {
  display: none;
}

.fc-event .fc-event-custom {
  position: absolute;
  bottom: 0px;
  right: 0px;
  z-index: 40;
  display: none;
}

.fc-event:hover .fc-event-custom {
  display: block;
  padding: 1px 5px;
  background: #ffffff;
  background: rgba(255, 255, 255, 0.6);
  border-top-left-radius: 3px;
}

.fc-event .fc-event-custom a {
  font-weight: bolder;
  color: #c33;
  font-size: 1.2em;
}

.fc-event .fc-event-custom a:hover {
  color: #c00;
  text-decoration: none;
}

.proposal-box,
body > .proposal-box.ui-draggable {
  margin: 8px 0;
  padding: 4px 8px;
  background: #ffffff;
  color: #1f2d3d;
  border-radius: 4px;
  border: 1px solid rgba(132, 146, 166, 0.3);
  cursor: pointer;
}

.schedule-settings {
  margin-top: 10px;
}

.drag-box {
  margin: 16px 0;
  padding: 16px;
}
.drag-box .drag-box__header {
  display: flex;
  align-items: baseline;
  justify-content: space-between;
}
.drag-box .drag-box__body {
  padding-bottom: 8px;
}
.drag-box .drag-box__body .drag-box__body__options {
  margin-right: 4px;
}
.drag-box .drag-box__action {
  display: flex;
  float: right;
}
.drag-box .drag-box__action .drag-box__action-btn {
  padding-right: 4px;
}

.drag-box--no-border {
  border: none;
  border-radius: 0;
}

.label-box--new {
  margin: 16px auto 32px;
  width: 100%;
  max-width: 500px;
}
.label-box--new a:hover {
  text-decoration: none;
}

.drag-handle {
  cursor: move;
}

.snippets {
  margin-top: 8px;
  padding: 8px 8px 8px 28px;
  border: 1px solid rgba(132, 146, 166, 0.3);
  position: relative;
}

.search-icon {
  width: 20px;
  height: 12px;
  display: inline-block;
  position: absolute;
  left: 8px;
  top: 13px;
}

.contact-download-btn {
  position: relative;
  top: 6px;
  left: -16px;
}

.scanner-wrapper {
  position: relative;
  margin: auto;
  text-align: center;
}
.scanner-wrapper .scanner-wrapper__camera {
  width: 100vh;
  max-width: 100% !important;
}
.scanner-wrapper .scanner-wrapper__badge--icon {
  position: absolute;
  top: 35%;
  left: 0;
  right: 0;
  margin: auto;
  text-align: center;
  color: #ffffff;
  z-index: 1001;
  opacity: 0.5;
  width: 100px;
  height: 100px;
}

.scanned-contacts {
  padding: 32px;
  max-width: 600px;
  margin: auto;
}

@media (min-width: 1200px) {
  .scanner-wrapper {
    float: left;
    padding: 32px;
    text-align: left;
    width: auto;
  }

  .scanner-wrapper--center {
    float: none;
    margin: auto;
    text-align: center;
  }

  .scanned-contacts {
    float: right;
    width: 30%;
    padding: 32px;
  }
}
.camera-dropdown {
  display: inline-block;
}
.camera-dropdown .mui-select__menu {
  display: block !important;
}

@media (min-width: 768px) {
  .membership-wrapper--half {
    float: left;
    margin-right: 16px;
  }
}
.membership-wrapper__filter {
  margin-top: 10px;
  clear: both;
}
.membership-wrapper__filter .membership-wrapper__filter--txt {
  position: relative;
  top: 4px;
}

.no-member {
  padding: 32px;
}
.no-member .no-member__icon {
  width: 40px;
  height: 40px;
  color: #f1f1f1;
}

.membership-wrapper__members .membership-wrapper__members__collapsible__header {
  margin: 5px 0 0;
  width: 100%;
  background: #f1f1f1;
  padding: 16px;
  cursor: pointer;
}
.membership-wrapper__members .membership-wrapper__members__collapsible__body {
  overflow: hidden;
}
.membership-wrapper__members .membership-wrapper__members__list {
  border-bottom: 1px solid rgba(132, 146, 166, 0.3);
  cursor: pointer;
  padding: 16px 0;
}
.membership-wrapper__members
  .membership-wrapper__members__list
  .membership-wrapper__members__list__roles {
  display: inline-block;
  text-align: right;
  float: right;
  padding: 8px 0;
}
.membership-wrapper__members
  .membership-wrapper__members__list
  .membership-wrapper__members__list__roles__role {
  color: #0f73ed;
  display: none;
}
.membership-wrapper__members
  .membership-wrapper__members__list
  .membership-wrapper__members__list__roles__role:first-child {
  display: block;
}
.membership-wrapper__members .membership-wrapper__members__list .user-box {
  padding-right: 0;
}
.membership-wrapper__members .membership-wrapper__members__list:last-child {
  border: none;
}
.membership-wrapper__members .membership-wrapper__members__list--viewonly {
  cursor: default;
}
.membership-wrapper__members
  .membership-wrapper__members__list--viewonly
  .membership-wrapper__members__list__roles__role {
  color: #1f2d3d;
  display: none;
}
.membership-wrapper__members .membership-wrapper__members__list--nomargin {
  margin: 0 auto;
}
.membership-wrapper__members .membership-wrapper__members__list:hover {
  background: #f9f9f9;
}

@media (min-width: 1200px) {
  .membership-wrapper__members
    .membership-wrapper__members__list
    .membership-wrapper__members__list__roles__role {
    display: inline-block !important;
    margin-right: 16px;
  }
  .membership-wrapper__members
    .membership-wrapper__members__list
    .membership-wrapper__members__list__roles__role:last-child,
  .membership-wrapper__members
    .membership-wrapper__members__list
    .membership-wrapper__members__list__roles__role:nth-last-child(2) {
    margin-right: 0;
  }
  .membership-wrapper__members
    .membership-wrapper__members__list
    .membership-wrapper__members__list__roles__count {
    display: none;
  }
}
.slide-fade-enter-active {
  transition: all 0.3s linear;
}

.slide-fade-leave-active {
  transition: all 0.3s linear;
}

.slide-fade-enter,
.slide-fade-leave-to {
  transform: translateY(-50px);
  opacity: 0;
}

.modal--form #field-user {
  margin-bottom: 32px;
}

.modal--form--edit .select2.select2-container {
  display: none !important;
}
.modal--form--edit .select2-hidden-accessible {
  background-color: #eee;
  cursor: not-allowed;
  height: 32px !important;
  position: relative !important;
}
.modal--form--edit .mui-select:focus > label,
.modal--form--edit .mui-select > select:focus ~ label {
  color: rgba(0, 0, 0, 0.54);
}

.login-session .login-session__heading {
  font-size: 14px;
  line-height: 24px;
  margin: 0;
}
.login-session .login-session__body {
  font-size: 12px;
  line-height: 24px;
  margin: 0;
}
.login-session .mui-btn--nostyle {
  line-height: 1;
}

@media (min-width: 768px) {
  .login-session .login-session__heading {
    font-size: 16px;
    line-height: 24px;
    margin: 0;
  }
  .login-session .login-session__body {
    font-size: 14px;
    line-height: 24px;
    margin: 0;
  }
}
.input-align-icon {
  position: relative;
  top: 3px;
}

.preference {
  margin-top: 16px;
}
.preference .preference__switch {
  margin-bottom: 16px;
}
.preference .preference__switch .preference__switch__txt {
  float: left;
  padding-left: 16px;
}
.preference .preference__switch .switch-label {
  position: relative;
  top: -3px;
  float: left;
}
.preference .preference__switch .preference__switch__txt--noswitch {
  margin-bottom: 8px;
}
.preference .preference__title {
  width: calc(100% - 45px);
  margin-bottom: 8px;
}
.preference .preference__title .preference__title__header {
  font-size: 14px;
  margin-bottom: 0;
}
.preference .preference__title .preference__title__subheader {
  font-size: 12px;
  margin-bottom: 0;
}

@media (min-width: 1200px) {
  .preference {
    position: relative;
  }
  .preference .preference__switch {
    position: absolute;
    top: -40px;
    right: 0;
    min-width: 275px;
  }
  .preference .preference__switch .preference__switch__txt {
    float: right;
    padding-right: 16px;
  }
  .preference .preference__title .preference__title__header {
    font-size: 16px;
  }
  .preference .preference__title .preference__title__subheader {
    font-size: 14px;
  }
}
.org-members-wrapper {
  padding-left: 47px;
  margin-top: 8px;
}

.draft-updates {
  margin-bottom: 32px;
}

.update {
  padding: 8px 0 0;
  margin: 8px 0;
  position: relative;
}
.update .update__content {
  display: inline-block;
  width: 100%;
  word-break: break-word;
}
.update .update__content img {
  max-width: 100%;
}

.update--border {
  padding: 8px 16px 0;
  border-radius: 4px;
  background: #f9f9f9;
}

.publish-form form {
  margin: 0;
}

@media (max-width: 767px) {
  .update .update__action-btn .mui-dropdown__menu {
    right: 0;
    left: unset;
    border-radius: 16px 0 16px 16px;
  }
}
.update--unread {
  background: rgba(240, 106, 94, 0.2);
}

.footer {
  padding-bottom: 50px;
  margin-top: 0;
}

@media (min-width: 1200px) {
  .footer {
    padding-bottom: 0;
  }
}<|MERGE_RESOLUTION|>--- conflicted
+++ resolved
@@ -141,67 +141,6 @@
   text-decoration: none !important;
 }
 
-<<<<<<< HEAD
-.badge {
-  position: relative;
-  color: #ffffff;
-  min-width: 16px;
-  line-height: 16px;
-  min-height: 16px;
-  text-align: center;
-  display: inline-block;
-  background-color: #f06a5e;
-  border-radius: 3px;
-  padding: 2px;
-  font-size: 12px;
-}
-
-.badge--round {
-  border-radius: 50%;
-  width: 25px;
-  line-height: 25px;
-  padding: 0;
-}
-
-.badge--round-smaller {
-  width: 16px;
-  line-height: 16px;
-}
-
-.badge--tab {
-  margin-left: 4px;
-  color: #4d5763;
-  background: #ffffff;
-}
-
-.badge--primary {
-  color: #0f73ed;
-}
-
-.badge--round {
-  border-radius: 50%;
-  width: 25px;
-  line-height: 25px;
-  padding: 0;
-}
-
-.badge--round-smaller {
-  width: 16px;
-  line-height: 16px;
-}
-
-.badge--tab {
-  margin-left: 4px;
-  color: #4d5763;
-  background: #ffffff;
-}
-
-.badge--primary {
-  color: #0f73ed;
-}
-
-=======
->>>>>>> 6e329de6
 .select2-inline {
   display: inline-block;
   margin-right: 5px;
@@ -402,33 +341,6 @@
 }
 .user .user__box--topalign {
   align-items: start;
-}
-.user .user__box__banner {
-  min-width: 75px;
-  margin-right: 16px;
-}
-.user .user__box__banner .user__box__banner__wrapper {
-  position: relative;
-  width: 100%;
-  height: 0;
-  padding-bottom: 56%;
-}
-.user .user__box__banner .user__box__banner__wrapper img {
-  position: absolute;
-  object-fit: cover;
-  width: 100%;
-  height: 100%;
-}
-.user
-  .user__box__banner
-  .user__box__banner__wrapper
-  .user__box__banner__wrapper__icon {
-  position: absolute;
-  bottom: 50%;
-  right: 4px;
-  color: #ffffff;
-  -webkit-transform: translate(0, 50%);
-  transform: translate(0, 50%);
 }
 
 .user--standalone .user__box {
@@ -677,12 +589,7 @@
 }
 
 .icon-img--smaller,
-<<<<<<< HEAD
-.fa-icon--margin,
-.right-margin {
-=======
 .fa-icon--right-margin {
->>>>>>> 6e329de6
   margin-right: 8px;
 }
 
@@ -1307,18 +1214,12 @@
   .header__site-title__title
   .search-form {
   position: fixed;
-<<<<<<< HEAD
-  top: 0;
-=======
   bottom: 52px;
   width: 100%;
->>>>>>> 6e329de6
   left: 0;
-  box-shadow: 0 2px 4px 0 rgba(0, 0, 0, 0.16);
-  padding: 16px 8px;
-  right: 0;
-  left: 0;
-  background: #ffffff;
+  box-shadow: 0 1px 3px rgba(158, 158, 158, 0.12),
+    0 1px 2px rgba(158, 158, 158, 0.24);
+  display: none;
 }
 .hg-app
   .header--fixed
@@ -1328,14 +1229,12 @@
   .search-form
   .search-form__field {
   background-color: #f1f1f1;
-  padding: 8px 8px 8px 28px;
+  border: none;
+  padding: 16px 32px 16px 42px;
+  min-width: calc(100% - 60px);
   color: #4d5763;
   font-size: 16px;
   outline: none;
-  border-radius: 16px;
-  border: solid 1px #f0f0f0;
-  width: 100%;
-  box-sizing: border-box;
 }
 .hg-app
   .header--fixed
@@ -1345,65 +1244,8 @@
   .search-form
   .search-form__field__icon {
   position: absolute;
-  bottom: 27px;
-  left: 16px;
-}
-.hg-app
-  .header--fixed
-  .header__nav
-  .header__site-title
-  .header__site-title__title
-  .search-form
-  .search-form__dropdown {
-  position: absolute;
-  background-color: #ffffff;
-  overflow: scroll;
-  list-style: none;
-  padding: 0 16px;
-  display: none;
-  height: calc(100vh - 126px);
-  left: 0;
-  right: 0;
-  font-size: 14px;
-  top: 70px;
-  overflow: hidden;
-}
-.hg-app
-  .header--fixed
-  .header__nav
-  .header__site-title
-  .header__site-title__title
-  .search-form
-  .search-form__dropdown
-  .search-form__dropdown__item--border {
-  border-bottom: 1px solid #f0f0f0;
-  margin-left: -15px;
-  margin-right: -15px;
-  padding: 0 15px;
-}
-.hg-app
-  .header--fixed
-  .header__nav
-  .header__site-title
-  .header__site-title__title
-  .search-form
-  .search-form__dropdown
-  .search-form__dropdown__label {
-  width: 100%;
-  white-space: nowrap;
-  overflow: hidden;
-  text-overflow: ellipsis;
-  display: inline-block;
-  vertical-align: bottom;
-}
-.hg-app
-  .header--fixed
-  .header__nav
-  .header__site-title
-  .header__site-title__title
-  .search-form
-  .search-form__dropdown--show {
-  display: block;
+  bottom: 20px;
+  left: 22px;
 }
 .hg-app
   .header--fixed
@@ -1413,6 +1255,14 @@
   .search-form
   .search-form__submit {
   visibility: hidden;
+}
+.hg-app
+  .header--fixed
+  .header__nav
+  .header__site-title
+  .header__site-title__title
+  .search-form--show {
+  display: inline-block;
 }
 .hg-app
   .header--fixed
@@ -1539,129 +1389,6 @@
   line-height: 30.6px;
   margin: 6px 0;
 }
-<<<<<<< HEAD
-.hg-app .comments-sidebar {
-  position: fixed;
-  z-index: 999999999;
-  height: 100%;
-  top: 0;
-  left: 0;
-  right: 0;
-  box-shadow: rgba(0, 0, 0, 0.2) 0px 0px 10px;
-  transition: all 0.4s cubic-bezier(0.4, 0, 0, 1) 0s;
-  transform: translate(-100%, 0);
-  -webkit-transform: translate(-100%, 0);
-  overflow: scroll;
-  background: #ffffff;
-}
-.hg-app .comments-sidebar .comments-sidebar__header {
-  display: flex;
-  align-items: center;
-  padding: 16px 0;
-}
-.hg-app
-  .comments-sidebar
-  .comments-sidebar__header
-  .comments-sidebar__header__close {
-  padding: 0 16px;
-}
-.hg-app
-  .comments-sidebar
-  .comments-sidebar__header
-  .comments-sidebar__header__title {
-  line-height: 1;
-}
-.hg-app .comments-sidebar .comments-list {
-  list-style: none;
-  padding: 0;
-}
-.hg-app .comments-sidebar .comments-list .comment-sidebar__nocomment-icon {
-  background: #f9f9f9;
-  border-radius: 50%;
-  width: 56px;
-  height: 56px;
-  margin: 0 auto 8px;
-  display: flex;
-  align-items: center;
-  justify-content: center;
-}
-.hg-app .comments-sidebar .comments-list li.user {
-  padding: 0 16px;
-  border-bottom: solid 1px rgba(151, 151, 151, 0.09);
-}
-.hg-app .comments-sidebar .comments-list li.user .user__box {
-  align-items: end;
-}
-.hg-app
-  .comments-sidebar
-  .comments-list
-  li.user
-  .user__box
-  .user__box__header.comment__details {
-  width: calc(100% - 75px - 16px);
-}
-.hg-app
-  .comments-sidebar
-  .comments-list
-  li.user
-  .user__box
-  .user__box__header.comment__details
-  .user__box__fullname {
-  margin: 0 0 5px;
-  display: flex;
-  align-items: baseline;
-  justify-content: space-between;
-}
-.hg-app
-  .comments-sidebar
-  .comments-list
-  li.user
-  .user__box
-  .user__box__header.comment__details
-  .user__box__fullname
-  .truncated-text {
-  width: calc(100% - 85px);
-}
-.hg-app
-  .comments-sidebar
-  .comments-list
-  li.user
-  .user__box
-  .user__box__header.comment__details
-  .user__box__subcontent {
-  margin: 0 0 0;
-  display: flex;
-  justify-content: space-between;
-}
-.hg-app
-  .comments-sidebar
-  .comments-list
-  li.user
-  .user__box
-  .user__box__header.comment__details
-  .user__box__subcontent
-  .truncated-text {
-  width: calc(100% - 30px);
-}
-.hg-app
-  .comments-sidebar
-  .comments-list
-  li.user
-  .user__box
-  .user__box__header.comment__details
-  .truncated-text {
-  white-space: nowrap;
-  overflow: hidden;
-  text-overflow: ellipsis;
-  display: inline-block;
-}
-.hg-app .comments-sidebar.open {
-  transform: translate(0, 0);
-  -webkit-transform: translate(0, 0);
-}
-.hg-app .content-wrapper {
-  padding-top: 70px;
-=======
 .hg-app .js-account-menu-wrapper {
   position: absolute;
   right: 0;
@@ -1751,7 +1478,6 @@
   left: -33px;
   background-color: rgba(255, 255, 255, 0.8);
   border-radius: 50%;
->>>>>>> 6e329de6
 }
 
 .hg-app .header--fixed.header--lowzindex {
@@ -1770,18 +1496,8 @@
     display: none;
   }
 
-<<<<<<< HEAD
-  .homepage.hg-app
-    .header--fixed
-    .header__nav
-    .header__site-title
-    .header__site-title__title
-    .logo-about {
-    display: block;
-=======
   .hg-app.mobile-header .content-wrapper {
     padding-top: 52px;
->>>>>>> 6e329de6
   }
 }
 @media (min-width: 768px) {
@@ -1820,7 +1536,7 @@
     .header__site-title__title__about {
     position: absolute !important;
     left: 46px;
-    top: 7px;
+    top: 5px;
     font-size: 12px;
     padding: 2px 10px;
     border-radius: 4px;
@@ -1887,9 +1603,10 @@
     .search-form {
     position: relative;
     bottom: 0;
+    display: flex;
+    width: 300px;
     box-shadow: none;
-    background: transparent;
-    padding: 16px;
+    height: 35px;
   }
   .hg-app
     .header--fixed
@@ -1898,7 +1615,8 @@
     .header__site-title__title
     .search-form
     .search-form__field {
-    padding: 8px 8px 8px 36px;
+    border-radius: 16px;
+    padding: 8px 10px 8px 32px;
   }
   .hg-app
     .header--fixed
@@ -1907,32 +1625,8 @@
     .header__site-title__title
     .search-form
     .search-form__field__icon {
-    left: 32px;
-  }
-  .hg-app
-    .header--fixed
-    .header__nav
-    .header__site-title
-    .header__site-title__title
-    .search-form
-    .search-form__field--selected {
-    background: #fff;
-    border-radius: 16px 16px 0 0;
-  }
-  .hg-app
-    .header--fixed
-    .header__nav
-    .header__site-title
-    .header__site-title__title
-    .search-form
-    .search-form__dropdown {
-    top: 54px;
-    left: 16px;
-    right: 16px;
-    font-size: 16px;
-    border-radius: 0 0 16px 16px;
-    border: solid 1px #f0f0f0;
-    height: auto;
+    top: 9px;
+    left: 13px;
   }
   .hg-app
     .header--fixed
@@ -1994,22 +1688,6 @@
     .header__nav-links--dropdown {
     height: 40px;
   }
-<<<<<<< HEAD
-  .hg-app .comments-sidebar {
-    left: unset;
-    min-width: 300px;
-    max-width: 390px;
-    transform: translate(100%, 0);
-    -webkit-transform: translate(100%, 0);
-  }
-  .hg-app .comments-sidebar .comments-sidebar__header {
-    height: 56px;
-    padding: 0;
-  }
-  .hg-app .content-wrapper {
-    padding-top: 56px;
-    padding-bottom: 0;
-=======
   .hg-app .header__dropdown {
     max-width: 300px;
     max-height: 90vh;
@@ -2021,7 +1699,6 @@
     height: auto;
     left: auto;
     bottom: auto;
->>>>>>> 6e329de6
   }
 }
 @media (min-width: 1200px) {
@@ -2035,6 +1712,9 @@
   }
 }
 @media only screen and (max-width: 767px) and (orientation: landscape) {
+  .hg-app .header--fixed .header__nav {
+    height: 35px;
+  }
   .hg-app
     .header--fixed
     .header__nav
@@ -2077,6 +1757,14 @@
     .header__nav-links--updates:after {
     right: 0;
     left: 19px;
+  }
+  .hg-app
+    .header--fixed
+    .header__nav
+    .header__site-title
+    .header__site-title__title
+    .search-form {
+    bottom: 35px;
   }
   .hg-app .header--fixed .header__nav .header__site-title a.header__button {
     height: 24px;
