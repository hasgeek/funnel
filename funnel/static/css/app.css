.zero-bottom-margin {
  margin-bottom: 0 !important;
}

.zero-top-margin {
  margin-top: 0 !important;
}

.mui-btn--nomargin {
  margin-top: 0 !important;
  margin-bottom: 0 !important;
}

.left-padding {
  padding-left: 16px;
}

.right-padding {
  padding-right: 16px;
}

.grid-no-left-padding {
  margin-left: -16px;
}

.grid-no-right-padding {
  margin-right: -16px;
}

.separator {
  margin: 10px 0;
}

.image-wrapper img {
  max-width: 100%;
  display: block;
}

.material-icons {
  display: none;
}

.primary-color-txt {
  color: #e05f26;
}

.secondary-color-txt {
  color: #82688d;
}

.list-item-rgborder li {
  border-right: 1px solid;
  border-radius: 0;
  padding-right: 10px;
  line-height: 1;
}

.list-item-rgborder li:last-child,
.list-item-rgborder li.no-border {
  border-right: none;
  padding-right: 5px;
}

.list-item-rgborder .icon-middle {
  position: relative;
  top: 7px;
}

.mui-divider--custom {
  margin: 5px 0 20px;
}

.btn-group .mui-btn {
  margin-right: 5px;
}

.btn-group .mui-btn + .mui-btn {
  margin-left: 0;
}

.content-head--top-padding {
  padding-top: 16px;
  padding-bottom: 16px;
  border-bottom: 1px solid rgba(132, 146, 166, 0.3);
}

.page-content {
  padding-top: 32px;
  padding-bottom: 16px;
}

.page-content--mob-nav {
  padding-top: 80px;
}

@media (min-width: 768px) {
  .page-content--mob-nav {
    padding-top: 32px;
  }
}
.nounderline {
  text-decoration: none !important;
}

.badge {
  position: relative;
  color: #fff;
  min-width: 16px;
  line-height: 16px;
  min-height: 16px;
  text-align: center;
  display: inline-block;
  background-color: #856a91;
  border-radius: 3px;
  padding: 2px;
  font-size: 12px;
}

.select2-inline {
  display: inline-block;
  margin-right: 5px;
}

.spinner {
  position: relative;
  animation: spin 1.2s linear infinite;
}

@keyframes spin {
  0% {
    transform: rotate(0deg);
  }
  100% {
    transform: rotate(360deg);
  }
}
.collapsible__header {
  margin: 10px 0;
  width: 100%;
  background: #eff2f7;
  padding: 20px;
  cursor: pointer;
}

.collapsible__header--smaller {
  width: calc(100% - 37px);
  padding: 10px;
  margin: 0 0 10px;
  white-space: nowrap;
  overflow: hidden;
  text-overflow: ellipsis;
}

.collapsible__header__title {
  white-space: nowrap;
  overflow: hidden;
  text-overflow: ellipsis;
}

.collapsible__dropdown {
  margin: 0;
  margin-right: 1px;
  padding: 10px;
  background: #eff2f7;
  max-height: 44px;
}

.collapsible__body {
  display: none;
  clear: both;
}

html.touch .collapsible__icon--disable {
  display: none;
}

html.touch .collapsible__body--disable {
  display: block;
}

.mui-list--border li {
  border-bottom: 1px solid rgba(132, 146, 166, 0.2);
  padding: 5px;
}

.mui-list--border li:last-child {
  border-bottom: none;
}

@media screen and (max-width: 1024px) {
  .fb_iframe_widget {
    overflow-y: scroll;
    width: 100%;
    display: inline-block !important;
  }
}
.attendee-table .buttongrp-column {
  min-width: 250px;
}

.attendee-table td {
  word-break: break-word;
  min-width: 100px;
}

@media (min-width: 992px) {
  .attendee-table td {
    min-width: 80px;
  }
}
@media (min-width: 1200px) {
  .attendee-table td {
    min-width: 200px;
  }
}
.btn-wrapper {
  margin-bottom: 10px;
}

.full-width-btn {
  width: 100%;
  margin: 0;
}

.past-events-table {
  border-collapse: collapse;
}
.past-events-table > thead > tr > th {
  padding: 16px;
}

.footer--homepage {
  margin-top: 0;
}

.mui-btn--nopadding {
  padding-left: 0;
  padding-right: 0;
}

.mui-btn--nopadding:hover {
  background: transparent !important;
}

.count-chip {
  color: #e05f25;
  position: relative;
  top: -12px;
  font-size: 12px;
}

.user .user__box {
  padding: 8px 8px 8px 50px;
  position: relative;
  word-break: break-word;
}
.user .user__box .user__box__gravatar {
  width: 40px;
  height: 40px;
  display: inline-block;
  position: absolute;
  left: 0;
  top: 11px;
  border-radius: 50%;
}
.user .user__box .user__box__gravatar--initials {
  display: flex;
  align-items: center;
  justify-content: center;
  background-color: #e05f25;
  color: #fff;
  text-transform: uppercase;
}
.user .user__box .user__box__fullname {
  margin: 0px 0 4px;
}
.user .user__box .user__box__userid {
  margin: 0;
}

.user:nth-child(even) .user__box__gravatar--initials {
  background: #e05f26;
}

.user:nth-child(odd) .user__box__gravatar--initials {
  background: #82688d;
}

.user:nth-child(4n) .user__box__gravatar--initials {
  background: #dda32b;
}

.read-more {
  cursor: pointer;
}

.animate-btn {
  display: none;
  line-height: 1;
  font-size: 14px;
  text-transform: inherit;
}
.animate-btn .bookmarked {
  fill: #e05f26;
}

.animate-btn--show {
  display: inline-block;
}

.animate-btn--animate {
  -webkit-animation-name: heartBeat;
  animation-name: heartBeat;
  -webkit-animation-duration: 1.3s;
  animation-duration: 1.3s;
  -webkit-animation-timing-function: ease-in-out;
  animation-timing-function: ease-in-out;
}

@-webkit-keyframes heartBeat {
  0% {
    -webkit-transform: scale(1);
    transform: scale(1);
  }
  14% {
    -webkit-transform: scale(1.3);
    transform: scale(1.3);
  }
  28% {
    -webkit-transform: scale(1);
    transform: scale(1);
  }
  42% {
    -webkit-transform: scale(1.3);
    transform: scale(1.3);
  }
  70% {
    -webkit-transform: scale(1);
    transform: scale(1);
  }
}
@keyframes heartBeat {
  0% {
    -webkit-transform: scale(1);
    transform: scale(1);
  }
  14% {
    -webkit-transform: scale(1.3);
    transform: scale(1.3);
  }
  28% {
    -webkit-transform: scale(1);
    transform: scale(1);
  }
  42% {
    -webkit-transform: scale(1.3);
    transform: scale(1.3);
  }
  70% {
    -webkit-transform: scale(1);
    transform: scale(1);
  }
}
.no-js .js-lazyload-img,
.no-js .js-hg-banner,
.no-js .js-account-dropdown {
  display: none;
}

.embed-video-wrapper {
  position: relative;
  width: 100%;
  height: 0;
  padding-bottom: 56%;
}
.embed-video-wrapper .video_txt {
  text-align: center;
  position: absolute;
  top: 50%;
  transform: translate(-50%, -50%);
  left: 50%;
}
.embed-video-wrapper iframe {
  position: absolute;
  width: 100%;
  height: 100%;
  left: 0;
  top: 0;
  display: block;
}
.embed-video-wrapper .no-video {
  position: absolute;
  top: 50%;
  left: 50%;
  transform: translate(-50%, -50%);
  font-size: 32px;
  color: #8492a6;
}

.pace {
  -webkit-pointer-events: none;
  pointer-events: none;
  -webkit-user-select: none;
  i-moz-user-select: none;
  user-select: none;
}

.pace-inactive {
  display: none;
}

.pace .pace-progress {
  background-image: linear-gradient(to right, #82688d, #e05f25, #dda32a);
  position: fixed;
  z-index: 2000;
  top: 0;
  right: 100%;
  width: 100%;
  height: 4px;
}

.pace-hide {
  display: none !important;
}

<<<<<<< HEAD
.icon-img {
  height: 18px;
  margin-right: 16px;
  vertical-align: text-top;
}

.icon-img--smaller {
  margin-right: 8px;
}

.login-page {
  background-color: #ffffff;
}
.login-page .login-page__back {
  position: absolute;
  right: 16px;
  top: -16px;
}
.login-page .cookies-required-alert {
  margin: 16px 0;
}
.login-page .form-message {
  margin-top: 16px;
  text-align: center;
}
.login-page .login-page__box {
  background-color: #fff;
  width: 100%;
  max-width: 400px;
  margin: 16px auto;
}
.login-page .login-page__box .login-page__box__heading {
  margin: 0 0 16px;
}
.login-page .login-page__box .login-page__box__title {
  margin: 5px 0 16px;
  position: relative;
}
.login-page
  .login-page__box
  .login-page__box__title
  .login-page__box__title__txt {
  position: relative;
  z-index: 2;
  display: inline-block;
  background: #fff;
  padding: 0 8px;
}
.login-page .login-page__box .login-page__box__title:after {
  z-index: 1;
  content: '';
  height: 1px;
  width: 100%;
  border-bottom: 1px solid rgba(121, 129, 139, 0.13);
  position: absolute;
  left: 0;
  top: 50%;
}
.login-page .login-page__box .mui-btn--primary {
  width: 100%;
}
.login-page .login-page__box .mui-form {
  margin: 0;
}
.login-page .login-page__box #field-recaptcha {
  height: 0;
  margin: 0;
}
.login-page .login-page__box .login-page__box__note {
  margin-top: 16px;
}

@media (min-width: 768px) {
  .login-page {
    background-color: #f9fafc;
  }
  .login-page .login-page__back {
    top: 0;
    margin: 0 auto;
    left: 0;
    right: 0;
    text-align: right;
    padding: 8px;
  }
  .login-page .header,
  .login-page .footer {
    display: block;
  }
  .login-page .login-page__box {
    position: relative;
    padding: 40px 32px 32px;
    border-radius: 16px;
    margin: 0 auto 32px;
  }
}
.login,
.login:hover,
.login:active {
  color: #ffffff;
  font-size: 16px;
  text-transform: capitalize;
}

.login {
  margin: 0;
  margin-bottom: 16px;
}

.login--smaller {
  margin-right: 8px;
  margin-bottom: 8px;
}

.login-twitter,
.login-twitter:hover,
.login-twitter:active {
  background-color: #08a0e9;
}

.login-google,
.login-google:hover,
.login-google:active {
  color: #757575;
  background-color: #ffffff;
}

.login-linkedin,
.login-linkedin:hover,
.login-linkedin:active {
  background-color: #0074b2;
}

.login-github,
.login-github:hover,
.login-github:active {
  background-color: #444444;
}

.mui-btn.login + .mui-btn.login {
  margin-left: 0;
}

a.loginbutton.hidden,
.js a.loginbutton.jshidden,
.no-js a.loginbutton.no-jshidden {
  display: none;
  visibility: hidden;
}

.mui-list--border li {
  border-bottom: 1px solid rgba(132, 146, 166, 0.2);
  padding: 5px;
}
.mui-list--border li .item {
  display: inline-block;
  vertical-align: top;
  width: calc(100% - 50px);
}
.mui-list--border li .item .subitem {
  display: block;
}

.mui-list--border li:last-child {
  border-bottom: none;
}

@media (min-width: 1200px) {
  .mui-list--border li .item .subitem {
    margin-left: 8px;
    display: inline-block;
  }
}
.infobox dt {
  font-weight: bold;
  margin: 0;
  padding: 5px 0;
}
.infobox dd {
  padding: 5px 0;
  margin-left: 0;
  word-break: break-all;
}

@media (min-width: 768px) {
  .infobox dt {
    width: 10em;
    float: left;
    clear: left;
    text-align: right;
    padding: 4px 0 0 0;
  }
  .infobox dd {
    position: relative;
    text-indent: 0;
    clear: none;
    margin: 0;
    margin-left: 11.25em;
    border-left: 1px solid #d7d7d7;
    padding: 4px 0 0 0.75em;
  }
  .infobox dd:after {
    content: '';
    display: table;
    clear: both;
  }
}
=======
.mui-btn--raised.icon-btn {
  width: 36px;
  height: 36px;
  border-radius: 50%;
  vertical-align: middle;
  margin: auto;
  padding: 0;
  display: flex;
  justify-content: center;
  align-items: center;
  background-color: #f9fafc;
}
.mui-btn--raised.icon-btn .fa5-icon {
  width: 16px;
  height: 16px;
}

>>>>>>> debb754b
.hg-app .header--fixed {
  bottom: 0;
}
.hg-app .header--fixed .header__nav {
  height: 50px;
  padding: 0 16px;
  justify-content: space-between;
}
.hg-app .header--fixed .header__nav .header__site-title {
  padding: 0;
  width: 100%;
}
.hg-app
  .header--fixed
  .header__nav
  .header__site-title
  .header__site-title__title {
  display: flex;
  justify-content: space-between;
  align-items: center;
  height: 50px;
}
.hg-app
  .header--fixed
  .header__nav
  .header__site-title
  .header__site-title__title
  .header__site-title__logo {
  height: 35px;
}
.hg-app
  .header--fixed
  .header__nav
  .header__site-title
  .header__site-title__title
  .search-form {
  position: fixed;
  bottom: 50px;
  width: 100%;
  left: 0;
  box-shadow: 0 1px 3px rgba(158, 158, 158, 0.12),
    0 1px 2px rgba(158, 158, 158, 0.24);
  display: none;
  height: 50px;
}
.hg-app
  .header--fixed
  .header__nav
  .header__site-title
  .header__site-title__title
  .search-form
  .search-form__field {
  background-color: #eff2f6;
  border: none;
  padding: 16px 32px 16px 35px;
  min-width: calc(100% - 60px);
  color: #4d5763;
  font-size: 16px;
  outline: none;
}
.hg-app
  .header--fixed
  .header__nav
  .header__site-title
  .header__site-title__title
  .search-form
  .search-form__field__icon {
  position: absolute;
  top: 17px;
  left: 16px;
}
.hg-app
  .header--fixed
  .header__nav
  .header__site-title
  .header__site-title__title
  .search-form
  .search-form__submit {
  visibility: hidden;
}
.hg-app
  .header--fixed
  .header__nav
  .header__site-title
  .header__site-title__title
  .search-form--show {
  display: inline-block;
}
.hg-app
  .header--fixed
  .header__nav
  .header__site-title
  .header__site-title__title
  .header__nav-links
  .header__nav-links__text {
  font-size: 12px;
}
.hg-app
  .header--fixed
  .header__nav
  .header__site-title
  .header__site-title__title
  .header__nav-links
  .header__nav-links__icon {
  width: 24px;
  height: 24px;
}
.hg-app .header--fixed .header__nav .header__right-nav {
  display: none;
}
.hg-app .header--fixed .header__nav a.header__button {
  line-height: 30.6px;
  margin: 6px 0;
}
.hg-app .content-wrapper {
  padding-top: 0;
}

@media (max-width: 767px) {
  .hg-app.no-sticky-header .header--fixed {
    display: none;
  }

  .hg-app.no-sticky-header .footer {
    display: none;
  }
}
@media (min-width: 768px) {
  .hg-app .header--fixed {
    bottom: unset;
    top: 0;
  }
  .hg-app .header--fixed .header__nav .header__site-title {
    width: 100%;
    margin-right: 0;
    padding-right: 0;
  }
  .hg-app
    .header--fixed
    .header__nav
    .header__site-title
    .header__site-title__title {
    display: flex;
    align-items: center;
    justify-content: space-between;
    overflow: visible;
  }
  .hg-app
    .header--fixed
    .header__nav
    .header__site-title
    .header__site-title__title
    .header__site-title__logo {
    height: 35px;
    margin-right: 16px;
    position: relative;
    top: -2px;
  }
  .hg-app
    .header--fixed
    .header__nav
    .header__site-title
    .header__site-title__title
    .header__nav-links--search {
    display: none;
  }
  .hg-app
    .header--fixed
    .header__nav
    .header__site-title
    .header__site-title__title
    .search-form {
    position: relative;
    bottom: 0;
    display: flex;
    width: 300px;
    box-shadow: none;
    height: 35px;
  }
  .hg-app
    .header--fixed
    .header__nav
    .header__site-title
    .header__site-title__title
    .search-form
    .search-form__field {
    border-radius: 16px;
    padding: 8px 10px 8px 32px;
  }
  .hg-app
    .header--fixed
    .header__nav
    .header__site-title
    .header__site-title__title
    .search-form
    .search-form__field__icon {
    top: 9px;
    left: 13px;
  }
  .hg-app
    .header--fixed
    .header__nav
    .header__site-title
    .header__site-title__title
    .header__nav-links
    .header__nav-links__icon {
    width: 20px;
    height: 20px;
    vertical-align: bottom;
  }
  .hg-app
    .header--fixed
    .header__nav
    .header__site-title
    .header__site-title__title
    .header__nav-links
    .header__nav-links__text {
    display: inline-block;
    margin-left: 8px;
    font-size: 18px;
  }
  .hg-app
    .header--fixed
    .header__nav
    .header__site-title
    .header__site-title__title
    .header__nav-links__dropdown {
    margin-top: 13px;
  }
  .hg-app .content-wrapper {
    padding-top: 50px;
  }
}
@media (min-width: 1200px) {
  .hg-app
    .header--fixed
    .header__nav
    .header__site-title
    .header__site-title__title
    .search-form {
    width: 400px;
  }
}
@media only screen and (max-device-width: 767px) and (orientation: landscape) {
  .hg-app .header--fixed .header__nav {
    height: 35px;
  }
  .hg-app
    .header--fixed
    .header__nav
    .header__site-title
    .header__site-title__title
    .header__site-title__logo {
    height: 25px;
  }
  .hg-app
    .header--fixed
    .header__nav
    .header__site-title
    .header__site-title__title
    .header__nav-links
    .header__nav-links__icon {
    vertical-align: text-top;
  }
  .hg-app
    .header--fixed
    .header__nav
    .header__site-title
    .header__site-title__title
    .header__nav-links
    .header__nav-links__text {
    font-size: 14px;
    position: relative;
    top: 5px;
  }
  .hg-app
    .header--fixed
    .header__nav
    .header__site-title
    .header__site-title__title
    .search-form {
    bottom: 35px;
  }
  .hg-app .header--fixed .header__nav .header__site-title a.header__button {
    height: 24px;
    line-height: 24px;
  }
}
@media (min-device-width: 768px) and (max-device-width: 1199px) and (orientation: landscape) {
  .hg-app .header--fixed .header__nav {
    height: 35px;
  }
  .hg-app
    .header--fixed
    .header__nav
    .header__site-title
    .header__site-title__title
    .header__site-title__logo {
    height: 25px;
  }
  .hg-app
    .header--fixed
    .header__nav
    .header__site-title
    .header__site-title__title
    .search-form {
    height: 26px;
  }
  .hg-app
    .header--fixed
    .header__nav
    .header__site-title
    .header__site-title__title
    .search-form
    .search-form__field {
    padding: 5px 10px 5px 32px;
    font-size: 14px;
  }
  .hg-app
    .header--fixed
    .header__nav
    .header__site-title
    .header__site-title__title
    .search-form
    .search-form__field__icon {
    top: 6px;
    left: 8px;
  }
  .hg-app .header--fixed .header__nav .header__site-title a.header__button {
    height: 24px;
    line-height: 24px;
  }
  .hg-app .content-wrapper {
    padding-top: 35px;
  }
}
.header__site-title__item {
  font-size: 18px;
  line-height: 28px;
  position: relative;
  top: -3px;
}

.header__site-title__home {
  display: inline-block;
  text-align: center;
  vertical-align: middle;
}

.header__site-title__home:hover {
  color: inherit;
  text-decoration: none;
}

.header__site-title__logo {
  vertical-align: middle;
  margin: auto;
}

.header__site-title__logo--small {
  height: 18px;
}

.header__site-title__logo--margin {
  margin-right: 10px;
}

.header__site-title__logo--funnel {
  width: 18px;
  position: relative;
  top: -2px;
}

@media (min-width: 768px) {
  .header__site-title__item {
    font-size: 24px;
    line-height: 32px;
    top: 0;
  }
}
.header__site-title__logotxt {
  position: relative;
  top: -6px;
}

@media (max-width: 1199px) {
  .no-header .header {
    display: none;
  }
  .no-header .content-wrapper {
    padding-top: 0;
  }
  .no-header .footer {
    display: none;
  }
}
.sub-navbar .sub-navbar__item {
  display: block;
  padding: 16px;
  margin: 0;
  text-decoration: none;
  border-bottom: 1px solid rgba(132, 146, 166, 0.3);
  transition: border-color 1.5s ease;
  min-width: 0;
  min-height: 0;
  background-color: #f9fafc;
}
.sub-navbar .sub-navbar__item--wrapper {
  height: 56px;
}
.sub-navbar .sub-navbar__item--fixed {
  position: fixed;
  top: 0;
  left: 0;
  right: 0;
  z-index: 1000;
  border-bottom: none;
  box-shadow: 0 1px 3px rgba(158, 158, 158, 0.12),
    0 1px 2px rgba(158, 158, 158, 0.24);
}
.sub-navbar .sub-navbar__item:first-child {
  border-top: 1px solid rgba(132, 146, 166, 0.3);
}
.sub-navbar .mui-btn {
  margin: 0 0.5em;
}
.sub-navbar .sub-navbar__item--primarybg {
  background-color: #e05f26;
  color: #fff;
}

@media (min-width: 768px) {
  .sub-navbar-container {
    border-bottom: 1px solid rgba(132, 146, 166, 0.3);
    border-top: 1px solid rgba(132, 146, 166, 0.3);
    margin-top: 2em;
  }

  .sub-navbar-container--sticky {
    position: -webkit-sticky;
    position: sticky;
    top: 50px;
    order: 1;
    z-index: 1000;
  }

  .sub-navbar {
    overflow: auto;
    display: flex;
    align-items: center;
    margin: 0 auto;
    padding: 0 16px;
  }
  .sub-navbar .sub-navbar__item {
    display: inline-block;
    flex-shrink: 0;
    padding: 16px;
    margin: 0 16px;
    text-decoration: none;
    border-bottom: 2px solid transparent;
    transition: border-color 1.5s ease;
    min-width: 0;
    min-height: 0;
  }
  .sub-navbar .sub-navbar__item:first-child {
    margin: 0 16px 0 0;
  }
  .sub-navbar .sub-navbar__item:first-child {
    border-top: 0;
  }
  .sub-navbar .sub-navbar__item__icon {
    display: none;
  }
  .sub-navbar .sub-navbar__item:hover,
  .sub-navbar .sub-navbar__item:active,
  .sub-navbar .sub-navbar__item--active {
    border-bottom: 2px solid #856a91;
  }
}
@media (min-device-width: 768px) and (max-device-width: 1199px) and (orientation: landscape) {
  .sub-navbar-container--sticky {
    top: 35px;
  }
}
@media (min-width: 992px) {
  .sub-navbar {
    max-width: 960px;
    margin: auto;
    padding: 0 16px;
  }
}
@media (min-width: 1200px) {
  .sub-navbar {
    max-width: 1170px;
  }
}
.mobile-nav {
  position: fixed;
  top: 0;
  left: 0;
  width: 100%;
  background-color: #fff;
  z-index: 1000;
}
.mobile-nav .mobile-nav__icon {
  display: inline-block;
  padding: 16px 32px 16px 20px;
}
.mobile-nav .mobile-nav__headline {
  font-size: 20px;
  line-height: 1;
}

.tabs-wrapper {
  background: #fff;
  box-shadow: 0 2px 2px -1px rgba(158, 158, 158, 0.24);
  width: 100%;
}

.tabs-wrapper--sticky {
  position: sticky;
  order: 1;
  top: 0;
  z-index: 1000;
  width: calc(100% - 103px);
  left: 52px;
}
.tabs-wrapper--sticky .grid__col-12 {
  padding-left: 0;
  padding-right: 0;
}

.tabs {
  display: flex;
  width: 100%;
  overflow: scroll;
  align-items: center;
}
.tabs .tabs__item {
  padding: 16px;
  cursor: pointer;
  position: relative;
  min-width: 1 32px;
  border: none;
  border-bottom: 2px solid transparent;
  margin: 0;
  text-align: center;
  cursor: pointer;
  flex: 0 0 auto;
}
.tabs .tabs__item--width {
  min-width: auto;
}
.tabs .tabs__item:hover,
.tabs .tabs__item:focus {
  text-decoration: none;
  outline: none;
}
.tabs .tabs__item--active {
  border-bottom: 2px solid #856a91;
}
.tabs button.tabs__item--active {
  background: #f2f2f2;
}
.tabs .tabs__item-control {
  position: fixed;
  z-index: 1000;
  background: #fff;
  min-width: auto;
  top: 0;
  padding: 16px 16px 6px;
  align-self: center;
  box-shadow: 0 2px 2px -1px rgba(158, 158, 158, 0.24);
}
.tabs .tabs__item-control .tabs__item-control__icon {
  vertical-align: middle;
}
.tabs .tabs__item-control--prev {
  left: 0;
}
.tabs .tabs__item-control--next {
  right: 0;
}

@media (min-width: 768px) {
  .tabs-navbar .header {
    box-shadow: none;
  }

  .tabs-wrapper--sticky {
    top: 50px;
    width: 100%;
    left: 0;
  }
  .tabs-wrapper--sticky .grid__col-12 {
    padding-left: 16px;
    padding-right: 16px;
  }
  .tabs-wrapper--sticky .tabs__item-control {
    display: none;
  }
}
@media (min-device-width: 768px) and (max-device-width: 1200px) and (orientation: landscape) {
  .tabs-wrapper--sticky {
    top: 35px;
  }
}
.tab-content {
  margin-top: 2em;
}
.tab-content .tab-content__results {
  margin-bottom: 1em;
}

.mui-btn--strike {
  text-decoration: line-through;
}

.mui-btn--strike:hover {
  text-decoration: line-through;
}

.projects-wrapper {
  padding: 16px 0;
}

.projects-wrapper--padding {
  padding: 16px;
}

@media (min-width: 1200px) {
  .projects-wrapper {
    padding: 32px 0;
  }

  .projects-wrapper--padding {
    padding: 32px 16px;
  }
}
.projects {
  padding-top: 16px;
}

.chip--new {
  background-color: #f6e2c5;
  padding: 5px;
  font-weight: bold;
  text-transform: uppercase;
}

.hg-banner {
  padding: 32px 0;
}
.hg-banner .headline {
  font-size: 32px;
  line-height: 40px;
}
.hg-banner .mui-divider--banner {
  height: 4px;
  background-color: #dda32a;
  width: 20%;
  margin: 16px 0 0;
}

@media (min-width: 768px) {
  .hg-banner {
    text-align: center;
  }
  .hg-banner .headline {
    font-size: 48px;
    line-height: 58px;
  }
  .hg-banner .mui-divider--banner {
    margin: 16px auto 0;
  }
}
.funnel-banner {
  position: relative;
  overflow: hidden;
}
.funnel-banner .banner__img {
  width: 100%;
  display: block;
}
.funnel-banner .banner__headline {
  color: #816894;
  font-weight: 700;
  font-size: 32px;
  line-height: 40px;
  padding: 0 16px;
  z-index: 2;
}
.funnel-banner .banner__headline-txt {
  color: #f0a40c;
}

@media (min-width: 992px) {
  .funnel-banner {
    border-bottom: 2px solid rgba(132, 146, 166, 0.3);
  }
  .funnel-banner .banner__headline {
    position: absolute;
    top: 50%;
    left: 16px;
    right: 0;
    transform: translate(0%, -50%);
    font-size: 24px;
    line-height: 32px;
  }
}
@media (min-width: 1200px) {
  .funnel-banner .banner__headline {
    font-size: 29px;
    line-height: 40px;
    left: -40px;
  }
}
.funnel-notice .alert__text {
  font-size: 24px;
  line-height: 32px;
}
.funnel-notice .alert__text .funnel-notice-txt {
  color: #f0a40c;
}

.project-headline {
  margin-bottom: 40px;
  position: relative;
}

.project-headline:after {
  content: '';
  position: absolute;
  bottom: -16px;
  width: 64px;
  left: 0;
  border-bottom: 3px solid #dda32a;
}

.project-headline--secondary:after {
  border-bottom: 3px solid #82688d;
}

@media (min-width: 1200px) {
  .mui-container--fullwidth {
    max-width: 100%;
  }
  .mui-container--fullwidth .grid__col-12 {
    padding: 0;
  }
}
.spotlight-schedule-card .tabs-wrapper--sticky {
  top: 0;
}
.spotlight-schedule-card .current-schedule__session {
  padding: 16px 16px 0;
  height: 100%;
  border-bottom: 1px solid rgba(132, 146, 166, 0.3);
}
.spotlight-schedule-card
  .current-schedule__session
  .current-schedule__session__duration {
  position: -webkit-sticky;
  position: sticky;
  top: 40px;
  color: #e05f26;
  z-index: 4;
  background-color: #f9fafc;
  float: right;
  padding: 10px;
  border-radius: 3px;
  line-height: 1;
  overflow-y: auto;
}
.spotlight-schedule-card .current-schedule__session:last-child {
  border-bottom: none;
}

@media (max-width: 767px) {
  .spotlight-schedule-card {
    height: auto !important;
  }
}
@media (min-width: 768px) {
  .spotlight-schedule-card {
    height: 531px;
    overflow: scroll;
  }
}
.profile {
  margin-bottom: 60px;
}
.profile .profile__background {
  display: none;
}
.profile .profile__banner {
  position: relative;
}
.profile .profile__banner .grid__col-12 {
  padding: 0;
}
.profile .profile__banner .profile__banner__box {
  position: relative;
  padding-bottom: 75%;
}
.profile .profile__banner .profile__banner__box .profile__banner__box__img {
  position: absolute;
  object-fit: cover;
  width: 100%;
  height: 100%;
}
.profile .profile__banner .profile__banner__upload {
  position: absolute;
  z-index: 103;
  bottom: 16px;
  right: 16px;
  width: 32px;
  height: 32px;
  background-color: #f9fafc;
  border-radius: 50%;
  vertical-align: middle;
  margin: auto;
  padding: 0;
}
.profile .profile__banner .profile__banner__upload .profile__banner__icon {
  top: 0;
}
.profile .profile__banner .profile__logo {
  position: absolute;
  bottom: -60px;
  left: 10px;
  width: 120px;
  height: 120px;
  box-shadow: 0 2px 4px 0 rgba(0, 0, 0, 0.09);
  background-color: #fff;
  z-index: 100;
  border-radius: 50%;
  display: flex;
  align-items: center;
  justify-content: center;
}
.profile .profile__banner .profile__logo .profile__logo__img {
  width: calc(100% - 32px);
  height: calc(100% - 32px);
  object-fit: contain;
  padding: 16px;
}
.profile .profile__banner .profile__logo .profile__logo__nologo {
  position: absolute;
  top: 0;
  left: 0;
  overflow: hidden;
  background-color: #eff2f6;
  width: 120px;
  height: 120px;
  border-radius: 50%;
}
.profile
  .profile__banner
  .profile__logo
  .profile__logo__nologo
  .profile__logo__icon {
  width: 90px;
  height: 90px;
  color: #fff;
  position: relative;
  top: 39px;
  left: 14px;
}
.profile .profile__banner .profile__logo .profile__logo__upload {
  position: absolute;
  z-index: 103;
  bottom: 16px;
  right: -4px;
  width: 32px;
  height: 32px;
  background-color: #f9fafc;
  border-radius: 50%;
  vertical-align: middle;
  margin: auto;
}
.profile
  .profile__banner
  .profile__logo
  .profile__logo__upload
  .profile__logo__upload__icon {
  position: absolute;
  left: 50%;
  top: 50%;
  transform: translate(-50%, -50%);
}

@media (min-width: 768px) {
  .profile {
    position: relative;
  }
  .profile .profile__background {
    display: block;
    position: absolute;
    z-index: 3;
    width: 100%;
    overflow: hidden;
    height: 100%;
    left: 0;
  }
  .profile .profile__background .profile__background__image {
    width: 100%;
    filter: blur(200px);
    -webkit-filter: blur(200px);
  }
  .profile .profile__banner {
    z-index: 4;
  }
  .profile .profile__banner .grid__col-12 {
    padding: 0 16px;
  }
  .profile .profile__banner .profile__banner__box {
    padding-bottom: 37.5%;
  }
  .profile .profile__banner .profile__banner__upload {
    border-radius: 0;
    width: auto;
    height: auto;
    padding: 0 26px;
    right: 32px;
  }
  .profile .profile__banner .profile__banner__upload .profile__banner__icon {
    top: 2px;
  }
  .profile .profile__banner .profile__logo {
    left: 16px;
    bottom: -72px;
  }
  .profile .profile__banner .profile__logo .profile__logo__details {
    position: absolute;
    left: 136px;
    bottom: -8px;
    min-width: 450px;
  }

  .profile-details {
    padding-top: 32px;
  }
}
.cfp-action-btn {
  padding: 10px 0;
  cursor: pointer;
  margin-right: 10px;
  border: none;
  color: #4a90e2;
  background: none;
}

.cfp-action-btn:focus,
.cfp-action-btn:hover {
  border: none;
  outline: none;
  box-shadow: none;
  color: #4a90e2;
}

.inline-form {
  display: inline-block;
  vertical-align: middle;
}

.label-form {
  max-width: 500px;
}
.label-form .label-form__title-field {
  width: calc(100% - 130px);
  display: inline-block;
}
.label-form .label-form__title-field--close {
  width: calc(100% - 114px);
}
.label-form .label-form__subform__close-btn {
  position: absolute;
  top: 0;
  right: 0;
  z-index: 2;
  background: transparent;
  padding: 10px;
}
.label-form .label-form__subform {
  margin-left: 20px;
}
.label-form .emojipicker {
  float: left;
  width: 70px;
  height: 48px;
  margin-right: 20px;
}
.label-form .emojipicker label {
  display: none;
}
.label-form .emojipicker .emojionearea-editor {
  height: 48px;
  min-height: 20px;
  overflow: hidden;
  white-space: nowrap;
  position: absolute;
  top: 0;
  left: 12px;
  right: 24px;
  padding: 6px 0;
}
.label-form .emojipicker .emojionearea-button {
  top: 10px;
}
.label-form .emojipicker .emojionearea-editor {
  left: 6px !important;
  padding-right: 45px !important;
}
.label-form .emojipicker .emojionearea-button .emojionearea-button-open,
.label-form .emojipicker .emojionearea-button .emojionearea-button-close {
  right: 3px;
}
.label-form
  .emojipicker
  .emojionearea
  .emojionearea-editor
  [class*='emojione-'],
.label-form .emojipicker .emojionearea .emojionearea-editor .emojioneemoji {
  margin: -0.2ex 1ex 0.2ex -0.5ex;
}
.label-form
  .emojionearea
  .emojionearea-picker.emojionearea-picker-position-bottom {
  right: -251px;
}
.label-form
  .emojionearea.emojionearea-standalone
  .emojionearea-picker.emojionearea-picker-position-bottom
  .emojionearea-wrapper:after,
.label-form
  .emojionearea.emojionearea-standalone
  .emojionearea-picker.emojionearea-picker-position-top
  .emojionearea-wrapper:after {
  right: 0;
  left: 40px;
}

.label-form__subform
  .emojionearea
  .emojionearea-picker.emojionearea-picker-position-bottom {
  right: -210px;
}
.label-form__subform
  .emojionearea.emojionearea-standalone
  .emojionearea-picker.emojionearea-picker-position-bottom
  .emojionearea-wrapper:after,
.label-form__subform
  .emojionearea.emojionearea-standalone
  .emojionearea-picker.emojionearea-picker-position-top
  .emojionearea-wrapper:after {
  right: 0;
  left: 80px;
}

.ui-dragable-box {
  padding: 25px 10px 10px 20px;
  border-radius: 3px;
  border: 1px solid #ddd;
  background: #fff;
  cursor: pointer;
  position: relative;
  margin: 10px 16px;
}
.ui-dragable-box .drag-icon {
  position: absolute;
  left: 5px;
  top: 5px;
}

.ui-dragable-box--header {
  padding: 0;
  margin: 10px 0;
}

.ui-dragable-box--header .collapsible__header {
  margin: 0;
}

.ui-dragable-box label {
  cursor: pointer;
}

.ui-dragable-box:hover {
  cursor: pointer;
  box-shadow: 0 1px 3px rgba(158, 158, 158, 0.12),
    0 1px 2px rgba(158, 158, 158, 0.24);
}

.ui-box-placeholder,
.ui-box-placeholder--bigger {
  margin: 10px 16px;
  padding: 10px;
  border-radius: 3px;
  border: 1px solid #ddd;
  background: #fff;
  height: 55px;
}

.ui-box-placeholder--bigger {
  margin: 10px 0;
  height: 80px;
}

.seq-input {
  position: absolute;
  right: 0px;
  width: 20px;
  border: 0;
  top: 5px;
  font-size: 14px;
  line-height: 1;
  color: #8492a6;
}

.seq-input--bg {
  background: #eff2f7;
}

.seq-input:focus,
.seq-input:active {
  outline: none;
}

.ui-dragable-box .sp-replacer {
  margin-top: 5px;
  margin-left: 5px;
}

.modal-form-page .jquery-modal.blocker.current {
  padding: 0;
}

.modal .mui-form .mui-select__menu {
  z-index: 1001;
}

.modal-form {
  min-width: 100%;
  min-height: 325px;
  height: 100%;
  border-radius: 0;
}
.modal-form .modal-form__action-box {
  padding: 20px;
  position: absolute;
  bottom: 0;
  right: 0;
  left: 0;
  border-top: 1px solid rgba(132, 146, 166, 0.3);
  border-bottom: 1px solid rgba(132, 146, 166, 0.3);
  z-index: 1002;
}
.modal-form .modal-form__action-box--revoke {
  position: absolute;
  left: 0;
  right: 0;
  bottom: 0;
  padding: 20px;
}
.modal-form .modal-form__action-box--revoke .mui-btn.mui-btn--nostyle {
  text-transform: none;
}
.modal-form .mui-form .form-actions {
  position: absolute;
  bottom: 0;
  right: 0;
  padding: 16px;
  z-index: 1003;
}

.modal-form.modal-form--edit .modal-form__action-box,
.modal-form.modal-form--edit .mui-form .form-actions {
  bottom: 65px;
}

@media (min-width: 768px) {
  .jquery-modal.blocker.current .modal.modal-form {
    min-width: 50%;
    min-height: 80%;
    height: auto;
    border-radius: 4px;
  }
}
.search {
  width: 100%;
  margin: 0 0 10px;
  padding: 0 10px;
  border: 1px solid rgba(132, 146, 166, 0.3);
  border-radius: 2px;
  position: relative;
  color: #4d5763;
}
.search .mui-textfield {
  padding: 0;
  margin: 0;
  height: 36px;
}
.search .mui-textfield > input {
  border-bottom: 0;
}

.search--icon {
  padding-left: 32px;
}
.search--icon .search-form__icon {
  position: absolute;
  top: 10px;
  left: -20px;
}

@media (min-width: 768px) {
  .search.search--50 {
    width: 50%;
  }

  .search.search--small {
    width: 300px;
  }
}
.badge-print-status-btn .mui-form__fields.select2-inline {
  min-width: 160px;
}

#form-password-change #field-password .progress {
  visibility: hidden;
  display: block;
}

#form-password-change
  #field-password
  .mui-textfield--password
  .password-toggle {
  bottom: 13px;
}

#form-password-change #field-password .progress.progress--show {
  visibility: visible;
}

.mui-form .mui-form__fields.password-field {
  margin-bottom: 0;
}

.password-field-sidetext {
  margin: 0 0 20px;
}

.card--spotlight {
  border-radius: 16px 16px 0 16px;
  overflow: hidden;
  box-shadow: 0 2px 4px 0 rgba(0, 0, 0, 0.19);
  max-width: 450px;
  transition: 200ms linear;
  -webkit-transition: 200ms linear;
}
.card--spotlight .card__body__bookmark {
  float: right;
  position: relative;
  top: 10px;
  height: 0;
  z-index: 4;
  line-height: 1;
}
.card--spotlight .card__calendar {
  padding: 0 0 25px;
}

@media (min-width: 992px) {
  .card--spotlight {
    display: flex !important;
    max-width: 100%;
    border-radius: 16px;
    min-height: 290px;
  }
  .card--spotlight .card__image-wrapper {
    flex: 0 0 58.3%;
    margin: 0;
    padding: 0;
    z-index: 3;
  }
  .card--spotlight .card__image-wrapper .card__image {
    position: absolute;
    object-fit: cover;
    width: 100%;
    height: 100%;
  }
  .card--spotlight .card__body {
    position: relative;
    padding: 32px 16px;
    width: 100%;
  }

  .card--spotlight--live {
    padding: 16px;
  }
  .card--spotlight--live .card__image-wrapper {
    width: 300px;
    flex: auto;
  }
  .card--spotlight--live .card__body {
    width: 70%;
    padding: 0 0 0 32px;
  }
}
@media (min-width: 1200px) {
  .card--spotlight {
    min-height: 360px;
  }

  .card--spotlight--live {
    min-height: auto;
  }
  .card--spotlight--live .card__image-wrapper {
    flex: auto;
  }
}
.clickable-card,
.card-wrapper {
  color: #1f2d3d;
  display: block;
  cursor: pointer;
  text-decoration: none;
}

.clickable-card:focus,
.clickable-card:hover,
.clickable-card:active,
.card-wrapper:focus,
.card-wrapper:hover,
.card-wrapper:active {
  color: #1f2d3d;
  outline: none;
  text-decoration: none;
}

.clickable-card .card__title__heading {
  margin: 0 auto;
  padding: 4px 0;
}

.card__image-wrapper {
  position: relative;
  background-image: linear-gradient(to bottom, #4d5763, #202d3c);
}
.card__image-wrapper .card__image__tagline {
  position: absolute;
  color: #fff;
  top: 50%;
  left: 16px;
  right: 16px;
  text-align: center;
  font-size: 18px;
  transform: translateY(-50%);
  max-height: 100%;
}
.card__image-wrapper img {
  display: block;
}

@media (min-width: 768px) {
  .card__image__tagline {
    font-size: 24px;
  }
}
.card__calendar {
  padding: 10px 0 25px;
}
.card__calendar .calendar {
  width: 100%;
}
.card__calendar .calendar .calendar__month-name {
  font-size: 12px;
  line-height: 24px;
  font-variant: all-small-caps;
  width: 100%;
  text-align: left;
  font-weight: 600;
  padding: 0 0 5px;
  background-color: #fff;
  margin: 0;
  display: none;
}
.card__calendar .calendar .calendar__month-name .calendar__counting {
  margin-left: 5px;
  font-style: italic;
  font-size: 12px;
  line-height: 24px;
  color: #e05f25;
  letter-spacing: 0.43px;
  font-variant: none;
}
.card__calendar
  .calendar
  .calendar__month-name--unique.calendar__month-name--latest {
  display: flex;
}
.card__calendar .calendar .calendar__weekdays {
  display: flex;
  width: 100%;
  flex-wrap: wrap;
  position: relative;
  z-index: 2;
}
.card__calendar .calendar .calendar__weekdays .calendar__weekdays__dates {
  width: 100%;
  display: none;
  flex-wrap: wrap;
  padding: 0;
  position: relative;
}
.card__calendar
  .calendar
  .calendar__weekdays
  .calendar__weekdays__dates
  .calendar__weekdays__dates__date {
  position: relative;
  width: calc(100% / 7);
  text-align: center;
  margin: 0;
  padding: 10px 0;
  background: #f9fafc;
}
.card__calendar
  .calendar
  .calendar__weekdays
  .calendar__weekdays__dates
  .calendar__weekdays__dates__date
  .calendar__weekdays__dates__date__day {
  position: relative;
  z-index: 2;
  display: block;
  color: #4d5763;
  font-weight: 600;
  font-size: 12px;
  line-height: 16px;
  opacity: 0.6;
}
.card__calendar
  .calendar
  .calendar__weekdays
  .calendar__weekdays__dates
  .calendar__weekdays__dates__date
  .calendar__weekdays__dates__date__name {
  display: block;
  text-align: center;
  position: relative;
  z-index: 2;
  color: #4d5763;
  font-variant: all-small-caps;
  font-size: 10px;
  line-height: 14px;
  font-weight: 600;
  opacity: 0.6;
}
.card__calendar
  .calendar
  .calendar__weekdays
  .calendar__weekdays__dates
  .calendar__weekdays__dates__date--active {
  padding: 5px 0;
}
.card__calendar
  .calendar
  .calendar__weekdays
  .calendar__weekdays__dates
  .calendar__weekdays__dates__date--today
  .calendar__weekdays__dates__date__day {
  color: #82688d;
  font-weight: 600;
  opacity: 1;
}
.card__calendar
  .calendar
  .calendar__weekdays
  .calendar__weekdays__dates
  .calendar__weekdays__dates__date--today
  .calendar__weekdays__dates__date__name {
  color: #82688d;
  font-weight: 600;
  opacity: 1;
}
.card__calendar
  .calendar
  .calendar__weekdays
  .calendar__weekdays__dates
  .calendar__weekdays__dates__date--active
  .calendar__weekdays__dates__date__day {
  color: #fff;
  font-weight: 600;
  font-size: 16px;
  line-height: 21px;
  opacity: 1;
}
.card__calendar
  .calendar
  .calendar__weekdays
  .calendar__weekdays__dates
  .calendar__weekdays__dates__date--active
  .calendar__weekdays__dates__date__name {
  color: #fff;
  font-weight: 600;
  font-size: 10px;
  line-height: 14px;
  opacity: 1;
}
.card__calendar
  .calendar
  .calendar__weekdays
  .calendar__weekdays__dates
  .calendar__weekdays__dates__date--active:after {
  content: '';
  font-weight: bold;
  border-radius: 4px;
  width: 35px;
  height: 44px;
  text-align: center;
  position: absolute;
  top: 0px;
  left: 0;
  right: 0;
  margin: auto;
  z-index: 1;
  box-shadow: 0 2px 4px 0 rgba(0, 0, 0, 0.22);
  background: #82688d;
}
.card__calendar
  .calendar
  .calendar__weekdays
  .calendar__weekdays__dates
  .calendar__weekdays__dates__date--showtime:before {
  content: '';
  position: absolute;
  bottom: 0;
  left: 0;
  right: 0;
  margin: auto;
  border-left: 7px solid transparent;
  border-right: 7px solid transparent;
  border-top: 7px solid #82688d;
  width: 7px;
  opacity: 0;
  z-index: 3;
  transition: opacity 0.1s;
  -webkit-transition: opacity 0.1s;
}
.card__calendar
  .calendar
  .calendar__weekdays
  .calendar__weekdays__dates
  .calendar__weekdays__dates__time {
  display: block;
  opacity: 0;
  position: absolute;
  bottom: -18px;
  border-radius: 2px;
  background-color: #f6e2c5;
  color: #906b37;
  left: 50%;
  transform: translateX(-50%);
  -webkit-transform: translateX(-50%);
  margin: auto;
  padding: 1px 0;
  width: 157px;
  font-size: 12px;
  line-height: 16px;
  z-index: 3;
  transition: opacity 0.1s;
  -webkit-transition: opacity 0.1s;
}
.card__calendar
  .calendar
  .calendar__weekdays
  .calendar__weekdays__dates
  .calendar__weekdays__dates__date--showtime:hover::before,
.card__calendar
  .calendar
  .calendar__weekdays
  .calendar__weekdays__dates
  .calendar__weekdays__dates__date--showtime.calendar__weekdays__dates__date--display::before {
  opacity: 1;
}
.card__calendar
  .calendar
  .calendar__weekdays
  .calendar__weekdays__dates
  .calendar__weekdays__dates__date--showtime:hover
  .calendar__weekdays__dates__time,
.card__calendar
  .calendar
  .calendar__weekdays
  .calendar__weekdays__dates
  .calendar__weekdays__dates__date--showtime.calendar__weekdays__dates__date--display
  .calendar__weekdays__dates__time {
  opacity: 1;
}
.card__calendar
  .calendar
  .calendar__weekdays
  .calendar__weekdays__dates
  .calendar__weekdays__dates__date:nth-child(1)
  .calendar__weekdays__dates__time,
.card__calendar
  .calendar
  .calendar__weekdays
  .calendar__weekdays__dates
  .calendar__weekdays__dates__date:nth-child(2)
  .calendar__weekdays__dates__time {
  left: 0;
  transform: translateX(0);
  -webkit-transform: translateX(0);
}
.card__calendar
  .calendar
  .calendar__weekdays
  .calendar__weekdays__dates
  .calendar__weekdays__dates__date:nth-child(6)
  .calendar__weekdays__dates__time,
.card__calendar
  .calendar
  .calendar__weekdays
  .calendar__weekdays__dates
  .calendar__weekdays__dates__date:nth-child(7)
  .calendar__weekdays__dates__time {
  left: unset;
  right: 0;
  transform: translateX(0);
  -webkit-transform: translateX(0);
}
.card__calendar
  .calendar
  .calendar__weekdays
  .calendar__weekdays__dates
  .calendar__weekdays__dates__date--year {
  text-align: right;
}
.card__calendar
  .calendar
  .calendar__weekdays
  .calendar__weekdays__dates
  .calendar__weekdays__dates__icon {
  display: none;
}
.card__calendar
  .calendar
  .calendar__weekdays
  .calendar__weekdays__dates--latest {
  display: flex;
}

.card__calendar--compact
  .calendar
  .calendar__weekdays
  .calendar__weekdays__dates,
.card__calendar--compact .calendar .calendar__weekdays .calendar__month-name {
  display: none;
  padding-top: 0;
}
.card__calendar--compact
  .calendar
  .calendar__weekdays
  .calendar__weekdays__dates--upcoming--first,
.card__calendar--compact
  .calendar
  .calendar__weekdays
  .calendar__month-name--upcoming--first {
  display: flex;
}
.card__calendar--compact
  .calendar
  .calendar__weekdays
  .calendar__weekdays__dates
  .calendar__weekdays__dates__icon {
  position: absolute;
  line-height: 29px;
  background: #fff;
  display: block;
  z-index: -1;
  bottom: 0;
  background: #f9fafc;
}
.card__calendar--compact
  .calendar
  .calendar__weekdays
  .calendar__weekdays__dates
  .calendar__weekdays__dates__icon--left {
  position: absolute;
  left: -32px;
  line-height: 29px;
}
.card__calendar--compact
  .calendar
  .calendar__weekdays
  .calendar__weekdays__dates
  .calendar__weekdays__dates__icon--right {
  position: absolute;
  right: -32px;
  line-height: 29px;
}

.card--spotlight
  .card__calendar--compact
  .calendar
  .calendar__weekdays
  .calendar__weekdays__dates
  .calendar__weekdays__dates__icon--left {
  left: -34px;
}
.card--spotlight
  .card__calendar--compact
  .calendar
  .calendar__weekdays
  .calendar__weekdays__dates
  .calendar__weekdays__dates__icon--right {
  right: -34px;
}

.card--upcoming {
  border-radius: 16px 16px 0 16px;
  overflow: hidden;
  box-shadow: 0 2px 4px 0 rgba(0, 0, 0, 0.19);
  max-width: 450px;
  transition: 200ms linear;
  -webkit-transition: 200ms linear;
  height: 100%;
}
.card--upcoming .card__image-wrapper {
  position: relative;
  padding-bottom: 56.2%;
  background-image: linear-gradient(to bottom, #4d5763, #202d3c);
  z-index: 3;
}
.card--upcoming .card__image-wrapper .card__image {
  position: absolute;
  object-fit: cover;
  width: 100%;
  height: 100%;
}
.card--upcoming .card__image-wrapper .card__image__tagline {
  color: #fff;
  white-space: nowrap;
  overflow: hidden;
  text-overflow: ellipsis;
}
.card--upcoming .card__body {
  padding: 0 16px 16px;
  position: relative;
}
.card--upcoming .card__body .card__body__bookmark {
  position: absolute;
  right: 16px;
  top: 18px;
  z-index: 4;
  line-height: 1;
}
.card--upcoming .card__body .card__body__bookmark--pushup {
  top: 4px;
}
.card--upcoming .card__body .card__body__title {
  margin: 0;
  min-height: 72px;
}
.card--upcoming .card__body .card__body__title--smaller {
  margin: 0;
  padding-top: 16px;
  width: calc(100% - 20px);
}
.card--upcoming .card__body .card__body__subtitle {
  margin: 8px 0;
}
.card--upcoming .card__body .card__body__location {
  margin: 8px 0 0;
}
.card--upcoming .card__body .card__body__divider {
  height: 4px;
  background-color: #eff2f6;
  width: 24px;
  margin: 12px 0;
}
.card--upcoming .card__body .card__body__footer {
  margin: 12px 0 6.5px;
}

.card--spotlight:hover,
.card--upcoming:hover {
  box-shadow: 0 14px 28px rgba(0, 0, 0, 0.25), 0 10px 10px rgba(0, 0, 0, 0.22);
}

@media (min-width: 1200px) {
  .card--upcoming .card__body .card__body__subtitle {
    min-height: 48px;
  }
  .card--upcoming .card__body .card__body__location {
    min-height: 24px;
  }
}
.card--new .card__image-wrapper {
  background-image: none;
  background-color: #82698d;
}
.card--new .card__image-wrapper .card__image-wrapper__icon-wrapper {
  color: #fff;
  border: 2px dotted #a890af;
  width: 100px;
  height: 100px;
  margin: 0 auto;
  position: absolute;
  top: 50%;
  left: 50%;
  transform: translate(-50%, -50%);
}
.card--new
  .card__image-wrapper
  .card__image-wrapper__icon-wrapper
  .card__image-wrapper__icon-wrapper__icon {
  position: absolute;
  top: 50%;
  left: 50%;
  transform: translate(-50%, -50%);
}
.card--new .card__body--minheight {
  min-height: 150px;
}
.card--new .card__body--new {
  min-height: 194px;
  display: flex;
  justify-content: center;
  align-items: center;
}
.card--new .card__body--new .new-btn:hover {
  text-decoration: none;
}

.card--new--padding {
  padding: 10px;
}

.card--small {
  max-width: 400px;
}

.card__body .label-edit {
  display: inline-block;
  max-width: 85%;
}

.session-card .session-card__header {
  display: flex;
  background: none;
  border-bottom: 1px solid rgba(132, 146, 166, 0.3);
  padding: 10px;
}
.session-card .session-card__header .session-card__header__img-wrapper {
  margin: 0;
  min-width: 60px;
  min-height: 60px;
  border-radius: 50%;
  overflow: hidden;
  max-width: 60px;
  max-height: 60px;
}
.session-card
  .session-card__header
  .session-card__header__img-wrapper
  .session-card__header__img-wrapper__img {
  max-width: 100%;
  height: 100%;
  object-fit: cover;
}
.session-card .session-card__header .session-card__header__title {
  padding: 0;
  margin: 0 0 0 10px;
}
.session-card .session-card__header--bck {
  background: #eff2f7;
}

.contact-card {
  position: relative;
}
.contact-card .contact-card__details {
  width: 100%;
}
.contact-card .contact-card__details .contact-card__details__download-btn {
  position: absolute;
  top: 0;
  right: 0;
}

@media (min-width: 1200px) {
  .contact-card {
    position: relative;
  }
  .contact-card .contact-card__details {
    width: calc(100% - 80px);
  }
  .contact-card .contact-card__details .contact-card__details__download-btn {
    position: relative;
    top: 0;
    right: 0;
  }
}
.card--limited {
  min-width: 200px;
}

@media (min-width: 768px) {
  .card--limited {
    min-width: 300px;
  }
}
.card .card__body--lgtext {
  font-size: inherit;
  line-height: inherit;
}

.project-banner {
  margin-top: 16px;
}
.project-banner .project-banner__profile-details {
  display: flex;
  align-items: center;
}
.project-banner
  .project-banner__profile-details
  .project-banner__profile-details__logo-wrapper {
  display: inline-block;
  height: 30px;
  margin-right: 10px;
}
.project-banner
  .project-banner__profile-details
  .project-banner__profile-details__logo-wrapper
  .project-banner__profile-details__logo_wrapper__logo {
  height: 100%;
}
.project-banner .project-banner__profile-details--center {
  justify-content: center;
  margin-bottom: 16px;
}
@media (min-width: 992px) {
  .project-banner
    .project-banner__profile-details
    .project-banner__profile-details__logo-wrapper {
    height: 50px;
  }
}
.project-banner .project-banner__headline {
  margin-bottom: 16px;
}
.project-banner .livestream-box {
  margin: 0;
  padding: 0;
}
.project-banner
  .livestream-box
  .project-banner__box
  .project-banner__box__add-btn {
  right: 16px;
  bottom: 16px;
}
.project-banner .project-banner__box {
  padding: 0;
  position: relative;
}
.project-banner .project-banner__box .project-banner__box__image {
  position: absolute;
  object-fit: cover;
  width: 100%;
  height: 100%;
}
.project-banner .project-banner__box .project-banner__headline {
  padding: 0 16px;
}
.project-banner .project-banner__box .project-banner__box__add-btn {
  position: absolute;
  bottom: 56px;
  right: 16px;
  z-index: 3;
}
.project-banner .project-banner__box .project-banner__box__add-btn--second {
  right: 60px;
  bottom: 16px;
}
.project-banner .profile-text {
  margin: 16px 0;
}
.project-banner .profile-text p {
  display: none;
}
.project-banner .profile-text p:first-child {
  margin: 0;
  display: block;
}
.project-banner .project-banner__footer {
  display: flex;
  align-items: baseline;
  margin: 16px 0 0;
  padding: 0 16px;
}
.project-banner .project-banner__footer .bookmark,
.project-banner .project-banner__footer .add-calendar,
.project-banner .project-banner__footer .share {
  display: flex;
  align-items: center;
  padding: 0 8px;
  border-right: solid 1px rgba(121, 129, 139, 0.48);
  line-height: 1;
}
.project-banner .project-banner__footer .bookmark {
  padding: 0 8px 0 0;
  height: 20px;
}
.project-banner .project-banner__footer .bookmark .txt,
.project-banner .project-banner__footer .bookmark .login-txt {
  position: relative;
  top: -2px;
}
.project-banner .project-banner__footer .bookmark .animate-btn--animate {
  -webkit-animation: none;
  animation: none;
}
.project-banner .project-banner__footer .share {
  border-right: none;
}
.project-banner .project-banner__footer .bookmark span.login-txt,
.project-banner .project-banner__footer .add-calendar span.txt,
.project-banner .project-banner__footer .share span.txt {
  padding-right: 5px;
}
.project-banner .project-banner__footer .mui-btn--nostyle + .mui-btn--nostyle {
  margin: 0;
}
.project-banner .project-banner__footer .mui-dropdown__menu {
  min-width: auto;
  z-index: 1003;
}
.project-banner .project-details__box {
  margin-top: 16px;
  position: relative;
}
.project-banner .project-details__box .card__calendar {
  padding: 0 16px 10px;
  margin: 0 0 25px;
  margin-left: -16px;
  margin-right: -16px;
}
.project-banner
  .project-details__box
  .card__calendar
  .calendar
  .calendar__month-name--unique {
  display: flex;
}
.project-banner
  .project-details__box
  .card__calendar
  .calendar
  .calendar__month-name:nth-child(n + 2) {
  padding-top: 25px;
}
.project-banner
  .project-details__box
  .card__calendar
  .calendar
  .calendar__weekdays
  .calendar__weekdays__dates {
  display: flex;
}
.project-banner .project-details__box .project-venue {
  margin: 10px 0;
}
.project-banner .project-details__box .add-calendar {
  position: absolute;
  right: 45px;
  top: 0;
  font-size: 16px;
  font-variant: all-small-caps;
}
.project-banner .project-details__box .propose {
  margin: 8px 0 0;
}
.project-banner .project-details__box .propose .propose__btn {
  background-color: #202d3c;
  color: #fff;
  margin-bottom: 8px;
}
.project-banner .project-details__box .propose .propose__txt {
  font-size: 12px;
}
.project-banner .project-details__box .propose .propose__txt svg {
  width: 12px;
  height: 12px;
}
.project-banner .project-details__box .propose .propose__btn--strike {
  text-decoration: line-through;
}
.project-banner .project-details__box .propose .propose-btn--strike:hover {
  text-decoration: line-through;
}
.project-banner .project-details__box--ticketbox .check-icon {
  margin-right: 8px;
}

@media (min-width: 768px) {
  .project-banner .project-banner__box {
    padding: 0 16px;
  }
  .project-banner .project-banner__box .project-banner__box__add-btn {
    right: 32px;
  }
  .project-banner .project-banner__box .project-banner__box__add-btn--second {
    right: 60px;
  }
  .project-banner .project-banner__footer {
    padding: 0;
  }
  .project-banner .project-banner__footer .bookmark,
  .project-banner .project-banner__footer .add-calendar,
  .project-banner .project-banner__footer .share {
    padding: 0 16px;
    text-decoration: none;
  }
  .project-banner .project-banner__footer .bookmark {
    padding: 0 16px 0 0;
  }
  .project-banner .project-banner__footer .bookmark span.txt {
    padding-right: 5px;
  }
  .project-banner .project-details__box .propose .propose__txt {
    font-size: 14px;
  }
  .project-banner .project-details__box .propose .propose__txt svg {
    width: 14px;
    height: 14px;
  }
  .project-banner .livestream-box {
    padding: 0 16px;
  }
  .project-banner .livestream-box .project-banner__box {
    padding: 0;
  }
}
@media (min-width: 992px) {
  .project-banner .project-banner__box {
    padding: 0 16px;
  }
  .project-banner .profile-text {
    margin: 0 0 5px;
  }
  .project-banner .profile-text p {
    margin: 0;
  }
  .project-banner .project-details__box {
    margin: 0;
    margin-top: -7px;
  }
  .project-banner .project-details__box .card__calendar {
    margin: 0 0 47px;
    padding: 0 0 8px;
  }
  .project-banner .project-details__box .propose {
    align-items: baseline;
    margin-left: 16px;
    width: calc(100% - 16px);
  }
  .project-banner .project-details__box .propose--lessmargin {
    margin: 10px 0 0;
    padding: 0;
    width: 100%;
  }
  .project-banner
    .project-details__box
    .propose--lessmargin.mui--d-inlineblock {
    width: auto;
  }
  .project-banner .project-details__box .propose__btn-wrapper {
    padding-left: 10px;
  }
  .project-banner .project-details__box--topmargin {
    margin-top: 42px;
  }
}
@media (min-width: 992px) and (max-width: 1199px) {
  .project-banner .project-details__box .add-calendar {
    right: 32px;
    top: 3px;
    font-size: 13px;
  }
}
.project-section__headline {
  margin-bottom: 16px;
}

.reg-modal .reg-modal__txt {
  margin-bottom: 16px;
  width: calc(100% - 10px);
}

.about {
  padding: 0 16px;
  word-break: break-word;
}
.about .about__details__description h1,
.about .about__details__description h2,
.about .about__details__description h3,
.about .about__details__description h4,
.about .about__details__description h5 {
  font-weight: 400;
  font-size: 24px;
  line-height: 32px;
}
.about img {
  width: 100%;
}
.about .about__details__featured {
  display: block;
  padding: 0;
  margin: 0;
  list-style: none;
  width: 100%;
}
.about .about__details__featured .about__details__featured__cards {
  padding: 0 16px;
}
.about .about__participate__back-nav {
  display: none;
}
.about .about__participate {
  display: none;
}
.about .about__participate--modal {
  position: fixed;
  top: 0;
  background: #fff;
  left: 0;
  right: 0;
  padding: 16px;
  z-index: 100001;
  bottom: 0;
  overflow: auto;
}
.about .about__participate--modal .about__participate__back-nav {
  display: block;
}

@media (min-width: 768px) {
  .about .about__participate {
    display: block !important;
    position: relative;
    width: calc(50% - 32px);
    float: right;
    padding: 0;
    margin-left: 32px;
    margin-bottom: 16px;
  }
  .about .about__details {
    float: none;
  }
  .about .about__details hr {
    overflow: hidden;
  }
  .about .about__details__featured .about__details__featured__cards {
    display: inline-block;
    width: calc(50% - 32px);
    padding: 0 16px;
    vertical-align: top;
    margin: 0 -2px;
  }
}
@media (min-width: 992px) {
  .about .about__participate {
    width: calc(40% - 32px);
  }
  .about .about__details__featured .about__details__featured__cards {
    width: calc(33.3% - 32px);
    padding: 0 16px;
  }
}
@media (min-width: 1200px) {
  .about .about__details__featured .about__details__featured__cards {
    width: calc(33.3% - 32px);
    padding: 0 16px;
  }
}
.about #boxoffice-widget {
  padding: 10px 0;
  max-width: 100%;
  margin: 0;
}
.about #boxoffice-widget .category-heading:after {
  border-width: 23px;
}
.about #boxoffice-widget .ticket-booking {
  border-bottom: 1px solid #ccc;
}
.about #boxoffice-widget .ticket-booking:last-child {
  border-bottom: none;
}
.about #boxoffice-widget .ticket-details {
  margin: 0;
  width: 100%;
}
.about #boxoffice-widget .ticket-price-qty {
  float: left;
  width: 100%;
  margin-top: 32px;
}
.about #boxoffice-widget .ticket-description .few-ticket {
  left: 0;
  top: -21px;
}
.about #boxoffice-widget .price-details-wrapper,
.about #boxoffice-widget .ticket-total,
.about #boxoffice-widget .proceed-button-wrapper {
  float: left;
}
.about #boxoffice-widget .ticket-total {
  margin-left: -10px;
  margin-right: -10px;
}
.about #boxoffice-widget .item-amount,
.about #boxoffice-widget .valid-upto,
.about #boxoffice-widget .discount {
  text-align: left;
}
.about #boxoffice-widget .checkout-confirmation {
  padding: 0;
}
.about #boxoffice-widget .fa {
  display: none;
  padding: 0 !important;
}

.about .rsvp-wrapper {
  padding-top: 50px;
}

@media (min-width: 768px) {
  .about .rsvp-wrapper {
    padding: 10px;
    box-shadow: 0 1px 3px rgba(158, 158, 158, 0.12),
      0 1px 2px rgba(158, 158, 158, 0.24);
  }
}
.project-section__map {
  height: 400px;
  width: 100%;
  z-index: 0;
  margin-top: 16px;
  position: relative;
  outline: none;
  margin-bottom: 32px;
}

.proposal-wrapper {
  border-radius: 4px;
  border: 1px solid rgba(132, 146, 166, 0.3);
  box-shadow: 0 1px 3px rgba(158, 158, 158, 0.12),
    0 1px 2px rgba(158, 158, 158, 0.24);
  padding: 0;
  margin: 0;
  position: relative;
}

.slider-btn-wrapper {
  width: 100%;
}

.slider-btn a {
  display: block;
  width: 100%;
}

.slider-btn a:hover {
  text-decoration: none;
}

.slider-btn--push-down {
  position: relative;
  top: 40px;
}

.slider-btn--right {
  width: 90%;
}

.slider-btn__action-btn svg {
  position: relative;
  top: -5px;
}

.truncate-title {
  white-space: nowrap;
  text-overflow: ellipsis;
  width: 70%;
  display: inline-block;
  overflow: hidden;
}

@media (min-width: 768px) {
  .proposal-wrapper {
    margin: 0 16px;
  }

  .slider-btn--push-down {
    position: relative;
    top: 0;
    width: 50%;
  }

  .slider-btn--right {
    width: 50%;
  }
}
@media (min-width: 1300px) {
  .proposal-wrapper {
    margin-bottom: 16px;
  }

  .proposal__section__headline {
    margin-top: 0px;
  }
}
.proposal__section {
  padding: 16px;
  overflow-wrap: break-word;
}

.proposal__section--border {
  border-bottom: 1px solid rgba(132, 146, 166, 0.3);
}

.proposal-status-wrapper .grid .columns,
.proposal__section .grid .columns {
  padding: 0 32px 0 0;
}

@media (min-width: 992px) {
  .proposal__section--left {
    float: left;
    width: calc(70% - 16px);
    padding-bottom: 16px;
  }

  .proposal__admin-panel {
    float: right;
    width: calc(30% - 16px);
    margin-top: 32px;
    margin-right: 16px;
  }
}
.proposal__section--bleed-y {
  padding: 16px 0;
}

.proposal__section--heading {
  margin-bottom: 16px;
}

.details .details__box {
  position: relative;
  overflow: visible;
}
.details .details__box--right,
.details .details__box--left {
  margin-top: 16px;
}

@media (min-width: 992px) {
  .details {
    display: flex;
  }
  .details .details__box--left {
    width: 70%;
  }
  .details .details__box--right {
    width: 30%;
  }
}
.details__box__video--novideo {
  padding-left: 10px;
  padding-right: 10px;
  padding-top: 10px;
  border: 2px dashed rgba(132, 146, 166, 0.3);
  border-radius: 2px;
  min-height: 220px;
}
.details__box__video--novideo .details__box__video__banner {
  background-color: #dda32a;
  padding: 10px;
  opacity: 0.8;
}

.details__box__control {
  background: #000;
  padding: 10px;
  color: #fff;
  text-align: right;
}
.details__box__control .details__box__control__link {
  color: #fff;
  margin-right: 16px;
}
.details__box__control .details__box__control__link:last-child {
  margin-right: 0;
}
.details__box__control .mui-dropdown__menu {
  background-color: #000;
}

@media (min-width: 992px) {
  .details__box__video {
    min-width: 300px;
  }
}
@media (min-width: 1200px) {
  .details__box__video {
    min-width: 500px;
  }
}
.gallery {
  background: #000;
  display: flex;
  overflow: scroll;
}
.gallery .gallery__thumbnail {
  position: relative;
  flex: 0 0 50%;
  padding: 16px;
}
.gallery .mui--is-active.gallery__thumbnail {
  background-color: rgba(255, 255, 255, 0.16);
}
.gallery .gallery__thumbnail__play-icon {
  color: #fff;
  text-align: center;
  font-size: 32px;
  position: absolute;
  top: 50%;
  left: 0;
  right: 0;
  z-index: 3;
  transform: translate(0, -50%);
  -webkit-transform: translate(0, -50%);
}
.gallery .gallery-control {
  position: absolute;
  top: 0;
  bottom: 0;
  z-index: 1000;
  min-width: auto;
  padding: 5px;
  align-self: stretch;
  display: flex;
  align-items: center;
  color: #fff;
  background: rgba(91, 94, 92, 0.5);
}
.gallery .gallery-control .gallery-control__icon {
  vertical-align: middle;
}
.gallery .gallery-control--prev {
  left: 0;
}
.gallery .gallery-control--next {
  right: 0;
}
.gallery .gallery__text {
  display: none;
}

@media (min-width: 992px) {
  .gallery {
    position: absolute;
    width: 100%;
    height: 100%;
    padding: 16px 0;
    background: #000;
    overflow: scroll;
    flex-direction: column;
  }
  .gallery .gallery__thumbnail {
    flex: 0 0 33.33%;
    margin: 0;
  }
  .gallery .gallery-control {
    display: none;
  }
  .gallery .gallery__text {
    display: block;
    padding: 0 16px;
  }
}
.proposal-move-form div {
  display: inline-block;
}

.proposal-move-form .hg-form {
  margin-top: 13px;
}

.proposal-move-form .hg-form .mui-btn {
  margin-left: 5px;
}

.proposal-move-form .select2-container {
  margin-top: -11px;
}

.proposal-move-form label {
  font-weight: 400;
  font-size: 16px;
  line-height: 24px;
  top: -33px;
  color: #1f2d3d;
}

.proposal__admin-panel .mui-select {
  width: 100%;
}

.proposal__admin-panel .btn-group .mui-btn {
  margin-bottom: 16px;
  margin-right: 20px;
}

@medium (min-width: 1200px) {
  .proposal__admin-panel .btn-group .mui-btn {
    margin-bottom: 10px;
    margin-right: 10px;
  }
}
.proposal-content {
  margin: 8px 0;
  min-height: 100px;
}

.links-list {
  word-break: break-all;
}

.proposal-content pre,
.codehilite pre {
  white-space: pre-wrap;
}

.label {
  padding: 4px 8px;
  font-size: 12px;
  text-transform: uppercase;
  color: #4d5763;
  border: 2px solid #f0f2f5;
  background-color: #f6f8fa;
  border-radius: 2px;
  display: inline-block;
  margin: 0 4px 4px 0;
  text-decoration: none;
  max-width: 90%;
}

.label:hover {
  text-decoration: none;
}

.selected-label {
  border-bottom: 1px solid #ccc;
  width: 100%;
  position: relative;
  cursor: pointer;
}
.selected-label .material-icons {
  position: absolute;
  bottom: 10px;
  right: 0;
}

.add-label-form .label-dropdown-wrapper {
  position: relative;
  margin-bottom: 10px;
}
.add-label-form fieldset {
  border: none;
  position: absolute;
  top: -500px;
  z-index: -1;
  opacity: 0;
  left: 0px;
  width: 100%;
  margin: 0px;
  padding: 10px;
  box-shadow: 0 1px 3px rgba(0, 0, 0, 0.12), 0 1px 2px rgba(0, 0, 0, 0.24);
  background-color: white;
  margin: 0;
  -webkit-transition: top 0.25s linear, z-index 0.1s step-start,
    opacity 0.25s linear;
  -moz-transition: top 0.25s linear, z-index 0.1s step-start,
    opacity 0.25s linear;
  -ms-transition: top 0.25s linear, z-index 0.1s step-start,
    opacity 0.25s linear;
  -o-transition: top 0.25s linear, z-index 0.1s step-start,
    opacity 0.25s lineart;
}
.add-label-form fieldset legend {
  display: none;
}
.add-label-form fieldset.active {
  top: 0;
  z-index: 1000;
  opacity: 1;
  -webkit-transition: top 0.25s linear, z-index 0.25s step-end,
    opacity 0.25s linear;
  -moz-transition: top 0.25s linear, z-index 0.25s step-end,
    opacity 0.25s linear;
  -ms-transition: top 0.25s linear, z-index 0.25s step-end, opacity 0.25s linear;
  -o-transition: top 0.25s linear, z-index 0.25s step-end, opacity 0.25s linear;
  transition: top 0.25s linear, z-index 0.25s step-end, opacity 0.25s linear;
}
.add-label-form .listwidget .mui-textfield {
  margin-bottom: 0;
  padding-top: 0;
}
.add-label-form .listwidget .mui-form__label {
  font-size: 16px;
  line-height: 24px;
  overflow: auto;
  margin: 0;
  position: relative;
  color: #1f2d3d;
  padding-left: 20px;
}
.add-label-form .listwidget ul {
  padding-left: 20px;
}
.add-label-form .listwidget .mui-form__label:before,
.add-label-form .listwidget .mui-form__label:after {
  position: absolute;
  content: '';
  display: inline-block;
}
.add-label-form .listwidget .mui-form__label:before {
  height: 13px;
  width: 13px;
  border: 1px solid #ccc;
  left: 0px;
  top: 4px;
  border-radius: 3px;
}
.add-label-form .listwidget .mui-form__label:after {
  height: 4px;
  width: 8px;
  border-left: 1.4px solid #fff;
  border-bottom: 1.2px solid #fff;
  transform: rotate(-61deg);
  -webkit-transform: rotate(-61deg);
  left: 2px;
  top: 8px;
}
.add-label-form .listwidget .mui-form__label:after {
  content: none;
}
.add-label-form .listwidget .mui-form__label.checked:before {
  background: #3a99fc;
  border: none;
}
.add-label-form .listwidget .mui-form__label.checked:after {
  content: '';
}
.add-label-form .mui-checkbox {
  margin-bottom: 0;
}

.video {
  margin-bottom: 32px;
}
.video .video__thumbnail {
  position: relative;
  display: block;
  width: 100%;
  margin-bottom: 10px;
  display: block;
}
.video .video__thumbnail .video__thumbnail__img {
  display: block;
}
.video .video__thumbnail .video__thumbnail__icon {
  position: absolute;
  top: 50%;
  left: 50%;
  color: #fff;
  transform: translate(-50%, -50%);
}
.video .video__thumnail--novideo {
  background: #ccc;
  padding-top: 56.25%;
}
.video .video__txt {
  margin-bottom: 3px;
}

.comment {
  margin: 16px 0 0;
}
.comment .comment--content {
  display: inline-block;
}
.comment .comment--content img {
  max-width: 100%;
}
.comment .comment--header button {
  line-height: 1;
  position: relative;
  top: 3px;
}
.comment .comment--body {
  margin: 0 0 0 25px;
}
.comment .commenter--gravatar {
  border-radius: 50%;
  width: 25px;
  vertical-align: bottom;
  margin-right: 5px;
}
.comment .mui-btn--nostyle + .mui-btn--nostyle {
  margin-left: 0;
}
.comment .comment--header__details {
  display: inline-block;
  vertical-align: top;
  padding: 5px 0 0 5px;
}
.comment .comment--header__details .badge {
  margin-left: 2px;
  margin-right: 2px;
}
.comment blockquote {
  border-left: 2px solid #c0ccda;
  margin: 0;
  padding-left: 16px;
}

.comments-form .CodeMirror {
  border: 1px solid #c0ccda;
  min-height: 60px;
}
.comments-form .CodeMirror-focused {
  border: 1px solid #4a90e2;
}
.comments-form .mui-form__fields {
  margin-bottom: 0;
}
.comments-form .recaptcha-field {
  height: 0;
}

.proposal-list-header {
  margin: 1px 0 0;
  width: 100%;
  background: #eff2f7;
  padding: 20px;
}

.proposal-list-table {
  width: 100%;
  border-spacing: 0;
}
.proposal-list-table tbody > tr > td {
  border: 1px solid #eff2f7;
  border-top: 0;
}
.proposal-list-table tbody > tr > td .speaker-details {
  margin-bottom: 16px;
}

.search-proposal-form {
  width: 100%;
  margin: 10px 0;
  padding: 0 10px;
  border: 1px solid rgba(132, 146, 166, 0.3);
}
.search-proposal-form .mui-textfield {
  padding-top: 5px;
}
.search-proposal-form .mui-textfield > input {
  border-bottom: 0;
}

@media (min-width: 1200px) {
  .search-proposal-form {
    width: 50%;
  }
}
.schedule-grid {
  padding: 0;
}
.schedule-grid .schedule {
  margin: 32px 0;
}
.schedule-grid .schedule .schedule__date {
  margin-bottom: 32px;
  padding-left: 16px;
}
.schedule-grid .schedule .schedule__row {
  display: flex;
}
.schedule-grid
  .schedule
  .schedule__row
  .schedule__row__column
  .schedule__row__column__content {
  background-color: #fff;
  width: 100%;
  padding: 5px 16px;
  border-bottom: 1px solid rgba(132, 146, 166, 0.3);
  word-break: break-word;
}
.schedule-grid
  .schedule
  .schedule__row
  .schedule__row__column
  .schedule__row__column__content
  .schedule__row__column__content__title {
  width: calc(100% - 24px);
}
.schedule-grid
  .schedule
  .schedule__row
  .schedule__row__column
  .schedule__row__column__content
  .schedule__row__column__content__title
  .schedule__row__column__content__title__heading {
  cursor: pointer;
  font-weight: bold;
}
.schedule-grid
  .schedule
  .schedule__row
  .schedule__row__column
  .schedule__row__column__content
  .schedule__row__column__content__title
  .schedule__row__column__content__title__heading:hover {
  color: #4a90e2;
}
.schedule-grid
  .schedule
  .schedule__row
  .schedule__row__column
  .schedule__row__column__content
  .schedule__row__column__content__description {
  clear: both;
  padding-top: 16px;
  padding-bottom: 16px;
  word-break: break-word;
}
.schedule-grid
  .schedule
  .schedule__row
  .schedule__row__column
  .schedule__row__column__content
  .schedule__row__column__content__description
  img {
  width: 100%;
}
.schedule-grid
  .schedule
  .schedule__row
  .schedule__row__column
  .schedule__row__column__content
  p {
  margin: 0;
}
.schedule-grid
  .schedule
  .schedule__row
  .schedule__row__column
  .schedule__row__column__content__title__duration {
  position: -webkit-sticky;
  position: sticky;
  top: 165px;
  color: #e05f26;
  z-index: 4;
  background-color: #f9fafc;
  float: right;
  padding: 5px;
  border-radius: 3px;
  line-height: 1;
}
.schedule-grid .schedule .schedule__row .schedule__row__column.js-active {
  display: block;
}
.schedule-grid .schedule .schedule__row .schedule__row__column--talks {
  cursor: pointer;
}
.schedule-grid .schedule .schedule__row.js-active {
  display: flex;
}
.schedule-grid .schedule .schedule__row--hide {
  display: none;
}
.schedule-grid .schedule .schedule__row:before,
.schedule-grid .schedule .schedule__row:after {
  content: ' ';
  display: table;
}
.schedule-grid .schedule .schedule__row--sticky {
  display: flex;
  max-width: 100%;
  overflow-x: auto;
  position: sticky;
  position: -webkit-sticky;
  top: 62px;
  order: 1;
  z-index: 999;
  border: none;
  display: flex;
  box-shadow: 0 2px 2px -1px rgba(158, 158, 158, 0.24);
}
.schedule-grid .schedule .schedule__row--sticky .schedule__row__column--header {
  display: flex !important;
  padding: 0 5px;
  margin: 0;
  align-items: center;
  justify-content: center;
  background-color: #fff;
  background-image: none !important;
  border-bottom: 2px solid rgba(132, 146, 166, 0.3);
  min-height: 50px;
  min-width: 100px;
  width: 100% !important;
}
.schedule-grid
  .schedule
  .schedule__row--sticky
  .schedule__row__column--header.js-tab-active {
  border-bottom: 2px solid #856a91;
}
.schedule-grid .schedule .schedule__row--sticky .schedule__row__column--time {
  display: none;
}
.schedule-grid
  .schedule
  .schedule__row--sticky
  .schedule__row__column--time--pointer {
  cursor: pointer;
}
.schedule-grid
  .schedule
  .schedule__row--sticky
  .schedule__row__column--time--header {
  padding-top: 12px;
}

@media (max-width: 767px) {
  .schedule .schedule__row {
    display: none;
    height: auto !important;
  }
  .schedule .schedule__row .schedule__row__column {
    display: none;
  }
  .schedule
    .schedule__row
    .schedule__row__column
    .schedule__row__column__content {
    min-height: 50px;
  }
  .schedule .schedule__row--sticky {
    display: flex;
  }
  .schedule .schedule__row.js-active {
    display: flex;
  }
  .schedule .schedule__row.js-active .schedule__row__column.js-active {
    display: block;
  }
}
@media (min-width: 768px) {
  .schedule-grid {
    padding: 0 16px;
  }
  .schedule-grid .schedule .schedule__date {
    padding-left: 0;
  }
  .schedule-grid .schedule .schedule__row .schedule__row__column {
    position: relative;
    background-image: url('../img/schedule-box-background.png?1553065764');
    background-size: 20px 10px;
  }
  .schedule-grid
    .schedule
    .schedule__row
    .schedule__row__column
    .schedule__row__column__content--calendar {
    position: absolute;
    top: 0;
    left: 0;
    z-index: 2;
    height: 100%;
    border: 0;
    overflow: hidden;
  }
  .schedule-grid
    .schedule
    .schedule__row
    .schedule__row__column
    .schedule__row__column__content--overflow:before {
    content: '';
    position: absolute;
    left: 1px;
    right: 1px;
    bottom: 0;
    background: linear-gradient(
      to bottom,
      rgba(255, 255, 255, 0.2) 10%,
      #ffffff 60%
    );
    z-index: 3;
    padding: 20px 0 0;
  }
  .schedule-grid
    .schedule
    .schedule__row
    .schedule__row__column
    .schedule__row__column__content {
    outline: 1px solid rgba(132, 146, 166, 0.3);
    width: calc(100% - 1px);
    height: 100%;
  }
  .schedule-grid
    .schedule
    .schedule__row
    .schedule__row__column
    .schedule__row__column__content
    .schedule__row__column__content__title__duration {
    top: 205px;
  }
  .schedule-grid
    .schedule
    .schedule__row
    .schedule__row__column--1
    .schedule__row__column__content {
    width: 100%;
  }
  .schedule-grid .schedule .schedule__row .schedule__row__column--time {
    display: block;
    background-image: none;
    border-bottom: 0;
    margin: 0;
    background-color: #fff;
    display: block;
    padding: 2px 0 0;
    text-align: center;
    color: #f0a40c;
    text-decoration: none;
    line-height: 1;
    margin: 0;
  }
  .schedule-grid
    .schedule
    .schedule__row
    .schedule__row__column--time--pointer {
    cursor: pointer;
    height: 100%;
  }
  .schedule-grid .schedule .schedule__row--sticky {
    overflow: visible;
    top: 108px;
  }
  .schedule-grid
    .schedule
    .schedule__row--sticky
    .schedule__row__column--header {
    padding: 16px 10px;
    outline: 1px solid rgba(132, 146, 166, 0.3);
    border: none !important;
  }
  .schedule-grid
    .schedule
    .schedule__row--sticky
    .schedule__row__column--time--header {
    display: block;
    padding-top: 12px;
  }
  .schedule-grid
    .schedule
    .schedule__row--calendar
    .schedule__row__column
    .schedule__row__column__content
    .schedule__row__column__content__title__duration {
    display: none;
  }
}
@media (min-device-width: 768px) and (max-device-width: 1200px) and (orientation: landscape) {
  .schedule-grid .schedule .schedule__row--sticky {
    top: 93px;
  }
}
.calendar-wrapper {
  position: relative;
}
.calendar-wrapper .datepicker-wrapper .mui-textfield {
  width: auto;
}
.calendar-wrapper .datepicker-wrapper input {
  min-width: 120px;
  width: auto;
  margin: 0;
  font-size: 16px;
}
.calendar-wrapper .datepicker-wrapper .datepicker-wrapper__tz {
  padding-top: 18px;
  margin-left: 5px;
}

.jquery-modal.blocker.current .session-modal--nopadding {
  padding: 0;
  overflow: visible !important;
}
.jquery-modal.blocker.current .session-modal--nopadding .modal__header {
  padding: 16px 16px 5px;
  border-bottom: 1px solid rgba(132, 146, 166, 0.3);
}
.jquery-modal.blocker.current
  .session-modal--nopadding
  .modal__header
  .modal__header__title {
  margin-bottom: 5px;
  font-weight: bold;
}
.jquery-modal.blocker.current
  .session-modal--nopadding
  .modal__header
  .modal__header__text {
  margin: 0 0 5px;
}
.jquery-modal.blocker.current .session-modal--nopadding .modal__body {
  padding: 0 16px 16px;
  word-break: break-word;
}
.jquery-modal.blocker.current
  .session-modal--nopadding
  .modal__body
  .modal__body__separator {
  margin: 16px;
}
.jquery-modal.blocker.current
  .session-modal--nopadding
  .modal__body
  .modal__body__section {
  margin: 32px 0;
}
.jquery-modal.blocker.current
  .session-modal--nopadding
  .modal__body
  .modal__body__section
  .modal__body__section__text {
  margin: 0 0 5px;
}

@media (min-width: 1200px) {
  .jquery-modal.blocker.current .session-modal {
    width: 90%;
    max-width: 1000px;
    vertical-align: middle;
  }
}
.room__title,
.subscibe-title {
  border: 0;
  border-radius: 4px;
  font-weight: 200;
  padding: 16px 10px;
}

.room__title__subsc-btn {
  float: right;
  position: relative;
  top: -9px;
}

/* Calendar session */
.calendar-wrapper .fc-header-title {
  display: none;
}

.fc-event .fc-event-custom {
  position: absolute;
  bottom: 0px;
  right: 0px;
  z-index: 40;
  display: none;
}

.fc-event:hover .fc-event-custom {
  display: block;
  padding: 1px 5px;
  background: #fff;
  background: rgba(255, 255, 255, 0.6);
  border-top-left-radius: 3px;
}

.fc-event .fc-event-custom a {
  font-weight: bolder;
  color: #c33;
  font-size: 1.2em;
}

.fc-event .fc-event-custom a:hover {
  color: #c00;
  text-decoration: none;
}

.proposal-box,
body > .proposal-box.ui-draggable {
  margin: 10px 0;
  padding: 2px 4px;
  background: #fff;
  color: #333;
  border-radius: 3px;
  border: 1px solid #333;
  font-size: 0.85em;
  cursor: pointer;
}

.schedule-settings {
  margin-top: 10px;
}

.label-box {
  margin: 10px 0;
  padding: 10px;
}
.label-box .label-box__icon {
  float: left;
  margin-top: 22px;
}
.label-box .label-box__icon--right {
  padding: 0 16px;
  box-shadow: none;
  border: none;
  cursor: pointer;
}
.label-box .label-box__heading {
  margin: 16px 10px;
  display: inline-block;
}
@media (min-width: 1200px) {
  .label-box .sublabel-wrapper {
    display: inline-block;
    max-width: 80%;
    vertical-align: middle;
    margin-top: -5px;
  }
}
.label-box .label-box__subheading {
  margin-right: 10px;
}
.label-box .label-box__action {
  float: right;
}
.label-box .label-box__icon-wrapper {
  position: absolute;
  top: 10px;
  right: 0;
}

.label-box--new {
  margin: 16px auto 32px;
  width: 100%;
  max-width: 500px;
}
.label-box--new a:hover {
  text-decoration: none;
}

.snippets {
  margin-top: 8px;
  padding: 8px 8px 8px 28px;
  border: 1px solid rgba(132, 146, 166, 0.3);
  position: relative;
}

.search-icon {
  width: 20px;
  height: 12px;
  display: inline-block;
  position: absolute;
  left: 8px;
  top: 13px;
}

.contact-download-btn {
  position: relative;
  top: 6px;
  left: -16px;
}

.scanner-wrapper {
  position: relative;
  margin: auto;
  text-align: center;
}
.scanner-wrapper .scanner-wrapper__camera {
  width: 100vh;
  max-width: 100% !important;
}
.scanner-wrapper .scanner-wrapper__badge--icon {
  position: absolute;
  top: 35%;
  left: 0;
  right: 0;
  margin: auto;
  text-align: center;
  color: #fff;
  z-index: 1001;
  opacity: 0.5;
  width: 100px;
  height: 100px;
}

.scanned-contacts {
  padding: 32px;
  max-width: 600px;
  margin: auto;
}

@media (min-width: 1200px) {
  .scanner-wrapper {
    float: left;
    padding: 32px;
    text-align: left;
    width: auto;
  }

  .scanner-wrapper--center {
    float: none;
    margin: auto;
    text-align: center;
  }

  .scanned-contacts {
    float: right;
    width: 30%;
    padding: 32px;
  }
}
.camera-dropdown {
  display: inline-block;
}
.camera-dropdown .mui-select__menu {
  display: block !important;
}

@media (min-width: 768px) {
  .membership-wrapper--half {
    float: left;
  }

  .membership-wrapper--half + .membership-wrapper--half {
    padding-left: 16px;
  }
}
.membership-wrapper__filter {
  margin-top: 10px;
  clear: both;
}
.membership-wrapper__filter .membership-wrapper__filter--txt {
  position: relative;
  top: 4px;
}

.no-member {
  padding: 32px;
}
.no-member .no-member__icon {
  width: 40px;
  height: 40px;
  color: #eff2f6;
}

.membership-wrapper__members .membership-wrapper__members__collapsible__header {
  margin: 5px 0 0;
  width: 100%;
  background: #eff2f7;
  padding: 16px;
  cursor: pointer;
}
.membership-wrapper__members .membership-wrapper__members__collapsible__body {
  overflow: hidden;
}
.membership-wrapper__members .membership-wrapper__members__list {
  border-bottom: 1px solid #ddd;
  cursor: pointer;
  padding: 16px 0;
}
.membership-wrapper__members
  .membership-wrapper__members__list
  .membership-wrapper__members__list__roles {
  display: inline-block;
  text-align: right;
  float: right;
}
.membership-wrapper__members
  .membership-wrapper__members__list
  .membership-wrapper__members__list__roles__role {
  color: #4a90e2;
  display: none;
}
.membership-wrapper__members
  .membership-wrapper__members__list
  .membership-wrapper__members__list__roles__role:first-child {
  display: block;
}
.membership-wrapper__members .membership-wrapper__members__list .user-box {
  padding-right: 0;
}
.membership-wrapper__members .membership-wrapper__members__list:last-child {
  border: none;
}
.membership-wrapper__members .membership-wrapper__members__list--viewonly {
  cursor: default;
}
.membership-wrapper__members .membership-wrapper__members__list--nomargin {
  margin: 0 auto;
}
.membership-wrapper__members .membership-wrapper__members__list:hover {
  background: #f9fafc;
}

@media (min-width: 1200px) {
  .membership-wrapper__members
    .membership-wrapper__members__list
    .membership-wrapper__members__list__roles__role {
    display: inline-block !important;
    margin-right: 16px;
  }
  .membership-wrapper__members
    .membership-wrapper__members__list
    .membership-wrapper__members__list__roles__role:last-child,
  .membership-wrapper__members
    .membership-wrapper__members__list
    .membership-wrapper__members__list__roles__role:nth-last-child(2) {
    margin-right: 0;
  }
  .membership-wrapper__members
    .membership-wrapper__members__list
    .membership-wrapper__members__list__roles__count {
    display: none;
  }
}
.slide-fade-enter-active {
  transition: all 0.3s linear;
}

.slide-fade-leave-active {
  transition: all 0.3s linear;
}

.slide-fade-enter,
.slide-fade-leave-to {
  transform: translateY(-50px);
  opacity: 0;
}

.modal-form #field-user {
  margin-bottom: 32px;
}

.modal-form--edit .select2.select2-container {
  display: none !important;
}
.modal-form--edit .select2-hidden-accessible {
  background-color: #eee;
  cursor: not-allowed;
  height: 32px !important;
  position: relative !important;
}
.modal-form--edit .mui-select:focus > label,
.modal-form--edit .mui-select > select:focus ~ label {
  color: rgba(0, 0, 0, 0.54);
}

.footer {
  padding-bottom: 50px;
  margin-top: 0;
}

@media (min-width: 1200px) {
  .footer {
    padding-bottom: 0;
  }
}<|MERGE_RESOLUTION|>--- conflicted
+++ resolved
@@ -423,8 +423,7 @@
   display: none !important;
 }
 
-<<<<<<< HEAD
-.icon-img {
+head .icon-img {
   height: 18px;
   margin-right: 16px;
   vertical-align: text-top;
@@ -630,7 +629,6 @@
     clear: both;
   }
 }
-=======
 .mui-btn--raised.icon-btn {
   width: 36px;
   height: 36px;
@@ -648,7 +646,6 @@
   height: 16px;
 }
 
->>>>>>> debb754b
 .hg-app .header--fixed {
   bottom: 0;
 }
