--- conflicted
+++ resolved
@@ -725,7 +725,6 @@
     padding-right: 0;
   }
 }
-<<<<<<< HEAD
 .footable .form-inline .btn {
   vertical-align: middle;
 }
@@ -755,7 +754,8 @@
 
 td .btn:hover, td .btn:active, td .btn:focus {
   color: #fff;
-=======
+}
+
 button.no-bg {
   background-color: Transparent;
   background-repeat: no-repeat;
@@ -763,5 +763,4 @@
   cursor: pointer;
   overflow: hidden;
   outline: none;
->>>>>>> 24a2561a
 }