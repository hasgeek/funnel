.label-box {
  margin: 10px 0;
  padding: 10px;

  .label-box__icon {
    float: left;
    margin-top: 15px;
  }

  .label-box__icon--right {
    padding: 0 15px;
    box-shadow: none;
    border: none;
    cursor: pointer;
  }

  .label-box__heading {
    margin: 15px 10px;
    display: inline-block;
  }

  @media(min-width: 1200px) {
    .sublabel-wrapper {
      display: inline-block;
<<<<<<< HEAD
      max-width: 80%
=======
      max-width: 80%;
      vertical-align: middle;
      margin-top: -5px;
>>>>>>> f2b2a4bd
    }
  }

  .label-box__subheading {
    margin-right: 10px;
  }

  .label-box__action {
    float: right;
  }

  .label-box__icon-wrapper {
    position: absolute;
    top: 10px;
    right: 0;
  }
}

.label-box--new {
  margin: 15px auto 35px;
  width: 100%;
  max-width: 500px;

  a:hover {
    text-decoration: none;
  }
}<|MERGE_RESOLUTION|>--- conflicted
+++ resolved
@@ -22,13 +22,9 @@
   @media(min-width: 1200px) {
     .sublabel-wrapper {
       display: inline-block;
-<<<<<<< HEAD
-      max-width: 80%
-=======
       max-width: 80%;
       vertical-align: middle;
       margin-top: -5px;
->>>>>>> f2b2a4bd
     }
   }
 
