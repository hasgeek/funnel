.cfp-action-btn {
  padding: 10px 0;
  cursor: pointer;
  margin-right: 10px;
  border: none;
  color: #4a90e2;
  background: none;
}

.cfp-action-btn:focus,
.cfp-action-btn:hover {
  border: none;
  outline: none;
  box-shadow: none;
  color: #4a90e2;
}

.inline-form {
  display: inline-block;
  vertical-align: middle;
}

.label-form {
  max-width: 500px;

  .label-form__title-field {
    width: calc(100% - 130px);
    display: inline-block;
  }

  .label-form__title-field--close {
    width: calc(100% - 114px);
  }

  .label-form__subform__close-btn {
    position: absolute;
    top: 0;
    right: 0;
    z-index: 2;
    background: transparent;
    padding: 10px;
  }

  .label-form__subform {
    margin-left: 20px;
  }

  .emojipicker {
    float: left;
    width: 70px;
    height: 48px;
    margin-right: 20px;

    label {
      display: none;
    }

    .emojionearea-editor {
      height: 48px;
      min-height: 20px;
      overflow: hidden;
      white-space: nowrap;
      position: absolute;
      top: 0;
      left: 12px;
      right: 24px;
      padding: 6px 0;
    }

    .emojionearea-button {
      top: 10px;
    }

    .emojionearea-editor {
      left: 6px !important;
      padding-right: 45px !important;
    }

    .emojionearea-button .emojionearea-button-open,
    .emojionearea-button .emojionearea-button-close {
      right: 3px;
    }

    .emojionearea .emojionearea-editor [class*='emojione-'],
    .emojionearea .emojionearea-editor .emojioneemoji {
      margin: -0.2ex 1ex 0.2ex -0.5ex;
    }
  }

  .emojionearea .emojionearea-picker.emojionearea-picker-position-bottom {
    right: -251px;
  }
  .emojionearea.emojionearea-standalone
    .emojionearea-picker.emojionearea-picker-position-bottom
    .emojionearea-wrapper:after,
  .emojionearea.emojionearea-standalone
    .emojionearea-picker.emojionearea-picker-position-top
    .emojionearea-wrapper:after {
    right: 0;
    left: 40px;
  }
}

.label-form__subform {
  .emojionearea .emojionearea-picker.emojionearea-picker-position-bottom {
    right: -210px;
  }
  .emojionearea.emojionearea-standalone
    .emojionearea-picker.emojionearea-picker-position-bottom
    .emojionearea-wrapper:after,
  .emojionearea.emojionearea-standalone
    .emojionearea-picker.emojionearea-picker-position-top
    .emojionearea-wrapper:after {
    right: 0;
    left: 80px;
  }
}

.ui-dragable-box {
  padding: 25px 10px 10px 20px;
  border-radius: 3px;
  border: 1px solid #ddd;
  background: #fff;
  cursor: pointer;
  position: relative;
  margin: 10px 15px;

  .drag-icon {
    position: absolute;
    left: 5px;
    top: 0;
  }
}

.ui-dragable-box--header {
  padding: 0;
  margin: 10px 0;
}

.ui-dragable-box--header .collapsible__header {
  margin: 0;
}

.ui-dragable-box label {
  cursor: pointer;
}

.ui-dragable-box:hover {
  cursor: pointer;
  box-shadow: 0 1px 3px rgba(158, 158, 158, 0.12),
    0 1px 2px rgba(158, 158, 158, 0.24);
}

.ui-box-placeholder {
  margin: 10px 15px;
  padding: 10px;
  border-radius: 3px;
  border: 1px solid #ddd;
  background: #fff;
  height: 55px;
}

.ui-box-placeholder--bigger {
  @extend .ui-box-placeholder;
  margin: 10px 0;
  height: 80px;
}

.seq-input {
  position: absolute;
  right: 0px;
  width: 20px;
  border: 0;
  top: 5px;
  font-size: 14px;
  line-height: 1;
  color: #8492a6;
}

.seq-input--bg {
  background: #eff2f7;
}

.seq-input:focus,
.seq-input:active {
  outline: none;
}

.ui-dragable-box .sp-replacer {
  margin-top: 5px;
  margin-left: 5px;
}

<<<<<<< HEAD
.modal-form-page .jquery-modal.blocker.current {
  padding: 0;
}

.modal-form {
  min-width: 100%;
  min-height: 325px;
  height: 100%;
  border-radius: 0;

  .modal-form__action-box {
    padding: 20px;
    position: absolute;
    bottom: 0;
    right: 0;
    left: 0;
    border-top: 1px solid rgba(132,146,166,0.3);
    border-bottom: 1px solid rgba(132,146,166,0.3);
    z-index: 1002;
  }

  .modal-form__action-box--revoke {
    position: absolute;
    left: 0;
    right: 0;
    bottom: 0;
    padding: 20px;

    .mui-btn.mui-btn--nostyle {
      text-transform: none;
    }
  }

  .mui-form {
    .form-actions {
      position: absolute;
      bottom: 0;
      right: 0;
      padding: 15px;
      z-index: 1003;
    }
  }
}

.modal-form.modal-form--edit {
  .modal-form__action-box,
  .mui-form .form-actions {
    bottom: 65px;
  }

}

@media (min-width: 768px) {
  .modal-form {
    min-width: 50%;
    min-height: 450px;
    height: auto;
    border-radius: 4px;
  }
}


.search {
  width: 100%;
  margin: 0 0 10px;
  padding: 0 10px;
  border: 1px solid rgba(132, 146, 166, 0.3);
  border-radius: 2px;


  .mui-textfield {
    padding: 0;
    margin: 0;
    height: 36px;
  }
  .mui-textfield > input {
    border-bottom: 0;
  }
}


 @media (min-width: 1200px) {
  .search.search--50 {
    width: 50%;
  }
=======
.badge-print-status-btn .mui-form__fields.select2-inline {
  min-width: 160px;
>>>>>>> fcc67471
}<|MERGE_RESOLUTION|>--- conflicted
+++ resolved
@@ -191,7 +191,6 @@
   margin-left: 5px;
 }
 
-<<<<<<< HEAD
 .modal-form-page .jquery-modal.blocker.current {
   padding: 0;
 }
@@ -208,8 +207,8 @@
     bottom: 0;
     right: 0;
     left: 0;
-    border-top: 1px solid rgba(132,146,166,0.3);
-    border-bottom: 1px solid rgba(132,146,166,0.3);
+    border-top: 1px solid rgba(132, 146, 166, 0.3);
+    border-bottom: 1px solid rgba(132, 146, 166, 0.3);
     z-index: 1002;
   }
 
@@ -241,7 +240,6 @@
   .mui-form .form-actions {
     bottom: 65px;
   }
-
 }
 
 @media (min-width: 768px) {
@@ -253,7 +251,6 @@
   }
 }
 
-
 .search {
   width: 100%;
   margin: 0 0 10px;
@@ -261,7 +258,6 @@
   border: 1px solid rgba(132, 146, 166, 0.3);
   border-radius: 2px;
 
-
   .mui-textfield {
     padding: 0;
     margin: 0;
@@ -272,13 +268,12 @@
   }
 }
 
-
- @media (min-width: 1200px) {
+@media (min-width: 1200px) {
   .search.search--50 {
     width: 50%;
   }
-=======
+}
+
 .badge-print-status-btn .mui-form__fields.select2-inline {
   min-width: 160px;
->>>>>>> fcc67471
 }