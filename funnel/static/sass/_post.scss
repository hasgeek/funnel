--- conflicted
+++ resolved
@@ -23,26 +23,6 @@
   }
 }
 
-<<<<<<< HEAD
-=======
-.post-form {
-  border-radius: 16px;
-  background-color: $mui-bg-color-accent;
-  padding: 24px;
-  margin-bottom: $mui-grid-padding-double;
-  .user__box__gravatar--initials {
-    background-color: $mui-accent-color !important;
-  }
-  input {
-    width: 100%;
-    padding: 10px 16px;
-    border-radius: 2px;
-    border: solid 1px rgba(77, 87, 99, 0.13);
-    background: $mui-bg-color-primary;
-  }
-}
-
->>>>>>> c7c5e591
 .publish-form {
   form {
     margin: 0;
