--- conflicted
+++ resolved
@@ -203,12 +203,9 @@
       margin: 0 0 0 10px;
     }
   }
-<<<<<<< HEAD
   .session-card__header--bck {
     background: #EFF2F7;
   }
-=======
->>>>>>> 360f266d
 }
 
 .calendar {
