--- conflicted
+++ resolved
@@ -288,6 +288,10 @@
 }
 
 .card--new {
+  margin: 15px auto 30px;
+  width: 100%;
+  max-width: 500px;
+
   .card__image-wrapper {
     background-image: none;
     background-color: #82698d;
@@ -315,12 +319,6 @@
     min-height: 150px;
   }
 
-<<<<<<< HEAD
-.card--new {
-  margin: 15px auto 30px;
-  width: 100%;
-  max-width: 500px;
-=======
   .card__body--new {
     min-height: 194px;
     display: flex;
@@ -331,7 +329,6 @@
       text-decoration: none;
     }
   }
->>>>>>> c1964e3a
 }
 
 .card--small {
