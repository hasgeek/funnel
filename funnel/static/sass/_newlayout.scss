--- conflicted
+++ resolved
@@ -232,19 +232,9 @@
     margin-bottom: 15px;
   }
 
-<<<<<<< HEAD
   .slider-btn {
-    position: absolute;
     top: 50px;
-    bottom: 0;
-  }
-=======
-  .slider-btn .material-icons {
-    font-size: 48px;
-    line-height: 48px;
-  }
-}
->>>>>>> 4cb6e951
+  }
 
   .slider-btn--left {
     left: -80px;
@@ -400,9 +390,6 @@
   max-width: 100%;
 }
 
-<<<<<<< HEAD
 .comment--body {
   margin: 10px 0 0 20px;
-}
-=======
->>>>>>> 4cb6e951
+}