--- conflicted
+++ resolved
@@ -14,10 +14,6 @@
 @import 'label';
 @import 'search';
 @import 'contacts';
-<<<<<<< HEAD
 @import 'membership';
 @import 'footer';
-=======
-@import 'footer';
-@import 'lastuser';
->>>>>>> 9090ea43
+@import 'lastuser';