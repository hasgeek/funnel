// Import useful bits from Compass
@import 'compass';

// Local stylesheets
@import 'variable';
@import 'layout';
@import 'header';
@import 'home';
@import 'form';
@import 'card';
@import 'project';
@import 'proposal';
@import 'video';
@import 'comments';
@import 'proposals';
@import 'schedule';
@import 'label';
@import 'search';
@import 'contacts';
@import 'membership';
@import 'account';
<<<<<<< HEAD
=======
@import 'post';
>>>>>>> 6d1b1a60
@import 'footer';<|MERGE_RESOLUTION|>--- conflicted
+++ resolved
@@ -19,8 +19,5 @@
 @import 'contacts';
 @import 'membership';
 @import 'account';
-<<<<<<< HEAD
-=======
 @import 'post';
->>>>>>> 6d1b1a60
 @import 'footer';