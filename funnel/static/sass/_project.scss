.project-banner {
  margin-top: $mui-grid-padding;

  .project-banner__headline {
    margin-bottom: $mui-grid-padding;
  }
  .project-banner__box {
    padding: 0;
    position: relative;

    .project-banner__box__image {
      position: absolute;
      object-fit: cover;
      width: 100%;
      height: 100%;
    }
    .project-banner__headline {
      padding: 0 $mui-grid-padding;
    }
    .project-banner__box__add-btn {
      position: absolute;
      top: 20px;
      right: 33px;
      z-index: 3;
    }
    .livestream-box {
      margin: 0;
      padding: 0;
    }
  }

  .profile-text {
    margin: $mui-grid-padding 0;

    p {
      display: none;
    }

    p:first-child {
      margin: 0;
      display: block;
    }
  }

  .project-banner__footer {
    display: flex;
    align-items: baseline;
    margin: $mui-grid-padding 0 0;
    padding: 0 $mui-grid-padding;

    .bookmark,
    .add-calendar,
    .share {
      display: flex;
      align-items: center;
      padding: 0 8px;
      border-right: solid 1px rgba(121, 129, 139, 0.48);
      line-height: 1;
    }
    .bookmark {
      padding: 0 8px 0 0;
      height: 20px;
      .txt,
      .login-txt {
        position: relative;
        top: -1px;
      }
    }
    .share {
      border-right: none;
    }
    .bookmark span.login-txt,
    .add-calendar span.txt,
    .share span.txt {
      padding-right: 5px;
    }

    .mui-btn--nostyle + .mui-btn--nostyle {
      margin: 0;
    }
    .mui-dropdown__menu {
      min-width: auto;
      z-index: 1003;
    }
  }

  .project-details__box {
    margin-top: $mui-grid-padding;
    position: relative;

    .card__calendar {
      padding: 0 $mui-grid-padding 10px;
      margin: 0 -$mui-grid-padding 25px;
    }
    .project-venue {
      margin: 10px 0;
    }
    .add-calendar {
      position: absolute;
      right: 45px;
      top: 0;
      font-size: 16px;
      font-variant: all-small-caps;
    }
    .propose {
      margin: 8px 0 0;
      .propose__btn {
        background-color: #202d3c;
        color: #fff;
        margin-bottom: 8px;
      }
      .propose__txt {
        font-size: 12px;
        svg {
          width: 12px;
          height: 12px;
        }
      }
      .propose__btn--strike {
        text-decoration: line-through;
      }
      .propose-btn--strike:hover {
        text-decoration: line-through;
      }
    }
  }
  .project-details__box--ticketbox {
    .check-icon {
      margin-right: 8px;
    }
  }
}

@media (min-width: 768px) {
  .project-banner {
    .project-banner__box {
      padding: 0 $mui-grid-padding;
    }
    .project-banner__footer {
      padding: 0;
      .bookmark,
      .add-calendar,
      .share {
        padding: 0 $mui-grid-padding;
        text-decoration: none;
      }
      .bookmark {
        padding: 0 $mui-grid-padding 0 0;
      }
      .bookmark span.txt {
        padding-right: 5px;
      }
    }
    .project-details__box {
      .propose {
        .propose__txt {
          font-size: 14px;
          svg {
            width: 14px;
            height: 14px;
          }
        }
      }
    }
    .livestream-box {
      .project-banner__box {
        padding: 0;
      }
    }
  }
}

@media (min-width: 992px) {
  .project-banner {
    .project-banner__box {
      padding: 0 $mui-grid-padding;
    }
    .profile-text {
      margin: 0 0 5px;

      p {
        margin: 0;
      }
    }
    .project-details__box {
      margin: 0;
      margin-top: -7px;

      .card__calendar {
        margin: 0 0 47px;
        padding: 0 0 8px;
      }
      .propose {
        align-items: baseline;
        margin-left: $mui-grid-padding;
        width: calc(100% - $mui-grid-padding);
      }
      .propose--lessmargin {
        margin: 10px 0 0;
        padding: 0;
        width: 100%;
      }
      .propose--lessmargin.mui--d-inlineblock {
        width: auto;
      }
      .propose__btn-wrapper {
        padding-left: 10px;
      }
    }
    .project-details__box--topmargin {
      margin-top: 42px;
    }
  }
}

@media (min-width: 992px) and (max-width: 1199px) {
  .project-banner .project-details__box .add-calendar {
    right: $mui-grid-padding-double;
    top: 3px;
    font-size: 13px;
  }
}

.project-section__headline {
  margin-bottom: $mui-grid-padding;
}

.reg-modal {
  .reg-modal__txt {
    margin-bottom: $mui-grid-padding;
    width: calc(100% - 10px);
  }
<<<<<<< HEAD
  .reg-modal__btn {
    margin-top: $mui-grid-padding-double;
  }
=======
>>>>>>> 440c492e
}

.about {
  padding: 0 $mui-grid-padding;
  word-break: break-word;

  .about__details__description h1,
  .about__details__description h2,
  .about__details__description h3,
  .about__details__description h4,
  .about__details__description h5 {
    font-weight: 400;
    font-size: 24px;
    line-height: 32px;
  }

  img {
    width: 100%;
  }

  .about__details__featured {
    display: block;
    padding: 0;
    margin: 0;
    list-style: none;
    width: 100%;

    .about__details__featured__cards {
      padding: 0 $mui-grid-padding;
    }
  }

  .about__participate__back-nav {
    display: none;
  }

  .about__participate {
    display: none;
  }

  .about__participate--modal {
    position: fixed;
    top: 0;
    background: #fff;
    left: 0;
    right: 0;
    padding: $mui-grid-padding;
    z-index: 100001;
    bottom: 0;
    overflow: auto;

    .about__participate__back-nav {
      display: block;
    }
  }
}

@media (min-width: 768px) {
  .about {
    .about__participate {
      display: block !important;
      position: relative;
      width: calc(50% - $mui-grid-padding-double);
      float: right;
      padding: 0;
      margin-left: $mui-grid-padding-double;
      margin-bottom: $mui-grid-padding;
    }
    .about__details {
      float: none;

      hr {
        overflow: hidden;
      }
    }

    .about__details__featured {
      .about__details__featured__cards {
        display: inline-block;
        width: calc(50% - 32px);
        padding: 0 $mui-grid-padding;
        vertical-align: top;
        margin: 0 -2px;
      }
    }
  }
}

@media (min-width: 992px) {
  .about {
    .about__participate {
      width: calc(40% - $mui-grid-padding-double);
    }

    .about__details__featured {
      .about__details__featured__cards {
        width: calc(33.3% - $mui-grid-padding-double);
        padding: 0 $mui-grid-padding;
      }
    }
  }
}

@media (min-width: 1200px) {
  .about {
    .about__details__featured {
      .about__details__featured__cards {
        width: calc(33.3% - $mui-grid-padding-double);
        padding: 0 $mui-grid-padding;
      }
    }
  }
}

.about #boxoffice-widget {
  padding: 10px 0;
  max-width: 100%;
  margin: 0;

  .category-heading:after {
    border-width: 23px;
  }

  .ticket-booking {
    border-bottom: 1px solid #ccc;
  }

  .ticket-booking:last-child {
    border-bottom: none;
  }

  .ticket-details {
    margin: 0;
    width: 100%;
  }

  .ticket-price-qty {
    float: left;
    width: 100%;
    margin-top: $mui-grid-padding-double;
  }

  .ticket-description .few-ticket {
    left: 0;
    top: -21px;
  }

  .price-details-wrapper,
  .ticket-total,
  .proceed-button-wrapper {
    float: left;
  }

  .ticket-total {
    margin-left: -10px;
    margin-right: -10px;
  }

  .item-amount,
  .valid-upto,
  .discount {
    text-align: left;
  }

  .checkout-confirmation {
    padding: 0;
  }

  .fa {
    display: none;
    padding: 0 !important;
  }
}

.about .rsvp-wrapper {
  padding-top: 50px;
}

@media (min-width: 768px) {
  .about .rsvp-wrapper {
    padding: 10px;
    box-shadow: 0 1px 3px rgba(158, 158, 158, 0.12),
      0 1px 2px rgba(158, 158, 158, 0.24);
  }
}

.project-section__map {
  height: 400px;
  width: 100%;
  z-index: 0;
  margin-top: $mui-grid-padding;
  position: relative;
  outline: none;
  margin-bottom: $mui-grid-padding-double;
}<|MERGE_RESOLUTION|>--- conflicted
+++ resolved
@@ -230,12 +230,6 @@
     margin-bottom: $mui-grid-padding;
     width: calc(100% - 10px);
   }
-<<<<<<< HEAD
-  .reg-modal__btn {
-    margin-top: $mui-grid-padding-double;
-  }
-=======
->>>>>>> 440c492e
 }
 
 .about {
