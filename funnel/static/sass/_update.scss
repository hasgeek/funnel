--- conflicted
+++ resolved
@@ -25,8 +25,6 @@
   }
 }
 
-<<<<<<< HEAD
-=======
 .update-form {
   border-radius: 16px;
   background-color: $mui-bg-color-accent;
@@ -44,7 +42,6 @@
   }
 }
 
->>>>>>> 5e7f563d
 .publish-form {
   form {
     margin: 0;
