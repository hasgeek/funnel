.hg-app {
  .header--fixed {
    bottom: 0;

    .header__nav {
      height: 50px;
      padding: 0 15px;
      justify-content: space-between;

      .header__site-title {
        padding: 0;
        width: 47px;
        padding-right: calc(calc(100% - 127px)/3);

        .header__site-title__logo {
          height: 35px;
        }

        .search-form {
          position: fixed;
          bottom: 50px;
          width: 100%;
          left: 0;
          box-shadow: 0 1px 3px rgba(158,158,158,0.12), 0 1px 2px rgba(158,158,158,0.24);
          display: none;

          .search-form__field {
            background-color: #eff2f6;
            border: none;
            padding: 15px 30px;
            min-width: calc(100% - 60px);
            color: #1F2D3D;
            font-size: 16px;
          }
          .search-form__submit {
            visibility: hidden;
          }
        }
        .search-form--show {
          display: inline-block;
        }
      }

      .header__right-nav {
<<<<<<< HEAD
        width: 66.6%;
=======
        width: 66.67%;
>>>>>>> 6d4926ef
        padding: 0;
        padding-left: calc(calc(calc(100% - 127px)/3)/2);

        .header__nav-list {
          justify-content: space-between;
          .header__nav-list__item {

            .header__nav-links {
              .header__nav-links__icon {
                font-size: 18px;
              }
            }

            .header__button {
              color: #fff;
              line-height: 30.6px;
              margin: 0;

              .header__nav-links__text {
                height: 30.6px;
                line-height: 30.6px;
                padding: 0;
                font-size: 13px;
                margin-left: 0 !important;
              }
            }
          }
        }
      }
    }
  }
  .content-wrapper {
    padding-top: 0;
  }
}

@media (min-width: 768px) {
  .hg-app {
    .header--fixed {
      bottom: unset;
      top: 0;

      .header__nav {
        .header__site-title {
          width: 70%;
          margin-right: 0;
          padding-right: 0;

          .header__site-title__title {
            display: flex;
            align-items: center;
            justify-content: space-between;

            .header__site-title__logo {
              height: 35px;
              margin-right: 15px;
              position: relative;
              top: -2px;
            }

            .search-form {
              position: relative;
              bottom: 0;
              display: flex;
              width: 300px;
              box-shadow: none;

              .search-form__field {
                border-radius: 2px;
                padding: 8px 10px;
              }
            } 
          }
        }

        .header__site-title--smaller {
          width: 67%;
        }

        .header__right-nav {
<<<<<<< HEAD
          width: 30%;
=======
          width: 250px;
>>>>>>> 6d4926ef
          padding-left: 0;

          .header__nav-list {
            justify-content: flex-end;

            .header__nav-list__item:first-child {
              display: none;
            }
            .header__nav-list__item {
              .header__nav-links .header__nav-links__icon {
                display: inline;
                font-size: 20px;
                top: -2px;
              }
              .header__nav-links .header__nav-links__text  {
                display: inline;
                font-size: 18px;
                margin-left: 8px;
              }
              .header__button {
                color: #fff;
                line-height: 30.6px;
                margin: 0;

                .header__nav-links__text {
                  height: 30.6px;
                  line-height: 30.6px;
                  padding: 0;
                  font-size: 13px;
                  margin-left: 0 !important;
                }
              }
            }
          }
        }

        .header__right-nav--larger {
          .header__nav-list {
            justify-content: flex-end;
          }
        }
      }
    }

    .content-wrapper {
      padding-top: 50px;
    }
    .no-sticky-header {
      .header--fixed {
        position: relative;
      }
      .content-wrapper {
        padding-top: 0;
      }
    }
  }

}

@media (min-width: 1200px) {
  .hg-app {
    .header--fixed {
      .header__nav {
        .header__site-title {
          .header__site-title__title {
            .search-form {
              width: 400px;
            } 
          }
        }
      }
    }
  }
}

@media only screen
and (max-device-width: 767px)
and (orientation: landscape) {
  .hg-app {

    .header--fixed {
      .header__nav {
        height: 35px;
        .header__site-title {
          .header__site-title__title {
            .header__site-title__logo {
              height: 25px;
            }

            .search-form {
              bottom: 35px;
            }
          }
        }

        .header__right-nav {
          .header__nav-list {
            .header__nav-list__item {
              .header__nav-list__item__text {
                display: inline-block;
                margin-left: 8px;
              }
              .header__button {
                line-height: 25px;
                height: 25px;
              }
            }
          }
        }
      }
    }
  }
}

@media (min-device-width: 768px)
and (max-device-width: 1200px)
and (orientation: landscape) {
  .hg-app {

    .header--fixed {
      .header__nav {
        height: 35px;
        .header__site-title {
          .header__site-title__title {
            .header__site-title__logo {
              height: 25px;
            }

            .search-form {
              .search-form__field {
                padding: 5px 10px;
                font-size: 14px;
              }
            }
          }
        }
        .header__right-nav {
          .header__nav-list {
            .header__nav-list__item {
              .header__nav-links .header__nav-links__icon {
                font-size: 18px;
              }
              .header__nav-links .header__nav-links__text  {
                font-size: 16px;
              }
            }
          }
        }
      }
    }
    .content-wrapper {
      padding-top: 35px;
    }
  }
}


.header__site-title__item {
  font-size: 18px;
  line-height: 28px;
  position: relative;
  top: -3px;
}

.header__site-title__home {
  display: inline-block;
  text-align: center;
  vertical-align: middle;
}

.header__site-title__home:hover {
  color: inherit;
  text-decoration: none;
}

.header__site-title__logo {
  vertical-align: middle;
  margin: auto;
}

.header__site-title__logo--small {
  height: 18px;
}

.header__site-title__logo--margin {
  margin-right: 10px;
}

.header__site-title__logo--funnel {
  width: 18px;
  position: relative;
  top: -2px;
}

@media (min-width:768px) {
  .header__site-title__item {
    font-size: 24px;
    line-height: 32px;
    top: 0;
  }
}

.header__site-title__logotxt {
  position: relative;
  top: -6px;
}

.sub-navbar-container {
  border-bottom: 1px solid rgba(132,146,166,0.3);
  border-top: 1px solid rgba(132,146,166,0.3);
  margin-top: 2em;
}

.sub-navbar-container--sticky {
  position: -webkit-sticky;
  position: sticky;
  top: 0;
  order: 1;
  z-index: 1000;
}


@media (min-width: 768px) {
  .sub-navbar-container--sticky {
    top: 50px;
  }
}

@media (min-device-width: 768px)
and (max-device-width: 1200px)
and (orientation: landscape) {
  .sub-navbar-container--sticky {
    top: 35px;
  }
}

.sub-navbar {
  overflow: scroll;
  display: flex;
  align-items: center;
  margin: 0 auto;
  padding: 0 15px;

  .sub-navbar__item {
    display: inline-block;
    flex-shrink: 0;
    padding: 15px;
    margin: 0;
    text-decoration: none;
    border-bottom: 2px solid transparent;
    transition: border-color 1.5s ease;
    min-width: 0;
    min-height: 0;
  }

  .mui-btn {
    margin: 0 0.5em;
  }

  .sub-navbar__item:hover,
  .sub-navbar__item:active,
  .sub-navbar__item--active {
    border-bottom: 2px solid #856A91;
  }
}

@media (min-width: 992px) {
  .sub-navbar {
    max-width: 960px;
    margin: auto;
    padding: 0 1em;
  }
}

@media (min-width: 1200px) {
  .sub-navbar {
    max-width: 1170px;
  }
}

.tabs-wrapper {
  background: #fff;
  box-shadow: 0 2px 2px -1px rgba(158,158,158,0.24);
  width: 100%;
}

.tabs-wrapper--sticky {
  position: sticky;
  order: 1;
  top: 0;
  z-index: 1000;
}

.tabs {
  display: flex;
  width: 100%;
  overflow: scroll;
  align-items: center;

  .tabs__item {
    padding: 15px;
    cursor: pointer;
    position: relative;
    min-width: 130px;
    border-bottom: 2px solid transparent;
    margin: 0;
    text-align: center;
    cursor: pointer;
  }

  .tabs__item:hover,
  .tabs__item:focus {
    text-decoration: none;
    outline: none;
  }

  .tabs__item--active {
    border-bottom: 2px solid #856A91;
  }

  button.tabs__item--active {
    background: #f2f2f2;
  }

  .tabs__item-control {
    position: fixed;
    z-index: 1000;
    background: #fff;
    min-width: auto;
    padding: 15px 5px;
    align-self: center;

    .tabs__item-control__icon {
      vertical-align: middle;
    }
  }
  .tabs__item-control--prev {
    left: 0;
  }
  .tabs__item-control--next {
    right: 0;
  }
}

@media(min-width: 768px) {
  .tabs-navbar .header {
    box-shadow: none;
  }
  .tabs-wrapper--sticky {
    top: 50px;

    .tabs__item-control {
      display: none;
    }
  }
}

@media (min-device-width: 768px)
and (max-device-width: 1200px)
and (orientation: landscape) {
  .tabs-wrapper--sticky {
    top: 35px;
  }
}

.tab-content {
  margin-top: 2em;

  .tab-content__results {
    margin-bottom: 1em;
  }
}<|MERGE_RESOLUTION|>--- conflicted
+++ resolved
@@ -42,11 +42,7 @@
       }
 
       .header__right-nav {
-<<<<<<< HEAD
-        width: 66.6%;
-=======
         width: 66.67%;
->>>>>>> 6d4926ef
         padding: 0;
         padding-left: calc(calc(calc(100% - 127px)/3)/2);
 
@@ -127,11 +123,7 @@
         }
 
         .header__right-nav {
-<<<<<<< HEAD
-          width: 30%;
-=======
           width: 250px;
->>>>>>> 6d4926ef
           padding-left: 0;
 
           .header__nav-list {
