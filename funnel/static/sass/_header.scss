.hg-app {
  .header--fixed {
    bottom: 0;

    .header__nav {
      height: 50px;
      padding: 0 $mui-grid-padding;
      justify-content: space-between;

      .header__site-title {
        padding: 0;
        width: 100%;

        .header__site-title__title {
          display: flex;
          justify-content: space-between;
          align-items: center;
          height: 50px;

          .header__site-title__logo {
            height: 24px;
          }

          .search-form {
            position: fixed;
            bottom: 50px;
            width: 100%;
            left: 0;
            box-shadow: 0 1px 3px rgba(158, 158, 158, 0.12),
              0 1px 2px rgba(158, 158, 158, 0.24);
            display: none;
            height: 50px;

            .search-form__field {
              background-color: $mui-bg-color-primary-dark;
              border: none;
              padding: $mui-grid-padding $mui-grid-padding-double
                $mui-grid-padding 35px;
              min-width: calc(100% - 60px);
              color: #4d5763;
              font-size: 16px;
              outline: none;
            }
            .search-form__field__icon {
              position: absolute;
              top: 17px;
              left: $mui-grid-padding;
            }
            .search-form__submit {
              visibility: hidden;
            }
          }
          .search-form--show {
            display: inline-block;
          }

          .header__nav-links {
            text-decoration: none !important;
            .header__nav-links__text {
              font-size: 12px;
              color: $mui-text-light;
            }
            .header__nav-links__icon {
              width: 24px;
              height: 24px;
              color: $mui-text-light;
            }
            .mui-caret {
              color: $mui-text-light;
            }
          }
          .header__nav-links--active {
            .header__nav-links__icon,
            .header__nav-links__text,
            .mui-caret {
              color: $mui-primary-color;
            }
          }
        }
      }

      .header__right-nav {
        display: none;
      }
      a.header__button {
        line-height: 30.6px;
        margin: 6px 0;
      }
    }
  }
  .content-wrapper {
    padding-top: 0;
  }
}

@media (max-width: 767px) {
  .hg-app.no-sticky-header {
    .header--fixed {
      display: none;
    }
  }
  .hg-app.no-sticky-header {
    .footer {
      display: none;
    }
  }
}

@media (min-width: 768px) {
  .hg-app {
    .header--fixed {
      bottom: unset;
      top: 0;

      .header__nav {
        .header__site-title {
          width: 100%;
          margin-right: 0;
          padding-right: 0;

          .header__site-title__title {
            display: flex;
            align-items: center;
            justify-content: space-between;
            overflow: visible;

            .header__site-title__logo {
              height: 28px;
              margin-right: 16px;
              position: relative;
              top: -2px;
            }

            .header__nav-links--search {
              display: none;
            }

            .search-form {
              position: relative;
              bottom: 0;
              display: flex;
              width: 300px;
              box-shadow: none;
              height: 35px;

              .search-form__field {
                border-radius: 16px;
                padding: 8px 10px 8px $mui-grid-padding-double;
              }
              .search-form__field__icon {
                top: 9px;
                left: 13px;
              }
            }

            .header__nav-links {
              .header__nav-links__icon {
                width: 22px;
                height: 22px;
              }
              .header__nav-links__text {
                display: inline-block;
                margin-left: 8px;
                font-size: 20px;
              }
            }
            .header__nav-links__dropdown {
              margin-top: 13px;
<<<<<<< HEAD
              > li > a {
                color: $mui-text-light;
              }
=======
              right: 0;
              left: auto;
>>>>>>> 82ba33ee
            }
          }
        }
      }
    }

    .content-wrapper {
      padding-top: 50px;
    }
  }
}

@media (min-width: 1200px) {
  .hg-app {
    .header--fixed {
      .header__nav {
        .header__site-title {
          .header__site-title__title {
            .header__nav-links__dropdown {
              right: auto;
              left: 0;
            }
            .search-form {
              width: 400px;
            }
          }
        }
      }
    }
  }
}

@media only screen and (max-device-width: 767px) and (orientation: landscape) {
  .hg-app {
    .header--fixed {
      .header__nav {
        height: 35px;
        .header__site-title {
          .header__site-title__title {
            .header__site-title__logo {
              height: 25px;
            }
            .header__nav-links .header__nav-links__icon {
              vertical-align: text-top;
            }
            .header__nav-links .header__nav-links__text {
              font-size: 14px;
              position: relative;
              top: 5px;
            }

            .search-form {
              bottom: 35px;
            }
          }
          a.header__button {
            height: 24px;
            line-height: 24px;
          }
        }
      }
    }
  }
}

@media (min-device-width: 768px) and (max-device-width: 1199px) and (orientation: landscape) {
  .hg-app {
    .header--fixed {
      .header__nav {
        height: 35px;
        .header__site-title {
          .header__site-title__title {
            .header__site-title__logo {
              height: 25px;
            }

            .search-form {
              height: 26px;
              .search-form__field {
                padding: 5px 10px 5px $mui-grid-padding-double;
                font-size: 14px;
              }
              .search-form__field__icon {
                top: 6px;
                left: 8px;
              }
            }
          }
          a.header__button {
            height: 24px;
            line-height: 24px;
          }
        }
      }
    }
    .content-wrapper {
      padding-top: 35px;
    }
  }
}

.header__site-title__item {
  font-size: 18px;
  line-height: 28px;
  position: relative;
  top: -3px;
}

.header__site-title__home {
  display: inline-block;
  text-align: center;
  vertical-align: middle;
}

.header__site-title__home:hover {
  color: inherit;
  text-decoration: none;
}

.header__site-title__logo {
  vertical-align: middle;
  margin: auto;
}

.header__site-title__logo--small {
  height: 18px;
}

.header__site-title__logo--margin {
  margin-right: 10px;
}

.header__site-title__logo--funnel {
  width: 18px;
  position: relative;
  top: -2px;
}

@media (min-width: 768px) {
  .header__site-title__item {
    font-size: 24px;
    line-height: 32px;
    top: 0;
  }
}

.header__site-title__logotxt {
  position: relative;
  top: -6px;
}

@media (max-width: 1199px) {
  .no-header {
    .header {
      display: none;
    }
    .content-wrapper {
      padding-top: 0;
    }
    .footer {
      display: none;
    }
  }
}

.sub-navbar {
  .sub-navbar__item {
    display: block;
    padding: $mui-grid-padding;
    margin: 0;
    text-decoration: none;
    border-bottom: 1px solid rgba(132, 146, 166, 0.3);
    transition: border-color 1.5s ease;
    min-width: 0;
    min-height: 0;
    background-color: $mui-bg-color-accent;
  }

  .sub-navbar__item--wrapper {
    height: 56px;
  }

  .sub-navbar__item--fixed {
    position: fixed;
    top: 0;
    left: 0;
    right: 0;
    z-index: 1000;
    border-bottom: none;
    box-shadow: 0 1px 3px rgba(158, 158, 158, 0.12),
      0 1px 2px rgba(158, 158, 158, 0.24);
  }

  .sub-navbar__item:first-child {
    border-top: 1px solid rgba(132, 146, 166, 0.3);
  }

  .mui-btn {
    margin: 0 0.5em;
  }

  .sub-navbar__item--primarybg {
    background-color: #e05f26;
    color: #fff;
  }
}

@media (min-width: 768px) {
  .sub-navbar-container {
    border-bottom: 1px solid rgba(132, 146, 166, 0.3);
    border-top: 1px solid rgba(132, 146, 166, 0.3);
    margin-top: 2em;
  }

  .sub-navbar-container--sticky {
    position: -webkit-sticky;
    position: sticky;
    top: 50px;
    order: 1;
    z-index: 2;
  }

  .sub-navbar {
    overflow: auto;
    display: flex;
    align-items: center;
    margin: 0 auto;
    padding: 0 $mui-grid-padding;

    .sub-navbar__item {
      display: inline-block;
      flex-shrink: 0;
      padding: $mui-grid-padding;
      margin: 0 $mui-grid-padding;
      text-decoration: none;
      border-bottom: 2px solid transparent;
      transition: border-color 1.5s ease;
      min-width: 0;
      min-height: 0;
    }

    .sub-navbar__item:first-child {
      margin: 0 $mui-grid-padding 0 0;
    }

    .sub-navbar__item:first-child {
      border-top: 0;
    }

    .sub-navbar__item__icon {
      display: none;
    }

    .sub-navbar__item:hover,
    .sub-navbar__item:active,
    .sub-navbar__item--active {
      border-bottom: 2px solid $mui-primary-color;
    }
  }
}

@media (min-device-width: 768px) and (max-device-width: 1199px) and (orientation: landscape) {
  .sub-navbar-container--sticky {
    top: 35px;
  }
}

@media (min-width: 992px) {
  .sub-navbar {
    max-width: 960px;
    margin: auto;
    padding: 0 $mui-grid-padding;
  }
}

@media (min-width: 1200px) {
  .sub-navbar {
    max-width: 1170px;
  }
}

.mobile-nav {
  position: fixed;
  top: 0;
  left: 0;
  width: 100%;
  background-color: #fff;
  z-index: 1000;

  .mobile-nav__icon {
    display: inline-block;
    padding: $mui-grid-padding $mui-grid-padding-double $mui-grid-padding 20px;
  }
  .mobile-nav__headline {
    font-size: 20px;
    line-height: 1;
  }
}

.tabs-wrapper {
  background: #fff;
  box-shadow: 0 2px 2px -1px rgba(158, 158, 158, 0.24);
  width: 100%;
}

.tabs-wrapper--sticky {
  position: sticky;
  order: 1;
  top: 0;
  z-index: 1000;
  width: 100%;
  left: 0;

  .grid__col-12 {
    padding-left: 0;
    padding-right: 0;
  }
}

.tabs {
  display: flex;
  width: 100%;
  overflow: auto;
  align-items: center;

  .tabs__item {
    padding: $mui-grid-padding;
    cursor: pointer;
    position: relative;
    min-width: 1$mui-grid-padding-double;
    border: none;
    border-bottom: 2px solid transparent;
    margin: 0;
    text-align: center;
    cursor: pointer;
    flex: 0 0 auto;
  }

  .tabs__item--width {
    min-width: auto;
  }

  .tabs__item:hover,
  .tabs__item:focus {
    text-decoration: none;
    outline: none;
  }

  .tabs__item--active {
    border-bottom: 2px solid $mui-accent-color;
  }

  button.tabs__item--active {
    background: $mui-bg-color-primary;
  }

  .tabs__item-control {
    position: fixed;
    z-index: 1000;
    background: #fff;
    min-width: auto;
    top: 0;
    padding: $mui-grid-padding $mui-grid-padding 6px;
    align-self: center;
    box-shadow: 0 2px 2px -1px rgba(158, 158, 158, 0.24);

    .tabs__item-control__icon {
      vertical-align: middle;
    }
  }
  .tabs__item-control--prev {
    left: 0;
  }
  .tabs__item-control--next {
    right: 0;
  }
}

@media (min-width: 768px) {
  .tabs-navbar .header {
    box-shadow: none;
  }
  .tabs-wrapper--sticky {
    top: 50px;
    width: 100%;
    left: 0;

    .grid__col-12 {
      padding-left: $mui-grid-padding;
      padding-right: $mui-grid-padding;
    }

    .tabs__item-control {
      display: none;
    }
  }
}

@media (min-device-width: 768px) and (max-device-width: 1200px) and (orientation: landscape) {
  .tabs-wrapper--sticky {
    top: 35px;
  }
}

.tab-content {
  margin-top: 2em;

  .tab-content__results {
    margin-bottom: 1em;
  }
}
.mui-btn--strike {
  text-decoration: line-through;
}
.mui-btn--strike:hover {
  text-decoration: line-through;
}

.page-with-banner {
  .alert-wrapper {
    position: absolute;
    top: 0;
    z-index: 12;
    left: 0;
    right: 0;
  }
}<|MERGE_RESOLUTION|>--- conflicted
+++ resolved
@@ -166,14 +166,11 @@
             }
             .header__nav-links__dropdown {
               margin-top: 13px;
-<<<<<<< HEAD
+              right: 0;
+              left: auto;
               > li > a {
                 color: $mui-text-light;
               }
-=======
-              right: 0;
-              left: auto;
->>>>>>> 82ba33ee
             }
           }
         }
