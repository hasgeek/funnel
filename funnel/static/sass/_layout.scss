.zero-bottom-margin {
  margin-bottom: 0;
}

.separator {
  padding: 0 5px;
}

.btn-group .mui-btn {
  margin-right: 5px;
}

.mui-appbar--custom {
  background: #0b0a1a;
  color: #fff;
}

.content-head--top-padding {
  padding-top: 1em;
  padding-bottom: 1em;
  border-bottom: 1px solid rgba(132, 146, 166, 0.3);
}

.banner {
  position: relative;
  overflow: hidden;
}

.banner__img {
  width: 100%;
  min-height: 200px;
}

.banner::before {
  content: '';
  position: absolute;
  top: -10px;
  left: 0;
  width: 100%;
  height: 110%;
  -webkit-filter: blur(4px);
  filter: blur(4px);
  background: rgba(0, 0, 0, 0.4);
  z-index: 1;
}

.banner__img--web {
  display: none;
}

@media(min-width: 768px) {
  .banner__img--mobile {
    display: none;
  }
  .banner__img--web {
    display: block;
  }
}

@media(min-width: 1200px) {
  .banner__img--web {
    min-height: 330px;
  }
}

.banner__headline {
  position: absolute;
  top: 50%;
  left: 0;
  right: 0;
  text-align: center;
  transform: translate(0%, -50%);
  color: #f0a40c;
  font-weight: 700;
  font-size: 32px;
  line-height: 40px;
  padding: 0 15px;
  z-index: 2;
}

@media (min-width: 600px) {
  .banner__headline {
    font-size: 48px;
    line-height: 58px;
  }
}

@media (min-width: 1200px) {
  .banner__headline {
    font-size: 64px;
    line-height: 64px;
  }
}

.page-content {
  padding-top: 2em;
}

@media(min-width: 768px) {
  .page-content--top-padding {
    padding-top: 3em;
  }
}

.spaces {
  padding-top: 1em;
}

@media(min-width: 768px) {
  .spaces {
    padding-top: 3em;
  }
}

.nounderline {
  text-decoration: none !important;
}

.site-banner__title {
  margin: 0 auto 1em
}

.clickable-card {
  color: #1F2D3D;
}

.clickable-card:focus,
.clickable-card:hover,
.clickable-card:active {
  color: #1F2D3D;
  outline: none;
  text-decoration: none;
}

.card__image-wrapper {
  min-height: 126px;
  position: relative;
}

.card__image--default {
  background-color: #F6EDE3;
  min-height: 125px;
}

.card__image__tagline {
  position: absolute;
  color: #333;
  top: 35%;
  left: 16px;
  right: 16px;
  text-align: center;
  font-size: 18px;
}

@media (min-width: 768px) {
  .card__image__tagline {
    font-size: 24px;
  }
}

.space-description img {
  width: 100%;
}

.space-description h2{
    margin-top: 24px;
    font-weight: 700;
}

#qrreader-canvas {
 max-width: 100%;
}

.badge {
  position: relative;
  color: #fff;
  width: 15px;
  line-height: 15px;
  height: 15px;
  text-align: center;
  display: inline-block;
  background-color: #856A91;
  border-radius: 50%;
}

.select2-inline {
  display: inline-block;
  margin-right: 5px;
}

.proposal-list-wrapper {
  margin-top: 1em;
}

@media(min-width: 768px) {
  .details-section {
    flex-direction: row-reverse;
  }

  .sticky-admin-panel {
    position: sticky;
    position: -webkit-sticky;
    top: 70px;
    order: 1;
  }
}

.proposal-wrapper {
  border-radius: 4px;
  border: 1px solid rgba(132, 146, 166, 0.3);
  box-shadow: 0 1px 3px rgba(158, 158, 158, 0.12), 0 1px 2px rgba(158, 158, 158, 0.24);
  padding: 0;
  margin-bottom: 70px;
  position: relative;
}

.slider-btn {
  position: absolute;
  bottom: -75px;
}

.slider-btn--left {
  left: calc(50% - 70px);
}

.slider-btn--right {
  right: calc(50% - 70px);
}

@media (min-width: 1200px) {
  .proposal-wrapper {
    margin-bottom: 15px;
  }

  .slider-btn {
    top: 50px;
  }

  .slider-btn--left {
    left: -80px;
  }

  .slider-btn--right {
    right: -80px;
  }
}

.proposal-status-wrapper {
  margin: 0 0 0.5em;
}

.proposal__section {
  padding: 1em;
}

.proposal__section--border {
  border-bottom: 1px solid rgba(132, 146, 166, 0.3);
}

.proposal-status-wrapper .grid .columns,
.proposal__section .grid .columns {
  padding: 0 2em 0 0;
}

@media (min-width: 1200px) {
  .proposal-status-wrapper .grid .columns,
  .proposal__section .grid .columns {
    padding: 0 2em;
  }

  .proposal-status-wrapper .grid .columns:first-child,
  .proposal__section .grid .columns:first-child {
    padding: 0 2em 0 0;
  }

  .proposal__section--left {
    float: left;
    width: 70%;
    padding-bottom: 2em;
  }

  .proposal__admin-panel {
    float: right;
    width: calc(30% - 1em);
    margin-right: 1em;
    margin-top: 2em;
  }

}

.proposal__section--bleed-y {
  padding: 1em 0;
}

.proposal__section--heading {
  margin-bottom: 1em;
}

.proposal-details {
  margin-top: 15px;
  min-height: 170px;
}

.proposal-video {
  width: 100%;
  min-height: 140px;
  position: relative;
}

.proposal-video iframe {
  width: 100%;
  height: 250px
}

@media (min-width: 960px) {
  .proposal-details {
    margin-top: 30px;
  }
  .proposal-details--left {
    float: left;
  }
  .proposal-details--right {
    float: right;
  }
  .proposal-video iframe {
    width: 450px;
    height: 250px;
  }
}

@media (min-width: 1200px) {
  .proposal-video iframe {
    width: 500px;
    height: 280px;
  }
}

.proposal-video .no-video {
  position: absolute;
  top: 50%;
  left: 50%;
  transform: translate(-50%, -50%);
  font-size: 32px;
  color: #8492A6;
}

.proposal-move-form div{
  display: inline-block;
}

.proposal-move-form .hg-form {
  margin-top: 13px;
}

.proposal-move-form .hg-form .mui-btn{
  margin-left: 5px;
}

.proposal-move-form .select2-container{
  margin-top: -11px;
}

.proposal-move-form label {
  font-weight: 400;
  font-size: 16px;
  line-height: 24px;
  top: -33px;
  color: #1F2D3D;
}

.vote-wrapper {
  border: 2px solid rgba(132, 146, 166, 0.3);
  margin-top: 0.5em;
}

.count {
  min-width: 70px;
  text-align: center;
}

.action-btn {
  border: none;
  background: none;
  cursor: pointer;
<<<<<<< HEAD
  line-height: 28px;
}

.action-btn--left {
  border-right: 2px solid rgba(132, 146, 166, 0.3);
}

.action-btn--right {
  border-left: 2px solid rgba(132, 146, 166, 0.3);
}

.action-btn--login {
  padding: 6px 15px;
  line-height: 17px;
}

.action-btn__icons {
  line-height: 0;
  font-weight: bold;
  position: relative;
  top: 7px;
  right: 2px;
}

.action-btn__icons--small {
  font-size: 16px;
  top: 4px;
}

.action-btn--nopadding {
  padding: 0;
}

.action-btn:hover {
  color: #4A90E2;
}

.proposal-content {
  margin: 2em 0;
  min-height: 100px;
}

.comment {
  margin: 1em 0;
}

.comment--vote,
.comment--content {
  display: inline-block;
}

.comment--vote {
  vertical-align: top;
  width: 20px;
  text-align: center;
  margin-top: 2px;
  margin-right: 5px;
}

.comment--vote--count {
  text-align: center;
  width: 100%;
  display: inline-block;
}

.comment--content {
  width: 90%;
}

.comment--content img{
  max-width: 100%;
}

.comment--body {
  margin: 10px 0 0 20px;
=======
}

#qrreader-canvas {
  max-width: 100%;
>>>>>>> a558de68
}<|MERGE_RESOLUTION|>--- conflicted
+++ resolved
@@ -382,7 +382,6 @@
   border: none;
   background: none;
   cursor: pointer;
-<<<<<<< HEAD
   line-height: 28px;
 }
 
@@ -458,10 +457,8 @@
 
 .comment--body {
   margin: 10px 0 0 20px;
-=======
 }
 
 #qrreader-canvas {
   max-width: 100%;
->>>>>>> a558de68
 }