.zero-bottom-margin {
  margin-bottom: 0 !important;
}

.zero-top-margin {
  margin-top: 0 !important;
}

.mui-btn--nomargin {
  margin-top: 0 !important;
  margin-bottom: 0 !important;
}

.left-padding {
  padding-left: 15px;
}

.right-padding {
  padding-right: 15px;
}

.grid-no-left-padding {
  margin-left: -15px;
}

.grid-no-right-padding {
  margin-right: -15px;
}

.separator {
  padding: 0 5px;
}

.image-wrapper img {
  max-width: 100%;
  display: block;
}

.svg-icon {
  position: relative;
  top: 2px;
}

.no-js .js-lazyload-img {
  display: none;
}

.list-item-rgborder li {
  border-right: 1px solid;
  border-radius: 0;
  padding-right: 10px;
  line-height: 1;
}

.list-item-rgborder li:last-child,
.list-item-rgborder li.no-border {
  border-right: none;
  padding-right: 5px;
}

.list-item-rgborder .icon-middle {
  position: relative;
  top: 7px;
}

.material-icons.mui--align-middle {
  position: relative;
  top: -1px;
}

.mui-divider--custom {
  margin: 5px 0 20px;
}

.btn-group .mui-btn {
  margin-right: 5px;
}

.mui-btn .material-icons.mui--align-middle {
  margin-right: 5px;
}

.content-head--top-padding {
  padding-top: 15px;
  padding-bottom: 15px;
  border-bottom: 1px solid rgba(132, 146, 166, 0.3);
}

.page-content {
  padding-top: 30px;
  padding-bottom: 15px;
}

.page-content--mob-nav {
  padding-top: 80px;
}

@media (min-width: 768px) {
  .page-content--mob-nav {
    padding-top: 30px;
  }
}

.nounderline {
  text-decoration: none !important;
}

.badge {
  position: relative;
  color: #fff;
  width: 15px;
  line-height: 15px;
  height: 15px;
  text-align: center;
  display: inline-block;
  background-color: #856a91;
  border-radius: 50%;
}

.select2-inline {
  display: inline-block;
  margin-right: 5px;
}

.spinner {
  position: relative;
  animation: spin 1.2s linear infinite;
}

@keyframes spin {
  0% {
    transform: rotate(0deg);
  }
  100% {
    transform: rotate(360deg);
  }
}

.collapsible__header {
  margin: 10px 0;
  width: 100%;
  background: #eff2f7;
  padding: 20px;
  cursor: pointer;
}

.collapsible__header--smaller {
  width: calc(100% - 45px);
  padding: 10px;
  margin: 0 0 10px;
  white-space: nowrap;
  overflow: hidden;
  text-overflow: ellipsis;
}

.collapsible__dropdown {
  margin: 0;
  margin-right: 1px;
<<<<<<< HEAD
  padding: 10px 10px 10px;
  background: #EFF2F7;
=======
  padding: 10px 10px 4px;
  background: #eff2f7;
>>>>>>> 6f8b4dac
}

.collapsible__body {
  display: none;
  clear: both;
}

html.touch .collapsible__icon--disable {
  display: none;
}

html.touch .collapsible__body--disable {
  display: block;
}

.mui-list--border li {
  border-bottom: 1px solid rgba(132, 146, 166, 0.2);
  padding: 5px;
}

.mui-list--border li:last-child {
  border-bottom: none;
}

@media screen and (max-width: 1024px) {
  .fb_iframe_widget {
    overflow-y: scroll;
    width: 100%;
    display: inline-block !important;
  }
}

.attendee-table .buttongrp-column {
  min-width: 250px;
}

.attendee-table td {
  word-break: break-word;
  min-width: 100px;
}

@media (min-width: 992px) {
  .attendee-table td {
    min-width: 80px;
  }
}

@media (min-width: 1200px) {
  .attendee-table td {
    min-width: 200px;
  }
}

.btn-wrapper {
  margin-bottom: 10px;
}

.past-events-table {
  border-collapse: collapse;

  > thead > tr > th {
    padding: 15px;
  }
}

.footer--homepage {
  margin-top: 0;
}

.mui-btn--nopadding {
  padding-left: 0;
  padding-right: 0;
}

.mui-btn--nopadding:hover {
  background: transparent !important;
}

.count-chip {
  color: #e05f25;
  position: relative;
  top: -12px;
  font-size: 12px;
}

.user-box {
  padding: 8px 8px 8px 50px;
  position: relative;

  .user-gravatar {
    width: 40px;
    height: 40px;
    display: inline-block;
    position: absolute;
    left: 0;
    top: 11px;
    border-radius: 50%;
  }
}

.mui-btn--nostyle {
  background: none;
}

//Font awesome 5
.fa5-icon {
  width: 14px;
  height: 14px;
  fill: currentColor;
}

.fa5--align-baseline {
  position: relative;
  top: .125em;
}

.fa5-icon--caption {
  width: 12px;
  height: 12px;
}

.fa5-icon--subhead {
  width: 16px;
  height: 16px;
}

.fa5-icon--title {
  width: 18px;
  height: 18px;
}

.fa5-icon--headline {
  width: 24px;
  height: 24px;
}

.fa5-icon--display1 {
  width: 32px;
  height: 32px;
}<|MERGE_RESOLUTION|>--- conflicted
+++ resolved
@@ -156,13 +156,8 @@
 .collapsible__dropdown {
   margin: 0;
   margin-right: 1px;
-<<<<<<< HEAD
-  padding: 10px 10px 10px;
-  background: #EFF2F7;
-=======
   padding: 10px 10px 4px;
   background: #eff2f7;
->>>>>>> 6f8b4dac
 }
 
 .collapsible__body {
@@ -276,7 +271,7 @@
 
 .fa5--align-baseline {
   position: relative;
-  top: .125em;
+  top: 0.125em;
 }
 
 .fa5-icon--caption {
