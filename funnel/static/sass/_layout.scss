@import "compass";

$body-line-height: 24px;

body {
    padding-top: 70px;
}

// body {
//     font-family: $font-default;
// }


// Bring this back when we're ready

// body {
//     background-image: image-url('satinweave.png');
//     background-color: #f1f1f1;
// }

// footer .footer-inner {
//     background: inherit;
// }

.infosheet, .table {
    background: white;
}

#logo {
    @include replace-text-with-dimensions('logo.png');
}

@media all and (-webkit-min-device-pixel-ratio: 1.5) {
    // Bring this back when we're ready

    // body {
    //     background-image: image-url('satinweave@2x.png');
    //     @include background-size(image-width('satinweave.png') image-height('satinweave.png'));
    // }
    #logo {
        background-image: image-url('logo@2x.png');
        @include background-size(image-width('logo.png') image-height('logo.png'));
    }
}

#hg-networkbar.navbar .navbar-brand{
  padding: 0;
  display: block;
  @include replace-text-with-dimensions('logo@2x.png');
  height: 48px;
  background-position: left center;
  background-size: auto 100%;
  background-repeat: none;
  text-indent: -1000px;
}

.nav {
    margin-bottom: 10px;
}

/* Tables */
table.listing {
    @include box-shadow(0 1px 2px rgba(0, 0, 0, 0.1));
}
.listing thead > tr > th, .listing tbody > tr > th, .listing tfoot > tr > th, .listing thead > tr > td, .listing tbody > tr > td, .listing tfoot > tr > td {
    padding: 4px;
}

.listing tr:nth-of-type(even) {
    background: $color-listing-even;
    // a{
    //     font-size: 12px;
    // }
}

.listing thead th {
    background: $color-listing-background;
    padding: 0.4em 1em 0.2em;
}

// .listing thead th, .listing thead td {}

.listing tfoot th, .listing tfoot td {
    background: $color-listing-background;
}

.listing th.num, .listing td.num {
    text-align: right;
}

.listing tr.link a,
.listing tbody.link a {
    text-decoration: none;
    color: inherit;
}

.listing tr.link:hover,
.listing tbody.link:hover tr {
    background: $color-listing-hover;
}

.infosheet {    
    margin: -0.7em -15px 1em -15px;
    padding-bottom: 1em;
    border: 1px solid $color-sheet-border;
    @include border-radius(4px);
    word-wrap: break-word;
    
    .votebox {
        // float: right;
        text-align: center;
        padding-left: 1em;
        .choices {
            font-size: 180%;
            margin-top: 10px;
            text-align: center;
            span.score {
                font-family: $font-monospace;
                border: 1px solid $color-outline;
                @include border-radius(3px);
                padding: 5px;
                margin-left: -30px;
            }
            form {
                margin-top: 0;
                width: 20%;
            }
            span.indicator {
                margin-left: -15px;
                font-family: $font-monospace;
            }
            button.votechoice, a.votechoice {
                font-family: $font-monospace;
                border: 1px solid transparent;
                @include border-radius(3px);
                padding: 0 3px;
            }
            button.votechoice:hover, a.votechoice:hover {
                border: 1px solid $color-outline;
                text-decoration: none;
            }
            button.votechoice:active, button.votechoice.selected, a.votechoice:active, a.votechoice.selected {
                background-color: $color-section-heading-background;
                color: $color-section-heading;
            }
        }
        .vlabel {
            margin-top: 0.5em;
            font-size: 80%;
        }
    }
    .section {
        // border-top: 1px solid $color-outline-thin;
        padding: 0 1.2em;
        h1 {
            margin: 0.5em 0 0 0;
        }
        // Yuck! So much nesting. Fix this.
        .page-header h3 {
            margin-top: 0.5em;
            margin-bottom: 0;
            line-height: $body-line-height * 1.5
        }
        .page-header h3 + h1 {
            margin-top: 0;
        }
        h2 {
            //margin: 0.66em 0 0 0;
            font-size: 100%;
            font-weight: bold;
            background: $color-section-heading-background;
            padding: 0 0.5em;
            margin: 0 -0.5em;
            color: $color-section-heading;
            @include border-radius(3px);
        }
        h1+p, h1+ul, h1+ol, h2+p, h2+ul, h2+ol, form {
            margin-top: 0.5em;
        }
        .social {
            position: relative;
            margin: 0.2em 0 -0.5em 0;
            iframe {
                display: inline-block;
                &.twitter-share-button{
                    width: 88px !important;
                }
                &.facebooklike {
                    position: relative;
                    top: 1px;
                    width: 125px !important;
                }
            }
            #___plusone_0{
                width: 70px !important;
            }
        }
    }
    .section.bar {
        position: relative;
        color: $color-bar;
        background-color: $color-bar-background;
        padding: 1px 6px;
        font-size: 0.8em;
        text-align: -moz-center;
        text-align: -webkit-center;      
        text-align: center;
    }
    .section.first {
        border-top: none;
        text-align: center;
        h1{
            margin-bottom: 10px;
        }
    }
    .embed-container {
        position: relative;
        padding-bottom: 56.25%; /* 16/9 ratio */
        padding-top: 30px; /* IE6 workaround*/
        height: 0;
        overflow: hidden;
        iframe, object, embed {
            position: absolute;
            top: 0;
            left: 0;
            width: 100%;
            height: 100%;
        }
    }
}

// if links list in proposal contains video
@media screen and (min-width: 992px){
    #links-list > li > iframe{
        width: 640px;
        height: 360px;
    }
}
@media screen and (min-width: 768px) and (max-width: 991px){
    #links-list > li > iframe{
        width: 480px;
        height: 270px;
    }   
}
@media screen and (min-width: 480px) and (max-width: 767px){
    #links-list > li > iframe{
        width: 320px;
        height: 180px;
    }   
}
@media screen and (max-width: 479px){
    #links-list > li > iframe{
        width: 240px;
        height: 135px;
    }
}
@media screen and (max-width: 400px){
    #links-list > li > iframe{
        width: 160px;
        height: 90px;
    }
}
//

@media screen and (min-width: 768px){
    .infosheet {    
        margin: 0em auto 2em auto;
        @include box-shadow($color-shadow 0 1px 5px);//, rgba(0, 0, 0, 0.1) 0 0 20px inset);
        .votebox {
            .choices {
                font-size: 200%;
                margin-top: 10px;
                // text-align: right;
            }
        }

        .section {
            padding: 0 2em;
            .social {
                margin: 1em 0;
            }
        }
        .section.bar {
            position: relative;
            color: $color-bar;
            background-color: $color-bar-background;
            padding: 1px 3em;
            margin: 0 -1em 1em -1em;
            //text-align: left;
            font-size: 14px;
            text-align: left;
            @include box-shadow($color-shadow 0 1px 2px);
            &:before, &:after {
                display: block;
                content: "";
                position: absolute;
                border-style: solid;
                border-width: 0.5em 1em;
                height: 0px;
                width: 0px;
                z-index: -1;
            }
            &:before {
                left: -1em;
                bottom: -0.5em;
                border-color: transparent $color-bar-background transparent transparent;
            }
            &:after {
                right: -1em;
                bottom: -0.5em;
                border-color: transparent transparent transparent $color-bar-background;
            }
        }
        .section.first {
            margin-top: 8px;
            margin-bottom: 5px;
            text-align: left;
        }
    }  
}
@media screen and (min-width: 768px) and (max-width: 992px){
    .infosheet {
        .votebox {
            .choices {
                font-size: 180%;
            }
        }
    }
}

dl dt {
    font-weight: bold;
    margin-top: 1em;
}

dl dd {
    text-indent: 1em;
    margin-bottom: 1em;
}

dl.bar {
    //display: block;
    //@include display-flex;

    margin: 1em 0;
    dt {
        display: inline-block;
        display: -webkit-inline-block;
        display: -moz-inline-block;
        display: -ms-inline-block;
        margin: 0 0 0 0;        
        
    }
    dt:after {
        content: ":";
    }
    dd {
        display: inline;
        display: inline-block;
        display: -webkit-inline-block;
        display: -moz-inline-block;
        display: -ms-inline-block;
        @include flex-grow(1);
        margin: 0 0 0 5px;
        text-indent: 0;    
    }
    dd:last-child {
        @include flex-grow(0);
        margin: 0;
    }
 }
@media screen and (min-width: 768px){
    .hide-desktop{
        display: none;
    }
    dl.bar {
        display: block;
        @include display-flex;

        margin: 1em 0;
        dt {
            display: inline;
            @include display-flex;
            margin: 0 0.5em 0 0;
        }
        dt:after {
            content: ":";
        }
        dd {
            display: inline;
            @include display-flex;
            @include flex-grow(1);
            margin: 0 1em 0 0;
            text-indent: 0;
        }
        dd:last-child {
            @include flex-grow(0);
            margin: 0;
        }
    }
}


.leftear, .rightear {
    //font-weight: bold;
    margin: 0;
    padding: 0;
    width: 4em;
    i {
        color: #ccc;
        font-size: 250%;
    }
    a {
        display: block;
        position: relative;
        text-decoration: none;
        i{
            color: #816894;
        }
    }
    a:hover {
        //@include text-shadow($color-shadow 0 0 2px);
        //color: $color-link;
        text-decoration: none;
    }
}
.leftear {
    float: right;
    text-align: right;
    a {
        padding-right: 0.33em;
        @include single-transition(left, 0.1s, linear);
    }
    a:hover {
        left: -5px;
        @include single-transition(left, 0.1s, linear);
    }
}
.rightear {
    float: left;
    text-align: left;
    a {
        padding-left: 0.33em;
        @include single-transition(right, 0.1s, linear);
    }
    a:hover {
        right: -5px;
        @include single-transition(right, 0.1s, linear);
    }
}

@media screen and (min-width: 768px){
    .leftear, .rightear {
        margin: 2em 0;
    }
}

.comments {
    list-style: none;
    margin-left: 0;
    padding-left: 1em;
    p, blockquote, ul, ol, table, dl {
        margin-top: 0.5em;
        margin-bottom: 0.5em;
    }
    li.comment {
        position: relative;
        padding: 0.5em 0.5em;
        margin: 0;
        min-height: 3em;
    }
    div:target {
        margin: -0.25em;
        padding: 0.25em;
        @include border-radius(3px);

        -webkit-animation: yellowhi 4s 1;
           -moz-animation: yellowhi 4s 1;
            -ms-animation: yellowhi 4s 1;
             -o-animation: yellowhi 4s 1;
                animation: yellowhi 4s 1;
    }
    .collapse, .uncollapse {
        font-family: $font-monospace;
    }
    .comment-vote {
        position: absolute;
        text-align: center;
        left: -2em;
        width: 2em;
        font-size: 80%;
        form {
            margin-top: 0;
        }
        button {
            color: $color-link-metadata;
        }
        button:hover {
            text-decoration: none;
            color: $color-link;
        }
        button.comment-vote-cancel {
            color: $color-link;
        }
    }
    .com-children {
        border-left: 1px dotted $color-outline;
        list-style: none;
        padding-left: 2em;
        margin: 0.5em 0 -0.5em 0;
    }
    .com-header, .com-footer {
        font-size: 80%;
        color: $color-link-metadata;
        .commenter {
            color: #444;
            font-weight: bold;
        }
        .commenter.selected {
            color: $color-section-heading;
            background-color: $color-section-heading-background;
            padding: 1px 0.25em;
            @include border-radius(3px);
        }
    }
    .com-header a,
    .com-footer a {
        color: $color-link-metadata;
    }
    .com-header a:hover,
    .com-footer a:hover {
        color: $color-link;
        text-decoration: none;
    }
}
form#newcomment{
    #field-comment_message{
        // margin-bottom: -15px;
        .control-label{
            width: auto !important;
            padding-bottom: 5px;
        }
        .help-required{
            float: right;
        }
        & > .col-md-2, & > .col-md-8{
            width: 100%;
        }
    }
    #comment-submit{
        margin-top: 5px;
    } 
}
@media screen and (min-width: 768px){
    form#newcomment{
        #field-comment_message{
            & > .col-md-2, & > .col-md-8{
                padding: 0;
            }
        }
        #comment-submit{
            margin-top: 15px;
        } 
    }
}

/* markdown preview related */
div.field div.preview-control {
  float: left;
  width: 100%;
}
div.field.small div.preview-control {
  width: 35em;
}
div.preview-block, div.markdown-field a.button {
  border: 1px solid #b7b7b7;
  -moz-border-radius: 3px;
  -webkit-border-radius: 3px;
  -o-border-radius: 3px;
  -ms-border-radius: 3px;
  -khtml-border-radius: 3px;
  border-radius: 3px;
}
div.preview-block {
  width: 90%;
  min-height: 10em;
  padding: 5px;
}
div.markdown-field{
  // float: right;
  margin: 0 8% 5px 0;
  // font-size: 80%;
}
div.markdown-field a.button {
  padding: 3px;
  background: #DF5E0E;
  margin-bottom: 15px;
  text-decoration: none;
  color: #fff;
  opacity: 0.7;
  &.selected {
    opacity: 1;
  }
}

/* Spam protection */
.z {
    display: none;
}

@-webkit-keyframes yellowhi {
    0% {
        background-color: $color-flash;
    }
    25% {
        background-color: $color-flash;
    }
    100% {
        background-color: transparent;
    }
}

@-moz-keyframes yellowhi {
    0% {
        background-color: $color-flash;
    }
    25% {
        background-color: $color-flash;
    }
    100% {
        background-color: transparent;
    }
}

@-ms-keyframes yellowhi {
    0% {
        background-color: $color-flash;
    }
    25% {
        background-color: $color-flash;
    }
    100% {
        background-color: transparent;
    }
}

@-o-keyframes yellowhi {
    0% {
        background-color: $color-flash;
    }
    25% {
        background-color: $color-flash;
    }
    100% {
        background-color: transparent;
    }
}

@keyframes yellowhi {
    0% {
        background-color: $color-flash;
    }
    25% {
        background-color: $color-flash;
    }
    100% {
        background-color: transparent;
    }
}

.btn .rsvp-badge {
    margin-left: 4px;
    top: 1px;
}

.rsvp-header {
    padding: 1px 0px 1px 15px
}

.footable > thead > tr > th {
  background-color: $color-outline-thin;
  border: 1px solid $color-outline;
}

.list-inline > li.badge-print-status-btn {
  display: block;
  width: 200px;
}

@media(min-width:768px) {
  .list-inline > li.badge-print-status-btn {
    display: inline-block;
    width: auto;
  }
}

.status-btn-list {
  margin: 0;
  padding: 0;
}

.status-btn-list li {
  padding-left: 0;
  padding-right: 10px;
}

.status-btn-list .controls {
  padding-left: 0;
  padding-right: 10px;
}

.status-btn-list li, .status-btn-list .controls, .search-participant{
  margin-bottom: 10px;
}

td .status-btn-list li:last-child {
  margin: 0;
}

@media(min-width: 992px) {
  .status-btn-list .controls {
    margin-bottom: 0;
  }

  td .status-btn-list li {
    margin: 0 0 5px;
  }
}

@media(min-width: 1200px) {
  .status-btn-list {
    float: right;
  }
  .status-btn-list li:last-child{
    padding-right: 0;
  }
}

<<<<<<< HEAD
.footable .form-inline .btn {
  vertical-align: middle;
}

.js-loader, .js-abort {
  display: none;
  margin: 0 2px;
}

.js-abort {
  cursor: pointer;
}

.js-checkin {
  background-color: #EC971F;
  border-bottom: 2px solid #D58512;
  color: #fff;
  margin: 10px 0 0;
}

.js-cancel-checkin {
  background-color: #D9534F;
  border-bottom: 2px solid #AC2925;
  color: #fff;
  margin: 10px 0 0;
}

td .btn:hover, td .btn:active, td .btn:focus {
  color:#fff;
}

=======
button.no-bg {
    background-color: Transparent;
    background-repeat:no-repeat;
    border: none;
    cursor:pointer;
    overflow: hidden;
    outline:none;
}
>>>>>>> 24a2561a
<|MERGE_RESOLUTION|>--- conflicted
+++ resolved
@@ -736,7 +736,6 @@
   }
 }
 
-<<<<<<< HEAD
 .footable .form-inline .btn {
   vertical-align: middle;
 }
@@ -768,7 +767,6 @@
   color:#fff;
 }
 
-=======
 button.no-bg {
     background-color: Transparent;
     background-repeat:no-repeat;
@@ -776,5 +774,4 @@
     cursor:pointer;
     overflow: hidden;
     outline:none;
-}
->>>>>>> 24a2561a
+}