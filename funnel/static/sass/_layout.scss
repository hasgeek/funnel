@import "compass";

$body-line-height: 24px;

body {
    padding-top: 70px;
}

// body {
//     font-family: $font-default;
// }


// Bring this back when we're ready

// body {
//     background-image: image-url('satinweave.png');
//     background-color: #f1f1f1;
// }

// footer .footer-inner {
//     background: inherit;
// }

.infosheet, .table {
    background: white;
}

#logo {
    @include replace-text-with-dimensions('logo.png');
}

@media all and (-webkit-min-device-pixel-ratio: 1.5) {
    // Bring this back when we're ready

    // body {
    //     background-image: image-url('satinweave@2x.png');
    //     @include background-size(image-width('satinweave.png') image-height('satinweave.png'));
    // }
    #logo {
        background-image: image-url('logo@2x.png');
        @include background-size(image-width('logo.png') image-height('logo.png'));
    }
}

#hg-networkbar.navbar .navbar-brand{
  padding: 0;
  display: block;
  @include replace-text-with-dimensions('logo@2x.png');
  height: 48px;
  background-position: left center;
  background-size: auto 100%;
  background-repeat: none;
  text-indent: -1000px;
}

.nav {
    margin-bottom: 10px;
}

/* Tables */
table.listing {
    @include box-shadow(0 1px 2px rgba(0, 0, 0, 0.1));
}
.listing thead > tr > th, .listing tbody > tr > th, .listing tfoot > tr > th, .listing thead > tr > td, .listing tbody > tr > td, .listing tfoot > tr > td {
    padding: 4px;
}

.listing tr:nth-of-type(even) {
    background: $color-listing-even;
    // a{
    //     font-size: 12px;
    // }
}

.listing thead th {
    background: $color-listing-background;
    padding: 0.4em 1em 0.2em;
}

// .listing thead th, .listing thead td {}

.listing tfoot th, .listing tfoot td {
    background: $color-listing-background;
}

.listing th.num, .listing td.num {
    text-align: right;
}

.listing tr.link a,
.listing tbody.link a {
    text-decoration: none;
    color: inherit;
}

.listing tr.link:hover,
.listing tbody.link:hover tr {
    background: $color-listing-hover;
}

.infosheet {    
    margin: -0.7em -15px 1em -15px;
    padding-bottom: 1em;
    border: 1px solid $color-sheet-border;
    @include border-radius(4px);
    word-wrap: break-word;
    
    .votebox {
        // float: right;
        text-align: center;
        padding-left: 1em;
        .choices {
            font-size: 180%;
            margin-top: 10px;
            text-align: center;
            span.score {
                font-family: $font-monospace;
                border: 1px solid $color-outline;
                @include border-radius(3px);
                padding: 0 3px;
            }
            span.indicator {
                font-family: $font-monospace;
            }
            a.votechoice {
                font-family: $font-monospace;
                border: 1px solid transparent;
                @include border-radius(3px);
                padding: 0 3px;
            }
            a.votechoice:hover {
                border: 1px solid $color-outline;
                text-decoration: none;
            }
            a.votechoice:active, a.votechoice.selected {
                background-color: $color-section-heading-background;
                color: $color-section-heading;
            }
        }
        .vlabel {
            margin-top: 0.5em;
            font-size: 80%;
        }
    }
    .section {
        // border-top: 1px solid $color-outline-thin;
        padding: 0 1.2em;
        h1 {
            margin: 0.5em 0 0 0;
        }
        // Yuck! So much nesting. Fix this.
        .page-header h3 {
            margin-top: 0.5em;
            margin-bottom: 0;
            line-height: $body-line-height * 1.5
        }
        .page-header h3 + h1 {
            margin-top: 0;
        }
        h2 {
            //margin: 0.66em 0 0 0;
            font-size: 100%;
            font-weight: bold;
            background: $color-section-heading-background;
            padding: 0 0.5em;
            margin: 0 -0.5em;
            color: $color-section-heading;
            @include border-radius(3px);
        }
        h1+p, h1+ul, h1+ol, h2+p, h2+ul, h2+ol, form {
            margin-top: 0.5em;
        }
        .social {
            position: relative;
            margin: 0.2em 0 -0.5em 0;
            iframe {
                display: inline-block;
                &.twitter-share-button{
                    width: 88px !important;
                }
                &.facebooklike {
                    position: relative;
                    top: 1px;
                    width: 125px !important;
                }
            }
            #___plusone_0{
                width: 70px !important;
            }
        }
    }
    .section.bar {
        position: relative;
        color: $color-bar;
        background-color: $color-bar-background;
        padding: 1px 6px;
        font-size: 0.8em;
        text-align: -moz-center;
        text-align: -webkit-center;      
        text-align: center;
    }
    .section.first {
        border-top: none;
        text-align: center;
        h1{
            margin-bottom: 10px;
        }
    }
    .embed-container {
        position: relative;
        padding-bottom: 56.25%; /* 16/9 ratio */
        padding-top: 30px; /* IE6 workaround*/
        height: 0;
        overflow: hidden;
        iframe, object, embed {
            position: absolute;
            top: 0;
            left: 0;
            width: 100%;
            height: 100%;
        }
    }
}

// if links list in proposal contains video
@media screen and (min-width: 992px){
    #links-list > li > iframe{
        width: 640px;
        height: 360px;
    }
}
@media screen and (min-width: 768px) and (max-width: 991px){
    #links-list > li > iframe{
        width: 480px;
        height: 270px;
    }   
}
@media screen and (min-width: 480px) and (max-width: 767px){
    #links-list > li > iframe{
        width: 320px;
        height: 180px;
    }   
}
@media screen and (max-width: 479px){
    #links-list > li > iframe{
        width: 240px;
        height: 135px;
    }
}
@media screen and (max-width: 400px){
    #links-list > li > iframe{
        width: 160px;
        height: 90px;
    }
}
//

@media screen and (min-width: 768px){
    .infosheet {    
        margin: 0em auto 2em auto;
        @include box-shadow($color-shadow 0 1px 5px);//, rgba(0, 0, 0, 0.1) 0 0 20px inset);
        .votebox {
            .choices {
                font-size: 200%;
                margin-top: 10px;
                // text-align: right;
            }
        }

        .section {
            padding: 0 2em;
            .social {
                margin: 1em 0;
            }
        }
        .section.bar {
            position: relative;
            color: $color-bar;
            background-color: $color-bar-background;
            padding: 1px 3em;
            margin: 0 -1em 1em -1em;
            //text-align: left;
            font-size: 14px;
            text-align: left;
            @include box-shadow($color-shadow 0 1px 2px);
            &:before, &:after {
                display: block;
                content: "";
                position: absolute;
                border-style: solid;
                border-width: 0.5em 1em;
                height: 0px;
                width: 0px;
                z-index: -1;
            }
            &:before {
                left: -1em;
                bottom: -0.5em;
                border-color: transparent $color-bar-background transparent transparent;
            }
            &:after {
                right: -1em;
                bottom: -0.5em;
                border-color: transparent transparent transparent $color-bar-background;
            }
        }
        .section.first {
            margin-top: 8px;
            margin-bottom: 5px;
            text-align: left;
        }
    }  
}
@media screen and (min-width: 768px) and (max-width: 992px){
    .infosheet {
        .votebox {
            .choices {
                font-size: 180%;
            }
        }
    }
}

dl dt {
    font-weight: bold;
    margin-top: 1em;
}

dl dd {
    text-indent: 1em;
    margin-bottom: 1em;
}

dl.bar {
    //display: block;
    //@include display-flex;

    margin: 1em 0;
    dt {
        display: inline-block;
        display: -webkit-inline-block;
        display: -moz-inline-block;
        display: -ms-inline-block;
        margin: 0 0 0 0;        
        
    }
    dt:after {
        content: ":";
    }
    dd {
        display: inline;
        display: inline-block;
        display: -webkit-inline-block;
        display: -moz-inline-block;
        display: -ms-inline-block;
        @include flex-grow(1);
        margin: 0 0 0 5px;
        text-indent: 0;    
    }
    dd:last-child {
        @include flex-grow(0);
        margin: 0;
    }
 }
@media screen and (min-width: 768px){
    .hide-desktop{
        display: none;
    }
    dl.bar {
        display: block;
        @include display-flex;

        margin: 1em 0;
        dt {
            display: inline;
            @include display-flex;
            margin: 0 0.5em 0 0;
        }
        dt:after {
            content: ":";
        }
        dd {
            display: inline;
            @include display-flex;
            @include flex-grow(1);
            margin: 0 1em 0 0;
            text-indent: 0;
        }
        dd:last-child {
            @include flex-grow(0);
            margin: 0;
        }
    }
}


.leftear, .rightear {
    //font-weight: bold;
    margin: 0;
    padding: 0;
    width: 4em;
    i {
        color: #ccc;
        font-size: 250%;
    }
    a {
        display: block;
        position: relative;
        text-decoration: none;
        i{
            color: #816894;
        }
    }
    a:hover {
        //@include text-shadow($color-shadow 0 0 2px);
        //color: $color-link;
        text-decoration: none;
    }
}
.leftear {
    float: right;
    text-align: right;
    a {
        padding-right: 0.33em;
        @include single-transition(left, 0.1s, linear);
    }
    a:hover {
        left: -5px;
        @include single-transition(left, 0.1s, linear);
    }
}
.rightear {
    float: left;
    text-align: left;
    a {
        padding-left: 0.33em;
        @include single-transition(right, 0.1s, linear);
    }
    a:hover {
        right: -5px;
        @include single-transition(right, 0.1s, linear);
    }
}

@media screen and (min-width: 768px){
    .leftear, .rightear {
        margin: 2em 0;
    }
}

.comments {
    list-style: none;
    margin-left: 0;
    padding-left: 1em;
    p, blockquote, ul, ol, table, dl {
        margin-top: 0.5em;
        margin-bottom: 0.5em;
    }
    li.comment {
        position: relative;
        padding: 0.5em 0.5em;
        margin: 0;
        min-height: 3em;
    }
    div:target {
        margin: -0.25em;
        padding: 0.25em;
        @include border-radius(3px);

        -webkit-animation: yellowhi 4s 1;
           -moz-animation: yellowhi 4s 1;
            -ms-animation: yellowhi 4s 1;
             -o-animation: yellowhi 4s 1;
                animation: yellowhi 4s 1;
    }
    .collapse, .uncollapse {
        font-family: $font-monospace;
    }
    .comment-vote {
        position: absolute;
        text-align: center;
        left: -2em;
        width: 2em;
        font-size: 80%;
        a {
            color: $color-link-metadata;
        }
        a:hover {
            text-decoration: none;
            color: $color-link;
        }
        a.comment-vote-cancel {
            color: $color-link;
        }
    }
    .com-children {
        border-left: 1px dotted $color-outline;
        list-style: none;
        padding-left: 2em;
        margin: 0.5em 0 -0.5em 0;
    }
    .com-header, .com-footer {
        font-size: 80%;
        color: $color-link-metadata;
        .commenter {
            color: #444;
            font-weight: bold;
        }
        .commenter.selected {
            color: $color-section-heading;
            background-color: $color-section-heading-background;
            padding: 1px 0.25em;
            @include border-radius(3px);
        }
    }
    .com-header a,
    .com-footer a {
        color: $color-link-metadata;
    }
    .com-header a:hover,
    .com-footer a:hover {
        color: $color-link;
        text-decoration: none;
    }
}
form#newcomment{
    #field-comment_message{
        // margin-bottom: -15px;
        .control-label{
            width: auto !important;
            padding-bottom: 5px;
        }
        .help-required{
            float: right;
        }
        & > .col-md-2, & > .col-md-8{
            width: 100%;
        }
    }
    #comment-submit{
        margin-top: 5px;
    } 
}
@media screen and (min-width: 768px){
    form#newcomment{
        #field-comment_message{
            & > .col-md-2, & > .col-md-8{
                padding: 0;
            }
        }
        #comment-submit{
            margin-top: 15px;
        } 
    }
}

/* markdown preview related */
div.field div.preview-control {
  float: left;
  width: 100%;
}
div.field.small div.preview-control {
  width: 35em;
}
div.preview-block, div.markdown-field a.button {
  border: 1px solid #b7b7b7;
  -moz-border-radius: 3px;
  -webkit-border-radius: 3px;
  -o-border-radius: 3px;
  -ms-border-radius: 3px;
  -khtml-border-radius: 3px;
  border-radius: 3px;
}
div.preview-block {
  width: 90%;
  min-height: 10em;
  padding: 5px;
}
div.markdown-field{
  // float: right;
  margin: 0 8% 5px 0;
  // font-size: 80%;
}
div.markdown-field a.button {
  padding: 3px;
  background: #DF5E0E;
  margin-bottom: 15px;
  text-decoration: none;
  color: #fff;
  opacity: 0.7;
  &.selected {
    opacity: 1;
  }
}

/* Spam protection */
.z {
    display: none;
}

@-webkit-keyframes yellowhi {
    0% {
        background-color: $color-flash;
    }
    25% {
        background-color: $color-flash;
    }
    100% {
        background-color: transparent;
    }
}

@-moz-keyframes yellowhi {
    0% {
        background-color: $color-flash;
    }
    25% {
        background-color: $color-flash;
    }
    100% {
        background-color: transparent;
    }
}

@-ms-keyframes yellowhi {
    0% {
        background-color: $color-flash;
    }
    25% {
        background-color: $color-flash;
    }
    100% {
        background-color: transparent;
    }
}

@-o-keyframes yellowhi {
    0% {
        background-color: $color-flash;
    }
    25% {
        background-color: $color-flash;
    }
    100% {
        background-color: transparent;
    }
}

@keyframes yellowhi {
    0% {
        background-color: $color-flash;
    }
    25% {
        background-color: $color-flash;
    }
    100% {
        background-color: transparent;
    }
}

.btn .rsvp-badge {
    margin-left: 4px;
    top: 1px;
}

.rsvp-header {
    padding: 1px 0px 1px 15px
}

<<<<<<< HEAD
.js-loader, .js-abort {
  display: none;
  margin: 0 2px;
}

.js-abort {
  cursor: pointer;
}

.js-checkin {
  background-color: #EC971F;
  border-bottom: 2px solid #D58512;
  color: #fff;
}

.js-cancel-checkin {
  background-color: #D9534F;
  border-bottom: 2px solid #AC2925;
  color: #fff;
}

td .btn:hover, td .btn:active, td .btn:focus {
  color:#fff;
=======
.footable > thead > tr > th {
  background-color: $color-outline-thin;
  border: 1px solid $color-outline;
}

.list-inline > li.badge-print-status-btn {
  display: block;
  width: 200px;
}

@media(min-width:768px) {
  .list-inline > li.badge-print-status-btn {
    display: inline-block;
    width: auto;
  }
}

.status-btn-list {
  margin: 0;
  padding: 0;
}

.status-btn-list li {
  padding-left: 0;
  padding-right: 10px;
}

.status-btn-list .controls {
  padding-left: 0;
  padding-right: 10px;
}

.status-btn-list li, .status-btn-list .controls, .search-participant{
  margin-bottom: 10px;
}

td .status-btn-list li:last-child {
  margin: 0;
}

@media(min-width: 992px) {
  .status-btn-list .controls {
    margin-bottom: 0;
  }

  td .status-btn-list li {
    margin: 0 0 5px;
  }
}

@media(min-width: 1200px) {
  .status-btn-list {
    float: right;
  }
  .status-btn-list li:last-child{
    padding-right: 0;
  }
>>>>>>> 53f59d95
}<|MERGE_RESOLUTION|>--- conflicted
+++ resolved
@@ -668,31 +668,6 @@
     padding: 1px 0px 1px 15px
 }
 
-<<<<<<< HEAD
-.js-loader, .js-abort {
-  display: none;
-  margin: 0 2px;
-}
-
-.js-abort {
-  cursor: pointer;
-}
-
-.js-checkin {
-  background-color: #EC971F;
-  border-bottom: 2px solid #D58512;
-  color: #fff;
-}
-
-.js-cancel-checkin {
-  background-color: #D9534F;
-  border-bottom: 2px solid #AC2925;
-  color: #fff;
-}
-
-td .btn:hover, td .btn:active, td .btn:focus {
-  color:#fff;
-=======
 .footable > thead > tr > th {
   background-color: $color-outline-thin;
   border: 1px solid $color-outline;
@@ -750,5 +725,33 @@
   .status-btn-list li:last-child{
     padding-right: 0;
   }
->>>>>>> 53f59d95
-}+}
+
+.footable .form-inline .btn {
+  vertical-align: middle;
+}
+
+.js-loader, .js-abort {
+  display: none;
+  margin: 0 2px;
+}
+
+.js-abort {
+  cursor: pointer;
+}
+
+.js-checkin {
+  background-color: #EC971F;
+  border-bottom: 2px solid #D58512;
+  color: #fff;
+}
+
+.js-cancel-checkin {
+  background-color: #D9534F;
+  border-bottom: 2px solid #AC2925;
+  color: #fff;
+}
+
+td .btn:hover, td .btn:active, td .btn:focus {
+  color:#fff
+}
