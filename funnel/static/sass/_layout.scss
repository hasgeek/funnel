--- conflicted
+++ resolved
@@ -74,13 +74,10 @@
   margin-right: 5px;
 }
 
-<<<<<<< HEAD
-=======
 .btn-group .mui-btn + .mui-btn {
   margin-left: 0;
 }
 
->>>>>>> efcc32d9
 .content-head--top-padding {
   padding-top: 15px;
   padding-bottom: 15px;
@@ -272,59 +269,6 @@
   }
 }
 
-<<<<<<< HEAD
-.content-box {
-  padding: 15px;
-  background-color: #f6e2c5;
-  color: #906b37;
-  cursor: pointer;
-  margin-bottom: 15px;
-}
-
-.mui-btn--nostyle {
-  background: none;
-  border: none;
-}
-
-//Font awesome 5
-.fa5-icon {
-  width: 14px;
-  height: 14px;
-  fill: currentColor;
-}
-
-.fa5--align-baseline {
-  position: relative;
-  top: 0.09em;
-}
-
-.fa5-icon--caption {
-  width: 12px;
-  height: 12px;
-}
-
-.fa5-icon--subhead {
-  width: 16px;
-  height: 16px;
-}
-
-.fa5-icon--title {
-  width: 18px;
-  height: 18px;
-}
-
-.fa5-icon--headline {
-  width: 24px;
-  height: 24px;
-}
-
-.fa5-icon--display1 {
-  width: 32px;
-  height: 32px;
-}
-
-=======
->>>>>>> efcc32d9
 .read-more {
   cursor: pointer;
 }
