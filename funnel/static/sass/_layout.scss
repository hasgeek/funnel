--- conflicted
+++ resolved
@@ -456,8 +456,7 @@
   display: none !important;
 }
 
-<<<<<<< HEAD
-.icon-img {
+head .icon-img {
   height: 18px;
   margin-right: 16px;
   vertical-align: text-top;
@@ -674,7 +673,9 @@
       display: table;
       clear: both;
     }
-=======
+  }
+}
+
 .mui-btn--raised.icon-btn {
   width: 36px;
   height: 36px;
@@ -689,6 +690,5 @@
   .fa5-icon {
     width: 16px;
     height: 16px;
->>>>>>> debb754b
   }
 }