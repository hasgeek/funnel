.zero-bottom-margin {
  margin-bottom: 0 !important;
}

.zero-top-margin {
  margin-top: 0 !important;
}

.mui-btn--nomargin {
  margin-top: 0 !important;
  margin-bottom: 0 !important;
}

.left-padding {
  padding-left: 15px;
}

.right-padding {
  padding-right: 15px;
}

.grid-no-left-padding {
  margin-left: -15px;
}

.grid-no-right-padding {
  margin-right: -15px;
}

.separator {
  padding: 0 5px;
}

.image-wrapper img {
  max-width: 100%;
  display: block;
}

.svg-icon {
  position: relative;
  top: 2px;
}

.material-icons {
  display: none;
}

.no-js .js-lazyload-img {
  display: none;
}

.list-item-rgborder li {
  border-right: 1px solid;
  border-radius: 0;
  padding-right: 10px;
  line-height: 1;
}

.list-item-rgborder li:last-child,
.list-item-rgborder li.no-border {
  border-right: none;
  padding-right: 5px;
}

.list-item-rgborder .icon-middle {
  position: relative;
  top: 7px;
}

.material-icons.mui--align-middle {
  position: relative;
  top: -1px;
}

.mui-divider--custom {
  margin: 5px 0 20px;
}

.btn-group .mui-btn {
  margin-right: 5px;
}

.mui-btn .material-icons.mui--align-middle {
  margin-right: 5px;
}

.content-head--top-padding {
  padding-top: 15px;
  padding-bottom: 15px;
  border-bottom: 1px solid rgba(132, 146, 166, 0.3);
}

.page-content {
  padding-top: 30px;
  padding-bottom: 15px;
}

.page-content--mob-nav {
  padding-top: 80px;
}

@media (min-width: 768px) {
  .page-content--mob-nav {
    padding-top: 30px;
  }
}

.nounderline {
  text-decoration: none !important;
}

.badge {
  position: relative;
  color: #fff;
  width: 15px;
  line-height: 15px;
  height: 15px;
  text-align: center;
  display: inline-block;
  background-color: #856a91;
  border-radius: 50%;
}

.select2-inline {
  display: inline-block;
  margin-right: 5px;
}

.spinner {
  position: relative;
  animation: spin 1.2s linear infinite;
}

@keyframes spin {
  0% {
    transform: rotate(0deg);
  }
  100% {
    transform: rotate(360deg);
  }
}

.collapsible__header {
  margin: 10px 0;
  width: 100%;
  background: #eff2f7;
  padding: 20px;
  cursor: pointer;
}

.collapsible__header--smaller {
  width: calc(100% - 51px);
  padding: 10px;
  margin: 0 0 10px;
  white-space: nowrap;
  overflow: hidden;
  text-overflow: ellipsis;
}

.collapsible__header__title {
  white-space: nowrap;
  overflow: hidden;
  text-overflow: ellipsis;
}

.collapsible__dropdown {
  margin: 0;
  margin-right: 1px;
  padding: 10px;
  background: #eff2f7;
  max-height: 44px;
}

.collapsible__body {
  display: none;
  clear: both;
}

html.touch .collapsible__icon--disable {
  display: none;
}

html.touch .collapsible__body--disable {
  display: block;
}

.mui-list--border li {
  border-bottom: 1px solid rgba(132, 146, 166, 0.2);
  padding: 5px;
}

.mui-list--border li:last-child {
  border-bottom: none;
}

@media screen and (max-width: 1024px) {
  .fb_iframe_widget {
    overflow-y: scroll;
    width: 100%;
    display: inline-block !important;
  }
}

.attendee-table .buttongrp-column {
  min-width: 250px;
}

.attendee-table td {
  word-break: break-word;
  min-width: 100px;
}

@media (min-width: 992px) {
  .attendee-table td {
    min-width: 80px;
  }
}

@media (min-width: 1200px) {
  .attendee-table td {
    min-width: 200px;
  }
}

.btn-wrapper {
  margin-bottom: 10px;
}

.full-width-btn {
  width: 100%;
  margin: 0;
}

.past-events-table {
  border-collapse: collapse;

  > thead > tr > th {
    padding: 15px;
  }
}

.footer--homepage {
  margin-top: 0;
}

.mui-btn--nopadding {
  padding-left: 0;
  padding-right: 0;
}

.mui-btn--nopadding:hover {
  background: transparent !important;
}

.count-chip {
  color: #e05f25;
  position: relative;
  top: -12px;
  font-size: 12px;
}

.user-box {
  padding: 8px 8px 8px 50px;
  position: relative;

  .user-gravatar {
    width: 40px;
    height: 40px;
    display: inline-block;
    position: absolute;
    left: 0;
    top: 11px;
    border-radius: 50%;
  }
}

<<<<<<< HEAD
.content-box {
  padding: 15px;
  background-color: #f6e2c5;
  color: #906b37;
  cursor: pointer;
  margin-bottom: 15px;
=======
.mui-btn--nostyle {
  background: none;
  border: none;
}

//Font awesome 5
.fa5-icon {
  width: 14px;
  height: 14px;
  fill: currentColor;
}

.fa5--align-baseline {
  position: relative;
  top: 0.09em;
}

.fa5-icon--caption {
  width: 12px;
  height: 12px;
}

.fa5-icon--subhead {
  width: 16px;
  height: 16px;
}

.fa5-icon--title {
  width: 18px;
  height: 18px;
}

.fa5-icon--headline {
  width: 24px;
  height: 24px;
}

.fa5-icon--display1 {
  width: 32px;
  height: 32px;
}

.read-more {
  cursor: pointer;
}

.animate-btn {
  display: none;
}

.animate-btn--show {
  display: inline-block;
}

.animate-btn--animate {
  -webkit-animation-name: heartBeat;
  animation-name: heartBeat;
  -webkit-animation-duration: 1.3s;
  animation-duration: 1.3s;
  -webkit-animation-timing-function: ease-in-out;
  animation-timing-function: ease-in-out;
}

@-webkit-keyframes heartBeat {
  0% {
    -webkit-transform: scale(1);
    transform: scale(1);
  }

  14% {
    -webkit-transform: scale(1.3);
    transform: scale(1.3);
  }

  28% {
    -webkit-transform: scale(1);
    transform: scale(1);
  }

  42% {
    -webkit-transform: scale(1.3);
    transform: scale(1.3);
  }

  70% {
    -webkit-transform: scale(1);
    transform: scale(1);
  }
}

@keyframes heartBeat {
  0% {
    -webkit-transform: scale(1);
    transform: scale(1);
  }

  14% {
    -webkit-transform: scale(1.3);
    transform: scale(1.3);
  }

  28% {
    -webkit-transform: scale(1);
    transform: scale(1);
  }

  42% {
    -webkit-transform: scale(1.3);
    transform: scale(1.3);
  }

  70% {
    -webkit-transform: scale(1);
    transform: scale(1);
  }
>>>>>>> c1964e3a
}<|MERGE_RESOLUTION|>--- conflicted
+++ resolved
@@ -274,14 +274,14 @@
   }
 }
 
-<<<<<<< HEAD
 .content-box {
   padding: 15px;
   background-color: #f6e2c5;
   color: #906b37;
   cursor: pointer;
   margin-bottom: 15px;
-=======
+}
+
 .mui-btn--nostyle {
   background: none;
   border: none;
@@ -397,5 +397,4 @@
     -webkit-transform: scale(1);
     transform: scale(1);
   }
->>>>>>> c1964e3a
 }