.schedule-grid {
  padding: 0;

  .schedule {
    margin: 30px 0;

    .schedule__date {
      margin-bottom: 30px;
      padding-left: 15px;
    }

    .schedule__row {
      display: flex;

      .schedule__row__column {
        .schedule__row__column__content {
          background-color: #fff;
          width: 100%;
          padding: 5px 15px 0;
          border-bottom: 1px solid rgba(132,146,166,0.3);

          .schedule__row__column__content__title {
            float: left;
            width: calc(100% - 24px);

            .schedule__row__column__content__title__heading {
              cursor: pointer;
            }

            .schedule__row__column__content__title__heading:hover {
              color: #4A90E2;
            }
          }

          .schedule__row__column__content__description {
            clear: both;
            padding-top: 15px;
            padding-bottom: 15px;
            word-break: break-word;

            img {
              width: 100%;
            }
          }

          p {
            margin: 0;
          }

        }

        .schedule__row__column__content__title__duration {
          position: -webkit-sticky;
          position: sticky;
          top: 165px;
          color: #E05F26;
          z-index: 4;
          background-color: #F9FAFC;
          float: right;
          padding: 10px;
          border-radius: 3px;
          line-height: 1;
        }

      }

      .schedule__row__column.js-active {
        display: block;
      }

      .schedule__row__column--talks {
        cursor: pointer;
      }
    }

    .schedule__row.js-active {
      display: flex;
    }

    .schedule__row--hide {
      display: none;
    }


    .schedule__row:before,
    .schedule__row:after {
      content: " ";
      display: table;
    }

    .schedule__row--sticky {
      display: flex;
      position: sticky;
      position: -webkit-sticky;
      top: 62px;
      order: 1;
      z-index: 10001;
      border: none;
      display: flex;
      box-shadow: 0 2px 2px -1px rgba(158,158,158,0.24);

      .schedule__row__column--header {
        display: flex !important;
        padding: 0 5px;
        margin: 0;
        align-items: center;
        justify-content: center;
        background-color: #fff;
        background-image: none !important;
        border-bottom: 2px solid rgba(132,146,166,0.3);
        min-height: 50px;
        width: 100% !important;
      }

      .schedule__row__column--header.js-tab-active {
        border-bottom: 2px solid #856A91;
      }

      .schedule__row__column--time {
        display: none;
      }

      .schedule__row__column--time--pointer {
        cursor: pointer;
      }

      .schedule__row__column--time--header {
        padding-top: 12px;
      }
    }
  }
}

@media(max-width: 767px) {
  .schedule {
    .schedule__row {
      display: none;
      height: auto !important;

      .schedule__row__column {
        display: none;
        .schedule__row__column__content {
          height: auto !important;
        }
      }
    }
    .schedule__row--sticky {
      display: flex;
    }
    .schedule__row.js-active {
      display: flex;
      .schedule__row__column.js-active {
        display: block;
      }
    }
  }
}

@media(min-width: 768px) {
  .schedule-grid {
    padding: 0 15px;

    .schedule {

      .schedule__date {
        padding-left: 0;
      }
      .schedule__row {
        .schedule__row__column {
          position: relative;
          background-image: image-url('schedule-box-background.png');
          background-size: 20px 10px;

          .schedule__row__column__content--calendar {
            position: absolute;
            top: 0;
            left: 0;
            z-index: 2;
            height: 100%;
            border: 0;
            overflow: hidden;
          }
          .schedule__row__column__content--overflow:before {
            content: '';
            position: absolute;
            left: 1px;
            right: 1px;
            bottom: 0;
            background: linear-gradient(to bottom, rgba(255,255,255,0.2) 10%, #fff 60%);
            z-index: 3;
            padding: 10% 0 0;
          }
          .schedule__row__column__content {
            outline: 1px solid rgba(132,146,166,0.3);
            width: calc(100% - 1px);
            border-bottom: 0;
            .schedule__row__column__content__title__duration {
              top: 205px;
            }
          }
        }
        .schedule__row__column--1 .schedule__row__column__content {
          width: 100%;
        }
        .schedule__row__column--time {
          display: block;
          background-image: none;
          border-bottom: 0;
          margin: 0;
          background-color: #fff;
          display: block;
          padding: 8px 0 0;
          text-align: center;
          color: #F0A40C;
          text-decoration: none;
          line-height: 1;
          margin: 0;
        }
        .schedule__row__column--time--pointer {
          cursor: pointer;
        }
      }
      .schedule__row--sticky {
        top: 108px;
        .schedule__row__column--header {
          padding: 15px 10px;
          outline: 1px solid rgba(132,146,166,0.3);
          border: none !important;
        }
        .schedule__row__column--time--header {
          display: block;
          padding-top: 12px;
        }
      }
      .schedule__row--calendar {
        .schedule__row__column {
          .schedule__row__column__content {
            .schedule__row__column__content__title__duration {
              display: none;
            }
          }
        }
      }
    }
  }
}

@media (min-device-width: 768px)
and (max-device-width: 1200px)
and (orientation: landscape) {
  .schedule-grid {
    .schedule {
      .schedule__row--sticky {
        top: 93px;
      }
    }
  }
}

.calendar-wrapper {
  position: relative;

  .datepicker-wrapper {
    position: absolute;
    width: 100%;
    top: -18px;

    input {
      width: auto;
      margin: auto;
      font-size: 22px;
    }
  }
}

.session-modal {
  max-width: 98%;
  width: 98%;
  vertical-align: top;
}

.session-modal--nopadding {
  padding: 0;

  .modal__header {
    padding: 15px 15px 5px;
    border-bottom: 1px solid rgba(132, 146, 166, 0.3);
  }

  .modal__body {
    padding: 15px;
  }

  .session-modal__title {
    margin-top: 15px;
    margin-bottom: 0;
    font-weight: bold;
  }
}

@media(min-width: 1200px) {
  .session-modal {
    width: 90%;
    vertical-align: middle;
  }
}

.room__title,
.subscibe-title {
  border: 0;
  border-radius: 4px;
  font-weight: 200;
  padding: 15px 10px;
}

.room__title__subsc-btn {
  float: right;
  position: relative;
  top: -9px;
}

/* Calendar session */
.calendar-wrapper .fc-header-title {
  display: none;
}
.fc-event .fc-event-custom {
  position: absolute;
  bottom: 0px;
  right: 0px;
  z-index: 40;
  display: none;
}

.fc-event:hover .fc-event-custom {
  display: block;
  padding: 1px 5px;
  background: #FFF;
  background: rgba(255,255,255,0.6);
  border-top-left-radius: 3px;
}

.fc-event .fc-event-custom a {
  font-weight: bolder;
  color: #c33;
  font-size: 1.2em;
}

.fc-event .fc-event-custom a:hover {
  color: #c00;
  text-decoration: none;
}

.proposal-box,
body>.proposal-box.ui-draggable {
  margin: 10px 0;
  padding: 2px 4px;
  background: #FFF;
  color: #333;
  border-radius: 3px;
  border: 1px solid #333;
  font-size: .85em;
  cursor: pointer;
}

.schedule-settings {
<<<<<<< HEAD
  margin-top: 10px;
}
=======
	margin-top: 10px;
}
>>>>>>> 360f266d
<|MERGE_RESOLUTION|>--- conflicted
+++ resolved
@@ -363,10 +363,5 @@
 }
 
 .schedule-settings {
-<<<<<<< HEAD
   margin-top: 10px;
-}
-=======
-	margin-top: 10px;
-}
->>>>>>> 360f266d
+}