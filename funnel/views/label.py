--- conflicted
+++ resolved
@@ -147,11 +147,7 @@
 
             db.session.commit()
             return redirect(self.obj.project.url_for('labels'), code=303)
-<<<<<<< HEAD
-        return dict(title="Add label", form=form, subforms=subforms, emptysubform=emptysubform, project=self.obj.project)
-=======
-        return dict(title="Edit label", form=form, subforms=subforms, subform=emptysubform, project=self.obj.project)
->>>>>>> ba2737de
+        return dict(title="Edit label", form=form, subforms=subforms, emptysubform=emptysubform, project=self.obj.project)
 
     @route('archive', methods=['POST'])
     @lastuser.requires_login
