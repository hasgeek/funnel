from __future__ import annotations

<<<<<<< HEAD
from flask import (
    render_template,
)

from baseframe.forms import render_redirect
=======
from baseframe.forms import render_redirect, render_template
from baseframe.forms.auto import ConfirmDeleteForm
>>>>>>> 76fb9149
from coaster.auth import current_auth
from coaster.views import (
    ModelView,
    UrlChangeCheck,
    UrlForView,
    render_with,
    requires_roles,
    route,
)

from .. import app
from ..forms import AddSponsorForm
from ..models import Profile, Project, SponsorMembership, db
from .login_session import requires_login


@SponsorMembership.views('main')
@route('/<profile>/<project>/sponsors/<sponsor>')
class ProjectSponsorView(UrlChangeCheck, UrlForView, ModelView):
    model = SponsorMembership
    route_model_map = {
        'profile': 'project.profile.name',
        'project': 'project.name',
        'sponsor': 'id',
    }

    AddSponsorForm = AddSponsorForm

    def loader(
        self,
        profile: str,  # skipcq: PYL-W0613
        project: str,  # skipcq: PYL-W0613
        sponsor: str,
    ) -> SponsorMembership:
        obj = (
            self.model.query.join(Project, Profile)
            .filter(SponsorMembership.id == sponsor)
            .first()
        )

        return obj

    def after_loader(self):
        self.project = self.obj.project
        self.profile = self.obj.profile
        return super().after_loader()

    @route('edit', methods=['GET', "POST"])
    def edit_sponsor(self):
        if not current_auth.user.is_site_editor:
            abort(403)
        sponsorship = self.obj
        form = AddSponsorForm(
            label=self.obj.label, is_promoted=self.obj.is_promoted, obj=sponsorship
        )
        form.profile.data = [self.profile.name]  # Not working as expected
        if form.validate_on_submit():
            del form.profile
            with db.session.no_autoflush:
                with sponsorship.amend_by(current_auth.user) as amendment:
                    form.populate_obj(amendment)
            db.session.commit()
            return render_redirect(self.project.url_for())

        return render_template(
            'add_sponsor_modal.html.jinja2',
            project=self.project,
            form=form,
            action=self.obj.url_for('edit_sponsor'),
            ref_id='edit_sponsor',
        )

    @route('delete', methods=['GET', "POST"])
    @requires_login
    @requires_roles({'editor'})
    @render_with('add_sponsor_modal.html.jinja2')
    def delete_sponsor(self):
        return

    @route('remove', methods=['GET', "POST"])
    @requires_login
    @requires_roles({'editor'})
    def remove_sponsor(self):
        sponsorship = self.obj
        user = current_auth.user

        form = ConfirmDeleteForm()
        template = 'delete.html.jinja2'
        title = "Remove Sponsor?"
        sponsor_name = self.obj.profile.name
        if form.validate_on_submit():
            sponsorship.revoke(actor=user)
            db.session.add(sponsorship)
            db.session.commit()
            return render_redirect(self.project.url_for())

        return render_template(
            template,
            form=form,
            title=title,
            message=("Do you want to remove ‘{sponsor_name}’ as a sponsor?").format(
                sponsor_name=sponsor_name
            ),
            success=("Sponsor has been removed"),
            next=self.project.url_for(),
            cancel_url=self.project.url_for(),
        )


ProjectSponsorView.init_app(app)<|MERGE_RESOLUTION|>--- conflicted
+++ resolved
@@ -1,15 +1,12 @@
 from __future__ import annotations
 
-<<<<<<< HEAD
 from flask import (
     render_template,
 )
 
 from baseframe.forms import render_redirect
-=======
-from baseframe.forms import render_redirect, render_template
 from baseframe.forms.auto import ConfirmDeleteForm
->>>>>>> 76fb9149
+
 from coaster.auth import current_auth
 from coaster.views import (
     ModelView,
@@ -58,6 +55,7 @@
         return super().after_loader()
 
     @route('edit', methods=['GET', "POST"])
+    @requires_login
     def edit_sponsor(self):
         if not current_auth.user.is_site_editor:
             abort(403)
@@ -82,17 +80,11 @@
             ref_id='edit_sponsor',
         )
 
-    @route('delete', methods=['GET', "POST"])
-    @requires_login
-    @requires_roles({'editor'})
-    @render_with('add_sponsor_modal.html.jinja2')
-    def delete_sponsor(self):
-        return
-
     @route('remove', methods=['GET', "POST"])
     @requires_login
-    @requires_roles({'editor'})
     def remove_sponsor(self):
+        if not current_auth.user.is_site_editor:
+            abort(403)
         sponsorship = self.obj
         user = current_auth.user
 
