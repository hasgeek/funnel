--- conflicted
+++ resolved
@@ -51,25 +51,18 @@
                     new_membership = ProjectCrewMembership(project=self.obj)
                     membership_form.populate_obj(new_membership)
                     db.session.add(new_membership)
-<<<<<<< HEAD
-                db.session.commit()
-
-                return {
-                    'status': 'ok',
-                    'memberships': [
-                        membership.current_access()
-                        for membership in self.obj.active_crew_memberships
-                    ],
-                }
-=======
-                    db.session.commit()
-                    return {'status': 'ok'}
+                    return {
+                        'status': 'ok',
+                        'memberships': [
+                            membership.current_access()
+                            for membership in self.obj.active_crew_memberships
+                        ],
+                    }
                 else:
                     return {
                         'status': 'ok',
                         'message': _("Member already exists in the project"),
                     }
->>>>>>> 04408047
             else:
                 return (
                     {
