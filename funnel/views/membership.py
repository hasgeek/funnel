--- conflicted
+++ resolved
@@ -167,15 +167,9 @@
     route_model_map = {'account': 'account.urlname', 'membership': 'uuid_b58'}
     obj: AccountAdminMembership
 
-<<<<<<< HEAD
-    def loader(self, account, membership) -> AccountAdminMembership:
+    def loader(self, account: str, membership: str) -> AccountAdminMembership:
         return AccountAdminMembership.query.filter(
             AccountAdminMembership.uuid_b58 == membership,
-=======
-    def loader(self, profile: str, membership: str) -> OrganizationMembership:
-        return OrganizationMembership.query.filter(
-            OrganizationMembership.uuid_b58 == membership,
->>>>>>> bea2956e
         ).first_or_404()
 
     def after_loader(self) -> Optional[ReturnView]:
@@ -407,13 +401,9 @@
     }
     obj: ProjectCrewMembership
 
-<<<<<<< HEAD
-    def loader(self, account, project, membership) -> ProjectCrewMembership:
-=======
     def loader(
-        self, profile: str, project: str, membership: str
+        self, account: str, project: str, membership: str
     ) -> ProjectCrewMembership:
->>>>>>> bea2956e
         return (
             ProjectCrewMembership.query.join(Project)
             .join(Account, Project.account)
@@ -435,15 +425,10 @@
 class ProjectCrewMembershipInviteView(
     ProjectCrewMembershipMixin, UrlChangeCheck, UrlForView, ModelView
 ):
-<<<<<<< HEAD
-    def loader(self, account, project, membership) -> ProjectCrewMembership:
+    def loader(
+        self, account: str, project: str, membership: str
+    ) -> ProjectCrewMembership:
         obj = super().loader(account, project, membership)
-=======
-    def loader(
-        self, profile: str, project: str, membership: str
-    ) -> ProjectCrewMembership:
-        obj = super().loader(profile, project, membership)
->>>>>>> bea2956e
         if not obj.is_invite or obj.user != current_auth.user:
             abort(404)
         return obj
