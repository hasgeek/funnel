<<<<<<< HEAD
from flask import Markup, abort, escape, flash, jsonify, redirect

from bleach import linkify
=======
from __future__ import annotations

from flask import abort, flash, jsonify, redirect
>>>>>>> 0400c694

from baseframe import _, __, request_is_xhr
from baseframe.forms import Form, render_delete_sqla, render_form
from coaster.auth import current_auth
from coaster.utils import getbool, make_name
from coaster.views import (
    ModelView,
    UrlChangeCheck,
    UrlForView,
    render_with,
    requestform,
    requires_roles,
    route,
)

from .. import app
from ..forms import (
    ProposalForm,
    ProposalLabelsAdminForm,
    ProposalMoveForm,
    ProposalSubscribeForm,
    ProposalTransferForm,
    ProposalTransitionForm,
    SavedProjectForm,
)
from ..models import (
    Project,
    Proposal,
    ProposalReceivedNotification,
    ProposalSubmittedNotification,
    db,
)
from .login_session import requires_login, requires_sudo
from .mixins import ProjectViewMixin, ProposalViewMixin
from .notification import dispatch_notification
from .session import session_edit

markdown_message = __(
    'This form uses <a target="_blank" rel="noopener noreferrer"'
    ' href="https://www.markdownguide.org/basic-syntax/">Markdown</a> for formatting'
)


@Proposal.features('comment_new')
def proposal_comment_new(obj):
    return obj.current_roles.commenter


@Project.features('reorder_proposals')
def proposals_can_be_reordered(obj):
    return obj.current_roles.editor


# --- Routes ------------------------------------------------------------------
@Project.views('proposal_new')
@route('/<profile>/<project>')
class ProjectProposalView(ProjectViewMixin, UrlChangeCheck, UrlForView, ModelView):
    """Views for proposal management (new/reorder)."""

    @route('sub/new', methods=['GET', 'POST'])
    @route('proposals/new', methods=['GET', 'POST'])
    @requires_login
    @requires_roles({'reader'})
    def new_proposal(self):
        # This along with the `reader` role makes it possible for
        # anyone to submit a proposal if the CFP is open.
        if not self.obj.cfp_state.OPEN and not self.obj.current_roles.editor:
            flash(_("This project is not accepting submissions"), 'error')
            return redirect(self.obj.url_for(), code=303)

        form = ProposalForm(model=Proposal, parent=self.obj)

        if form.validate_on_submit():
            proposal = Proposal(user=current_auth.user, project=self.obj)
            db.session.add(proposal)
            with db.session.no_autoflush:
                form.populate_obj(proposal)
            proposal.name = make_name(proposal.title)
            proposal.update_description()
            db.session.commit()
            dispatch_notification(
                ProposalSubmittedNotification(document=proposal),
                ProposalReceivedNotification(
                    document=proposal.project, fragment=proposal
                ),
            )
            return redirect(proposal.url_for(), code=303)

        return render_form(
            form=form,
            title=_("Make a submission"),
            submit=_("Submit"),
            message=markdown_message,
            cancel_url=self.obj.url_for(),
        )

    @route('sub/reorder', methods=['POST'])
    @requires_login
    @requires_roles({'editor'})
    @requestform('target', 'other', ('before', getbool))
    def reorder_proposals(self, target: str, other: str, before: bool):
        if Form().validate_on_submit():
            proposal: Proposal = (
                Proposal.query.filter_by(uuid_b58=target)
                .options(db.load_only(Proposal.id, Proposal.seq))
                .one_or_404()
            )
            other_proposal: Proposal = (
                Proposal.query.filter_by(uuid_b58=other)
                .options(db.load_only(Proposal.id, Proposal.seq))
                .one_or_404()
            )
            proposal.current_access().reorder_item(other_proposal, before)
            db.session.commit()
            return {'status': 'ok'}
        return {'status': 'error'}, 422


ProjectProposalView.init_app(app)


@Proposal.views('main')
@route('/<profile>/<project>/proposals/<proposal>')
@route('/<profile>/<project>/sub/<proposal>')
class ProposalView(ProposalViewMixin, UrlChangeCheck, UrlForView, ModelView):
    SavedProjectForm = SavedProjectForm

    @route('')
    @render_with('proposal.html.jinja2')
    @requires_roles({'reader'})
    def view(self):
        # FIXME: Use a separate endpoint for comments as this is messing with browser
        # cache. View Source on proposal pages shows comments tree instead of source
        if request_is_xhr():
            return jsonify({'comments': self.obj.commentset.views.json_comments()})

        links = [
            Markup(linkify(str(escape(link))))
            for link in self.obj.links.replace('\r\n', '\n').split('\n')
            if link
        ]
        return {
            'project': self.obj.project,
            'proposal': self.obj,
            'links': links,
            'subscribed': bool(self.obj.commentset.current_roles.document_subscriber),
        }

    @route('subscribe', methods=['POST'])
    @requires_login
    def subscribe(self):
        subscribe_form = ProposalSubscribeForm()
        subscribe_form.form_nonce.data = subscribe_form.form_nonce.default()
        if subscribe_form.validate_on_submit():
            if subscribe_form.subscribe.data:
                self.obj.commentset.add_subscriber(
                    actor=current_auth.user, user=current_auth.user
                )
                db.session.commit()
                return {
                    'status': 'ok',
                    'message': __("Subscribed to notifications"),
                    'form_nonce': subscribe_form.form_nonce.data,
                }
            else:
                self.obj.commentset.remove_subscriber(
                    actor=current_auth.user, user=current_auth.user
                )
                db.session.commit()
                return {
                    'status': 'ok',
                    'message': __("Unsubscribed from notifications"),
                    'form_nonce': subscribe_form.form_nonce.data,
                }
        else:
            return {
                'status': 'error',
                'details': subscribe_form.errors,
                'message': __("Request expired. Reload and try again"),
                'form_nonce': subscribe_form.form_nonce.data,
            }, 400

    @route('admin')
    @render_with('proposal_admin_panel.html.jinja2')
    @requires_roles({'project_editor'})
    def admin(self):
        transition_form = ProposalTransitionForm(obj=self.obj)
        proposal_transfer_form = ProposalTransferForm()

        proposal_move_form = None
        if 'move_to' in self.obj.current_access():
            proposal_move_form = ProposalMoveForm()

        proposal_label_admin_form = ProposalLabelsAdminForm(
            model=Proposal, obj=self.obj, parent=self.obj.project
        )

        return {
            'proposal': self.obj,
            'project': self.obj.project,
            'transition_form': transition_form,
            'proposal_move_form': proposal_move_form,
            'proposal_transfer_form': proposal_transfer_form,
            'proposal_label_admin_form': proposal_label_admin_form,
        }

    @route('comments', methods=['GET'])
    @render_with(json=True)
    @requires_roles({'reader'})
    def comments(self):
        if request_is_xhr():
            return {'comments': self.obj.commentset.views.json_comments()}
        else:
            return redirect(self.obj.commentset.views.url(), code=303)

    @route('edit', methods=['GET', 'POST'])
    @requires_login
    @requires_roles({'editor'})
    def edit(self):
        form = ProposalForm(obj=self.obj, model=Proposal, parent=self.obj.project)
        if form.validate_on_submit():
            with db.session.no_autoflush:
                form.populate_obj(self.obj)
            self.obj.name = make_name(self.obj.title)
            self.obj.update_description()
            self.obj.edited_at = db.func.utcnow()
            db.session.commit()
            flash(_("Your changes have been saved"), 'info')
            return redirect(self.obj.url_for(), code=303)
        return render_form(
            form=form,
            title=_("Edit submission"),
            submit=_("Update"),
            message=markdown_message,
        )

    @route('delete', methods=['GET', 'POST'])
    @requires_sudo
    @requires_roles({'editor', 'project_editor'})
    def delete(self):
        # FIXME: Prevent deletion of confirmed proposals
        return render_delete_sqla(
            self.obj,
            db,
            title=_("Confirm delete"),
            message=_(
                "Delete your submission ‘{title}’? This will remove all comments as"
                " well. This operation is permanent and cannot be undone"
            ).format(title=self.obj.title),
            success=_("Your submission has been deleted"),
            next=self.obj.project.url_for(),
            cancel_url=self.obj.url_for(),
        )

    @route('transition', methods=['GET', 'POST'])
    @requires_login
    @requires_roles({'project_editor'})
    def transition(self):
        transition_form = ProposalTransitionForm(obj=self.obj)
        if (
            transition_form.validate_on_submit()
        ):  # check if the provided transition is valid
            transition = getattr(
                self.obj.current_access(), transition_form.transition.data
            )
            transition()  # call the transition
            db.session.commit()
            flash(transition.data['message'], 'success')

            if transition_form.transition.data == 'delete':
                # if the proposal is deleted, don't redirect to proposal page
                return redirect(self.obj.project.url_for('view_proposals'))
        else:
            flash(_("Invalid transition for this submission"), 'error')
            abort(403)
        return redirect(self.obj.url_for())

    @route('move', methods=['POST'])
    @requires_login
    @requires_roles({'project_editor'})
    def moveto(self):
        proposal_move_form = ProposalMoveForm()
        if proposal_move_form.validate_on_submit():
            target_project = proposal_move_form.target.data
            if target_project != self.obj.project:
                self.obj.current_access().move_to(target_project)
                db.session.commit()
            flash(
                _(
                    "This submission has been moved to {project}".format(
                        project=target_project.title
                    )
                ),
                'success',
            )
        else:
            flash(
                _("Please choose the project you want to move this submission to"),
                'error',
            )
        return redirect(self.obj.url_for(), 303)

    @route('transfer', methods=['POST'])
    @requires_login
    @requires_roles({'project_editor'})
    def transfer_to(self):
        proposal_transfer_form = ProposalTransferForm()
        if proposal_transfer_form.validate_on_submit():
            target_user = proposal_transfer_form.user.data
            self.obj.current_access().transfer_to(
                [target_user], actor=current_auth.actor
            )
            db.session.commit()
            flash(_("This submission has been transferred"), 'success')
        else:
            flash(
                _("Please choose the user you want to transfer this submission to"),
                'error',
            )
        return redirect(self.obj.url_for(), 303)

    @route('update_featured', methods=['POST'])
    @requires_login
    @requires_roles({'project_editor'})
    def update_featured(self):
        featured_form = self.obj.forms.featured()
        if featured_form.validate_on_submit():
            featured_form.populate_obj(self.obj)
            db.session.commit()
            if self.obj.featured:
                return {'status': 'ok', 'message': 'This submission has been featured'}
            else:
                return {
                    'status': 'ok',
                    'message': 'This submission is no longer featured',
                }
        return (
            {
                'status': 'error',
                'error_description': featured_form.errors,
            },
            422,
        )

    @route('schedule', methods=['GET', 'POST'])
    @requires_login
    @requires_roles({'project_editor'})
    def schedule(self):
        return session_edit(self.obj.project, proposal=self.obj)

    @route('labels', methods=['GET', 'POST'])
    @requires_login
    @requires_roles({'project_editor'})
    def edit_labels(self):
        form = ProposalLabelsAdminForm(
            model=Proposal, obj=self.obj, parent=self.obj.project
        )
        if form.validate_on_submit():
            form.populate_obj(self.obj)
            db.session.commit()
            flash(_("Labels have been saved for this submission"), 'info')
            return redirect(self.obj.url_for(), 303)
        else:
            flash(_("Labels could not be saved for this submission"), 'error')
            return render_form(
                form,
                submit=_("Save changes"),
                title=_("Edit labels for '{}'").format(self.obj.title),
            )


ProposalView.init_app(app)<|MERGE_RESOLUTION|>--- conflicted
+++ resolved
@@ -1,12 +1,8 @@
-<<<<<<< HEAD
+from __future__ import annotations
+
 from flask import Markup, abort, escape, flash, jsonify, redirect
 
 from bleach import linkify
-=======
-from __future__ import annotations
-
-from flask import abort, flash, jsonify, redirect
->>>>>>> 0400c694
 
 from baseframe import _, __, request_is_xhr
 from baseframe.forms import Form, render_delete_sqla, render_form
