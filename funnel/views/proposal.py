--- conflicted
+++ resolved
@@ -272,24 +272,6 @@
             with_chrome=True,
         )
 
-<<<<<<< HEAD
-    @route('reorder', methods=['POST'])
-    @requires_login
-    @requires_roles({'editor'})
-    @requestform('target', 'other', ('before', getbool))
-    def reorder_collaborators(self, target: str, other: str, before: bool):
-        if Form().validate_on_submit():
-            membership = ProposalMembership.query.filter_by(
-                uuid_b58=target
-            ).one_or_404()
-            other_membership = ProposalMembership.query.filter_by(
-                uuid_b58=other
-            ).one_or_404()
-            membership.current_access().reorder_item(other_membership, before)
-            db.session.commit()
-            return {'status': 'ok'}
-        return {'status': 'error'}, 422
-=======
     @route('collaborator/reorder', methods=['POST'])
     @requires_login
     @requires_roles({'editor'})
@@ -307,7 +289,6 @@
             db.session.commit()
             return {'status': 'ok'}
         return {'status': 'error', 'error': 'csrf'}, 422
->>>>>>> a109cf73
 
     @route('delete', methods=['GET', 'POST'])
     @requires_sudo
