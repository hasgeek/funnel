# -*- coding: utf-8 -*-

from bleach import linkify

<<<<<<< HEAD
from flask import g, redirect, request, Markup, abort, flash, escape, render_template
from coaster.utils import make_name
=======
from flask import g, redirect, request, Markup, abort, flash, escape
from coaster.utils import make_name, utcnow
>>>>>>> db5291eb
from coaster.views import ModelView, UrlChangeCheck, UrlForView, jsonp, render_with, requires_permission, route
from coaster.auth import current_auth
from baseframe import _
from baseframe.forms import render_form, render_delete_sqla, Form

from .. import app, funnelapp, lastuser
from ..models import db, Proposal, Comment
from ..forms import (ProposalForm, CommentForm, DeleteCommentForm,
    ProposalTransitionForm, ProposalMoveForm,
    ProposalLabelsAdminForm)
from .mixins import ProjectViewMixin, ProposalViewMixin
from .decorators import legacy_redirect


proposal_headers = [
    'id',
    'title',
    'url',
    'fullname',
    'proposer',
    'speaker',
    'email',
    'slides',
    'preview_video',
    'phone',
    'section',
    'type',
    'level',
    'votes',
    'comments',
    'submitted',
    'confirmed'
    ]


def proposal_data(proposal):
    """
    Return proposal data suitable for a JSON dump. Request helper, not to be used standalone.
    """
    data = dict(
        [
            ('id', proposal.suuid),
            ('name', proposal.url_name_suuid),
            ('legacy_id', proposal.url_id),
            ('legacy_name', proposal.url_name),
            ('title', proposal.title),
            ('url', proposal.url_for(_external=True)),
            ('json_url', proposal.url_for('json', _external=True)),
            ('fullname', proposal.owner.fullname),
            ('proposer', proposal.user.pickername),
            ('speaker', proposal.speaker.pickername if proposal.speaker else None),
            ('section', proposal.section.title if proposal.section else None),
            ('type', proposal.session_type),
            ('level', proposal.technical_level),
            ('objective', proposal.objective.html),
            ('description', proposal.description.html),
            ('requirements', proposal.requirements.html),
            ('slides', proposal.slides.url if proposal.slides is not None else ''),
            ('links', proposal.links),
            ('preview_video', proposal.preview_video.url if proposal.preview_video is not None else ''),
            ('bio', proposal.bio.html),
            ('votes', proposal.voteset.count),
            ('comments', proposal.commentset.count),
            ('submitted', proposal.created_at.isoformat()),
            ('confirmed', bool(proposal.state.CONFIRMED)),
            ]
        + ([
            ('email', proposal.email),
            ('phone', proposal.phone),
            ('location', proposal.location),
            ('votes_count', proposal.votes_count()),
            ('status', proposal.state.value),
            ('state', proposal.state.label.name),
            ] if current_auth.permissions.view_contactinfo else [])
        )

    if proposal.current_roles.admin:
        admin_form = ProposalLabelsAdminForm(obj=proposal, model=Proposal, parent=proposal.project)
        admin_form_html = render_template('label_admin_widget.html.jinja2', admin_form=admin_form)
        data['admin_form'] = admin_form_html

    return data


def proposal_data_flat(proposal):
    data = proposal_data(proposal)
    cols = [data.get(header) for header in proposal_headers]
    cols.append(proposal.state.label.name)
    return cols


# --- Routes ------------------------------------------------------------------
class BaseProjectProposalView(ProjectViewMixin, UrlChangeCheck, UrlForView, ModelView):
    __decorators__ = [legacy_redirect]

    @lastuser.requires_login
    @requires_permission('new-proposal')
    def new_proposal(self):
        form = ProposalForm(model=Proposal, parent=self.obj)
        if request.method == 'GET':
            form.email.data = g.user.email
            form.phone.data = g.user.phone
        if form.validate_on_submit():
            proposal = Proposal(user=current_auth.user, project=self.obj)
            form.populate_obj(proposal)
            proposal.name = make_name(proposal.title)
            db.session.add(proposal)
            proposal.voteset.vote(g.user)  # Vote up your own proposal by default
            db.session.commit()
            flash(_("Your new session has been saved"), 'info')
            return redirect(proposal.url_for(), code=303)
        return render_form(form=form, title=_("Submit a session proposal"),
            submit=_("Submit proposal"),
            message=Markup(
                _('This form uses <a target="_blank" href="http://daringfireball.net/projects/markdown/">Markdown</a> for formatting.')))


@route('/<profile>/<project>')
class ProjectProposalView(BaseProjectProposalView):
    pass


ProjectProposalView.add_route_for('new_proposal', 'proposals/new', methods=['GET', 'POST'])
ProjectProposalView.init_app(app)


@route('/<project>', subdomain='<profile>')
class FunnelProjectProposalView(BaseProjectProposalView):
    pass


FunnelProjectProposalView.add_route_for('new_proposal', 'new', methods=['GET', 'POST'])
FunnelProjectProposalView.init_app(funnelapp)


@route('/<profile>/<project>/proposals/<url_name_suuid>')
class ProposalView(ProposalViewMixin, UrlChangeCheck, UrlForView, ModelView):
    __decorators__ = [legacy_redirect]

    @route('')
    @render_with('proposal.html.jinja2')
    @requires_permission('view')
    def view(self):
        comments = sorted(Comment.query.filter_by(commentset=self.obj.commentset, parent=None).order_by('created_at').all(),
            key=lambda c: c.voteset.count, reverse=True)
        commentform = CommentForm(model=Comment)
        delcommentform = DeleteCommentForm()

        links = [Markup(linkify(unicode(escape(l)))) for l in self.obj.links.replace('\r\n', '\n').split('\n') if l]

        transition_form = ProposalTransitionForm(obj=self.obj)

        proposal_move_form = None
        if 'move_to' in self.obj.current_access():
            proposal_move_form = ProposalMoveForm()

        proposal_label_admin_form = ProposalLabelsAdminForm(model=Proposal, obj=self.obj, parent=self.obj.project)

        return dict(project=self.obj.project, proposal=self.obj,
            comments=comments, commentform=commentform, delcommentform=delcommentform,
            links=links, transition_form=transition_form, proposal_move_form=proposal_move_form,
            part_a=self.obj.project.proposal_part_a.get('title', 'Objective'),
            part_b=self.obj.project.proposal_part_b.get('title', 'Description'), csrf_form=Form(),
            proposal_label_admin_form=proposal_label_admin_form)

    @route('json')
    @requires_permission('view')
    def json(self):
        return jsonp(proposal_data(self.obj))

    @route('edit', methods=['GET', 'POST'])
    @lastuser.requires_login
    @requires_permission('edit_proposal')
    def edit(self):
        form = ProposalForm(obj=self.obj, model=Proposal, parent=self.obj.project)
        if self.obj.user != g.user:
            del form.speaking
        if form.validate_on_submit():
            form.populate_obj(self.obj)
            self.obj.name = make_name(self.obj.title)
            self.obj.edited_at = utcnow()
            db.session.commit()
            flash(_("Your changes have been saved"), 'info')
            return redirect(self.obj.url_for(), code=303)
        return render_form(form=form, title=_("Edit session proposal"), submit=_("Update proposal"),
            message=Markup(
                _('This form uses <a target="_blank" href="http://daringfireball.net/projects/markdown/">Markdown</a> for formatting.')))

    @route('delete', methods=['GET', 'POST'])
    @lastuser.requires_login
    @requires_permission('delete-proposal')
    def delete(self):
        return render_delete_sqla(self.obj, db, title=_(u"Confirm delete"),
            message=_(u"Do you really wish to delete your proposal ‘{title}’? "
                    u"This will remove all votes and comments as well. This operation "
                    u"is permanent and cannot be undone.").format(title=self.obj.title),
            success=_("Your proposal has been deleted"),
            next=self.obj.project.url_for(),
            cancel_url=self.obj.url_for())

    @route('transition', methods=['GET', 'POST'])
    @lastuser.requires_login
    @requires_permission('confirm-proposal')
    def transition(self):
        transition_form = ProposalTransitionForm(obj=self.obj)
        if transition_form.validate_on_submit():  # check if the provided transition is valid
            transition = getattr(self.obj.current_access(), transition_form.transition.data)
            transition()  # call the transition
            db.session.commit()
            flash(transition.data['message'], 'success')
        else:
            flash(_("Invalid transition for this proposal."), 'error')
            abort(403)
        return redirect(self.obj.url_for())

    @route('next')
    @requires_permission('view')
    def next(self):
        next = self.obj.getnext()
        if next:
            return redirect(next.url_for())
        else:
            flash(_("You were at the last proposal"), 'info')
            return redirect(self.obj.project.url_for())

    @route('prev')
    @requires_permission('view')
    def prev(self):
        prev = self.obj.getprev()
        if prev:
            return redirect(prev.url_for())
        else:
            flash(_("You were at the first proposal"), 'info')
            return redirect(self.obj.project.url_for())

    @route('move', methods=['POST'])
    @lastuser.requires_login
    @requires_permission('move-proposal')
    def moveto(self):
        proposal_move_form = ProposalMoveForm()
        if proposal_move_form.validate_on_submit():
            target_project = proposal_move_form.target.data
            if target_project != self.obj.project:
                self.obj.current_access().move_to(target_project)
                db.session.commit()
            flash(_("This proposal has been moved to {project}.".format(project=target_project.title)))
        else:
            flash(_("Please choose the project you want to move this proposal to."))
        return redirect(self.obj.url_for(), 303)

    @route('schedule', methods=['GET', 'POST'])
    @lastuser.requires_login
    @requires_permission('new-session')
    def schedule(self):
        from .session import session_form
        return session_form(self.obj.project, proposal=self.obj)

    @route('labels', methods=['GET', 'POST'])
    @render_with(json=True)
    @lastuser.requires_login
    @requires_permission('admin')
    def edit_labels(self):
        try:
            if 'removeLabel' in request.json:
                for option_name in request.json['removeLabel']:
                    setattr(self.obj.formlabels, option_name, False)
                db.session.commit()
            if 'addLabel' in request.json:
                for option_name in request.json['addLabel']:
                    setattr(self.obj.formlabels, option_name, True)
                db.session.commit()
            return {'status': 'ok', 'labels': [l.name for l in self.obj.labels]}
        except ValueError as e:
            return {'status': 'error', 'error_identifier': 'edit_label_error', 'error_description': str(e)}, 400


@route('/<project>/<url_id_name>', subdomain='<profile>')
class FunnelProposalView(ProposalView):
    pass


ProposalView.init_app(app)
FunnelProposalView.init_app(funnelapp)<|MERGE_RESOLUTION|>--- conflicted
+++ resolved
@@ -2,13 +2,8 @@
 
 from bleach import linkify
 
-<<<<<<< HEAD
 from flask import g, redirect, request, Markup, abort, flash, escape, render_template
-from coaster.utils import make_name
-=======
-from flask import g, redirect, request, Markup, abort, flash, escape
 from coaster.utils import make_name, utcnow
->>>>>>> db5291eb
 from coaster.views import ModelView, UrlChangeCheck, UrlForView, jsonp, render_with, requires_permission, route
 from coaster.auth import current_auth
 from baseframe import _
