from flask import Markup, abort, escape, flash, jsonify, redirect

from bleach import linkify

from baseframe import _, __, request_is_xhr
from baseframe.forms import render_delete_sqla, render_form
from coaster.auth import current_auth
from coaster.utils import make_name
from coaster.views import (
    ModelView,
    UrlChangeCheck,
    UrlForView,
    jsonp,
    render_with,
    requires_permission,
    requires_roles,
    route,
)

from .. import app, funnelapp
from ..forms import (
    ProposalForm,
    ProposalLabelsAdminForm,
    ProposalMoveForm,
    ProposalSubscribeForm,
    ProposalTransferForm,
    ProposalTransitionForm,
)
from ..models import (
    Project,
    Proposal,
    ProposalReceivedNotification,
    ProposalSubmittedNotification,
    db,
)
from .decorators import legacy_redirect
from .login_session import requires_login, requires_sudo
from .mixins import ProjectViewMixin, ProposalViewMixin
from .notification import dispatch_notification

proposal_headers = [
    'id',
    'title',
    'url',
    'fullname',
    'proposer',
    'speaker',
    'email',
    'slides',
    'video_url',
    'phone',
    'type',
    'level',
    'votes',
    'comments',
    'submitted',
    'confirmed',
]


markdown_message = __(
    'This form uses <a target="_blank" rel="noopener noreferrer"'
    ' href="https://www.markdownguide.org/basic-syntax/">Markdown</a> for formatting.'
)


def proposal_data(proposal):
    """
    Return proposal data suitable for a JSON dump.

    Request helper, not to be used standalone.
    """
    return dict(
        [
            ('id', proposal.uuid_b58),
            ('name', proposal.url_name_uuid_b58),
            ('legacy_id', proposal.url_id),
            ('legacy_name', proposal.url_name),
            ('title', proposal.title),
            ('url', proposal.url_for(_external=True)),
            ('json_url', proposal.url_for('json', _external=True)),
            ('fullname', proposal.owner.fullname),
            ('proposer', proposal.user.pickername),
            ('speaker', proposal.speaker.pickername if proposal.speaker else None),
            ('description', proposal.description),
            ('body', proposal.body.html),
            ('video', proposal.video),
            ('votes', proposal.voteset.count),
            ('comments', proposal.commentset.count),
            ('submitted', proposal.created_at.isoformat()),
            ('confirmed', bool(proposal.state.CONFIRMED)),
        ]
        + (
            [
                ('email', proposal.email),
                ('phone', proposal.phone),
                ('location', proposal.location),
                ('votes_count', proposal.votes_count()),
                ('status', proposal.state.value),
                ('state', proposal.state.label.name),
            ]
            if proposal.current_roles.project_editor
            else []
        )
    )


def proposal_data_flat(proposal):
    data = proposal_data(proposal)
    cols = [data.get(header) for header in proposal_headers]
    cols.append(proposal.state.label.name)
    return cols


@Proposal.features('comment_new')
def proposal_comment_new(obj):
    return obj.current_roles.commenter is True


# --- Routes ------------------------------------------------------------------
class BaseProjectProposalView(ProjectViewMixin, UrlChangeCheck, UrlForView, ModelView):
    __decorators__ = [legacy_redirect]

    @requires_login
    @requires_roles({'reader'})
    def new_proposal(self):
        # This along with the `reader` role makes it possible for
        # anyone to submit a proposal if the CFP is open.
        if not self.obj.cfp_state.OPEN:
            flash(_("This project is not accepting submissions"), 'error')
            return redirect(self.obj.url_for(), code=303)

        form = ProposalForm(model=Proposal, parent=self.obj)

        if form.validate_on_submit():
            proposal = Proposal(
                user=current_auth.user, speaker=current_auth.user, project=self.obj
            )
            db.session.add(proposal)
            with db.session.no_autoflush:
                form.populate_obj(proposal)
            proposal.name = make_name(proposal.title)
            proposal.update_description()
            proposal.voteset.vote(
                current_auth.user
            )  # Vote up your own proposal by default
            db.session.commit()
            flash(_("Your submission has been submitted"), 'info')
            dispatch_notification(
                ProposalSubmittedNotification(document=proposal),
                ProposalReceivedNotification(
                    document=proposal.project, fragment=proposal
                ),
            )
            return redirect(proposal.url_for(), code=303)

        return render_form(
            form=form,
            title=_("Make a submission"),
            submit=_("Submit"),
            message=markdown_message,
        )


@Project.views('proposal_new')
@route('/<profile>/<project>')
class ProjectProposalView(BaseProjectProposalView):
    pass


ProjectProposalView.add_route_for(
    'new_proposal', 'proposals/new', methods=['GET', 'POST']
)
ProjectProposalView.add_route_for('new_proposal', 'sub/new', methods=['GET', 'POST'])
ProjectProposalView.init_app(app)


@route('/<project>', subdomain='<profile>')
class FunnelProjectProposalView(BaseProjectProposalView):
    pass


FunnelProjectProposalView.add_route_for('new_proposal', 'new', methods=['GET', 'POST'])
FunnelProjectProposalView.init_app(funnelapp)


@Proposal.views('main')
@route('/<profile>/<project>/proposals/<url_name_uuid_b58>')
@route('/<profile>/<project>/sub/<url_name_uuid_b58>')
class ProposalView(ProposalViewMixin, UrlChangeCheck, UrlForView, ModelView):
    __decorators__ = [legacy_redirect]

    @route('')
    @render_with('proposal.html.jinja2')
    @requires_permission('view')
    def view(self):
        # FIXME: Use a separate endpoint for comments as this is messing with browser
        # cache. View Source on proposal pages shows comments tree instead of source
        if request_is_xhr():
            return jsonify({'comments': self.obj.commentset.views.json_comments()})

        links = [
            Markup(linkify(str(escape(link))))
            for link in self.obj.links.replace('\r\n', '\n').split('\n')
            if link
        ]
        return {
            'project': self.obj.project,
            'proposal': self.obj,
            'links': links,
            'subscribed': bool(self.obj.commentset.current_roles.document_subscriber),
        }

<<<<<<< HEAD
    @route('update_subscribe', methods=['POST'])
    @requires_login
    def update_subscribe(self):
=======
    @route('subscribe', methods=['POST'])
    @requires_login
    def subscribe(self):
>>>>>>> 6042ee44
        subscribe_form = ProposalSubscribeForm()
        subscribe_form.form_nonce.data = subscribe_form.form_nonce.default()
        if subscribe_form.validate_on_submit():
            if subscribe_form.subscribe.data:
                self.obj.commentset.add_subscriber(
                    actor=current_auth.user, user=current_auth.user
                )
                db.session.commit()
                return {
                    'status': 'ok',
<<<<<<< HEAD
                    'message': __("Subscribed"),
=======
                    'message': __("Subscribed to notifications"),
>>>>>>> 6042ee44
                    'form_nonce': subscribe_form.form_nonce.data,
                }
            else:
                self.obj.commentset.remove_subscriber(
                    actor=current_auth.user, user=current_auth.user
                )
                db.session.commit()
                return {
                    'status': 'ok',
<<<<<<< HEAD
                    'message': __("Unsubscribed"),
=======
                    'message': __("Unsubscribed from notifications"),
>>>>>>> 6042ee44
                    'form_nonce': subscribe_form.form_nonce.data,
                }
        else:
            return {
                'status': 'error',
                'details': subscribe_form.errors,
                'message': __("Request expired. Reload and try again"),
                'form_nonce': subscribe_form.form_nonce.data,
            }, 400

    @route('admin')
    @render_with('proposal_admin_panel.html.jinja2')
    @requires_permission('view')
    def admin(self):
        transition_form = ProposalTransitionForm(obj=self.obj)
        proposal_transfer_form = ProposalTransferForm()

        proposal_move_form = None
        if 'move_to' in self.obj.current_access():
            proposal_move_form = ProposalMoveForm()

        proposal_label_admin_form = ProposalLabelsAdminForm(
            model=Proposal, obj=self.obj, parent=self.obj.project
        )

        return {
            'proposal': self.obj,
            'project': self.obj.project,
            'transition_form': transition_form,
            'proposal_move_form': proposal_move_form,
            'proposal_transfer_form': proposal_transfer_form,
            'proposal_label_admin_form': proposal_label_admin_form,
        }

    @route('json')
    @requires_permission('view')
    def json(self):
        return jsonp(proposal_data(self.obj))

    @route('comments', methods=['GET'])
    @render_with(json=True)
    @requires_roles({'reader'})
    def comments(self):
        if request_is_xhr():
            return {'comments': self.obj.commentset.views.json_comments()}
        else:
            return redirect(self.obj.commentset.views.url(), code=303)

    @route('edit', methods=['GET', 'POST'])
    @requires_login
    @requires_permission('edit_proposal')
    def edit(self):
        form = ProposalForm(obj=self.obj, model=Proposal, parent=self.obj.project)
        if form.validate_on_submit():
            with db.session.no_autoflush:
                form.populate_obj(self.obj)
            self.obj.name = make_name(self.obj.title)
            self.obj.update_description()
            self.obj.edited_at = db.func.utcnow()
            db.session.commit()
            flash(_("Your changes have been saved"), 'info')
            return redirect(self.obj.url_for(), code=303)
        return render_form(
            form=form,
            title=_("Edit submission"),
            submit=_("Update"),
            message=markdown_message,
        )

    @route('delete', methods=['GET', 'POST'])
    @requires_sudo
    @requires_permission('delete-proposal')
    def delete(self):
        return render_delete_sqla(
            self.obj,
            db,
            title=_("Confirm delete"),
            message=_(
                "Delete your submission ‘{title}’? This will remove all votes and"
                " comments as well. This operation is permanent and cannot be undone."
            ).format(title=self.obj.title),
            success=_("Your submission has been deleted"),
            next=self.obj.project.url_for(),
            cancel_url=self.obj.url_for(),
        )

    @route('transition', methods=['GET', 'POST'])
    @requires_login
    @requires_permission('confirm-proposal')
    def transition(self):
        transition_form = ProposalTransitionForm(obj=self.obj)
        if (
            transition_form.validate_on_submit()
        ):  # check if the provided transition is valid
            transition = getattr(
                self.obj.current_access(), transition_form.transition.data
            )
            transition()  # call the transition
            db.session.commit()
            flash(transition.data['message'], 'success')

            if transition_form.transition.data == 'delete':
                # if the proposal is deleted, don't redirect to proposal page
                return redirect(self.obj.project.url_for('view_proposals'))
        else:
            flash(_("Invalid transition for this submission."), 'error')
            abort(403)
        return redirect(self.obj.url_for())

    @route('next')  # NOQA: A003
    @requires_permission('view')
    def next(self):  # NOQA: A003
        nextobj = self.obj.getnext()
        if nextobj:
            return redirect(nextobj.url_for())
        else:
            flash(_("You were at the last submission"), 'info')
            return redirect(self.obj.project.url_for())

    @route('prev')
    @requires_permission('view')
    def prev(self):
        prevobj = self.obj.getprev()
        if prevobj:
            return redirect(prevobj.url_for())
        else:
            flash(_("You were at the first submission"), 'info')
            return redirect(self.obj.project.url_for())

    @route('move', methods=['POST'])
    @requires_login
    @requires_permission('move-proposal')
    def moveto(self):
        proposal_move_form = ProposalMoveForm()
        if proposal_move_form.validate_on_submit():
            target_project = proposal_move_form.target.data
            if target_project != self.obj.project:
                self.obj.current_access().move_to(target_project)
                db.session.commit()
            flash(
                _(
                    "This submission has been moved to {project}.".format(
                        project=target_project.title
                    )
                ),
                'success',
            )
        else:
            flash(
                _("Please choose the project you want to move this submission to."),
                'error',
            )
        return redirect(self.obj.url_for(), 303)

    @route('transfer', methods=['POST'])
    @requires_login
    @requires_permission('move-proposal')
    def transfer_to(self):
        proposal_transfer_form = ProposalTransferForm()
        if proposal_transfer_form.validate_on_submit():
            target_user = proposal_transfer_form.user.data
            self.obj.current_access().transfer_to(target_user)
            db.session.commit()
            flash(_("This submission has been transfered."), 'success')
        else:
            flash(
                _("Please choose the user you want to transfer this submission to."),
                'error',
            )
        return redirect(self.obj.url_for(), 303)

    @route('update_featured', methods=['POST'])
    @requires_login
    @requires_permission('move-proposal')
    def update_featured(self):
        featured_form = self.obj.forms.featured()
        if featured_form.validate_on_submit():
            featured_form.populate_obj(self.obj)
            db.session.commit()
            if self.obj.featured:
                return {'status': 'ok', 'message': 'This submission has been featured.'}
            else:
                return {
                    'status': 'ok',
                    'message': 'This submission is no longer featured.',
                }
        return (
            {
                'status': 'error',
                'error_description': featured_form.errors,
            },
            400,
        )

    @route('schedule', methods=['GET', 'POST'])
    @requires_login
    @requires_permission('new-session')
    def schedule(self):
        from .session import session_form

        return session_form(self.obj.project, proposal=self.obj)

    @route('labels', methods=['GET', 'POST'])
    @requires_login
    @requires_permission('admin')
    def edit_labels(self):
        form = ProposalLabelsAdminForm(
            model=Proposal, obj=self.obj, parent=self.obj.project
        )
        if form.validate_on_submit():
            form.populate_obj(self.obj)
            db.session.commit()
            flash(_("Labels have been saved for this submission."), 'info')
            return redirect(self.obj.url_for(), 303)
        else:
            flash(_("Labels could not be saved for this submission."), 'error')
            return render_form(
                form,
                submit=_("Save changes"),
                title=_("Edit labels for '{}'").format(self.obj.title),
            )


@route('/<project>/<url_id_name>', subdomain='<profile>')
class FunnelProposalView(ProposalView):
    pass


ProposalView.init_app(app)
FunnelProposalView.init_app(funnelapp)<|MERGE_RESOLUTION|>--- conflicted
+++ resolved
@@ -211,15 +211,9 @@
             'subscribed': bool(self.obj.commentset.current_roles.document_subscriber),
         }
 
-<<<<<<< HEAD
-    @route('update_subscribe', methods=['POST'])
-    @requires_login
-    def update_subscribe(self):
-=======
     @route('subscribe', methods=['POST'])
     @requires_login
     def subscribe(self):
->>>>>>> 6042ee44
         subscribe_form = ProposalSubscribeForm()
         subscribe_form.form_nonce.data = subscribe_form.form_nonce.default()
         if subscribe_form.validate_on_submit():
@@ -230,11 +224,7 @@
                 db.session.commit()
                 return {
                     'status': 'ok',
-<<<<<<< HEAD
-                    'message': __("Subscribed"),
-=======
                     'message': __("Subscribed to notifications"),
->>>>>>> 6042ee44
                     'form_nonce': subscribe_form.form_nonce.data,
                 }
             else:
@@ -244,11 +234,7 @@
                 db.session.commit()
                 return {
                     'status': 'ok',
-<<<<<<< HEAD
-                    'message': __("Unsubscribed"),
-=======
                     'message': __("Unsubscribed from notifications"),
->>>>>>> 6042ee44
                     'form_nonce': subscribe_form.form_nonce.data,
                 }
         else:
