# -*- coding: utf-8 -*-

from flask import Markup, abort, escape, flash, g, redirect, request

from bleach import linkify

<<<<<<< HEAD
from flask import g, redirect, request, Markup, abort, flash, escape, render_template
from coaster.utils import make_name, utcnow
from coaster.views import ModelView, UrlChangeCheck, UrlForView, jsonp, render_with, requires_permission, route
from coaster.auth import current_auth
=======
>>>>>>> 7634f265
from baseframe import _
from baseframe.forms import Form, render_delete_sqla, render_form
from coaster.auth import current_auth
from coaster.utils import make_name, utcnow
from coaster.views import (
    ModelView,
    UrlChangeCheck,
    UrlForView,
    jsonp,
    render_with,
    requires_permission,
    route,
)

from .. import app, funnelapp, lastuser
from ..forms import (
    CommentForm,
    DeleteCommentForm,
    ProposalForm,
    ProposalLabelsAdminForm,
    ProposalMoveForm,
    ProposalTransferForm,
    ProposalTransitionForm,
)
from ..models import Comment, Proposal, db
from .decorators import legacy_redirect
from .mixins import ProjectViewMixin, ProposalViewMixin

proposal_headers = [
    'id',
    'title',
    'url',
    'fullname',
    'proposer',
    'speaker',
    'email',
    'slides',
    'preview_video',
    'phone',
    'type',
    'level',
    'votes',
    'comments',
    'submitted',
    'confirmed'
    ]


def proposal_data(proposal):
    """
    Return proposal data suitable for a JSON dump. Request helper, not to be used standalone.
    """
    data = dict(
        [
            ('id', proposal.suuid),
            ('name', proposal.url_name_suuid),
            ('legacy_id', proposal.url_id),
            ('legacy_name', proposal.url_name),
            ('title', proposal.title),
            ('url', proposal.url_for(_external=True)),
            ('json_url', proposal.url_for('json', _external=True)),
            ('fullname', proposal.owner.fullname),
            ('proposer', proposal.user.pickername),
            ('speaker', proposal.speaker.pickername if proposal.speaker else None),
            ('objective', proposal.abstract.html),  # TODO: Remove this, name has changed
            ('description', proposal.outline.html),  # TODO: Remove this, name has changed
            ('requirements', proposal.requirements.html),  # TODO: Remove this, name has changed
            ('abstract_text', proposal.abstract.text),
            ('abstract_html', proposal.abstract.html),
            ('outline_text', proposal.outline.text),
            ('outline_html', proposal.outline.html),
            ('requirements_text', proposal.requirements.text),
            ('requirements_html', proposal.requirements.html),
            ('slides', proposal.slides.url),
            ('links', proposal.links),
            ('preview_video', proposal.preview_video.url if proposal.preview_video is not None else ''),
            ('bio', proposal.bio.html),
            ('votes', proposal.voteset.count),
            ('comments', proposal.commentset.count),
            ('submitted', proposal.created_at.isoformat()),
            ('confirmed', bool(proposal.state.CONFIRMED)),
            ]
        + ([
            ('email', proposal.email),
            ('phone', proposal.phone),
            ('location', proposal.location),
            ('votes_count', proposal.votes_count()),
            ('status', proposal.state.value),
            ('state', proposal.state.label.name),
            ] if current_auth.permissions.view_contactinfo else [])
        )

    if proposal.current_roles.admin:
        admin_form = ProposalLabelsAdminForm(obj=proposal, model=Proposal, parent=proposal.project)
        admin_form_html = render_template('label_admin_widget.html.jinja2', admin_form=admin_form)
        data['admin_form'] = admin_form_html

    return data


def proposal_data_flat(proposal):
    data = proposal_data(proposal)
    cols = [data.get(header) for header in proposal_headers]
    cols.append(proposal.state.label.name)
    return cols


# --- Routes ------------------------------------------------------------------
class BaseProjectProposalView(ProjectViewMixin, UrlChangeCheck, UrlForView, ModelView):
    __decorators__ = [legacy_redirect]

    @lastuser.requires_login
    @requires_permission('new-proposal')
    def new_proposal(self):
        form = ProposalForm(model=Proposal, parent=self.obj)
        if request.method == 'GET':
            form.email.data = g.user.email
            form.phone.data = g.user.phone
        if form.validate_on_submit():
            proposal = Proposal(user=current_auth.user, project=self.obj)
            form.populate_obj(proposal)
            proposal.name = make_name(proposal.title)
            db.session.add(proposal)
            proposal.voteset.vote(g.user)  # Vote up your own proposal by default
            db.session.commit()
            flash(_("Your new session has been saved"), 'info')
            return redirect(proposal.url_for(), code=303)
        return render_form(form=form, title=_("Submit a session proposal"),
            submit=_("Submit proposal"),
            message=Markup(
                _('This form uses <a target="_blank" href="http://daringfireball.net/projects/markdown/">Markdown</a> for formatting.')))


@route('/<profile>/<project>')
class ProjectProposalView(BaseProjectProposalView):
    pass


ProjectProposalView.add_route_for('new_proposal', 'proposals/new', methods=['GET', 'POST'])
ProjectProposalView.init_app(app)


@route('/<project>', subdomain='<profile>')
class FunnelProjectProposalView(BaseProjectProposalView):
    pass


FunnelProjectProposalView.add_route_for('new_proposal', 'new', methods=['GET', 'POST'])
FunnelProjectProposalView.init_app(funnelapp)


@route('/<profile>/<project>/proposals/<url_name_suuid>')
class ProposalView(ProposalViewMixin, UrlChangeCheck, UrlForView, ModelView):
    __decorators__ = [legacy_redirect]

    @route('')
    @render_with('proposal.html.jinja2')
    @requires_permission('view')
    def view(self):
        comments = sorted(Comment.query.filter_by(commentset=self.obj.commentset, parent=None).order_by('created_at').all(),
            key=lambda c: c.voteset.count, reverse=True)
        commentform = CommentForm(model=Comment)
        delcommentform = DeleteCommentForm()

        links = [Markup(linkify(unicode(escape(l)))) for l in self.obj.links.replace('\r\n', '\n').split('\n') if l]

        transition_form = ProposalTransitionForm(obj=self.obj)
        proposal_transfer_form = ProposalTransferForm()

        proposal_move_form = None
        if 'move_to' in self.obj.current_access():
            proposal_move_form = ProposalMoveForm()

        proposal_label_admin_form = ProposalLabelsAdminForm(model=Proposal, obj=self.obj, parent=self.obj.project)

        return dict(project=self.obj.project, proposal=self.obj,
            comments=comments, commentform=commentform, delcommentform=delcommentform,
            links=links, transition_form=transition_form, proposal_move_form=proposal_move_form,
            csrf_form=Form(), proposal_transfer_form=proposal_transfer_form,
            proposal_label_admin_form=proposal_label_admin_form)

    @route('json')
    @requires_permission('view')
    def json(self):
        return jsonp(proposal_data(self.obj))

    @route('edit', methods=['GET', 'POST'])
    @lastuser.requires_login
    @requires_permission('edit_proposal')
    def edit(self):
        form = ProposalForm(obj=self.obj, model=Proposal, parent=self.obj.project)
        if self.obj.user != g.user:
            del form.speaking
        if form.validate_on_submit():
            form.populate_obj(self.obj)
            self.obj.name = make_name(self.obj.title)
            self.obj.edited_at = utcnow()
            db.session.commit()
            flash(_("Your changes have been saved"), 'info')
            return redirect(self.obj.url_for(), code=303)
        return render_form(form=form, title=_("Edit session proposal"), submit=_("Update proposal"),
            message=Markup(
                _('This form uses <a target="_blank" href="http://daringfireball.net/projects/markdown/">Markdown</a> for formatting.')))

    @route('delete', methods=['GET', 'POST'])
    @lastuser.requires_login
    @requires_permission('delete-proposal')
    def delete(self):
        return render_delete_sqla(self.obj, db, title=_(u"Confirm delete"),
            message=_(u"Do you really wish to delete your proposal ‘{title}’? "
                    u"This will remove all votes and comments as well. This operation "
                    u"is permanent and cannot be undone.").format(title=self.obj.title),
            success=_("Your proposal has been deleted"),
            next=self.obj.project.url_for(),
            cancel_url=self.obj.url_for())

    @route('transition', methods=['GET', 'POST'])
    @lastuser.requires_login
    @requires_permission('confirm-proposal')
    def transition(self):
        transition_form = ProposalTransitionForm(obj=self.obj)
        if transition_form.validate_on_submit():  # check if the provided transition is valid
            transition = getattr(self.obj.current_access(), transition_form.transition.data)
            transition()  # call the transition
            db.session.commit()
            flash(transition.data['message'], 'success')
        else:
            flash(_("Invalid transition for this proposal."), 'error')
            abort(403)
        return redirect(self.obj.url_for())

    @route('next')
    @requires_permission('view')
    def next(self):
        next = self.obj.getnext()
        if next:
            return redirect(next.url_for())
        else:
            flash(_("You were at the last proposal"), 'info')
            return redirect(self.obj.project.url_for())

    @route('prev')
    @requires_permission('view')
    def prev(self):
        prev = self.obj.getprev()
        if prev:
            return redirect(prev.url_for())
        else:
            flash(_("You were at the first proposal"), 'info')
            return redirect(self.obj.project.url_for())

    @route('move', methods=['POST'])
    @lastuser.requires_login
    @requires_permission('move-proposal')
    def moveto(self):
        proposal_move_form = ProposalMoveForm()
        if proposal_move_form.validate_on_submit():
            target_project = proposal_move_form.target.data
            if target_project != self.obj.project:
                self.obj.current_access().move_to(target_project)
                db.session.commit()
            flash(_("This proposal has been moved to {project}.".format(project=target_project.title)), 'success')
        else:
            flash(_("Please choose the project you want to move this proposal to."), 'error')
        return redirect(self.obj.url_for(), 303)

    @route('transfer', methods=['POST'])
    @lastuser.requires_login
    @requires_permission('move-proposal')
    def transfer_to(self):
        proposal_transfer_form = ProposalTransferForm()
        if proposal_transfer_form.validate_on_submit():
            target_user = proposal_transfer_form.user.data
            self.obj.current_access().transfer_to(target_user)
            db.session.commit()
            flash(_("This proposal has been transfered."), 'success')
        else:
            flash(_("Please choose the user you want to transfer this proposal to."), 'error')
        return redirect(self.obj.url_for(), 303)

    @route('schedule', methods=['GET', 'POST'])
    @lastuser.requires_login
    @requires_permission('new-session')
    def schedule(self):
        from .session import session_form
        return session_form(self.obj.project, proposal=self.obj)

    @route('labels', methods=['GET', 'POST'])
    @render_with(json=True)
    @lastuser.requires_login
    @requires_permission('admin')
    def edit_labels(self):
        try:
            if 'removeLabel' in request.json:
                for option_name in request.json['removeLabel']:
                    setattr(self.obj.formlabels, option_name, False)
                db.session.commit()
            if 'addLabel' in request.json:
                for option_name in request.json['addLabel']:
                    setattr(self.obj.formlabels, option_name, True)
                db.session.commit()
            return {'status': 'ok', 'labels': [l.name for l in self.obj.labels]}
        except ValueError as e:
            return {'status': 'error', 'error_identifier': 'edit_label_error', 'error_description': str(e)}, 400


@route('/<project>/<url_id_name>', subdomain='<profile>')
class FunnelProposalView(ProposalView):
    pass


ProposalView.init_app(app)
FunnelProposalView.init_app(funnelapp)<|MERGE_RESOLUTION|>--- conflicted
+++ resolved
@@ -1,16 +1,9 @@
 # -*- coding: utf-8 -*-
 
-from flask import Markup, abort, escape, flash, g, redirect, request
+from flask import Markup, abort, escape, flash, g, redirect, request, render_template
 
 from bleach import linkify
 
-<<<<<<< HEAD
-from flask import g, redirect, request, Markup, abort, flash, escape, render_template
-from coaster.utils import make_name, utcnow
-from coaster.views import ModelView, UrlChangeCheck, UrlForView, jsonp, render_with, requires_permission, route
-from coaster.auth import current_auth
-=======
->>>>>>> 7634f265
 from baseframe import _
 from baseframe.forms import Form, render_delete_sqla, render_form
 from coaster.auth import current_auth
