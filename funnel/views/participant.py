--- conflicted
+++ resolved
@@ -1,22 +1,11 @@
 # -*- coding: utf-8 -*-
-<<<<<<< HEAD
-from flask import flash, redirect, render_template, request, url_for, jsonify, make_response, current_app
-from datetime import timedelta
-=======
 from flask import flash, redirect, render_template, request, url_for, jsonify, make_response
->>>>>>> bc533e25
 from sqlalchemy.exc import IntegrityError
 from baseframe import _
 from baseframe import forms
 from baseframe.forms import render_form
-<<<<<<< HEAD
-from coaster.auth import current_auth
-from coaster.views import load_models, requestargs, route, requires_permission, UrlForView, ModelView
-from coaster.utils import midnight_to_utc, getbool, utcnow
-=======
 from coaster.views import load_models, route, requires_permission, UrlForView, ModelView
 from coaster.utils import getbool
->>>>>>> bc533e25
 from .. import app, funnelapp, lastuser
 from ..models import db, Profile, Project, Attendee, ProjectRedirect, Participant, Event, SyncTicket
 from ..forms import ParticipantForm
@@ -137,40 +126,6 @@
     return render_form(form=form, title=_(u"Edit Participant"), submit=_(u"Save changes"))
 
 
-<<<<<<< HEAD
-@app.route('/participant', methods=['GET', 'POST'])
-@funnelapp.route('/participant', methods=['GET', 'POST'], subdomain='<profile>')
-@lastuser.requires_login
-@requestargs('puk', 'key')
-def participant(puk, key):
-    """
-    Endpoint for contact exchange.
-
-    TODO: The GET method to this endpoint is deprecated and will be removed by 1st September, 2018
-    """
-    participant = Participant.query.filter_by(puk=puk, key=key).first()
-    if not participant:
-        return make_response(jsonify(status='error', message=u"Participant not found"), 404) 
-    project = participant.project
-    print project
-    if project.date_upto:
-        if midnight_to_utc(project.date_upto + timedelta(days=1), project.timezone) < utcnow():
-            return make_response(jsonify(status='error', message=u"This event has concluded"), 401)
-
-        try:
-            contact_exchange = ContactExchange(user=current_auth.actor, participant=participant)
-            db.session.add(contact_exchange)
-            db.session.commit()
-        except IntegrityError:
-            current_app.logger.warning(u"Contact Exchange already present")
-            db.session.rollback()
-        return jsonify(participant=participant_data(participant, project.id, full=True))
-    else:
-        return make_response(jsonify(status='error', message=u"Unauthorized contact exchange"), 401)
-
-
-=======
->>>>>>> bc533e25
 @app.route('/<profile>/<project>/participant/<participant_id>/badge')
 @funnelapp.route('/<project>/participant/<participant_id>/badge', subdomain='<profile>')
 @lastuser.requires_login
