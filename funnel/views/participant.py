# -*- coding: utf-8 -*-
from flask import flash, redirect, render_template, request, g, url_for, jsonify
from sqlalchemy.exc import IntegrityError
from baseframe import _
from baseframe import forms
from baseframe.forms import render_form
from coaster.views import load_models
from .. import app, lastuser
from ..models import (db, Profile, ProposalSpace, Attendee, ProposalSpaceRedirect, Participant, Event, ContactExchange)
from ..forms import ParticipantForm
from funnel.util import split_name, format_twitter_handle, make_qrcode


def participant_badge_data(participants, space):
    badges = []
    for participant in participants:
        first_name, last_name = split_name(participant.fullname)
        badges.append({
            'first_name': first_name,
            'last_name': last_name,
            'twitter': format_twitter_handle(participant.twitter),
            'company': participant.company,
            'qrcode_content': make_qrcode(u"{participant.puk}{participant.key}")
        })
    return badges


def participant_data(participant, space_id, full=False):
    if full:
        return {
            '_id': participant.id,
            'puk': participant.puk,
            'fullname': participant.fullname,
            'job_title': participant.job_title,
            'company': participant.company,
            'email': participant.email,
            'twitter': participant.twitter,
            'phone': participant.phone,
            'space_id': space_id
        }
    else:
        return {
            '_id': participant.id,
            'puk': participant.puk,
            'fullname': participant.fullname,
            'job_title': participant.job_title,
            'company': participant.company,
            'space_id': space_id
        }

def participant_checkin_data(participant, space, event):
    return {
        'pid': participant.id,
        'fullname': participant.fullname,
        'company': participant.company,
        'email': participant.email,
        'badge_printed': participant.badge_printed,
        'checked_in': participant.checked_in
    }


@app.route('/<space>/participants/json', subdomain='<profile>')
@lastuser.requires_login
@load_models(
    (Profile, {'name': 'profile'}, 'g.profile'),
    ((ProposalSpace, ProposalSpaceRedirect), {'name': 'space', 'profile': 'profile'}, 'space'),
    permission='view')
def participants_json(profile, space):
    return jsonify(participants=[participant_data(participant, space.id) for participant in space.participants])


@app.route('/<space>/participants/new', methods=['GET', 'POST'], subdomain='<profile>')
@lastuser.requires_login
@load_models(
    (Profile, {'name': 'profile'}, 'g.profile'),
    ((ProposalSpace, ProposalSpaceRedirect), {'name': 'space', 'profile': 'profile'}, 'space'),
    permission='new-participant')
def new_participant(profile, space):
    form = ParticipantForm()
    form.events.query = space.events
    if form.validate_on_submit():
        participant = Participant(proposal_space=space)
        form.populate_obj(participant)
        try:
            db.session().add_and_commit(participant)
        except IntegrityError:
            db.session.rollback()
            flash(_(u"This participant already exists."), 'info')
        return redirect(space.url_for('admin'), code=303)
    return render_form(form=form, title=_(u"New Participant"), submit=_(u"Add Participant"))


@app.route('/<space>/participant/<participant_id>/edit', methods=['GET', 'POST'], subdomain='<profile>')
@lastuser.requires_login
@load_models(
    (Profile, {'name': 'profile'}, 'g.profile'),
    ((ProposalSpace, ProposalSpaceRedirect), {'name': 'space', 'profile': 'profile'}, 'space'),
    (Participant, {'id': 'participant_id'}, 'participant'),
    permission='edit-participant')
def participant_edit(profile, space, participant):
    form = ParticipantForm(obj=participant, model=Participant)
    form.events.query = space.events
    if form.validate_on_submit():
        form.populate_obj(participant)
        db.session.commit()
        flash(_(u"Your changes have been saved"), 'info')
        return redirect(space.url_for('admin'), code=303)
    return render_form(form=form, title=_(u"Edit Participant"), submit=_(u"Save changes"))


@app.route('/<space>/participant', subdomain='<profile>')
@lastuser.requires_login
@load_models(
    (Profile, {'name': 'profile'}, 'g.profile'),
    ((ProposalSpace, ProposalSpaceRedirect), {'name': 'space', 'profile': 'profile'}, 'space'),
    permission='view')
def participant(profile, space):
    participant = Participant.query.filter_by(puk=request.args.get('puk')).first()
    if not participant:
        return jsonify(message=u"Not found", code=404)
    elif participant.key == request.args.get('key'):
        try:
            contact_exchange = ContactExchange(user_id=g.user.id, participant_id=participant.id, proposal_space_id=space.id)
            db.session().add_and_commit(contact_exchange)
        except IntegrityError:
            app.logger.warning(u"Contact Exchange already present")
            db.session.rollback()
        return jsonify(participant=participant_data(participant, space.id, full=True))
    else:
        return jsonify(message=u"Unauthorized", code=401)


@app.route('/<space>/participant/<participant_id>/badge', subdomain='<profile>')
@lastuser.requires_login
@load_models(
    (Profile, {'name': 'profile'}, 'g.profile'),
    ((ProposalSpace, ProposalSpaceRedirect), {'name': 'space', 'profile': 'profile'}, 'space'),
    (Participant, {'id': 'participant_id'}, 'participant'),
    permission='view-participant')
def participant_badge(profile, space, participant):
    return render_template('badge.html', badges=participant_badge_data([participant], space))


@app.route('/<space>/event/<name>/participants/json', subdomain='<profile>')
@lastuser.requires_login
@load_models(
    (Profile, {'name': 'profile'}, 'g.profile'),
    ((ProposalSpace, ProposalSpaceRedirect), {'name': 'space', 'profile': 'profile'}, 'space'),
    (Event, {'name': 'name', 'proposal_space': 'space'}, 'event'),
<<<<<<< HEAD
    (Participant, {'id': 'participant_id'}, 'participant'),
    permission='checkin-event')
def event_checkin(profile, space, event, participant):
    attendee = Attendee.get(event, participant)
=======
    permission='event-checkin')
def event_participants_json(profile, space, event):
    total_participants = len(Participant.checkin_list(event))
    total_checkedin = len([p for p in Participant.checkin_list(event) if p.checked_in])
    return jsonp(participants=[participant_checkin_data(participant, space, event) for participant in Participant.checkin_list(event)], total_participants=total_participants, total_checkedin=total_checkedin)


@app.route('/<space>/event/<name>/checkin', methods=['POST'], subdomain='<profile>')
@lastuser.requires_login
@load_models(
    (Profile, {'name': 'profile'}, 'g.profile'),
    ((ProposalSpace, ProposalSpaceRedirect), {'name': 'space', 'profile': 'profile'}, 'space'),
    (Event, {'name': 'name', 'proposal_space': 'space'}, 'event'),
    permission='event-checkin')
def event_checkin(profile, space, event):
>>>>>>> 25868506
    form = forms.Form()
    if form.validate_on_submit():
      checked_in = True if request.form.get('checkin') == 't' else False
      participant_ids = request.form.getlist('pid')
      for participant_id in participant_ids:
          participant = Participant.query.filter_by(id=participant_id).first()
          attendee = Attendee.get(event, participant)
          attendee.checked_in = checked_in
          db.session.commit()
      if request.is_xhr:
          return jsonify(status=True, participant_ids=participant_ids, checked_in=checked_in)
    return redirect(url_for('event', profile=space.profile.name, space=space.name, name=event.name), code=303)


@app.route('/<space>/event/<name>/badges', subdomain='<profile>')
@lastuser.requires_login
@load_models(
    (Profile, {'name': 'profile'}, 'g.profile'),
    ((ProposalSpace, ProposalSpaceRedirect), {'name': 'space', 'profile': 'profile'}, 'space'),
    (Event, {'name': 'name', 'proposal_space': 'space'}, 'event'),
    permission='view-event')
def event_badges(profile, space, event):
    badge_printed = True if request.args.get('badge_printed') == 't' else False
    participants = Participant.query.join(Attendee).filter(Attendee.event_id == event.id).filter(Participant.badge_printed == badge_printed).all()
    return render_template('badge.html', badges=participant_badge_data(participants, space))<|MERGE_RESOLUTION|>--- conflicted
+++ resolved
@@ -4,7 +4,7 @@
 from baseframe import _
 from baseframe import forms
 from baseframe.forms import render_form
-from coaster.views import load_models
+from coaster.views import load_models, jsonp
 from .. import app, lastuser
 from ..models import (db, Profile, ProposalSpace, Attendee, ProposalSpaceRedirect, Participant, Event, ContactExchange)
 from ..forms import ParticipantForm
@@ -47,6 +47,7 @@
             'company': participant.company,
             'space_id': space_id
         }
+
 
 def participant_checkin_data(participant, space, event):
     return {
@@ -141,46 +142,41 @@
     return render_template('badge.html', badges=participant_badge_data([participant], space))
 
 
+@app.route('/<space>/event/<name>/checkin', methods=['POST'], subdomain='<profile>')
+@lastuser.requires_login
+@load_models(
+    (Profile, {'name': 'profile'}, 'g.profile'),
+    ((ProposalSpace, ProposalSpaceRedirect), {'name': 'space', 'profile': 'profile'}, 'space'),
+    (Event, {'name': 'name', 'proposal_space': 'space'}, 'event'),
+    (Participant, {'id': 'participant_id'}, 'participant'),
+    permission='checkin-event')
+def event_checkin(profile, space, event, participant):
+    attendee = Attendee.get(event, participant)
+    form = forms.Form()
+    if form.validate_on_submit():
+        checked_in = True if request.form.get('checkin') == 't' else False
+        participant_ids = request.form.getlist('pid')
+        for participant_id in participant_ids:
+            participant = Participant.query.filter_by(id=participant_id).first()
+            attendee = Attendee.get(event, participant)
+            attendee.checked_in = checked_in
+            db.session.commit()
+        if request.is_xhr:
+            return jsonify(status=True, participant_ids=participant_ids, checked_in=checked_in)
+    return redirect(url_for('event', profile=space.profile.name, space=space.name, name=event.name), code=303)
+
+
 @app.route('/<space>/event/<name>/participants/json', subdomain='<profile>')
 @lastuser.requires_login
 @load_models(
     (Profile, {'name': 'profile'}, 'g.profile'),
     ((ProposalSpace, ProposalSpaceRedirect), {'name': 'space', 'profile': 'profile'}, 'space'),
     (Event, {'name': 'name', 'proposal_space': 'space'}, 'event'),
-<<<<<<< HEAD
-    (Participant, {'id': 'participant_id'}, 'participant'),
     permission='checkin-event')
-def event_checkin(profile, space, event, participant):
-    attendee = Attendee.get(event, participant)
-=======
-    permission='event-checkin')
 def event_participants_json(profile, space, event):
     total_participants = len(Participant.checkin_list(event))
     total_checkedin = len([p for p in Participant.checkin_list(event) if p.checked_in])
     return jsonp(participants=[participant_checkin_data(participant, space, event) for participant in Participant.checkin_list(event)], total_participants=total_participants, total_checkedin=total_checkedin)
-
-
-@app.route('/<space>/event/<name>/checkin', methods=['POST'], subdomain='<profile>')
-@lastuser.requires_login
-@load_models(
-    (Profile, {'name': 'profile'}, 'g.profile'),
-    ((ProposalSpace, ProposalSpaceRedirect), {'name': 'space', 'profile': 'profile'}, 'space'),
-    (Event, {'name': 'name', 'proposal_space': 'space'}, 'event'),
-    permission='event-checkin')
-def event_checkin(profile, space, event):
->>>>>>> 25868506
-    form = forms.Form()
-    if form.validate_on_submit():
-      checked_in = True if request.form.get('checkin') == 't' else False
-      participant_ids = request.form.getlist('pid')
-      for participant_id in participant_ids:
-          participant = Participant.query.filter_by(id=participant_id).first()
-          attendee = Attendee.get(event, participant)
-          attendee.checked_in = checked_in
-          db.session.commit()
-      if request.is_xhr:
-          return jsonify(status=True, participant_ids=participant_ids, checked_in=checked_in)
-    return redirect(url_for('event', profile=space.profile.name, space=space.name, name=event.name), code=303)
 
 
 @app.route('/<space>/event/<name>/badges', subdomain='<profile>')
