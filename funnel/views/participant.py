# -*- coding: utf-8 -*-

from sqlalchemy.exc import IntegrityError

from flask import flash, g, jsonify, make_response, redirect, request, url_for

from baseframe import _, forms
from baseframe.forms import render_form
from coaster.auth import current_auth
from coaster.utils import getbool, uuid2suuid
from coaster.views import (
    ModelView,
    UrlForView,
    load_models,
    render_with,
    requires_permission,
    route,
)
from funnel.util import format_twitter_handle, make_qrcode, split_name

from .. import app, funnelapp, lastuser
from ..forms import ParticipantForm
from ..models import (
    Attendee,
    Event,
    Participant,
    Profile,
    Project,
    ProjectRedirect,
    SyncTicket,
    db,
)
from ..views.helpers import mask_email
from .decorators import legacy_redirect
from .mixins import EventViewMixin, ProjectViewMixin


def participant_badge_data(participants, project):
    badges = []
    for participant in participants:
        first_name, last_name = split_name(participant.fullname)
        ticket = SyncTicket.query.filter_by(participant=participant).first()
        badges.append(
            {
                'first_name': first_name,
                'last_name': last_name,
                'twitter': format_twitter_handle(participant.twitter),
                'company': participant.company,
                'qrcode_content': make_qrcode(
                    "{puk}{key}".format(puk=participant.puk, key=participant.key)
                ),
                'order_no': ticket.order_no if ticket else '',
            }
        )
    return badges


def participant_data(participant, project_id, full=False):
    data = {
        '_id': participant.id,
        'puk': participant.puk,
        'fullname': participant.fullname,
        'job_title': participant.job_title,
        'company': participant.company,
        'project_id': project_id,
    }
    if full:
        data.update(
            {
                'email': participant.email,
                'twitter': participant.twitter,
                'phone': participant.phone,
            }
        )
    return data


def participant_checkin_data(participant, project, event):
    psuuid = uuid2suuid(participant.uuid)
    data = {
        'psuuid': psuuid,
        'fullname': participant.fullname,
        'company': participant.company,
        'email': mask_email(participant.email),
        'badge_printed': participant.badge_printed,
        'checked_in': participant.checked_in,
        'ticket_type_titles': participant.ticket_type_titles,
    }
    if 'checkin_event' in current_auth.user.current_permissions:
        data.update(
            {
                'badge_url': url_for(
                    'ParticipantView_badge',
                    profile=project.profile.name,
                    project=project.name,
                    suuid=psuuid,
                ),
                'label_badge_url': url_for(
                    'ParticipantView_label_badge',
                    profile=project.profile.name,
                    project=project.name,
                    suuid=psuuid,
                ),
                'edit_url': url_for(
                    'ParticipantView_edit',
                    profile=project.profile.name,
                    project=project.name,
                    suuid=psuuid,
                ),
            }
        )
    return data


@route('/<profile>/<project>/participants')
class ProjectParticipantView(ProjectViewMixin, UrlForView, ModelView):
    __decorators__ = [legacy_redirect]

    @route('json')
    @render_with(json=True)
    @lastuser.requires_login
    @requires_permission('view')
    def participants_json(self):
        return {
            'participants': [
                participant_data(participant, self.obj.id)
                for participant in self.obj.participants
            ]
        }

    @route('new', methods=['GET', 'POST'])
    @lastuser.requires_login
    @requires_permission('new-participant')
    def new_participant(self):
        form = ParticipantForm(parent=self.obj)
        if form.validate_on_submit():
            participant = Participant(project=self.obj)
            form.populate_obj(participant)
            try:
                db.session.add(participant)
                db.session.commit()
            except IntegrityError:
                db.session.rollback()
                flash(_("This participant already exists."), 'info')
            return redirect(self.obj.url_for('admin'), code=303)
        return render_form(
            form=form, title=_("New Participant"), submit=_("Add participant")
        )


@route('/<project>/participants', subdomain='<profile>')
class FunnelProjectParticipantView(ProjectParticipantView):
    pass


ProjectParticipantView.init_app(app)
FunnelProjectParticipantView.init_app(funnelapp)


<<<<<<< HEAD
@route('/<profile>/<project>/participant/<suuid>')
class ParticipantView(UrlForView, ModelView):
    __decorators__ = [legacy_redirect, lastuser.requires_login]
=======
@app.route(
    '/<profile>/<project>/participant/<participant_id>/edit', methods=['GET', 'POST']
)
@funnelapp.route(
    '/<project>/participant/<participant_id>/edit',
    methods=['GET', 'POST'],
    subdomain='<profile>',
)
@lastuser.requires_login
@load_models(
    (Profile, {'name': 'profile'}, 'g.profile'),
    ((Project, ProjectRedirect), {'name': 'project', 'profile': 'profile'}, 'project'),
    (Participant, {'id': 'participant_id'}, 'participant'),
    permission='edit-participant',
)
def participant_edit(profile, project, participant):
    form = ParticipantForm(obj=participant, model=Participant)
    form.events.query = project.events
    if form.validate_on_submit():
        form.populate_obj(participant)
        db.session.commit()
        flash(_("Your changes have been saved"), 'info')
        return redirect(project.url_for('admin'), code=303)
    return render_form(form=form, title=_("Edit Participant"), submit=_("Save changes"))


@app.route('/<profile>/<project>/participant/<participant_id>/badge')
@funnelapp.route('/<project>/participant/<participant_id>/badge', subdomain='<profile>')
@lastuser.requires_login
@load_models(
    (Profile, {'name': 'profile'}, 'g.profile'),
    ((Project, ProjectRedirect), {'name': 'project', 'profile': 'profile'}, 'project'),
    (Participant, {'id': 'participant_id'}, 'participant'),
    permission='checkin_event',
)
def participant_badge(profile, project, participant):
    return render_template(
        'badge.html.jinja2', badges=participant_badge_data([participant], project)
    )
>>>>>>> b48d0d77

    model = Participant
    route_model_map = {
        'profile': 'project.profile.name',
        'project': 'project.name',
        'suuid': 'suuid',
    }

    def loader(self, profile, project, suuid):
        participant = (
            self.model.query.join(Project, Profile)
            .filter(
                Profile.name == profile,
                Project.name == project,
                Participant.suuid == suuid,
            )
            .first_or_404()
        )
        return participant

    def after_loader(self):
        g.profile = self.obj.project.profile
        super(ParticipantView, self).after_loader()

    @route('edit', methods=['GET', 'POST'])
    @requires_permission('edit-participant')
    def edit(self):
        form = ParticipantForm(obj=self.obj, parent=self.obj.project)
        if form.validate_on_submit():
            form.populate_obj(self.obj)
            db.session.commit()
            flash(_(u"Your changes have been saved"), 'info')
            return redirect(self.obj.project.url_for('admin'), code=303)
        return render_form(
            form=form, title=_(u"Edit Participant"), submit=_(u"Save changes")
        )

    @route('badge', methods=['GET'])
    @render_with('badge.html.jinja2')
    @requires_permission('checkin_event')
    def badge(self):
        return {'badges': participant_badge_data([self.obj], self.obj.project)}

    @route('label_badge', methods=['GET'])
    @render_with('label_badge.html.jinja2')
    @requires_permission('checkin_event')
    def label_badge(self):
        return {'badges': participant_badge_data([self.obj], self.obj.project)}


@route('/<project>/participant/<suuid>', subdomain='<profile>')
class FunnelParticipantView(ParticipantView):
    pass


ParticipantView.init_app(app)
FunnelParticipantView.init_app(funnelapp)


@route('/<profile>/<project>/event/<name>')
class EventParticipantView(EventViewMixin, UrlForView, ModelView):
    __decorators__ = [legacy_redirect, lastuser.requires_login]

    @route('participants/checkin', methods=['GET', 'POST'])
    @requires_permission('checkin_event')
    def checkin(self):
        form = forms.Form()
        if form.validate_on_submit():
            checked_in = getbool(request.form.get('checkin'))
            participant_ids = request.form.getlist('psuuid')
            for participant_id in participant_ids:
                attendee = Attendee.get(self.obj, participant_id)
                attendee.checked_in = checked_in
            db.session.commit()
            if request.is_xhr:
                return jsonify(
                    status=True, participant_ids=participant_ids, checked_in=checked_in
                )
        return redirect(self.obj.url_for('view'), code=303)

    @route('participants/json')
    @render_with(json=True)
    @requires_permission('checkin_event')
    def participants_json(self):
        checkin_count = 0
        participants = []
        for participant in Participant.checkin_list(self.obj):
            participants.append(
                participant_checkin_data(participant, self.obj.project, self.obj)
            )
            if participant.checked_in:
                checkin_count += 1

        return {
            'participants': participants,
            'total_participants': len(participants),
            'total_checkedin': checkin_count,
        }

    @route('badges')
    @render_with('badge.html.jinja2')
    @requires_permission('checkin_event')
    def badges(self):
        badge_printed = getbool(request.args.get('badge_printed', 'f'))
        participants = (
            Participant.query.join(Attendee)
            .filter(Attendee.event_id == self.obj.id)
            .filter(Participant.badge_printed == badge_printed)
            .all()
        )
        return {
            'badge_template': self.obj.badge_template,
            'badges': participant_badge_data(participants, self.obj.project),
        }

    @route('label_badges')
    @render_with('label_badge.html.jinja2')
    @requires_permission('checkin_event')
    def label_badges(self):
        badge_printed = getbool(request.args.get('badge_printed', 'f'))
        participants = (
            Participant.query.join(Attendee)
            .filter(Attendee.event_id == self.obj.id)
            .filter(Participant.badge_printed == badge_printed)
            .all()
        )
        return {
            'badge_template': self.obj.badge_template,
            'badges': participant_badge_data(participants, self.obj.project),
        }


@route('/<project>/event/<name>', subdomain='<profile>')
class FunnelEventParticipantView(EventParticipantView):
    pass


EventParticipantView.init_app(app)
FunnelEventParticipantView.init_app(funnelapp)


@app.route(
    '/<profile>/<project>/event/<name>/participant/<puk>/checkin', methods=['POST']
)
@funnelapp.route(
    '/<project>/event/<name>/participant/<puk>/checkin',
    methods=['POST'],
    subdomain='<profile>',
)
@lastuser.requires_login
@load_models(
    (Profile, {'name': 'profile'}, 'g.profile'),
    ((Project, ProjectRedirect), {'name': 'project', 'profile': 'profile'}, 'project'),
    (Event, {'name': 'name', 'project': 'project'}, 'event'),
    (Participant, {'puk': 'puk'}, 'participant'),
    permission='checkin_event',
)
def checkin_puk(profile, project, event, participant):
    checked_in = getbool(request.form.get('checkin'))
    attendee = Attendee.get(event, participant.id)
    if not attendee:
        return make_response(
            jsonify(error='not_found', error_description="Attendee not found"), 404
        )
    attendee.checked_in = checked_in
    db.session.commit()
    return jsonify(attendee={'fullname': participant.fullname})<|MERGE_RESOLUTION|>--- conflicted
+++ resolved
@@ -157,51 +157,9 @@
 FunnelProjectParticipantView.init_app(funnelapp)
 
 
-<<<<<<< HEAD
 @route('/<profile>/<project>/participant/<suuid>')
 class ParticipantView(UrlForView, ModelView):
     __decorators__ = [legacy_redirect, lastuser.requires_login]
-=======
-@app.route(
-    '/<profile>/<project>/participant/<participant_id>/edit', methods=['GET', 'POST']
-)
-@funnelapp.route(
-    '/<project>/participant/<participant_id>/edit',
-    methods=['GET', 'POST'],
-    subdomain='<profile>',
-)
-@lastuser.requires_login
-@load_models(
-    (Profile, {'name': 'profile'}, 'g.profile'),
-    ((Project, ProjectRedirect), {'name': 'project', 'profile': 'profile'}, 'project'),
-    (Participant, {'id': 'participant_id'}, 'participant'),
-    permission='edit-participant',
-)
-def participant_edit(profile, project, participant):
-    form = ParticipantForm(obj=participant, model=Participant)
-    form.events.query = project.events
-    if form.validate_on_submit():
-        form.populate_obj(participant)
-        db.session.commit()
-        flash(_("Your changes have been saved"), 'info')
-        return redirect(project.url_for('admin'), code=303)
-    return render_form(form=form, title=_("Edit Participant"), submit=_("Save changes"))
-
-
-@app.route('/<profile>/<project>/participant/<participant_id>/badge')
-@funnelapp.route('/<project>/participant/<participant_id>/badge', subdomain='<profile>')
-@lastuser.requires_login
-@load_models(
-    (Profile, {'name': 'profile'}, 'g.profile'),
-    ((Project, ProjectRedirect), {'name': 'project', 'profile': 'profile'}, 'project'),
-    (Participant, {'id': 'participant_id'}, 'participant'),
-    permission='checkin_event',
-)
-def participant_badge(profile, project, participant):
-    return render_template(
-        'badge.html.jinja2', badges=participant_badge_data([participant], project)
-    )
->>>>>>> b48d0d77
 
     model = Participant
     route_model_map = {
