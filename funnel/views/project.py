"""Views for projects."""

import csv
import io
from dataclasses import dataclass
from json import JSONDecodeError
from types import SimpleNamespace

from flask import Response, abort, current_app, flash, render_template, request
from flask_babel import format_number
from markupsafe import Markup

from baseframe import _, __, forms
from baseframe.forms import render_delete_sqla, render_form, render_message
from coaster.auth import current_auth
from coaster.utils import getbool, make_name
from coaster.views import (
    ModelView,
    UrlChangeCheck,
    UrlForView,
    get_next_url,
    render_with,
    requires_roles,
    route,
)

from .. import app
from ..forms import (
    CfpForm,
    ProjectBannerForm,
    ProjectBoxofficeForm,
    ProjectCfpTransitionForm,
    ProjectFeaturedForm,
    ProjectForm,
    ProjectLivestreamForm,
    ProjectNameForm,
    ProjectRegisterForm,
    ProjectTransitionForm,
)
from ..models import (
    RSVP_STATUS,
    Account,
    Project,
    RegistrationCancellationNotification,
    RegistrationConfirmationNotification,
    Rsvp,
    SavedProject,
    db,
    sa,
)
<<<<<<< HEAD
from ..signals import project_role_change, project_data_changed
=======
from ..signals import project_data_change, project_role_change
>>>>>>> 64a4f4fc
from ..typing import ReturnRenderWith, ReturnView
from .helpers import html_in_json, render_redirect
from .jobs import import_tickets, tag_locations
from .login_session import (
    requires_login,
    requires_site_editor,
    requires_user_not_spammy,
)
from .mixins import AccountViewMixin, DraftViewMixin, ProjectViewMixin
from .notification import dispatch_notification


@dataclass
class CountWords:
    """Labels for a count of registrations."""

    unregistered: str
    registered: str
    not_following: str
    following: str


registration_count_messages = [
    CountWords(__("Be the first to register!"), '', __("Be the first follower!"), ''),
    CountWords(
        __("One registration so far"),
        __("You have registered"),
        __("One follower so far"),
        __("You are following this"),
    ),
    CountWords(
        __("Two registrations so far"),
        __("You &amp; one other have registered"),
        __("Two followers so far"),
        __("You &amp; one other are following"),
    ),
    CountWords(
        __("Three registrations so far"),
        __("You &amp; two others have registered"),
        __("Three followers so far"),
        __("You &amp; two others are following"),
    ),
    CountWords(
        __("Four registrations so far"),
        __("You &amp; three others have registered"),
        __("Four followers so far"),
        __("You &amp; three others are following"),
    ),
    CountWords(
        __("Five registrations so far"),
        __("You &amp; four others have registered"),
        __("Five followers so far"),
        __("You &amp; four others are following"),
    ),
    CountWords(
        __("Six registrations so far"),
        __("You &amp; five others have registered"),
        __("Six followers so far"),
        __("You &amp; five others are following"),
    ),
    CountWords(
        __("Seven registrations so far"),
        __("You &amp; six others have registered"),
        __("Seven followers so far"),
        __("You &amp; six others are following"),
    ),
    CountWords(
        __("Eight registrations so far"),
        __("You &amp; seven others have registered"),
        __("Eight followers so far"),
        __("You &amp; seven others are following"),
    ),
    CountWords(
        __("Nine registrations so far"),
        __("You &amp; eight others have registered"),
        __("Nine followers so far"),
        __("You &amp; eight others are following"),
    ),
    CountWords(
        __("Ten registrations so far"),
        __("You &amp; nine others have registered"),
        __("Ten followers so far"),
        __("You &amp; nine others are following"),
    ),
]
numeric_count = CountWords(
    __("{num} registrations so far"),
    __("You &amp; {num} others have registered"),
    __("{num} followers so far"),
    __("You &amp; {num} others are following"),
)


def get_registration_text(count: int, registered=False, follow_mode=False) -> str:
    if count < len(registration_count_messages):
        if registered and not follow_mode:
            return registration_count_messages[count].registered
        if not registered and not follow_mode:
            return registration_count_messages[count].unregistered
        if registered and follow_mode:
            return registration_count_messages[count].following
        return registration_count_messages[count].not_following
    if registered and not follow_mode:
        return Markup(numeric_count.registered.format(num=format_number(count - 1)))
    if not registered and not follow_mode:
        return Markup(numeric_count.unregistered.format(num=format_number(count)))
    if registered and follow_mode:
        return Markup(numeric_count.following.format(num=format_number(count - 1)))
    return Markup(numeric_count.not_following.format(num=format_number(count)))


@Project.features('rsvp')
def feature_project_rsvp(obj: Project) -> bool:
    return (
        obj.state.PUBLISHED
        and obj.allow_rsvp is True
        and (obj.start_at is None or not obj.state.PAST)
    )


@Project.features('tickets')
def feature_project_tickets(obj: Project) -> bool:
    return (
        obj.start_at is not None
        and obj.boxoffice_data is not None
        and 'item_collection_id' in obj.boxoffice_data
        and obj.boxoffice_data['item_collection_id']
        and not obj.state.PAST
    )


@Project.features('tickets_or_rsvp')
def feature_project_tickets_or_rsvp(obj: Project) -> bool:
    return obj.features.tickets() or obj.features.rsvp()


@Project.features('subscription', cached_property=True)
def feature_project_subscription(obj: Project) -> bool:
    return (
        obj.boxoffice_data is not None
        and 'item_collection_id' in obj.boxoffice_data
        and obj.boxoffice_data['item_collection_id']
        and obj.boxoffice_data.get('is_subscription', True) is True
    )


@Project.features('show_tickets', cached_property=True)
def show_tickets(obj: Project) -> bool:
    return obj.features.tickets() or obj.features.subscription


@Project.features('rsvp_unregistered')
def feature_project_register(obj: Project) -> bool:
    rsvp = obj.rsvp_for(current_auth.user)
    return rsvp is None or not rsvp.state.YES


@Project.features('rsvp_registered')
def feature_project_deregister(obj: Project) -> bool:
    rsvp = obj.rsvp_for(current_auth.user)
    return rsvp is not None and rsvp.state.YES


@Project.features('schedule_no_sessions')
def feature_project_has_no_sessions(obj: Project) -> bool:
    return obj.state.PUBLISHED and not obj.start_at


@Project.features('comment_new')
def feature_project_comment_new(obj: Project) -> bool:
    return obj.current_roles.participant


@Project.features('post_update')
def feature_project_post_update(obj: Project) -> bool:
    return obj.current_roles.editor


@Project.features('follow_mode')
def project_follow_mode(obj: Project) -> bool:
    return obj.start_at is None


@Project.views('registration_text')
def project_registration_text(obj: Project) -> str:
    return get_registration_text(
        count=obj.rsvp_count_going,
        registered=obj.features.rsvp_registered(),
        follow_mode=obj.features.follow_mode(),
    )


@Project.views('register_button_text')
def project_register_button_text(obj: Project) -> str:
    custom_text = (
        obj.boxoffice_data.get('register_button_txt') if obj.boxoffice_data else None
    )
    rsvp = obj.rsvp_for(current_auth.user)
    if custom_text and (rsvp is None or not rsvp.state.YES):
        return custom_text

    if obj.features.follow_mode():
        if rsvp is not None and rsvp.state.YES:
            return _("Following")
        return _("Follow")
    if rsvp is not None and rsvp.state.YES:
        return _("Registered")
    return _("Register")


@Account.views('project_new')
@route('/<account>')
class AccountProjectView(AccountViewMixin, UrlForView, ModelView):
    """Project views inside the account (new project view only)."""

    @route('new', methods=['GET', 'POST'])
    @requires_login
    @requires_roles({'admin'})
    @requires_user_not_spammy()
    def new_project(self) -> ReturnView:
        """Create a new project."""
        form = ProjectForm(model=Project, account=self.obj)

        if request.method == 'GET':
            form.timezone.data = current_app.config.get('TIMEZONE')
        if form.validate_on_submit():
            project = Project(created_by=current_auth.user, account=self.obj)
            form.populate_obj(project)
            project.make_name()
            db.session.add(project)
            db.session.commit()

            flash(_("Your new project has been created"), 'info')

            project_data_changed.send(self.obj, changes=['new'])

            # tag locations
            tag_locations.queue(project.id)

            return render_redirect(project.url_for())
        return render_form(
            form=form,
            title=_("Create a new project"),
            submit=_("Create project"),
            cancel_url=self.obj.url_for(),
        )


AccountProjectView.init_app(app)


# mypy has trouble with the definition of `obj` and `model` between ProjectViewMixin and
# DraftViewMixin
@Project.views('main')
@route('/<account>/<project>/')
class ProjectView(  # type: ignore[misc]
    ProjectViewMixin, DraftViewMixin, UrlChangeCheck, UrlForView, ModelView
):
    """All main project views."""

    @route('')
    @render_with(html_in_json('project.html.jinja2'))
    @requires_roles({'reader'})
    def view(self) -> ReturnRenderWith:
        """Render project landing lage."""
        return {
            'project': self.obj.current_access(datasets=('primary', 'related')),
            'featured_proposals': [
                _p.current_access(datasets=('without_parent', 'related'))
                for _p in self.obj.proposals.filter_by(featured=True)
            ],
            'rsvp': self.obj.rsvp_for(current_auth.user),
        }

    @route('sub')
    @route('proposals')
    @render_with(html_in_json('project_submissions.html.jinja2'))
    @requires_roles({'reader'})
    def view_proposals(self) -> ReturnRenderWith:
        """Render project proposals/submissions."""
        return {
            'project': self.obj.current_access(datasets=('primary', 'related')),
            'submissions': [
                _p.current_access(datasets=('without_parent', 'related'))
                for _p in self.obj.proposals
            ],
        }

    @route('sub/csv', methods=['GET'])
    @requires_login
    @requires_roles({'editor'})
    def proposals_csv(self) -> Response:
        filename = f'submissions-{self.obj.account.name}-{self.obj.name}.csv'
        outfile = io.StringIO(newline='')
        out = csv.writer(outfile)
        out.writerow(
            [
                'title',
                'url',
                'proposer',
                'username',
                'email',
                'phone',
                'state',
                'labels',
                'body',
                'datetime',
            ]
        )
        for proposal in self.obj.proposals:
            user = proposal.first_user
            out.writerow(
                [
                    proposal.title,
                    proposal.url_for(_external=True),
                    user.fullname,
                    user.username,
                    user.email,
                    user.phone,
                    proposal.state.label.title,
                    '; '.join(label.title for label in proposal.labels),
                    proposal.body,
                    proposal.datetime.replace(second=0, microsecond=0).isoformat(),
                ]
            )

        outfile.seek(0)
        return Response(
            outfile.getvalue(),
            content_type='text/csv',
            headers=[('Content-Disposition', f'attachment;filename="{filename}"')],
        )

    @route('videos')
    @render_with(html_in_json('project_videos.html.jinja2'))
    def session_videos(self) -> ReturnRenderWith:
        """Render project videos."""
        return {
            'project': self.obj.current_access(datasets=('primary', 'related')),
        }

    @route('editslug', methods=['GET', 'POST'])
    @requires_login
    @requires_roles({'editor'})
    def edit_slug(self) -> ReturnView:
        """Edit project's URL slug."""
        form = ProjectNameForm(obj=self.obj)
        form.name.prefix = self.obj.account.url_for(_external=True)
        # Add a ``/`` separator if required
        if not form.name.prefix.endswith('/'):
            form.name.prefix += '/'
        if form.validate_on_submit():
            form.populate_obj(self.obj)
            db.session.commit()
            return render_redirect(self.obj.url_for())
        return render_form(form=form, title=_("Customize the URL"), submit=_("Save"))

    @route('editlivestream', methods=['GET', 'POST'])
    @requires_login
    @requires_roles({'editor'})
    def edit_livestream(self) -> ReturnView:
        """Edit project's livestream URLs."""
        form = ProjectLivestreamForm(obj=self.obj)
        if form.validate_on_submit():
            form.populate_obj(self.obj)
            db.session.commit()
            return render_redirect(self.obj.url_for())
        return render_form(
            form=form, title=_("Add or edit livestream URLs"), submit=_("Save changes")
        )

    @route('edit', methods=['GET', 'POST'])
    @requires_login
    @requires_roles({'editor'})
    def edit(self) -> ReturnView:
        """Edit project description."""
        if request.method == 'GET':
            # Find draft if it exists
            draft_revision, initial_formdata = self.get_draft_data()

            # Initialize forms with draft initial formdata.
            # If no draft exists, initial_formdata is None.
            # WTForms will ignore formdata if it's None.
            form = ProjectForm(
                obj=self.obj,
                account=self.obj.account,
                model=Project,
                formdata=initial_formdata,
            )

            if not self.obj.timezone:
                form.timezone.data = str(current_auth.user.timezone)

            return render_form(
                form=form,
                title=_("Edit project"),
                submit=_("Save changes"),
                autosave=True,
                draft_revision=draft_revision,
            )
        if getbool(request.args.get('form.autosave')):
            return self.autosave_post()
        form = ProjectForm(obj=self.obj, account=self.obj.account, model=Project)
        if form.validate_on_submit():
            form.populate_obj(self.obj)
            db.session.commit()
            flash(_("Your changes have been saved"), 'info')
            tag_locations.queue(self.obj.id)
            project_data_changed.send(self.obj, changes=['edit'])

            # Find and delete draft if it exists
            if self.get_draft() is not None:
                self.delete_draft()
                db.session.commit()

            return render_redirect(self.obj.url_for())
        # Reset nonce to avoid conflict with autosave
        form.form_nonce.data = form.form_nonce.default()
        return render_form(
            form=form,
            title=_("Edit project"),
            submit=_("Save changes"),
            autosave=True,
            draft_revision=request.form.get('form.revision'),
        )

    @route('delete', methods=['GET', 'POST'])
    @requires_login
    @requires_roles({'account_admin'})
    def delete(self) -> ReturnView:
        """Delete project if safe to do so."""
        if not self.obj.is_safe_to_delete():
            return render_message(
                title=_("This project has submissions"),
                message=_(
                    "Submissions must be deleted or transferred before the project"
                    " can be deleted"
                ),
            )
        return render_delete_sqla(
            self.obj,
            db,
            title=_("Confirm delete"),
            message=_(
                "Delete project ‘{title}’? This will delete everything in the project."
                " This operation is permanent and cannot be undone"
            ).format(title=self.obj.title),
            success=_(
                "You have deleted project ‘{title}’ and all its associated content"
            ).format(title=self.obj.title),
            next=self.obj.account.profile_url,
            cancel_url=self.obj.url_for(),
        )

    @route('update_banner', methods=['GET', 'POST'])
    @render_with('update_logo_modal.html.jinja2')
    @requires_roles({'editor'})
    def update_banner(self) -> ReturnRenderWith:
        """Update project banner."""
        form = ProjectBannerForm(obj=self.obj, account=self.obj.account)
        edit_logo_url = self.obj.url_for('edit_banner')
        delete_logo_url = self.obj.url_for('remove_banner')
        return {
            'edit_logo_url': edit_logo_url,
            'delete_logo_url': delete_logo_url,
            'form': form,
        }

    @route('edit_banner', methods=['GET', 'POST'])
    @requires_login
    @requires_roles({'editor'})
    def edit_banner(self) -> ReturnView:
        """Edit project banner."""
        form = ProjectBannerForm(obj=self.obj, account=self.obj.account)
        if request.method == 'POST':
            if form.validate_on_submit():
                form.populate_obj(self.obj)
                db.session.commit()
                flash(_("Your changes have been saved"), 'info')
                return render_redirect(self.obj.url_for())
            return render_form(form=form, title="", submit=_("Save banner"), ajax=True)
        return render_form(
            form=form,
            title="",
            submit=_("Save banner"),
            ajax=True,
            template='img_upload_formlayout.html.jinja2',
        )

    @route('remove_banner', methods=['POST'])
    @requires_login
    @requires_roles({'editor'})
    def remove_banner(self) -> ReturnView:
        """Remove project banner."""
        form = self.CsrfForm()
        if form.validate_on_submit():
            self.obj.bg_image = None
            db.session.commit()
            return render_redirect(self.obj.url_for())
        current_app.logger.error(
            "CSRF form validation error when removing project banner"
        )
        flash(
            _("Were you trying to remove the banner? Try again to confirm"),
            'error',
        )
        return render_redirect(self.obj.url_for())

    @route('cfp', methods=['GET', 'POST'])
    @requires_login
    @requires_roles({'editor'})
    def cfp(self) -> ReturnView:
        """Edit project submission instructions."""
        form = CfpForm(obj=self.obj, model=Project)
        if form.validate_on_submit():
            form.populate_obj(self.obj)
            if self.obj.cfp_end_at and not self.obj.cfp_start_at:
                self.obj.cfp_start_at = sa.func.utcnow()
            db.session.commit()
            flash(_("Your changes have been saved"), 'info')
            return render_redirect(self.obj.url_for('view_proposals'))
        return render_template(
            'project_cfp.html.jinja2', form=form, ref_id='form-cfp', project=self.obj
        )

    @route('boxoffice_data', methods=['GET', 'POST'])
    @requires_login
    @requires_roles({'promoter'})
    def edit_boxoffice_data(self) -> ReturnView:
        """Edit Boxoffice ticket sync data."""
        boxoffice_data = self.obj.boxoffice_data or {}
        form = ProjectBoxofficeForm(
            obj=SimpleNamespace(
                org=boxoffice_data.get('org', ''),
                item_collection_id=boxoffice_data.get('item_collection_id', ''),
                allow_rsvp=self.obj.allow_rsvp,
                is_subscription=boxoffice_data.get('is_subscription', True),
                register_form_schema=boxoffice_data.get('register_form_schema'),
                register_button_txt=boxoffice_data.get('register_button_txt', ''),
                has_membership=boxoffice_data.get('has_membership', False),
            ),
            model=Project,
        )
        if form.validate_on_submit():
            form.populate_obj(self.obj)
            self.obj.boxoffice_data['org'] = form.org.data
            self.obj.boxoffice_data['item_collection_id'] = form.item_collection_id.data
            self.obj.boxoffice_data['is_subscription'] = form.is_subscription.data
            self.obj.boxoffice_data[
                'register_form_schema'
            ] = form.register_form_schema.data
            self.obj.boxoffice_data[
                'register_button_txt'
            ] = form.register_button_txt.data
            self.obj.boxoffice_data['has_membership'] = form.has_membership.data
            db.session.commit()
            flash(_("Your changes have been saved"), 'info')
            return render_redirect(self.obj.url_for())
        return render_form(
            form=form,
            formid='boxoffice',
            title=_("Edit ticket client details"),
            submit=_("Save changes"),
        )

    @route('transition', methods=['POST'])
    @requires_login
    @requires_roles({'editor'})
    def transition(self) -> ReturnView:
        """Change project's state."""
        transition_form = ProjectTransitionForm(obj=self.obj)
        if (
            transition_form.validate_on_submit()
        ):  # check if the provided transition is valid
            transition = getattr(
                self.obj.current_access(), transition_form.transition.data
            )
            transition()  # call the transition
            db.session.commit()
            flash(transition.data['message'], 'success')
        else:
            flash(_("Invalid transition for this project"), 'error')
            abort(403)
        return render_redirect(self.obj.url_for())

    @route('cfp_transition', methods=['POST'])
    @requires_login
    @requires_roles({'editor'})
    def cfp_transition(self) -> ReturnView:
        """Change project CfP state (submissions)."""
        cfp_transition = ProjectCfpTransitionForm(obj=self.obj)
        if cfp_transition.validate_on_submit():
            cfp_transition.populate_obj(self.obj)
            db.session.commit()
            if self.obj.cfp_state.OPEN:
                return {
                    'status': 'ok',
                    'message': _("This project can now receive submissions"),
                }
            return {
                'status': 'ok',
                'message': _("This project will no longer accept submissions"),
            }
        return {
            'status': 'error',
            'error': 'validation',
            'error_description': _("Invalid form submission"),
        }

    @route('rsvp_modal', methods=['GET'])
    @render_with('rsvp_modal.html.jinja2')
    @requires_login
    def rsvp_modal(self) -> ReturnRenderWith:
        """Edit project banner."""
        form = ProjectRegisterForm(
            schema=self.obj.boxoffice_data.get('register_form_schema', {})
        )
        return {
            'project': self.obj.current_access(datasets=('primary',)),
            'form': form,
            'json_schema': self.obj.boxoffice_data.get('register_form_schema'),
        }

    @route('register', methods=['POST'])
    @requires_login
    def register(self) -> ReturnView:
        """Register for project as a participant."""
        try:
            formdata = (
                request.json.get('form', {})  # type: ignore[union-attr]
                if request.is_json
                else app.json.loads(request.form.get('form', '{}'))
            )
        except JSONDecodeError:
            abort(400)
        rsvp_form = ProjectRegisterForm(
            obj=SimpleNamespace(form=formdata),
            schema=self.obj.boxoffice_data.get('register_form_schema', {}),
        )
        if rsvp_form.validate_on_submit():
            rsvp = Rsvp.get_for(self.obj, current_auth.user, create=True)
            new_registration = not rsvp.state.YES
            rsvp.rsvp_yes()
            rsvp.form = rsvp_form.form.data
            db.session.commit()
            if new_registration:
                project_role_change.send(
                    self.obj, actor=current_auth.user, user=current_auth.user
                )
                db.session.commit()
                dispatch_notification(
                    RegistrationConfirmationNotification(document=rsvp)
                )
        else:
            flash(_("Were you trying to register? Try again to confirm"), 'error')
        return render_redirect(self.obj.url_for())

    @route('deregister', methods=['POST'])
    @requires_login
    def deregister(self) -> ReturnView:
        """Unregister from project as a participant."""
        form = forms.Form()
        if form.validate_on_submit():
            rsvp = Rsvp.get_for(self.obj, current_auth.user)
            if rsvp is not None and not rsvp.state.NO:
                rsvp.rsvp_no()
                db.session.commit()
                project_role_change.send(
                    self.obj, actor=current_auth.user, user=current_auth.user
                )
                db.session.commit()
                dispatch_notification(
                    RegistrationCancellationNotification(document=rsvp)
                )
        else:
            flash(
                _("Were you trying to cancel your registration? Try again to confirm"),
                'error',
            )
        return render_redirect(self.obj.url_for())

    @route('rsvp_list')
    @render_with('project_rsvp_list.html.jinja2')
    @requires_login
    @requires_roles({'promoter'})
    def rsvp_list(self) -> ReturnRenderWith:
        """List all project participants."""
        return {
            'project': self.obj.current_access(datasets=('primary', 'related')),
            'going_rsvps': [
                _r.current_access(datasets=('without_parent', 'related', 'related'))
                for _r in self.obj.rsvps_with(RSVP_STATUS.YES)
            ],
            'rsvp_form_fields': [
                field.get('name', '')
                for field in self.obj.boxoffice_data['register_form_schema']['fields']
            ]
            if self.obj.boxoffice_data.get('register_form_schema', {})
            and 'fields' in self.obj.boxoffice_data.get('register_form_schema', {})
            else None,
        }

    def get_rsvp_state_csv(self, state):
        """Export participant list as a CSV."""
        outfile = io.StringIO(newline='')
        out = csv.writer(outfile)
        out.writerow(['fullname', 'email', 'created_at'])
        for rsvp in self.obj.rsvps_with(state):
            out.writerow(
                [
                    rsvp.participant.fullname,
                    rsvp.participant.default_email(context=rsvp.project.account) or '',
                    rsvp.created_at.astimezone(self.obj.timezone)
                    .replace(second=0, microsecond=0, tzinfo=None)
                    .isoformat(),  # Strip precision from timestamp
                ]
            )

        outfile.seek(0)
        return Response(
            outfile.getvalue(),
            content_type='text/csv',
            headers=[
                (
                    'Content-Disposition',
                    f'attachment;filename='
                    f'"ticket-participants-{make_name(self.obj.title)}-{state}.csv"',
                )
            ],
        )

    @route('rsvp_list/yes.csv')
    @requires_login
    @requires_roles({'promoter'})
    def rsvp_list_yes_csv(self) -> ReturnView:
        """Return a CSV of RSVP participants who answered Yes."""
        return self.get_rsvp_state_csv(state=RSVP_STATUS.YES)

    @route('rsvp_list/maybe.csv')
    @requires_login
    @requires_roles({'promoter'})
    def rsvp_list_maybe_csv(self) -> ReturnView:
        """Return a CSV of RSVP participants who answered Maybe."""
        return self.get_rsvp_state_csv(state=RSVP_STATUS.MAYBE)

    @route('save', methods=['POST'])
    @requires_login
    @requires_roles({'reader'})
    def save(self) -> ReturnView:
        """Save (bookmark) a project."""
        form = self.SavedProjectForm()
        form.form_nonce.data = form.form_nonce.default()
        if form.validate_on_submit():
            proj_save = SavedProject.query.filter_by(
                account=current_auth.user, project=self.obj
            ).first()
            if form.save.data:
                if proj_save is None:
                    proj_save = SavedProject(
                        account=current_auth.user, project=self.obj
                    )
                    form.populate_obj(proj_save)
                    db.session.commit()
            else:
                if proj_save is not None:
                    db.session.delete(proj_save)
                    db.session.commit()
            # Send new form nonce
            return {'status': 'ok', 'form_nonce': form.form_nonce.data}
        return (
            {
                'status': 'error',
                'error': 'project_save_form_invalid',
                'error_description': _("This page timed out. Reload and try again"),
                'form_nonce': form.form_nonce.data,
            },
            400,
        )

    @route('admin', methods=['GET', 'POST'])
    @render_with('project_admin.html.jinja2')
    @requires_login
    @requires_roles({'promoter', 'usher'})
    def admin(self) -> ReturnRenderWith:
        """Render admin panel for at-venue promoter operations."""
        csrf_form = forms.Form()
        if csrf_form.validate_on_submit():
            if request.form.get('form.id') == 'sync-tickets':
                for ticket_client in self.obj.ticket_clients:
                    if ticket_client and ticket_client.name.lower() in [
                        'explara',
                        'boxoffice',
                    ]:
                        import_tickets.queue(ticket_client.id)
                flash(
                    _(
                        "Importing tickets from vendors…"
                        " Reload the page in about 30 seconds…"
                    ),
                    'info',
                )
            return render_redirect(self.obj.url_for('admin'))
        return {
            'profile': self.obj.account.current_access(datasets=('primary',)),
            'project': self.obj.current_access(datasets=('without_parent', 'related')),
            'ticket_events': [_e.current_access() for _e in self.obj.ticket_events],
            'ticket_clients': [_c.current_access() for _c in self.obj.ticket_clients],
            'ticket_types': [_t.current_access() for _t in self.obj.ticket_types],
        }

    @route('settings', methods=['GET', 'POST'])
    @render_with('project_settings.html.jinja2')
    @requires_login
    @requires_roles({'editor', 'promoter', 'usher'})
    def settings(self) -> ReturnRenderWith:
        """Render landing page for project settings."""
        transition_form = ProjectTransitionForm(obj=self.obj)
        return {
            'project': self.obj.current_access(datasets=('primary', 'related')),
            'transition_form': transition_form,
        }

    @route('comments', methods=['GET'])
    @render_with(html_in_json('project_comments.html.jinja2'))
    @requires_roles({'reader'})
    def comments(self) -> ReturnRenderWith:
        """View comments on project."""
        project = self.obj.current_access(datasets=('primary', 'related'))
        comments = self.obj.commentset.views.json_comments()
        subscribed = bool(self.obj.commentset.current_roles.document_subscriber)
        new_comment_url = self.obj.commentset.url_for('new')
        comments_url = self.obj.commentset.url_for()
        last_seen_url = (
            self.obj.commentset.url_for('update_last_seen_at') if subscribed else None
        )
        return {
            'project': project,
            'subscribed': subscribed,
            'comments': comments,
            'new_comment_url': new_comment_url,
            'comments_url': comments_url,
            'last_seen_url': last_seen_url,
        }

    @route('update_featured', methods=['POST'])
    @requires_site_editor
    def update_featured(self) -> ReturnView:
        """Mark project as site-featured."""
        featured_form = ProjectFeaturedForm(obj=self.obj)
        if featured_form.validate_on_submit():
            featured_form.populate_obj(self.obj)
            db.session.commit()
            if self.obj.site_featured:
                return {'status': 'ok', 'message': _("This project has been featured")}
            return {
                'status': 'ok',
                'message': _("This project is no longer featured"),
            }
        return render_redirect(get_next_url(referrer=True))


ProjectView.init_app(app)<|MERGE_RESOLUTION|>--- conflicted
+++ resolved
@@ -48,11 +48,7 @@
     db,
     sa,
 )
-<<<<<<< HEAD
-from ..signals import project_role_change, project_data_changed
-=======
 from ..signals import project_data_change, project_role_change
->>>>>>> 64a4f4fc
 from ..typing import ReturnRenderWith, ReturnView
 from .helpers import html_in_json, render_redirect
 from .jobs import import_tickets, tag_locations
