--- conflicted
+++ resolved
@@ -12,13 +12,8 @@
     request,
 )
 
-<<<<<<< HEAD
 from baseframe import _, forms, request_is_xhr
-from baseframe.forms import render_form
-=======
-from baseframe import _, forms
 from baseframe.forms import render_form, render_redirect
->>>>>>> 07917ea0
 from coaster.auth import current_auth
 from coaster.utils import getbool, make_name
 from coaster.views import (
