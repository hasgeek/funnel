--- conflicted
+++ resolved
@@ -29,28 +29,18 @@
 )
 
 from .. import app, funnelapp, lastuser
-<<<<<<< HEAD
-from ..models import db, Project, Proposal, Rsvp, SavedProject, RSVP_STATUS
-from ..forms import (ProjectForm, RsvpForm, ProjectTransitionForm, ProjectSaveForm,
-    ProjectBoxofficeForm, CfpForm, ProjectScheduleTransitionForm, ProjectCfpTransitionForm)
-from ..jobs import tag_locations, import_tickets
-from .proposal import proposal_headers, proposal_data, proposal_data_flat
-from .schedule import schedule_data
-from .venue import venue_data, room_data
-from .mixins import ProjectViewMixin, ProfileViewMixin, DraftViewMixin
-=======
 from ..forms import (
     CfpForm,
     ProjectBoxofficeForm,
     ProjectCfpTransitionForm,
     ProjectForm,
+    ProjectSaveForm,
     ProjectScheduleTransitionForm,
     ProjectTransitionForm,
     RsvpForm,
 )
 from ..jobs import import_tickets, tag_locations
-from ..models import RSVP_STATUS, Project, Proposal, Rsvp, db
->>>>>>> 7634f265
+from ..models import RSVP_STATUS, Project, Proposal, Rsvp, SavedProject, db
 from .decorators import legacy_redirect
 from .mixins import DraftViewMixin, ProfileViewMixin, ProjectViewMixin
 from .proposal import proposal_data, proposal_data_flat, proposal_headers
