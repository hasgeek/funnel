--- conflicted
+++ resolved
@@ -239,12 +239,6 @@
     )
     if obj.features.follow_mode():
         return _("Follow")
-<<<<<<< HEAD
-    custom_text = (
-        obj.boxoffice_data.get('register_button_txt') if obj.boxoffice_data else None
-    )
-=======
->>>>>>> e838bc36
     if custom_text:
         return custom_text
     return _("Register")
@@ -529,12 +523,9 @@
                 item_collection_id=boxoffice_data.get('item_collection_id', ''),
                 allow_rsvp=self.obj.allow_rsvp,
                 is_subscription=boxoffice_data.get('is_subscription', True),
-<<<<<<< HEAD
                 register_form_schema=boxoffice_data.get(
                     'register_form_schema', FORM_SCHEMA_PLACEHOLDER
                 ),
-=======
->>>>>>> e838bc36
                 register_button_txt=boxoffice_data.get('register_button_txt', ''),
             ),
             model=Project,
@@ -545,12 +536,9 @@
             self.obj.boxoffice_data['item_collection_id'] = form.item_collection_id.data
             self.obj.boxoffice_data['is_subscription'] = form.is_subscription.data
             self.obj.boxoffice_data[
-<<<<<<< HEAD
                 'register_form_schema'
             ] = form.register_form_schema.data
             self.obj.boxoffice_data[
-=======
->>>>>>> e838bc36
                 'register_button_txt'
             ] = form.register_button_txt.data
             db.session.commit()
