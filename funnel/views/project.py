--- conflicted
+++ resolved
@@ -5,7 +5,6 @@
 from dataclasses import dataclass
 from json import JSONDecodeError
 from types import SimpleNamespace
-from typing import Optional
 
 from flask import Response, abort, current_app, flash, render_template, request
 from flask_babel import format_number
@@ -34,11 +33,8 @@
 from ..models import (
     Account,
     Project,
-<<<<<<< HEAD
     ProjectPublishedNotification,
-=======
     ProjectRsvpStateEnum,
->>>>>>> 777fa3bd
     RegistrationCancellationNotification,
     RegistrationConfirmationNotification,
     Rsvp,
@@ -652,13 +648,13 @@
             transition = getattr(
                 self.obj.current_access(), transition_form.transition.data
             )
-            first_time_flag: Optional[bool] = transition()  # call the transition
+            first_time_flag: bool | None = transition()  # call the transition
             db.session.commit()
             flash(transition.data['message'], 'success')
             if transition_form.transition.data == 'publish' and first_time_flag:
                 dispatch_notification(
                     ProjectPublishedNotification(
-                        document=self.obj.profile, fragment=self.obj
+                        document=self.obj.account, fragment=self.obj
                     )
                 )
             # If there's a future notification for CFP open, it can be dispatched here
