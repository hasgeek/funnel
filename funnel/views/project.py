--- conflicted
+++ resolved
@@ -907,27 +907,4 @@
             }
         return render_redirect(get_next_url(referrer=True))
 
-<<<<<<< HEAD
-=======
-    @route('update_has_membership', methods=['POST'])
-    @requires_site_editor
-    def update_has_membership(self) -> ReturnView:
-        """Mark this project for membership. This project and it's ticketing widget will be shown in the profile page"""
-        featured_form = ProjectHasMembershipForm(obj=self.obj)
-        if featured_form.validate_on_submit():
-            featured_form.populate_obj(self.obj)
-            db.session.commit()
-            if self.obj.has_membership:
-                return {
-                    'status': 'ok',
-                    'message': _("This project will appear under membership"),
-                }
-            return {
-                'status': 'ok',
-                'message': _("This project will no longer appear under membership"),
-            }
-        return render_redirect(get_next_url(referrer=True))
-
->>>>>>> 0a8350cf
-
 ProjectView.init_app(app)