--- conflicted
+++ resolved
@@ -56,11 +56,7 @@
     SavedProject,
     db,
 )
-<<<<<<< HEAD
 from ..signals import project_role_change
-from .decorators import legacy_redirect
-=======
->>>>>>> 6e329de6
 from .jobs import import_tickets, tag_locations
 from .login_session import requires_login
 from .mixins import DraftViewMixin, ProfileViewMixin, ProjectViewMixin
@@ -550,43 +546,6 @@
             abort(403)
         return redirect(self.obj.url_for('view_proposals'))
 
-<<<<<<< HEAD
-    @route('schedule_transition', methods=['POST'])
-    @requires_login
-    @requires_roles({'editor'})
-    def schedule_transition(self):
-        schedule_transition_form = ProjectScheduleTransitionForm(obj=self.obj)
-        if (
-            schedule_transition_form.validate_on_submit()
-        ):  # check if the provided transition is valid
-            transition = getattr(
-                self.obj.current_access(),
-                schedule_transition_form.schedule_transition.data,
-            )
-            transition()  # call the transition
-            db.session.commit()
-            flash(transition.data['message'], 'success')
-        else:
-            flash(_("Invalid transition for this project's schedule"), 'error')
-            abort(403)
-        return redirect(self.obj.url_for())
-=======
-    @route('rsvp', methods=['POST'])
-    @requires_login
-    @requires_roles({'reader'})
-    def rsvp_transition(self):
-        form = RsvpTransitionForm()
-        if form.validate_on_submit():
-            rsvp = Rsvp.get_for(self.obj, current_auth.user, create=True)
-            transition = getattr(rsvp, form.transition.data)
-            transition()
-            db.session.commit()
-            flash(transition.data['message'], 'success')
-        else:
-            flash(_("This response is not valid"), 'error')
-        return redirect(self.obj.url_for(), code=303)
->>>>>>> 6e329de6
-
     @route('register', methods=['POST'])
     @requires_login
     def register(self):
@@ -614,11 +573,6 @@
             if rsvp is not None and not rsvp.state.NO:
                 rsvp.rsvp_no()
                 db.session.commit()
-<<<<<<< HEAD
-                project_role_change.send(self.obj, current_auth.user)
-                db.session.commit()
-=======
->>>>>>> 6e329de6
                 dispatch_notification(
                     RegistrationCancellationNotification(document=rsvp)
                 )
@@ -777,8 +731,8 @@
     @requires_roles({'reader'})
     def comments(self):
         comments = self.obj.commentset.views.json_comments()
+        subscribed = bool(self.obj.commentset.current_roles.document_subscriber)
         if request_is_xhr():
-<<<<<<< HEAD
             return jsonify(
                 {
                     'comments': comments,
@@ -788,20 +742,11 @@
             commentform = CommentForm(model=Comment)
             return {
                 'project': self.obj,
-=======
-            return {
                 'subscribed': subscribed,
->>>>>>> 6e329de6
                 'comments': comments,
+                'commentform': commentform,
+                'delcommentform': forms.Form(),
             }
-        commentform = CommentForm(model=Comment)
-        return {
-            'project': self.obj,
-            'subscribed': subscribed,
-            'comments': comments,
-            'commentform': commentform,
-            'delcommentform': forms.Form(),
-        }
 
     @route('update_featured', methods=['POST'])
     def update_featured(self):
