--- conflicted
+++ resolved
@@ -28,13 +28,8 @@
         'title': project.title,
         'datelocation': project.datelocation,
         'timezone': project.timezone.zone,
-<<<<<<< HEAD
-        'start': project.schedule_start_at.astimezone(project.timezone).date().isoformat() if project.schedule_start_at else None,
-        'end': project.schedule_end_at.astimezone(project.timezone).date().isoformat() if project.schedule_end_at else None,
-=======
-        'start_at': project.date.isoformat() if project.date else None,
-        'end_at': project.date_upto.isoformat() if project.date_upto else None,
->>>>>>> 6d4926ef
+        'start_at': project.schedule_start_at.astimezone(project.timezone).date().isoformat() if project.schedule_start_at else None,
+        'end_at': project.schedule_end_at.astimezone(project.timezone).date().isoformat() if project.schedule_end_at else None,
         'status': project.state.value,
         'state': project.state.label.name,
         'url': project.url_for(_external=True),
