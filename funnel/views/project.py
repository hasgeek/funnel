--- conflicted
+++ resolved
@@ -41,7 +41,6 @@
         }
 
 
-<<<<<<< HEAD
 @route('/<profile>')
 class ProfileProjectView(ProfileViewMixin, UrlForView, ModelView):
     @route('new', methods=['GET', 'POST'])
@@ -61,128 +60,6 @@
             db.session.commit()
             flash(_("Your new project has been created"), 'info')
             tag_locations.delay(project.id)
-=======
-@app.route('/<profile>/new', methods=['GET', 'POST'])
-@funnelapp.route('/new', methods=['GET', 'POST'], subdomain='<profile>')
-@lastuser.requires_login
-@load_models(
-    (Profile, {'name': 'profile'}, 'g.profile'),
-    permission='new-project')
-def project_new(profile):
-    form = ProjectForm(model=Project, parent=profile)
-    form.parent.query_factory = lambda: profile.projects
-    if request.method == 'GET':
-        form.timezone.data = current_app.config.get('TIMEZONE')
-    if form.validate_on_submit():
-        project = Project(user=g.user, profile=profile)
-        form.populate_obj(project)
-        # Set labels with default configuration
-        project.set_labels()
-        db.session.add(project)
-        db.session.commit()
-        flash(_("Your new project has been created"), 'info')
-        tag_locations.delay(project.id)
-        return redirect(project.url_for(), code=303)
-    return render_form(form=form, title=_("Create a new project"), submit=_("Create project"), cancel_url=profile.url_for())
-
-
-@app.route('/<profile>/<project>/')
-@funnelapp.route('/<project>/', subdomain='<profile>')
-@load_models(
-    (Profile, {'name': 'profile'}, 'g.profile'),
-    ((Project, ProjectRedirect), {'name': 'project', 'profile': 'profile'}, 'project'),
-    permission='view')
-def project_view(profile, project):
-    sections = Section.query.filter_by(project=project, public=True).order_by('title').all()
-    rsvp_form = RsvpForm(obj=project.rsvp_for(g.user))
-    transition_form = ProjectTransitionForm(obj=project)
-    return render_template('project.html.jinja2', project=project, description=project.description, sections=sections,
-        rsvp_form=rsvp_form, transition_form=transition_form)
-
-
-@app.route('/<profile>/<project>/json')
-@funnelapp.route('/<project>/json', subdomain='<profile>')
-@load_models(
-    (Profile, {'name': 'profile'}, 'g.profile'),
-    ((Project, ProjectRedirect), {'name': 'project', 'profile': 'profile'}, 'project'),
-    permission='view')
-def project_view_json(profile, project):
-    sections = Section.query.filter_by(project=project, public=True).order_by('title').all()
-    proposals = Proposal.query.filter_by(project=project).order_by(db.desc('created_at')).all()
-    return jsonp(**{
-        'project': project_data(project),
-        'space': project_data(project),  # FIXME: Remove when the native app switches over
-        'sections': [section_data(s) for s in sections],
-        'venues': [venue_data(venue) for venue in project.venues],
-        'rooms': [room_data(room) for room in project.rooms],
-        'proposals': [proposal_data(proposal) for proposal in proposals],
-        'schedule': schedule_data(project),
-        })
-
-
-@app.route('/<profile>/<project>/csv')
-@funnelapp.route('/<project>/csv', subdomain='<profile>')
-@load_models(
-    (Profile, {'name': 'profile'}, 'g.profile'),
-    ((Project, ProjectRedirect), {'name': 'project', 'profile': 'profile'}, 'project'),
-    permission='view')
-def project_view_csv(profile, project):
-    if 'view-contactinfo' in g.permissions:
-        usergroups = [ug.name for ug in project.usergroups]
-    else:
-        usergroups = []
-    proposals = Proposal.query.filter_by(project=project).order_by(db.desc('created_at')).all()
-    outfile = StringIO()
-    out = unicodecsv.writer(outfile, encoding='utf-8')
-    out.writerow(proposal_headers + ['votes_' + group for group in usergroups] + ['status'])
-    for proposal in proposals:
-        out.writerow(proposal_data_flat(proposal, usergroups))
-    outfile.seek(0)
-    return Response(unicode(outfile.getvalue(), 'utf-8'), content_type='text/csv',
-        headers=[('Content-Disposition', 'attachment;filename="{project}.csv"'.format(project=project.title))])
-
-
-@app.route('/<profile>/<project>/edit', methods=['GET', 'POST'])
-@funnelapp.route('/<project>/edit', methods=['GET', 'POST'], subdomain='<profile>')
-@lastuser.requires_login
-@load_models(
-    (Profile, {'name': 'profile'}, 'g.profile'),
-    ((Project, ProjectRedirect), {'name': 'project', 'profile': 'profile'}, 'project'),
-    permission='edit-project')
-def project_edit(profile, project):
-    if project.parent_project:
-        form = ProposalSubprojectForm(obj=project, model=Project)
-    else:
-        form = ProjectForm(obj=project, parent=profile, model=Project)
-    form.parent.query = Project.query.filter(Project.profile == profile, Project.id != project.id, Project.parent == None)
-    if request.method == 'GET' and not project.timezone:
-        form.timezone.data = current_app.config.get('TIMEZONE')
-    if form.validate_on_submit():
-        form.populate_obj(project)
-        db.session.commit()
-        flash(_("Your changes have been saved"), 'info')
-        tag_locations.delay(project.id)
-        return redirect(project.url_for(), code=303)
-    return render_form(form=form, title=_("Edit project"), submit=_("Save changes"))
-
-
-@app.route('/<profile>/<project>/rsvp', methods=['POST'])
-@funnelapp.route('/<project>/rsvp', methods=['POST'], subdomain='<profile>')
-@lastuser.requires_login
-@load_models(
-    (Profile, {'name': 'profile'}, 'g.profile'),
-    ((Project, ProjectRedirect), {'name': 'project', 'profile': 'profile'}, 'project'),
-    permission='view')
-def rsvp(profile, project):
-    form = RsvpForm()
-    if form.validate_on_submit():
-        rsvp = Rsvp.get_for(project, g.user, create=True)
-        form.populate_obj(rsvp)
-        db.session.commit()
-        if request.is_xhr:
-            return make_response(render_template('rsvp.html.jinja2', project=project, rsvp=rsvp, rsvp_form=form))
-        else:
->>>>>>> ecc46eda
             return redirect(project.url_for(), code=303)
         return render_form(form=form, title=_("Create a new project"), submit=_("Create project"), cancel_url=self.obj.url_for())
 
@@ -248,7 +125,7 @@
     @lastuser.requires_login
     @requires_permission('edit-project')
     def edit(self):
-        if self.obj.parent:
+        if self.obj.parent_project:
             form = SubprojectForm(obj=self.obj, model=Project)
         else:
             form = ProjectForm(obj=self.obj, parent=self.obj.profile, model=Project)
