from collections import namedtuple
import csv
import io

from flask import (
    Response,
    abort,
    current_app,
    flash,
    redirect,
    render_template,
    request,
)

from baseframe import _, forms, request_is_xhr
from baseframe.forms import render_form, render_redirect
from coaster.auth import current_auth
from coaster.utils import getbool, make_name
from coaster.views import (
    ModelView,
    UrlChangeCheck,
    UrlForView,
    get_next_url,
    jsonp,
    render_with,
    requires_roles,
    route,
)

from .. import app, funnelapp
from ..forms import (
    CfpForm,
    CommentForm,
    ProjectBannerForm,
    ProjectBoxofficeForm,
    ProjectCfpTransitionForm,
    ProjectForm,
    ProjectLivestreamForm,
    ProjectNameForm,
    ProjectScheduleTransitionForm,
    ProjectTransitionForm,
    RsvpTransitionForm,
)
from ..models import (
    RSVP_STATUS,
    Comment,
    Profile,
    Project,
    Proposal,
    RegistrationCancellationNotification,
    RegistrationConfirmationNotification,
    Rsvp,
    SavedProject,
    db,
)
from .decorators import legacy_redirect
from .jobs import import_tickets, tag_locations
from .login_session import requires_login
from .mixins import DraftViewMixin, ProfileViewMixin, ProjectViewMixin
from .notification import dispatch_notification
from .proposal import proposal_data, proposal_data_flat, proposal_headers
from .schedule import schedule_data

CountWords = namedtuple('CountWords', ['unregistered', 'registered'])

registration_count_messages = [
    CountWords(_("Be the first to register!"), None),
    CountWords(_("One registration so far. Be the second?"), _("You have registered")),
    CountWords(
        _("Two registrations so far. Be the third?"),
        _("You and one other have registered"),
    ),
    CountWords(
        _("Three registrations so far. Be the fourth?"),
        _("You and two others have registered"),
    ),
    CountWords(
        _("Four registrations so far. Be the next one?"),
        _("You and three others have registered"),
    ),
    CountWords(
        _("Five registrations so far. Be the next one?"),
        _("You and four others have registered"),
    ),
    CountWords(
        _("Six registrations so far. Be the next one?"),
        _("You and five others have registered"),
    ),
    CountWords(
        _("Seven registrations so far. Be the next one?"),
        _("You and six others have registered"),
    ),
    CountWords(
        _("Eight registrations so far. Be the next one?"),
        _("You and seven others have registered"),
    ),
    CountWords(
        _("Nine registrations so far. Be the next one?"),
        _("You and eight others have registered"),
    ),
    CountWords(
        _("Ten registrations so far. Be the next one?"),
        _("You and nine others have registered"),
    ),
]


def get_registration_text(count, registered=False):
    if count <= 10:
        if registered:
            return registration_count_messages[count].registered
        else:
            return registration_count_messages[count].unregistered
    else:
        if registered:
            return _("You and {num} others have registered").format(num=count - 1)
        else:
            return _("{num} registrations so far. Be the next one?").format(num=count)


def project_data(project):
    return {
        'id': project.id,
        'name': project.name,
        'title': project.title,
        'datelocation': project.datelocation,
        'timezone': project.timezone.zone,
        'start_at': (
            project.schedule_start_at.astimezone(project.timezone).date().isoformat()
            if project.schedule_start_at
            else None
        ),
        'end_at': (
            project.schedule_end_at.astimezone(project.timezone).date().isoformat()
            if project.schedule_end_at
            else None
        ),
        'status': project.state.value,
        'state': project.state.label.name,
        'url': project.url_for(_external=True),
        'website': project.website.url if project.website is not None else "",
        'json_url': project.url_for('json', _external=True),
        'bg_image': project.bg_image.url if project.bg_image is not None else "",
        'calendar_weeks_full': project.calendar_weeks_full,
        'calendar_weeks_compact': project.calendar_weeks_compact,
        'rsvp_count_going': project.rsvp_count_going,
        'registration_header_text': project.views.registration_text(),
    }


@Project.features('rsvp')
def feature_project_rsvp(obj):
    return (
        obj.schedule_state.PUBLISHED
        and (
            obj.boxoffice_data is None
            or 'item_collection_id' not in obj.boxoffice_data
            or not obj.boxoffice_data['item_collection_id']
        )
        and not obj.schedule_state.PAST
    )


@Project.features('tickets')
def feature_project_tickets(obj):
    return (
        obj.schedule_state.PUBLISHED
        and obj.boxoffice_data is not None
        and 'item_collection_id' in obj.boxoffice_data
        and obj.boxoffice_data['item_collection_id']
        and not obj.schedule_state.PAST
    )


@Project.features('tickets_or_rsvp')
def feature_project_tickets_or_rsvp(obj):
    return obj.features.tickets() or obj.features.rsvp()


@Project.features('rsvp_unregistered')
def feature_project_register(obj):
    rsvp = obj.rsvp_for(current_auth.user)
    return rsvp is None or not rsvp.state.YES


@Project.features('rsvp_registered')
def feature_project_deregister(obj):
    rsvp = obj.rsvp_for(current_auth.user)
    return rsvp is not None and rsvp.state.YES


@Project.features('schedule_no_sessions')
def feature_project_has_no_sessions(obj):
    return obj.schedule_state.PUBLISHED and not obj.schedule_start_at


@Project.features('comment_new')
def feature_project_comment_new(obj):
    return obj.current_roles.participant


@Project.features('post_update')
def feature_project_post_update(obj):
    return obj.current_roles.editor


@Project.views('registration_text')
def project_registration_text(obj):
    return get_registration_text(
        count=obj.rsvp_count_going, registered=obj.features.rsvp_registered()
    )


@Profile.views('project_new')
@route('/<profile>')
class ProfileProjectView(ProfileViewMixin, UrlForView, ModelView):
    __decorators__ = [legacy_redirect]

    @route('new', methods=['GET', 'POST'])
    @requires_login
    @requires_roles({'admin'})
    def new_project(self):
        form = ProjectForm(model=Project, parent=self.obj)

        if request.method == 'GET':
            form.timezone.data = current_app.config.get('TIMEZONE')
        if form.validate_on_submit():
            project = Project(user=current_auth.user, profile=self.obj)
            form.populate_obj(project)
            project.make_name()
            db.session.add(project)
            db.session.commit()

            flash(_("Your new project has been created"), 'info')

            # tag locations
            tag_locations.queue(project.id)

            return redirect(project.url_for(), code=303)
        return render_form(
            form=form,
            title=_("Create a new project"),
            submit=_("Create project"),
            cancel_url=self.obj.url_for(),
        )


@route('/', subdomain='<profile>')
class FunnelProfileProjectView(ProfileProjectView):
    pass


ProfileProjectView.init_app(app)
FunnelProfileProjectView.init_app(funnelapp)


@Project.views('main')
@route('/<profile>/<project>/')
class ProjectView(
    ProjectViewMixin, DraftViewMixin, UrlChangeCheck, UrlForView, ModelView
):
    __decorators__ = [legacy_redirect]

    @route('')
    @render_with('project.html.jinja2')
    @requires_roles({'reader'})
    def view(self):
        transition_form = ProjectTransitionForm(obj=self.obj)
        schedule_transition_form = ProjectScheduleTransitionForm(obj=self.obj)
        rsvp_form = RsvpTransitionForm()
        current_rsvp = self.obj.rsvp_for(current_auth.user)
        return {
            'project': self.obj.current_access(),
            'current_rsvp': current_rsvp,
            'csrf_form': forms.Form(),
            'rsvp_form': rsvp_form,
            'transition_form': transition_form,
            'schedule_transition_form': schedule_transition_form,
        }

    @route('proposals')
    @render_with('proposals.html.jinja2')
    @requires_roles({'reader'})
    def view_proposals(self):
        cfp_transition_form = ProjectCfpTransitionForm(obj=self.obj)
        return {
            'project': self.obj,
            'cfp_transition_form': cfp_transition_form,
            'csrf_form': forms.Form(),
        }

    @route('videos')
    @render_with('session_videos.html.jinja2')
    def session_videos(self):
        cfp_transition_form = ProjectCfpTransitionForm(obj=self.obj)
        return {
            'project': self.obj,
            'cfp_transition_form': cfp_transition_form,
            'csrf_form': forms.Form(),
        }

    @route('json')
    @render_with(json=True)
    @requires_roles({'reader'})
    def json(self):
        proposals = (
            Proposal.query.filter_by(project=self.obj)
            .order_by(db.desc('created_at'))
            .all()
        )
        return jsonp(
            **{
                'project': project_data(self.obj),
                'venues': [
                    venue.current_access(datasets=('without_parent',))
                    for venue in self.obj.venues
                ],
                'rooms': [
                    room.current_access(datasets=('without_parent',))
                    for room in self.obj.rooms
                ],
                'proposals': [proposal_data(proposal) for proposal in proposals],
                'schedule': schedule_data(self.obj),
            }
        )

    @route('csv')
    @requires_roles({'reader'})
    def csv(self):
        proposals = (
            Proposal.query.filter_by(project=self.obj)
            .order_by(db.desc('created_at'))
            .all()
        )
        outfile = io.StringIO()
        out = csv.writer(outfile)
        out.writerow(proposal_headers + ['status'])
        for proposal in proposals:
            out.writerow(proposal_data_flat(proposal))
        outfile.seek(0)
        return Response(
            outfile.getvalue(),
            content_type='text/csv',
            headers=[
                (
                    'Content-Disposition',
                    'attachment;filename="{profile}-{project}.csv"'.format(
                        profile=self.obj.profile.name, project=self.obj.name
                    ),
                )
            ],
        )

    @route('editslug', methods=['GET', 'POST'])
    @requires_login
    @requires_roles({'editor'})
    def edit_slug(self):
        form = ProjectNameForm(obj=self.obj)
        # Profile URLs:
        # Hasgeek: https://hasgeek.com/rootconf (no /)
        # Talkfunnel: https://rootconf.talkfunnel.com/ (has /)
        form.name.prefix = self.obj.profile.url_for(_external=True)
        if not form.name.prefix.endswith('/'):
            form.name.prefix += '/'
        if form.validate_on_submit():
            form.populate_obj(self.obj)
            db.session.commit()
            return redirect(self.obj.url_for())
        return render_form(
            form=form, title=_("Customize the URL"), submit=_("Save changes")
        )

    @route('editlivestream', methods=['GET', 'POST'])
    @requires_login
    @requires_roles({'editor'})
    def edit_livestream(self):
        form = ProjectLivestreamForm(obj=self.obj)
        if form.validate_on_submit():
            form.populate_obj(self.obj)
            db.session.commit()
            return redirect(self.obj.url_for())
        return render_form(
            form=form, title=_("Add or edit livestream URLs"), submit=_("Save changes")
        )

    @route('edit', methods=['GET', 'POST'])
    @render_with(json=True)
    @requires_login
    @requires_roles({'editor'})
    def edit(self):
        if request.method == 'GET':
            # Find draft if it exists
            draft_revision, initial_formdata = self.get_draft_data()

            # Initialize forms with draft initial formdata.
            # If no draft exists, initial_formdata is None.
            # WTForms will ignore formdata if it's None.
            form = ProjectForm(
                obj=self.obj,
                parent=self.obj.profile,
                model=Project,
                formdata=initial_formdata,
            )

            if not self.obj.timezone:
                form.timezone.data = str(current_auth.user.timezone)

            return render_form(
                form=form,
                title=_("Edit project"),
                submit=_("Save changes"),
                autosave=True,
                draft_revision=draft_revision,
            )
        elif request.method == 'POST':
            if getbool(request.args.get('form.autosave')):
                return self.autosave_post()
            else:
                form = ProjectForm(obj=self.obj, parent=self.obj.profile, model=Project)
                if form.validate_on_submit():
                    form.populate_obj(self.obj)
                    db.session.commit()
                    flash(_("Your changes have been saved"), 'info')
                    tag_locations.queue(self.obj.id)

                    # Find and delete draft if it exists
                    if self.get_draft() is not None:
                        self.delete_draft()
                        db.session.commit()

                    return redirect(self.obj.url_for(), code=303)
                else:
                    # Reset nonce to avoid conflict with autosave
                    form.form_nonce.data = form.form_nonce.default()
                    return render_form(
                        form=form,
                        title=_("Edit project"),
                        submit=_("Save changes"),
                        autosave=True,
                    )

    @route('update_banner', methods=['GET', 'POST'])
<<<<<<< HEAD
=======
    @render_with('update_logo_modal.html.jinja2')
>>>>>>> 70856fa7
    @requires_roles({'editor'})
    def update_banner(self):
        form = ProjectBannerForm()
        edit_logo_url = self.obj.url_for('edit_banner')
<<<<<<< HEAD
        return render_template(
            'update_logo_modal.html.jinja2',
            edit_logo_url=edit_logo_url,
            form=form,
        )
=======
        return {
            'edit_logo_url': edit_logo_url,
            'form': form,
        }
>>>>>>> 70856fa7

    @route('edit_banner', methods=['GET', 'POST'])
    @requires_login
    @requires_roles({'editor'})
    def edit_banner(self):
        form = ProjectBannerForm(obj=self.obj)
        if request.method == 'POST':
            if form.validate_on_submit():
                form.populate_obj(self.obj)
                db.session.commit()
                flash(_("Your changes have been saved"), 'info')
                return render_redirect(self.obj.url_for(), code=303)
            else:
                return render_form(
                    form=form, title="", submit=_("Save banner"), ajax=True
                )
        return render_form(
            form=form,
            title="",
            submit=_("Save banner"),
            ajax=True,
            template='img_upload_formlayout.html.jinja2',
        )

    @route('cfp', methods=['GET', 'POST'])
    @requires_login
    @requires_roles({'editor'})
    def cfp(self):
        form = CfpForm(obj=self.obj, model=Project)
        if form.validate_on_submit():
            form.populate_obj(self.obj)
            db.session.commit()
            flash(_("Your changes have been saved"), 'info')
            return redirect(self.obj.url_for('view_proposals'), code=303)
        return render_template('project_cfp.html.jinja2', form=form, project=self.obj)

    @route('boxoffice_data', methods=['GET', 'POST'])
    @requires_login
    @requires_roles({'concierge'})
    def edit_boxoffice_data(self):
        form = ProjectBoxofficeForm(obj=self.obj, model=Project)
        if form.validate_on_submit():
            form.populate_obj(self.obj)
            db.session.commit()
            flash(_("Your changes have been saved"), 'info')
            return redirect(self.obj.url_for(), code=303)
        return render_form(
            form=form, title=_("Edit ticket client details"), submit=_("Save changes")
        )

    @route('transition', methods=['POST'])
    @requires_login
    @requires_roles({'editor'})
    def transition(self):
        transition_form = ProjectTransitionForm(obj=self.obj)
        if (
            transition_form.validate_on_submit()
        ):  # check if the provided transition is valid
            transition = getattr(
                self.obj.current_access(), transition_form.transition.data
            )
            transition()  # call the transition
            db.session.commit()
            flash(transition.data['message'], 'success')
        else:
            flash(_("Invalid transition for this project"), 'error')
            abort(403)
        return redirect(self.obj.url_for())

    @route('cfp_transition', methods=['POST'])
    @requires_login
    @requires_roles({'editor'})
    def cfp_transition(self):
        cfp_transition_form = ProjectCfpTransitionForm(obj=self.obj)
        if (
            cfp_transition_form.validate_on_submit()
        ):  # check if the provided transition is valid
            transition = getattr(
                self.obj.current_access(), cfp_transition_form.cfp_transition.data
            )
            transition()  # call the transition
            db.session.commit()
            flash(transition.data['message'], 'success')
        else:
            flash(_("Invalid transition for this project's CfP"), 'error')
            abort(403)
        return redirect(self.obj.url_for('view_proposals'))

    @route('schedule_transition', methods=['POST'])
    @requires_login
    @requires_roles({'editor'})
    def schedule_transition(self):
        schedule_transition_form = ProjectScheduleTransitionForm(obj=self.obj)
        if (
            schedule_transition_form.validate_on_submit()
        ):  # check if the provided transition is valid
            transition = getattr(
                self.obj.current_access(),
                schedule_transition_form.schedule_transition.data,
            )
            transition()  # call the transition
            db.session.commit()
            flash(transition.data['message'], 'success')
        else:
            flash(_("Invalid transition for this project's schedule"), 'error')
            abort(403)
        return redirect(self.obj.url_for())

    @route('rsvp', methods=['POST'])
    @requires_login
    @requires_roles({'reader'})
    def rsvp_transition(self):
        form = RsvpTransitionForm()
        if form.validate_on_submit():
            rsvp = Rsvp.get_for(self.obj, current_auth.user, create=True)
            transition = getattr(rsvp, form.transition.data)
            transition()
            db.session.commit()
            flash(transition.data['message'], 'success')
        else:
            flash(_("This response is not valid"), 'error')
        return redirect(self.obj.url_for(), code=303)

    @route('register', methods=['POST'])
    @requires_login
    def register(self):
        form = forms.Form()
        if form.validate_on_submit():
            rsvp = Rsvp.get_for(self.obj, current_auth.user, create=True)
            if not rsvp.state.YES:
                rsvp.rsvp_yes()
                db.session.commit()
                flash(_("You have successfully registered"), 'success')
                dispatch_notification(
                    RegistrationConfirmationNotification(document=rsvp)
                )
        else:
            flash(_("There was a problem registering. Please try again"), 'error')
        return redirect(get_next_url(referrer=request.referrer), code=303)

    @route('deregister', methods=['POST'])
    @requires_login
    def deregister(self):
        form = forms.Form()
        if form.validate_on_submit():
            rsvp = Rsvp.get_for(self.obj, current_auth.user)
            if rsvp is not None and not rsvp.state.NO:
                rsvp.rsvp_no()
                db.session.commit()
                flash(_("Your registration has been cancelled"), 'info')
                dispatch_notification(
                    RegistrationCancellationNotification(document=rsvp)
                )
        else:
            flash(
                _("There was a problem cancelling your registration. Please try again"),
                'error',
            )
        return redirect(get_next_url(referrer=request.referrer), code=303)

    @route('rsvp_list')
    @render_with('project_rsvp_list.html.jinja2')
    @requires_login
    @requires_roles({'concierge'})
    def rsvp_list(self):
        return {
            'project': self.obj,
            'going_rsvps': self.obj.rsvps_with(RSVP_STATUS.YES),
        }

    def get_rsvp_state_csv(self, state):
        outfile = io.StringIO()
        out = csv.writer(outfile)
        out.writerow(['fullname', 'email', 'created_at'])
        for rsvp in self.obj.rsvps_with(state):
            out.writerow(
                [
                    rsvp.user.fullname,
                    (
                        rsvp.user.email
                        if rsvp.user.email
                        else rsvp.user.emailclaims[0]
                        if rsvp.user.emailclaims
                        else ''
                    ),
                    rsvp.created_at.astimezone(self.obj.timezone)
                    .replace(second=0, microsecond=0, tzinfo=None)
                    .isoformat(),  # Strip precision from timestamp
                ]
            )

        outfile.seek(0)
        return Response(
            outfile.getvalue(),
            content_type='text/csv',
            headers=[
                (
                    'Content-Disposition',
                    'attachment;filename="{filename}.csv"'.format(
                        filename='ticket-participants-{project}-{state}'.format(
                            project=make_name(self.obj.title), state=state
                        )
                    ),
                )
            ],
        )

    @route('rsvp_list/yes.csv')
    @requires_login
    @requires_roles({'concierge'})
    def rsvp_list_yes_csv(self):
        """Return a CSV of RSVP participants who answered Yes."""
        return self.get_rsvp_state_csv(state=RSVP_STATUS.YES)

    @route('rsvp_list/maybe.csv')
    @requires_login
    @requires_roles({'concierge'})
    def rsvp_list_maybe_csv(self):
        """Return a CSV of RSVP participants who answered Maybe."""
        return self.get_rsvp_state_csv(state=RSVP_STATUS.MAYBE)

    @route('save', methods=['POST'])
    @render_with(json=True)
    @requires_login
    @requires_roles({'reader'})
    def save(self):
        form = self.SavedProjectForm()
        form.form_nonce.data = form.form_nonce.default()
        if form.validate_on_submit():
            proj_save = SavedProject.query.filter_by(
                user=current_auth.user, project=self.obj
            ).first()
            if form.save.data:
                if proj_save is None:
                    proj_save = SavedProject(user=current_auth.user, project=self.obj)
                    form.populate_obj(proj_save)
                    db.session.commit()
            else:
                if proj_save is not None:
                    db.session.delete(proj_save)
                    db.session.commit()
            # Send new form nonce
            return {'status': 'ok', 'form_nonce': form.form_nonce.data}
        else:
            return (
                {
                    'status': 'error',
                    'error': 'project_save_form_invalid',
                    'error_description': _(
                        "Something went wrong, please reload and try again"
                    ),
                    'form_nonce': form.form_nonce.data,
                },
                400,
            )

    @route('admin', methods=['GET', 'POST'])
    @render_with('admin.html.jinja2')
    @requires_login
    @requires_roles({'concierge', 'usher'})
    def admin(self):
        csrf_form = forms.Form()
        if csrf_form.validate_on_submit():
            for ticket_client in self.obj.ticket_clients:
                if ticket_client and ticket_client.name.lower() in [
                    'explara',
                    'boxoffice',
                ]:
                    import_tickets.queue(ticket_client.id)
            flash(
                _(
                    "Importing tickets from vendors...Refresh the page in about 30 seconds..."
                ),
                'info',
            )
            return redirect(self.obj.url_for('admin'), code=303)
        return {
            'profile': self.obj.profile,
            'project': self.obj,
            'ticket_events': self.obj.ticket_events,
            'csrf_form': forms.Form(),
        }

    @route('settings', methods=['GET', 'POST'])
    @render_with('settings.html.jinja2')
    @requires_login
    @requires_roles({'editor', 'concierge', 'usher'})
    def settings(self):
        transition_form = ProjectTransitionForm(obj=self.obj)
        schedule_transition_form = ProjectScheduleTransitionForm(obj=self.obj)
        cfp_transition_form = ProjectCfpTransitionForm(obj=self.obj)
        return {
            'project': self.obj,
            'transition_form': transition_form,
            'cfp_transition_form': cfp_transition_form,
            'schedule_transition_form': schedule_transition_form,
            'csrf_form': forms.Form(),
        }

    @route('comments', methods=['GET'])
    @render_with('project_comments.html.jinja2', json=True)
    @requires_roles({'reader'})
    def comments(self):
        comments = self.obj.commentset.views.json_comments()
        if request_is_xhr():
            return {'comments': comments}
        else:
            commentform = CommentForm(model=Comment)
            return {
                'project': self.obj,
                'comments': comments,
                'commentform': commentform,
                'delcommentform': forms.Form(),
                'csrf_form': forms.Form(),
            }

    @route('toggle_featured', methods=['POST'])
    def toggle_featured(self):
        if not current_auth.user.is_site_editor:
            return abort(403)
        featured_form = forms.Form()
        if featured_form.validate_on_submit():
            self.obj.featured = not self.obj.featured
            db.session.commit()
        return redirect(get_next_url(referrer=True), 303)


@route('/<project>/', subdomain='<profile>')
class FunnelProjectView(ProjectView):
    pass


ProjectView.init_app(app)
FunnelProjectView.init_app(funnelapp)<|MERGE_RESOLUTION|>--- conflicted
+++ resolved
@@ -440,26 +440,15 @@
                     )
 
     @route('update_banner', methods=['GET', 'POST'])
-<<<<<<< HEAD
-=======
     @render_with('update_logo_modal.html.jinja2')
->>>>>>> 70856fa7
     @requires_roles({'editor'})
     def update_banner(self):
         form = ProjectBannerForm()
         edit_logo_url = self.obj.url_for('edit_banner')
-<<<<<<< HEAD
-        return render_template(
-            'update_logo_modal.html.jinja2',
-            edit_logo_url=edit_logo_url,
-            form=form,
-        )
-=======
         return {
             'edit_logo_url': edit_logo_url,
             'form': form,
         }
->>>>>>> 70856fa7
 
     @route('edit_banner', methods=['GET', 'POST'])
     @requires_login
