"""Mixins for model views."""
# TODO: Move each mixin into the main file for each view, or into <model>_mixin.py

from __future__ import annotations

from typing import Optional, Tuple, Type, Union
from uuid import uuid4

from flask import abort, g, request
from werkzeug.datastructures import MultiDict

from baseframe import _, forms
from coaster.auth import current_auth

from ..forms import SavedProjectForm
from ..models import (
    Account,
    Draft,
    Project,
    ProjectRedirect,
    Session,
    TicketEvent,
    UuidModelUnion,
    Venue,
    VenueRoom,
    db,
)
from ..typing import ReturnRenderWith, ReturnView
from .helpers import render_redirect


class AccountCheckMixin:
    """Base class checks for suspended accounts."""

    account: Optional[Account] = None

    def after_loader(self) -> Optional[ReturnView]:
        """Post-process loader."""
        account = self.account
        if account is None:
            raise ValueError("Subclass must set self.account")
        g.account = account
        if not account.state.ACTIVE:
            abort(410)

        # mypy doesn't know this is a mixin, so it warns that `after_loader` is not
        # defined in the superclass. We ask it to ignore the problem here instead of
        # creating an elaborate workaround using `typing.TYPE_CHECKING`.
        # https://github.com/python/mypy/issues/5837
        return super().after_loader()  # type: ignore[misc]


class ProjectViewMixin(AccountCheckMixin):
    model: Type[Project] = Project
    route_model_map = {'account': 'account.urlname', 'project': 'name'}
    obj: Project
    SavedProjectForm = SavedProjectForm
    CsrfForm = forms.Form

<<<<<<< HEAD
    def loader(self, account, project, session=None) -> Union[Project, ProjectRedirect]:
=======
    def loader(
        self, profile: str, project: str, session: Optional[str] = None
    ) -> Union[Project, ProjectRedirect]:
>>>>>>> bea2956e
        obj = (
            Project.query.join(Account, Project.account)
            .filter(Account.name_is(account), Project.name == project)
            .first()
        )
        if obj is None:
            obj_redirect = (
                ProjectRedirect.query.join(Account, ProjectRedirect.account)
                .filter(Account.name_is(account), ProjectRedirect.name == project)
                .first_or_404()
            )
            return obj_redirect
        if obj.state.DELETED:
            abort(410)
        return obj

    def after_loader(self) -> Optional[ReturnView]:
        if isinstance(self.obj, ProjectRedirect):
            if self.obj.project:
                self.account = self.obj.project.account
                return render_redirect(
                    self.obj.project.url_for(),
                    302 if request.method == 'GET' else 303,
                )
            abort(410)  # Project has been deleted
        self.account = self.obj.account
        return super().after_loader()

    @property
    def project_currently_saved(self):
        return self.obj.is_saved_by(current_auth.user)


class AccountViewMixin(AccountCheckMixin):
    model = Account
    route_model_map = {'account': 'urlname'}
    obj: Account
    SavedProjectForm = SavedProjectForm
    CsrfForm = forms.Form

<<<<<<< HEAD
    def loader(self, account) -> Account:
        account = Account.get(name=account)
        if account is None:
=======
    def loader(self, profile: str) -> Profile:
        profile = Profile.get(profile)
        if profile is None:
>>>>>>> bea2956e
            abort(404)
        return account

    def after_loader(self) -> Optional[ReturnView]:
        self.account = self.obj
        return super().after_loader()


class SessionViewMixin(AccountCheckMixin):
    model = Session
    route_model_map = {
        'account': 'project.account.urlname',
        'project': 'project.name',
        'session': 'url_name_uuid_b58',
    }
    obj: Session
    SavedProjectForm = SavedProjectForm

<<<<<<< HEAD
    def loader(self, account, project, session) -> Session:
=======
    def loader(self, profile: str, project: str, session: str) -> Session:
>>>>>>> bea2956e
        return (
            Session.query.join(Project, Session.project_id == Project.id)
            .join(Account, Project.account)
            .filter(Session.url_name_uuid_b58 == session)
            .first_or_404()
        )

    def after_loader(self) -> Optional[ReturnView]:
        self.account = self.obj.project.account
        return super().after_loader()

    @property
    def project_currently_saved(self):
        return self.obj.project.is_saved_by(current_auth.user)


class VenueViewMixin(AccountCheckMixin):
    model = Venue
    route_model_map = {
        'account': 'project.account.urlname',
        'project': 'project.name',
        'venue': 'name',
    }
    obj: Venue

<<<<<<< HEAD
    def loader(self, account, project, venue) -> Venue:
=======
    def loader(self, profile: str, project: str, venue: str) -> Venue:
>>>>>>> bea2956e
        return (
            Venue.query.join(Project)
            .join(Account, Project.account)
            .filter(
                Account.name_is(account), Project.name == project, Venue.name == venue
            )
            .first_or_404()
        )

    def after_loader(self) -> Optional[ReturnView]:
        self.account = self.obj.project.account
        return super().after_loader()


class VenueRoomViewMixin(AccountCheckMixin):
    model = VenueRoom
    route_model_map = {
        'account': 'venue.project.account.urlname',
        'project': 'venue.project.name',
        'venue': 'venue.name',
        'room': 'name',
    }
    obj: VenueRoom

<<<<<<< HEAD
    def loader(self, account, project, venue, room) -> VenueRoom:
=======
    def loader(self, profile: str, project: str, venue: str, room: str) -> VenueRoom:
>>>>>>> bea2956e
        return (
            VenueRoom.query.join(Venue)
            .join(Project)
            .join(Account, Project.account)
            .filter(
                Account.name_is(account),
                Project.name == project,
                Venue.name == venue,
                VenueRoom.name == room,
            )
            .first_or_404()
        )

    def after_loader(self) -> Optional[ReturnView]:
        self.account = self.obj.venue.project.account
        return super().after_loader()


class TicketEventViewMixin(AccountCheckMixin):
    model = TicketEvent
    route_model_map = {
        'account': 'project.account.urlname',
        'project': 'project.name',
        'name': 'name',
    }
    obj: TicketEvent

<<<<<<< HEAD
    def loader(self, account, project, name) -> TicketEvent:
=======
    def loader(self, profile: str, project: str, name: str) -> TicketEvent:
>>>>>>> bea2956e
        return (
            TicketEvent.query.join(Project)
            .join(Account, Project.account)
            .filter(
                Account.name_is(account),
                Project.name == project,
                TicketEvent.name == name,
            )
            .one_or_404()
        )

    def after_loader(self) -> Optional[ReturnView]:
        self.account = self.obj.project.account
        return super().after_loader()


class DraftViewMixin:
    obj: UuidModelUnion
    model: Type[UuidModelUnion]

    def get_draft(self, obj: Optional[UuidModelUnion] = None) -> Optional[Draft]:
        """
        Return the draft object for `obj`. Defaults to `self.obj`.

        `obj` is needed in case of multi-model views.
        """
        obj = obj if obj is not None else self.obj
        return Draft.query.get((self.model.__tablename__, obj.uuid))

    def delete_draft(self, obj=None):
        """Delete draft for `obj`, or `self.obj` if `obj` is `None`."""
        draft = self.get_draft(obj)
        if draft is not None:
            db.session.delete(draft)
        else:
            raise ValueError(_("There is no draft for the given object"))

    def get_draft_data(
        self, obj: Optional[UuidModelUnion] = None
    ) -> Union[Tuple[None, None], Tuple[int, dict]]:
        """
        Return a tuple of draft data.

        Contains the current draft revision and the formdata needed to initialize forms.
        """
        draft = self.get_draft(obj)
        if draft is not None:
            return draft.revision, draft.formdata
        return None, None

    def autosave_post(self, obj: Optional[UuidModelUnion] = None) -> ReturnRenderWith:
        """Handle autosave POST requests."""
        obj = obj if obj is not None else self.obj
        if 'form.revision' not in request.form:
            # as form.autosave is true, the form should have `form.revision` field even
            # if it's empty
            return (
                {
                    'status': 'error',
                    'error': 'form_missing_revision_field',
                    'error_description': _("Form must contain a revision ID"),
                },
                400,
            )

        # CSRF check
        form = forms.Form()
        if form.validate_on_submit():
            incoming_data: MultiDict = MultiDict(request.form.items(multi=True))
            client_revision = incoming_data.pop('form.revision')
            incoming_data.pop('csrf_token', None)
            incoming_data.pop('form_nonce', None)

            # find the last draft
            draft = self.get_draft(obj)

            if draft is None and client_revision:
                # The form contains a revision ID but no draft exists.
                # Somebody is making autosave requests with an invalid draft ID.
                return (
                    {
                        'status': 'error',
                        'error': 'invalid_or_expired_revision',
                        'error_description': _(
                            "Invalid revision ID or the existing changes have been"
                            " submitted already. Please reload"
                        ),
                    },
                    400,
                )
            if draft is not None:
                if client_revision is None or (
                    client_revision is not None
                    and str(draft.revision) != client_revision
                ):
                    # draft exists, but the form did not send a revision ID,
                    # OR revision ID sent by client does not match the last revision ID
                    return (
                        {
                            'status': 'error',
                            'error': 'missing_or_invalid_revision',
                            'error_description': _(
                                "There have been changes to this draft since you last"
                                " edited it. Please reload"
                            ),
                        },
                        400,
                    )
                if (
                    client_revision is not None
                    and str(draft.revision) == client_revision
                ):
                    # revision ID sent by client matches, save updated draft data and
                    # update revision ID. Since `formdata` is a `MultiDict`, we cannot
                    # use `formdata.update`. The behaviour is different
                    draft.formdata.update(incoming_data)
                    existing = draft.formdata
                    for key, value in incoming_data.items():
                        if existing[key] != value:
                            existing[key] = value
                    draft.formdata = existing
                    draft.revision = uuid4()
            else:
                # no draft exists and no client revision, so create a draft
                draft = Draft(
                    table=Project.__tablename__,
                    table_row_id=obj.uuid,
                    formdata=incoming_data,
                    revision=uuid4(),
                )
            db.session.add(draft)
            db.session.commit()
            return {
                'status': 'ok',
                'revision': draft.revision,
                'form_nonce': form.form_nonce.default(),
            }
        return (
            {
                'status': 'error',
                'error': 'invalid_csrf',
                'error_description': _("Invalid CSRF token"),
            },
            400,
        )<|MERGE_RESOLUTION|>--- conflicted
+++ resolved
@@ -57,13 +57,9 @@
     SavedProjectForm = SavedProjectForm
     CsrfForm = forms.Form
 
-<<<<<<< HEAD
-    def loader(self, account, project, session=None) -> Union[Project, ProjectRedirect]:
-=======
     def loader(
-        self, profile: str, project: str, session: Optional[str] = None
+        self, account: str, project: str, session: Optional[str] = None
     ) -> Union[Project, ProjectRedirect]:
->>>>>>> bea2956e
         obj = (
             Project.query.join(Account, Project.account)
             .filter(Account.name_is(account), Project.name == project)
@@ -104,17 +100,11 @@
     SavedProjectForm = SavedProjectForm
     CsrfForm = forms.Form
 
-<<<<<<< HEAD
-    def loader(self, account) -> Account:
-        account = Account.get(name=account)
-        if account is None:
-=======
-    def loader(self, profile: str) -> Profile:
-        profile = Profile.get(profile)
-        if profile is None:
->>>>>>> bea2956e
+    def loader(self, account: str) -> Account:
+        obj = Account.get(name=account)
+        if obj is None:
             abort(404)
-        return account
+        return obj
 
     def after_loader(self) -> Optional[ReturnView]:
         self.account = self.obj
@@ -131,11 +121,7 @@
     obj: Session
     SavedProjectForm = SavedProjectForm
 
-<<<<<<< HEAD
-    def loader(self, account, project, session) -> Session:
-=======
-    def loader(self, profile: str, project: str, session: str) -> Session:
->>>>>>> bea2956e
+    def loader(self, account: str, project: str, session: str) -> Session:
         return (
             Session.query.join(Project, Session.project_id == Project.id)
             .join(Account, Project.account)
@@ -161,11 +147,7 @@
     }
     obj: Venue
 
-<<<<<<< HEAD
-    def loader(self, account, project, venue) -> Venue:
-=======
-    def loader(self, profile: str, project: str, venue: str) -> Venue:
->>>>>>> bea2956e
+    def loader(self, account: str, project: str, venue: str) -> Venue:
         return (
             Venue.query.join(Project)
             .join(Account, Project.account)
@@ -190,11 +172,7 @@
     }
     obj: VenueRoom
 
-<<<<<<< HEAD
-    def loader(self, account, project, venue, room) -> VenueRoom:
-=======
-    def loader(self, profile: str, project: str, venue: str, room: str) -> VenueRoom:
->>>>>>> bea2956e
+    def loader(self, account: str, project: str, venue: str, room: str) -> VenueRoom:
         return (
             VenueRoom.query.join(Venue)
             .join(Project)
@@ -222,11 +200,7 @@
     }
     obj: TicketEvent
 
-<<<<<<< HEAD
-    def loader(self, account, project, name) -> TicketEvent:
-=======
-    def loader(self, profile: str, project: str, name: str) -> TicketEvent:
->>>>>>> bea2956e
+    def loader(self, account: str, project: str, name: str) -> TicketEvent:
         return (
             TicketEvent.query.join(Project)
             .join(Account, Project.account)
