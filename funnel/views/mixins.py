--- conflicted
+++ resolved
@@ -79,29 +79,6 @@
         return session
 
 
-<<<<<<< HEAD
-=======
-class CommentViewMixin(object):
-    model = Comment
-    route_model_map = {'comment': 'id'}
-
-    def loader(self, profile, project, comment, url_name_suuid=None, url_id_name=None):
-        require_one_of(url_name_suuid=url_name_suuid, url_id_name=url_id_name)
-        comment = self.model.query.filter(Comment.id == comment).first_or_404()
-
-        if url_name_suuid:
-            self.proposal = Proposal.query.join(Project, Profile).filter(
-                    Proposal.url_name_suuid == url_name_suuid
-                ).first_or_404()
-        else:
-            self.proposal = Proposal.query.join(Project, Profile).filter(
-                    Profile.name == profile, Project.name == project, Proposal.url_name == url_id_name
-                ).first_or_404()
-        g.profile = self.proposal.project.profile
-        return comment
-
-
->>>>>>> 8a93996b
 class UserGroupViewMixin(object):
     model = UserGroup
     route_model_map = {'profile': 'project.profile.name', 'project': 'project.name', 'group': 'name'}
