# -*- coding: utf-8 -*-
# flake8: noqa

<<<<<<< HEAD
from . import index, login, profile, project, section, proposal, commentvote, venue, schedule, session, event, participant, label
=======
from . import (index, login, profile, project, section, proposal, commentvote, venue,
    schedule, session, event, participant)
>>>>>>> cacc7519
<|MERGE_RESOLUTION|>--- conflicted
+++ resolved
@@ -1,9 +1,5 @@
 # -*- coding: utf-8 -*-
 # flake8: noqa
 
-<<<<<<< HEAD
-from . import index, login, profile, project, section, proposal, commentvote, venue, schedule, session, event, participant, label
-=======
-from . import (index, login, profile, project, section, proposal, commentvote, venue,
-    schedule, session, event, participant)
->>>>>>> cacc7519
+from . import (index, login, profile, project, section, proposal, commentvote,
+    venue, schedule, session, event, participant, label)