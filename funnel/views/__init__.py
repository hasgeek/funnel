--- conflicted
+++ resolved
@@ -1,786 +1,9 @@
 # -*- coding: utf-8 -*-
 
-<<<<<<< HEAD
-import re
-from datetime import datetime
-import unicodecsv
-from cStringIO import StringIO
-from pytz import timezone, utc
-from pytz.exceptions import UnknownTimeZoneError
-
-from flask import (
-    render_template,
-    redirect,
-    request,
-    g,
-    url_for,
-    Markup,
-    abort,
-    flash,
-    escape,
-    Response)
-from flask.ext.mail import Message
-from coaster.views import get_next_url, jsonp, load_models, load_model
-from coaster.gfm import markdown
-
-from .. import app, mail, lastuser
-from ..models import *
-from ..forms import (
-    ProposalSpaceForm,
-    SectionForm,
-    UserGroupForm,
-    ProposalForm,
-    CommentForm,
-    DeleteCommentForm,
-    ConfirmDeleteForm,
-    ConfirmSessionForm)
-from coaster import make_name
-
-jsoncallback_re = re.compile(r'^[a-z$_][0-9a-z$_]*$', re.I)
-
-# From http://daringfireball.net/2010/07/improved_regex_for_matching_urls
-url_re = re.compile(ur'''(?i)\b((?:https?://|www\d{0,3}[.]|[a-z0-9.\-]+[.][a-z]{2,4}/)(?:[^\s()<>]+|\(([^\s()<>]+|(\([^\s()<>]+\)))*\))+(?:\(([^\s()<>]+|(\([^\s()<>]+\)))*\)|[^\s`!()\[\]{};:'".,<>?«»“”‘’]))''')
-
-proposal_headers = [
-    'id',
-    'title',
-    'url',
-    'proposer',
-    'speaker',
-    'email',
-    'phone',
-    'section',
-    'type',
-    'level',
-    'votes',
-    'comments',
-    'submitted',
-    'confirmed'
-    ]
-
-# helper function
-def get_proposal_id(slug):
-    try:
-        proposal_id = int(slug.split('-')[0])
-    except ValueError:
-        abort(404)
-    return proposal_id
-
-# --- Routes ------------------------------------------------------------------
-
-
-@app.route('/')
-def index():
-    spaces = ProposalSpace.query.filter(ProposalSpace.status >= 1).filter(ProposalSpace.status <= 4).order_by(ProposalSpace.date.desc()).all()
-    return render_template('index.html', spaces=spaces)
-
-
-@app.route('/favicon.ico')
-def favicon():
-    return url_for('static', filename='img/favicon.ico')
-
-
-@app.route('/login')
-@lastuser.login_handler
-def login():
-    return {'scope': 'id email'}
-
-
-@app.route('/logout')
-@lastuser.logout_handler
-def logout():
-    flash("You are now logged out", category='info')
-    return get_next_url()
-
-
-@app.route('/login/redirect')
-@lastuser.auth_handler
-def lastuserauth():
-    # Save the user object
-    db.session.commit()
-    return redirect(get_next_url())
-
-
-@app.route('/login/notify', methods=['POST'])
-@lastuser.notification_handler
-def lastusernotify(user):
-    # Save the user object
-    db.session.commit()
-
-
-@lastuser.auth_error_handler
-def lastuser_error(error, error_description=None, error_uri=None):
-    if error == 'access_denied':
-        flash("You denied the request to login", category='error')
-        return redirect(get_next_url())
-    return render_template("autherror.html",
-        error=error,
-        error_description=error_description,
-        error_uri=error_uri)
-
-# --- Routes: account ---------------------------------------------------------
-
-
-@app.route('/account')
-def account():
-    return "Coming soon"
-
-
-# --- Routes: spaces ----------------------------------------------------------
-
-@app.route('/new', methods=['GET', 'POST'])
-@lastuser.requires_permission('siteadmin')
-def newspace():
-    form = ProposalSpaceForm()
-    if form.validate_on_submit():
-        space = ProposalSpace(user=g.user)
-        form.populate_obj(space)
-        db.session.add(space)
-        db.session.commit()
-        flash("Your new space has been created", "info")
-        return redirect(url_for('viewspace', name=space.name), code=303)
-    return render_template('baseframe/autoform.html', form=form, title="Create a new proposal space", submit="Create space")
-
-
-@app.route('/<name>/')
-def viewspace(name):
-    space = ProposalSpace.query.filter_by(name=name).first_or_404()
-    sections = ProposalSpaceSection.query.filter_by(proposal_space=space).order_by('title').all()
-    confirmed = Proposal.query.filter_by(proposal_space=space, confirmed=True).order_by(db.desc('created_at')).all()
-    unconfirmed = Proposal.query.filter_by(proposal_space=space, confirmed=False).order_by(db.desc('created_at')).all()
-    return render_template('space.html', space=space, description=space.description, sections=sections,
-        confirmed=confirmed, unconfirmed=unconfirmed, is_siteadmin=lastuser.has_permission('siteadmin'))
-
-
-@app.route('/<name>/json')
-def viewspace_json(name):
-    space = ProposalSpace.query.filter_by(name=name).first_or_404()
-    sections = ProposalSpaceSection.query.filter_by(proposal_space=space).order_by('title').all()
-    proposals = Proposal.query.filter_by(proposal_space=space).order_by(db.desc('created_at')).all()
-    return jsonp(**{
-        'space': {
-            'name': space.name,
-            'title': space.title,
-            'datelocation': space.datelocation,
-            'status': space.status,
-            },
-        'sections': [{'name': s.name, 'title': s.title, 'description': s.description} for s in sections],
-        'proposals': [proposal_data(proposal) for proposal in proposals]
-        })
-
-
-@app.route('/<name>/csv')
-def viewspace_csv(name):
-    space = ProposalSpace.query.filter_by(name=name).first_or_404()
-    if lastuser.has_permission('siteadmin'):
-        usergroups = [g.name for g in space.usergroups]
-    else:
-        usergroups = []
-    proposals = Proposal.query.filter_by(proposal_space=space).order_by(db.desc('created_at')).all()
-    outfile = StringIO()
-    out = unicodecsv.writer(outfile, encoding='utf-8')
-    out.writerow(proposal_headers + ['votes_' + group for group in usergroups])
-    for proposal in proposals:
-        out.writerow(proposal_data_flat(proposal, usergroups))
-    outfile.seek(0)
-    return Response(unicode(outfile.getvalue(), 'utf-8'), mimetype='text/plain')
-
-
-@app.route('/<name>/edit', methods=['GET', 'POST'])
-@lastuser.requires_permission('siteadmin')
-def editspace(name):
-    space = ProposalSpace.query.filter_by(name=name).first_or_404()
-    form = ProposalSpaceForm(obj=space)
-    if form.validate_on_submit():
-        form.populate_obj(space)
-        db.session.commit()
-        flash("Your changes have been saved", "info")
-        return redirect(url_for('viewspace', name=space.name), code=303)
-    return render_template('baseframe/autoform.html', form=form, title="Edit proposal space", submit="Save changes")
-
-
-@app.route('/<name>/sections/new', methods=['GET', 'POST'])
-@lastuser.requires_permission('siteadmin')
-def newsection(name):
-    space = ProposalSpace.query.filter_by(name=name).first_or_404()
-    form = SectionForm()
-    if form.validate_on_submit():
-        section = ProposalSpaceSection(proposal_space=space)
-        form.populate_obj(section)
-        db.session.add(section)
-        db.session.commit()
-        flash("Your new section has been added", "info")
-        return redirect(url_for('viewspace', name=space.name), code=303)
-    return render_template('baseframe/autoform.html', form=form, title="New section", submit="Create section")
-
-
-@app.route('/<space>/sections/<section>/edit', methods=['GET', 'POST'])
-@lastuser.requires_permission('siteadmin')
-@load_models(
-    (ProposalSpace, {'name': 'space'}, 'space'),
-    (ProposalSpaceSection, {'name': 'section', 'proposal_space': 'space'}, 'section'))
-def section_edit(space, section):
-    form = SectionForm(obj=section)
-    if form.validate_on_submit():
-        form.populate_obj(section)
-        db.session.commit()
-        flash("Your section has been edited", "info")
-        return redirect(url_for('viewspace', name=space.name), code=303)
-    return render_template('baseframe/autoform.html', form=form, title="Edit section", submit="Edit section")
-
-
-@app.route('/<space>/sections/<section>/delete', methods=['GET', 'POST'])
-@lastuser.requires_permission('siteadmin')
-@load_models(
-    (ProposalSpace, {'name': 'space'}, 'space'),
-    (ProposalSpaceSection, {'name': 'section', 'proposal_space': 'space'}, 'section'))
-def section_delete(space, section):
-    form = ConfirmDeleteForm()
-    if form.validate_on_submit():
-        if 'delete' in request.form:
-            db.session.delete(section)
-            db.session.commit()
-            flash("Your section has been deleted", "info")
-        return redirect(url_for('viewspace', name=space.name), code=303)
-    return render_template('delete.html', form=form, title=u"Confirm delete",
-        message=u"Do you really wish to delete section '%s'?" % section.title)
-
-
-@app.route('/<space>/sections')
-@lastuser.requires_permission('siteadmin')
-@load_model(ProposalSpace, {'name': 'space'}, 'space')
-def sections_list(space):
-    sections = ProposalSpaceSection.query.filter_by(proposal_space=space).all()
-    return render_template('sections.html', space=space, sections=sections)
-
-
-@app.route('/<space>/sections/<section>')
-@lastuser.requires_permission('siteadmin')
-@load_models(
-    (ProposalSpace, {'name': 'space'}, 'space'),
-    (ProposalSpaceSection, {'name': 'section', 'proposal_space': 'space'}, 'section'))
-def section_view(space, section):
-    return render_template('section.html', space=space, section=section)
-
-
-@app.route('/<name>/users')
-@lastuser.requires_permission('siteadmin')
-def usergroup_list(name):
-    space = ProposalSpace.query.filter_by(name=name).first_or_404()
-    return render_template('usergroups.html', space=space, usergroups=space.usergroups)
-
-
-@app.route('/<name>/users/<group>')
-@lastuser.requires_permission('siteadmin')
-def usergroup_view(name, group):
-    space = ProposalSpace.query.filter_by(name=name).first_or_404()
-    usergroup = UserGroup.query.filter_by(name=group, proposal_space=space).first_or_404()
-    return render_template('usergroup.html', space=space, usergroup=usergroup)
-
-
-@app.route('/<name>/users/new', defaults={'group': None}, endpoint='usergroup_new', methods=['GET', 'POST'])
-@app.route('/<name>/users/<group>/edit', methods=['GET', 'POST'])
-@lastuser.requires_permission('siteadmin')
-def usergroup_edit(name, group):
-    space = ProposalSpace.query.filter_by(name=name).first_or_404()
-    form = UserGroupForm()
-    if group is not None:
-        usergroup = UserGroup.query.filter_by(name=group, proposal_space=space).first_or_404()
-        if request.method == 'GET':
-            form.name.data = usergroup.name
-            form.title.data = usergroup.title
-            form.users.data = '\r\n'.join([u.email or u.username or '' for u in usergroup.users])
-    if form.validate_on_submit():
-        if group is None:
-            usergroup = UserGroup(proposal_space=space)
-        usergroup.name = form.name.data
-        usergroup.title = form.title.data
-        formdata = [line.strip() for line in
-            form.users.data.replace('\r', '\n').replace(',', '\n').split('\n') if line]
-        usersdata = lastuser.getusers(names=formdata)
-        users = []
-        for userdata in usersdata:
-            user = User.query.filter_by(userid=userdata['userid']).first()
-            if user is None:
-                user = User(userid=userdata['userid'], username=userdata['name'], fullname=userdata['title'])
-                db.session.add(user)
-            users.append(user)
-        usergroup.users = users
-        db.session.commit()
-        return redirect(url_for('usergroup_view', name=space.name, group=usergroup.name), code=303)
-    if group is None:
-        return render_template('baseframe/autoform.html', form=form, title="New user group", submit="Create")
-    else:
-        return render_template('baseframe/autoform.html', form=form, title="Edit user group", submit="Save")
-
-
-@app.route('/<name>/users/<group>/delete', methods=['GET', 'POST'])
-@lastuser.requires_permission('siteadmin')
-def usergroup_delete(name, group):
-    space = ProposalSpace.query.filter_by(name=name).first_or_404()
-    usergroup = UserGroup.query.filter_by(name=group, proposal_space=space).first_or_404()
-    form = ConfirmDeleteForm()
-    if form.validate_on_submit():
-        if 'delete' in request.form:
-            db.session.delete(usergroup)
-            db.session.commit()
-            flash("Your user group has been deleted", "info")
-            return redirect(url_for('usergroup_list', name=name))
-        else:
-            return redirect(url_for('usergroup_view', name=name, group=group))
-    return render_template('delete.html', form=form, title=u"Confirm delete",
-        message=u"Do you really wish to delete user group '%s'?" % usergroup.title)
-
-
-@app.route('/<name>/new', methods=['GET', 'POST'])
-@lastuser.requires_login
-def newsession(name):
-    space = ProposalSpace.query.filter_by(name=name).first()
-    if not space:
-        abort(404)
-    if space.status != SPACESTATUS.SUBMISSIONS:
-        abort(403)
-    form = ProposalForm()
-    del form.session_type  # We don't use this anymore
-    # Set markdown flag to True for fields that need markdown conversion
-    markdown_attrs = ('description', 'objective', 'requirements', 'bio')
-    for name in markdown_attrs:
-        attr = getattr(form, name)
-        attr.flags.markdown = True
-    form.section.query = ProposalSpaceSection.query.filter_by(proposal_space=space, public=True).order_by('title')
-    if len(list(form.section.query.all())) == 0:
-        # Don't bother with sections when there aren't any
-        del form.section
-    if request.method == 'GET':
-        form.email.data = g.user.email
-    if form.validate_on_submit():
-        proposal = Proposal(user=g.user, proposal_space=space)
-        if form.speaking.data:
-            proposal.speaker = g.user
-        else:
-            proposal.speaker = None
-        proposal.votes.vote(g.user)  # Vote up your own proposal by default
-        form.populate_obj(proposal)
-        proposal.name = make_name(proposal.title)
-        # Set *_html attributes after converting markdown text
-        for name in markdown_attrs:
-            attr = getattr(proposal, name)
-            html_attr = name + '_html'
-            setattr(proposal, html_attr, markdown(attr))
-        db.session.add(proposal)
-        db.session.commit()
-        flash("Your new session has been saved", "info")
-        return redirect(url_for('viewsession', name=space.name, slug=proposal.urlname), code=303)
-    return render_template('baseframe/autoform.html', form=form, title="Submit a session proposal", submit="Submit session",
-        breadcrumbs=[(url_for('viewspace', name=space.name), space.title)],
-        message=Markup(
-            'This form uses <a href="http://daringfireball.net/projects/markdown/">Markdown</a> for formatting.'))
-
-
-@app.route('/<name>/<slug>/edit', methods=['GET', 'POST'])
-@lastuser.requires_login
-def editsession(name, slug):
-    space = ProposalSpace.query.filter_by(name=name).first_or_404()
-    proposal_id = get_proposal_id(slug)
-    proposal = Proposal.query.get_or_404(proposal_id)
-    if proposal.user != g.user and not lastuser.has_permission('siteadmin'):
-        abort(403)
-    form = ProposalForm(obj=proposal)
-    if not proposal.session_type:
-        del form.session_type  # Remove this if we're editing a proposal that had no session type
-    form.section.query = ProposalSpaceSection.query.filter_by(proposal_space=space, public=True).order_by('title')
-    if len(list(form.section.query.all())) == 0:
-        # Don't bother with sections when there aren't any
-        del form.section
-    # Set markdown flag to True for fields that need markdown conversion
-    markdown_attrs = ('description', 'objective', 'requirements', 'bio')
-    for name in markdown_attrs:
-        attr = getattr(form, name)
-        attr.flags.markdown = True
-    if proposal.user != g.user:
-        del form.speaking
-    elif request.method == 'GET':
-        form.speaking.data = proposal.speaker == g.user
-    if form.validate_on_submit():
-        form.populate_obj(proposal)
-        proposal.name = make_name(proposal.title)
-        if proposal.user == g.user:
-            # Only allow the speaker to change this status
-            if form.speaking.data:
-                proposal.speaker = g.user
-            else:
-                if proposal.speaker == g.user:
-                    proposal.speaker = None
-        # Set *_html attributes after converting markdown text
-        for name in markdown_attrs:
-            attr = getattr(proposal, name)
-            html_attr = name + '_html'
-            setattr(proposal, html_attr, markdown(attr))
-        proposal.edited_at = datetime.utcnow()
-        db.session.commit()
-        flash("Your changes have been saved", "info")
-        return redirect(url_for('viewsession', name=space.name, slug=proposal.urlname), code=303)
-    return render_template('baseframe/autoform.html', form=form, title="Edit session proposal", submit="Save changes",
-        breadcrumbs=[(url_for('viewspace', name=space.name), space.title),
-                     (url_for('viewsession', name=space.name, slug=proposal.urlname), proposal.title)],
-        message=Markup(
-            'This form uses <a href="http://daringfireball.net/projects/markdown/">Markdown</a> for formatting.'))
-
-
-@app.route('/<name>/<slug>/confirm', methods=['POST'])
-@lastuser.requires_permission('siteadmin')
-def confirmsession(name, slug):
-    ProposalSpace.query.filter_by(name=name).first_or_404()
-    proposal_id = get_proposal_id(slug)
-    proposal = Proposal.query.get_or_404(proposal_id)
-    form = ConfirmSessionForm()
-    if form.validate_on_submit():
-        proposal.confirmed = not proposal.confirmed
-        db.session.commit()
-        if proposal.confirmed:
-            flash("This proposal has been confirmed.", 'success')
-        else:
-            flash("This session has been cancelled.", 'success')
-    return redirect(url_for('viewsession', name=name, slug=slug))
-
-
-@app.route('/<name>/<slug>/delete', methods=['GET', 'POST'])
-@lastuser.requires_login
-def deletesession(name, slug):
-    space = ProposalSpace.query.filter_by(name=name).first_or_404()
-    proposal_id = get_proposal_id(slug)
-    proposal = Proposal.query.get_or_404(proposal_id)
-    if not lastuser.has_permission('siteadmin') and proposal.user != g.user:
-        abort(403)
-    form = ConfirmDeleteForm()
-    if form.validate_on_submit():
-        if 'delete' in request.form:
-            comments = Comment.query.filter_by(commentspace=proposal.comments).order_by('created_at').all()
-            for comment in comments:
-                db.session.delete(comment)
-            db.session.delete(proposal.comments)
-            votes = Vote.query.filter_by(votespace=proposal.votes).all()
-            for vote in votes:
-                db.session.delete(vote)
-            db.session.delete(proposal.votes)
-            db.session.delete(proposal)
-            db.session.commit()
-            flash("Your proposal has been deleted", "info")
-            return redirect(url_for('viewspace', name=name))
-        else:
-            return redirect(url_for('viewsession', name=name, slug=slug))
-    return render_template('delete.html', form=form, title=u"Confirm delete",
-        message=u"Do you really wish to delete your proposal '%s'? "
-                u"This will remove all votes and comments as well. This operation "
-                u"is permanent and cannot be undone." % proposal.title)
-
-
-def urllink(m):
-    s = m.group(0)
-    if not (s.startswith('http://') or s.startswith('https://')):
-        s = 'http://' + s
-    return '<a href="%s" rel="nofollow" target="_blank">%s</a>' % (s, s)
-
-
-def send_mail(sender, to, body, subject):
-    msg = Message(sender=sender, subject=subject, recipients=[to])
-    msg.body = body
-    msg.html = markdown(msg.body)
-    mail.send(msg)
-
-
-@app.route('/<name>/<slug>', methods=['GET', 'POST'])
-def viewsession(name, slug):
-    space = ProposalSpace.query.filter_by(name=name).first_or_404()
-    proposal_id = get_proposal_id(slug)
-    proposal = Proposal.query.get_or_404(proposal_id)
-    if proposal.proposal_space != space:
-        return redirect(url_for('viewsession', name=proposal.proposal_space.name, slug=proposal.urlname), code=301)
-    if slug != proposal.urlname:
-        return redirect(url_for('viewsession', name=proposal.proposal_space.name, slug=proposal.urlname), code=301)
-    # URL is okay. Show the proposal.
-    comments = sorted(Comment.query.filter_by(commentspace=proposal.comments, parent=None).order_by('created_at').all(),
-        key=lambda c: c.votes.count, reverse=True)
-    commentform = CommentForm()
-    commentform.message.flags.markdown = True
-    delcommentform = DeleteCommentForm()
-    if request.method == 'POST':
-        if request.form.get('form.id') == 'newcomment' and commentform.validate():
-            send_mail_info = []
-            if commentform.comment_edit_id.data:
-                comment = Comment.query.get(int(commentform.comment_edit_id.data))
-                if comment:
-                    if comment.user == g.user:
-                        comment.message = commentform.message.data
-                        comment.edited_at = datetime.utcnow()
-                        flash("Your comment has been edited", "info")
-                    else:
-                        flash("You can only edit your own comments", "info")
-                else:
-                    flash("No such comment", "error")
-            else:
-                comment = Comment(user=g.user, commentspace=proposal.comments,
-                    message=commentform.message.data)
-                if commentform.parent_id.data:
-                    parent = Comment.query.get(int(commentform.parent_id.data))
-                    if parent.user.email:
-                        if parent.user == proposal.user:  # check if parent comment & proposal owner are same
-                            if not g.user == parent.user:  # check if parent comment is by proposal owner
-                                send_mail_info.append({'to': proposal.user.email or proposal.email,
-                                    'subject': "%s Funnel:%s" % (name, proposal.title),
-                                    'template': 'proposal_comment_reply_email.md'})
-                        else:  # send mail to parent comment owner & proposal owner
-                            if not parent.user == g.user:
-                                send_mail_info.append({'to': parent.user.email,
-                                    'subject': "%s Funnel:%s" % (name, proposal.title),
-                                    'template': 'proposal_comment_to_proposer_email.md'})
-                            if not proposal.user == g.user:
-                                send_mail_info.append({'to': proposal.user.email or proposal.email,
-                                    'subject': "%s Funnel:%s" % (name, proposal.title),
-                                    'template': 'proposal_comment_email.md'})
-
-                    if parent and parent.commentspace == proposal.comments:
-                        comment.parent = parent
-                else:  # for top level comment
-                    if not proposal.user == g.user:
-                        send_mail_info.append({'to': proposal.user.email or proposal.email,
-                            'subject': "%s Funnel:%s" % (name, proposal.title),
-                            'template': 'proposal_comment_email.md'})
-                proposal.comments.count += 1
-                comment.votes.vote(g.user)  # Vote for your own comment
-                db.session.add(comment)
-                flash("Your comment has been posted", "info")
-            db.session.commit()
-            to_redirect = url_for('viewsession', name=space.name,
-                    slug=proposal.urlname, _external=True) + "#c" + str(comment.id)
-            for item in send_mail_info:
-                email_body = render_template(item.pop('template'), proposal=proposal, comment=comment, link=to_redirect)
-                send_mail(sender=None, body=email_body, **item)
-            # Redirect despite this being the same page because HTTP 303 is required to not break
-            # the browser Back button
-            return redirect(to_redirect, code=303)
-        elif request.form.get('form.id') == 'delcomment' and delcommentform.validate():
-            comment = Comment.query.get(int(delcommentform.comment_id.data))
-            if comment:
-                if comment.user == g.user:
-                    comment.delete()
-                    proposal.comments.count -= 1
-                    db.session.commit()
-                    flash("Your comment was deleted.", "info")
-                else:
-                    flash("You did not post that comment.", "error")
-            else:
-                flash("No such comment.", "error")
-            return redirect(url_for('viewsession', name=space.name, slug=proposal.urlname), code=303)
-    links = [Markup(url_re.sub(urllink, unicode(escape(l)))) for l in proposal.links.replace('\r\n', '\n').split('\n') if l]
-    confirmform = ConfirmSessionForm()
-    return render_template('proposal.html', space=space, proposal=proposal,
-        comments=comments, commentform=commentform, delcommentform=delcommentform,
-        breadcrumbs=[(url_for('viewspace', name=space.name), space.title)],
-        links=links, confirmform=confirmform)
-
-
-def proposal_data(proposal):
-    """
-    Return proposal data suitable for a JSON dump. Request helper, not to be used standalone.
-    """
-    votes_count = None
-    votes_groups = None
-    votes_bydate = dict([(g.name, {}) for g in proposal.proposal_space.usergroups])
-
-    if 'tz' in request.args:
-        try:
-            tz = timezone(request.args['tz'])
-        except UnknownTimeZoneError:
-            abort(400)
-    else:
-        tz = None
-
-    if lastuser.has_permission('siteadmin'):
-        votes_count = len(proposal.votes.votes)
-        votes_groups = dict([(g.name, 0) for g in proposal.proposal_space.usergroups])
-        groupuserids = dict([(g.name, [u.userid for u in g.users]) for g in proposal.proposal_space.usergroups])
-        for vote in proposal.votes.votes:
-            for groupname, userids in groupuserids.items():
-                if vote.user.userid in userids:
-                    votes_groups[groupname] += -1 if vote.votedown else +1
-                    if tz:
-                        date = tz.normalize(vote.updated_at.replace(tzinfo=utc).astimezone(tz)).strftime('%Y-%m-%d')
-                    else:
-                        date = vote.updated_at.strftime('%Y-%m-%d')
-                    votes_bydate[groupname].setdefault(date, 0)
-                    votes_bydate[groupname][date] += -1 if vote.votedown else +1
-
-    return {'id': proposal.id,
-            'name': proposal.urlname,
-            'title': proposal.title,
-            'url': url_for('viewsession', name=proposal.proposal_space.name, slug=proposal.urlname, _external=True),
-            'proposer': proposal.user.fullname,
-            'speaker': proposal.speaker.fullname if proposal.speaker else None,
-            'email': proposal.email if lastuser.has_permission('siteadmin') else None,
-            'phone': proposal.phone if lastuser.has_permission('siteadmin') else None,
-            'section': proposal.section.title if proposal.section else None,
-            'type': proposal.session_type,
-            'level': proposal.technical_level,
-            'objective': proposal.objective.html,
-            'description': proposal.description.html,
-            'requirements': proposal.requirements.html,
-            'slides': proposal.slides,
-            'links': proposal.links,
-            'bio': proposal.bio.html,
-            'votes': proposal.votes.count,
-            'votes_count': votes_count,
-            'votes_groups': votes_groups,
-            'votes_bydate': votes_bydate,
-            'comments': proposal.comments.count,
-            'submitted': proposal.created_at.isoformat() + 'Z',
-            'confirmed': proposal.confirmed,
-            }
-
-
-def proposal_data_flat(proposal, groups=[]):
-    data = proposal_data(proposal)
-    cols = [data[header] for header in proposal_headers if header not in ('votes_groups', 'votes_bydate')]
-    for name in groups:
-        cols.append(data['votes_groups'][name])
-    return cols
-
-
-@app.route('/<name>/<slug>/json', methods=['GET', 'POST'])
-def session_json(name, slug):
-    space = ProposalSpace.query.filter_by(name=name).first_or_404()
-    proposal_id = get_proposal_id(slug)
-    proposal = Proposal.query.get_or_404(proposal_id)
-    if proposal.proposal_space != space:
-        return redirect(url_for('viewspace', name=space.name))
-    if slug != proposal.urlname:
-        return redirect(url_for('session_json', name=space.name, slug=proposal.urlname))
-    return jsonp(proposal_data(proposal))
-
-
-# FIXME: This voting method uses GET but makes db changes. Not correct. Should be POST
-@app.route('/<name>/<slug>/voteup')
-@lastuser.requires_login
-def voteupsession(name, slug):
-    space = ProposalSpace.query.filter_by(name=name).first_or_404()
-    proposal_id = get_proposal_id(slug)
-    proposal = Proposal.query.get_or_404(proposal_id)
-    proposal.votes.vote(g.user, votedown=False)
-    db.session.commit()
-    flash("Your vote has been recorded", "info")
-    return redirect(url_for('viewsession', name=space.name, slug=proposal.urlname))
-
-
-# FIXME: This voting method uses GET but makes db changes. Not correct. Should be POST
-@app.route('/<name>/<slug>/votedown')
-@lastuser.requires_login
-def votedownsession(name, slug):
-    space = ProposalSpace.query.filter_by(name=name).first_or_404()
-    proposal_id = get_proposal_id(slug)
-    proposal = Proposal.query.get_or_404(proposal_id)
-    proposal.votes.vote(g.user, votedown=True)
-    db.session.commit()
-    flash("Your vote has been recorded", "info")
-    return redirect(url_for('viewsession', name=space.name, slug=proposal.urlname))
-
-
-# FIXME: This voting method uses GET but makes db changes. Not correct. Should be POST
-@app.route('/<name>/<slug>/cancelvote')
-@lastuser.requires_login
-def votecancelsession(name, slug):
-    space = ProposalSpace.query.filter_by(name=name).first_or_404()
-    proposal_id = get_proposal_id(slug)
-    proposal = Proposal.query.get_or_404(proposal_id)
-    proposal.votes.cancelvote(g.user)
-    db.session.commit()
-    flash("Your vote has been withdrawn", "info")
-    return redirect(url_for('viewsession', name=space.name, slug=proposal.urlname))
-
-
-@app.route('/<name>/<slug>/comments/<int:cid>/json')
-def jsoncomment(name, slug, cid):
-    space = ProposalSpace.query.filter_by(name=name).first_or_404()
-    proposal_id = get_proposal_id(slug)
-    proposal = Proposal.query.get_or_404(proposal_id)
-    comment = Comment.query.get(cid)
-    if comment:
-        return jsonp(message=comment.message)
-    else:
-        return jsonp(message='')
-
-
-# FIXME: This voting method uses GET but makes db changes. Not correct. Should be POST
-@app.route('/<name>/<slug>/comments/<int:cid>/voteup')
-@lastuser.requires_login
-def voteupcomment(name, slug, cid):
-    space = ProposalSpace.query.filter_by(name=name).first_or_404()
-    proposal_id = get_proposal_id(slug)
-    proposal = Proposal.query.get_or_404(proposal_id)
-    comment = Comment.query.get_or_404(cid)
-    comment.votes.vote(g.user, votedown=False)
-    db.session.commit()
-    flash("Your vote has been recorded", "info")
-    return redirect(url_for('viewsession', name=space.name, slug=proposal.urlname) + "#c%d" % cid)
-
-
-# FIXME: This voting method uses GET but makes db changes. Not correct. Should be POST
-@app.route('/<name>/<slug>/comments/<int:cid>/votedown')
-@lastuser.requires_login
-def votedowncomment(name, slug, cid):
-    space = ProposalSpace.query.filter_by(name=name).first_or_404()
-    proposal_id = get_proposal_id(slug)
-    proposal = Proposal.query.get_or_404(proposal_id)
-    comment = Comment.query.get_or_404(cid)
-    comment.votes.vote(g.user, votedown=True)
-    db.session.commit()
-    flash("Your vote has been recorded", "info")
-    return redirect(url_for('viewsession', name=space.name, slug=proposal.urlname) + "#c%d" % cid)
-
-
-# FIXME: This voting method uses GET but makes db changes. Not correct. Should be POST
-@app.route('/<name>/<slug>/comments/<int:cid>/cancelvote')
-@lastuser.requires_login
-def votecancelcomment(name, slug, cid):
-    space = ProposalSpace.query.filter_by(name=name).first_or_404()
-    proposal_id = get_proposal_id(slug)
-    proposal = Proposal.query.get_or_404(proposal_id)
-    comment = Comment.query.get_or_404(cid)
-    comment.votes.cancelvote(g.user)
-    db.session.commit()
-    flash("Your vote has been withdrawn", "info")
-    return redirect(url_for('viewsession', name=space.name, slug=proposal.urlname) + "#c%d" % cid)
-
-
-@app.route('/<name>/<slug>/next')
-def nextsession(name, slug):
-    space = ProposalSpace.query.filter_by(name=name).first_or_404()
-    proposal_id = get_proposal_id(slug)
-    proposal = Proposal.query.get_or_404(proposal_id)
-    next = proposal.getnext()
-    if next:
-        return redirect(url_for('viewsession', name=space.name, slug=next.urlname))
-    else:
-        flash("You were at the last proposal", "info")
-        return redirect(url_for('viewspace', name=space.name))
-
-
-@app.route('/<name>/<slug>/prev')
-def prevsession(name, slug):
-    space = ProposalSpace.query.filter_by(name=name).first_or_404()
-    proposal_id = get_proposal_id(slug)
-    proposal = Proposal.query.get_or_404(proposal_id)
-    prev = proposal.getprev()
-    if prev:
-        return redirect(url_for('viewsession', name=space.name, slug=prev.urlname))
-    else:
-        flash("You were at the first proposal", "info")
-        return redirect(url_for('viewspace', name=space.name))
-=======
 from .index import *
 from .login import *
 from .space import *
 from .section import *
 from .usergroup import *
 from .proposal import *
-from .commentvote import *
->>>>>>> 8d910acd
+from .commentvote import *