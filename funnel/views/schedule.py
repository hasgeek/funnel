--- conflicted
+++ resolved
@@ -23,15 +23,9 @@
 )
 
 from .. import app, funnelapp, lastuser
-<<<<<<< HEAD
-from ..models import db, Session, Proposal
-from ..forms import (ProjectScheduleTransitionForm)
-from .mixins import ProjectViewMixin, VenueRoomViewMixin
-=======
 from ..forms import ProjectScheduleTransitionForm
-from ..models import Session, db
+from ..models import Proposal, Session, db
 from .decorators import legacy_redirect
->>>>>>> 7634f265
 from .helpers import localize_date
 from .mixins import ProjectViewMixin, VenueRoomViewMixin
 from .venue import room_data
