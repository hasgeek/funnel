# -*- coding: utf-8 -*-

from collections import defaultdict
from flask import render_template, json, jsonify, request, Response
from coaster.views import load_model, load_models, requestargs, jsonp
from baseframe import _
from .helpers import localize_micro_timestamp, localize_date
from .. import app, lastuser
from ..models import db, ProposalSpace, Session, VenueRoom, Venue
from time import mktime
from .venue import venue_data, room_data
from pytz import timezone, utc
from datetime import datetime, timedelta
from icalendar import Calendar, Event, Alarm
from icalendar import Calendar, Event
from sqlalchemy import func, or_, and_


def session_data(sessions, timezone=None, with_modal_url=False):
    return [dict({
            "id": session.url_id,
            "title": session.title,
            "start": session.start.isoformat()+'Z',
            "end": session.end.isoformat()+'Z',
            "room_scoped_name": session.venue_room.scoped_name if session.venue_room else None,
            "is_break": session.is_break,
            "url_name": session.url_name,
        }.items() + {
            "modal_url": session.url_for(with_modal_url)
        }.items() if with_modal_url else {}.items()) for session in sessions]


def date_js(d):
    if not d:
        return None
    return mktime(d.timetuple()) * 1000


def schedule_data(space):
    data = defaultdict(lambda: defaultdict(list))
    for session in space.sessions:
        day = str(localize_date(session.start, to_tz=space.timezone).date())
        slot = localize_date(session.start, to_tz=space.timezone).strftime('%H:%M')
        data[day][slot].append({
            "id": session.url_id,
            "title": session.title,
            "start": session.start.isoformat()+'Z',
            "end": session.end.isoformat()+'Z',
            "url": session.url_for(_external=True),
            "json_url": session.proposal.url_for('json', _external=True) if session.proposal else None,
            "proposal": session.proposal.id if session.proposal else None,
<<<<<<< HEAD
            "speaker": session.speaker,
=======
            "feedback_url": session.url_for('feedback', _external=True) if session.proposal else None,
            "speaker": session.proposal.speaker.fullname if session.proposal and session.proposal.speaker else None,
>>>>>>> b7f4c110
            "room": session.venue_room.scoped_name if session.venue_room else None,
            "is_break": session.is_break,
            "description_text": session.description_text,
            "description": session.description,
            "speaker_bio": session.speaker_bio,
            "speaker_bio_text": session.speaker_bio_text,
            "section_name": session.proposal.section.name if session.proposal else None,
            "section_title": session.proposal.section.title if session.proposal else None,
            "technical_level": session.proposal.technical_level if session.proposal else None,
            })
    schedule = []
    for day in sorted(data):
        daydata = {'date': day, 'slots': []}
        for slot in sorted(data[day]):
            daydata['slots'].append({
                'slot': slot,
                'sessions': data[day][slot]
                })
        schedule.append(daydata)
    return schedule


def session_ical(session):
    event = Event()
    event.add('summary', session.title)
    event.add('uid', "/".join([session.proposal_space.name, session.url_name]) + '@' + request.host)
    event.add('dtstart', utc.localize(session.start).astimezone(timezone(session.proposal_space.timezone)))
    event.add('dtend', utc.localize(session.end).astimezone(timezone(session.proposal_space.timezone)))
    event.add('dtstamp', utc.localize(datetime.now()).astimezone(timezone(session.proposal_space.timezone)))
    event.add('created', utc.localize(session.created_at).astimezone(timezone(session.proposal_space.timezone)))
    event.add('last-modified', utc.localize(session.updated_at).astimezone(timezone(session.proposal_space.timezone)))
    if session.venue_room:
        location = [session.venue_room.title + " - " + session.venue_room.venue.title]
        if session.venue_room.venue.city:
            location.append(session.venue_room.venue.city)
        if session.venue_room.venue.country:
            location[len(location) - 1] += ", " + session.venue_room.venue.country
        else:
            location.append(session.venue_room.venue.country)
        event.add('location', "\n".join(location))
        if session.venue_room.venue.latitude and session.venue_room.venue.longitude:
            event.add('geo', (session.venue_room.venue.latitude, session.venue_room.venue.longitude))
    if session.description_text:
        event.add('description', session.description_text)
    if session.proposal:
        event.add('url', session.url_for(_external=True))
        if session.proposal.section:
            event.add('categories', [session.proposal.section.title])
    alarm = Alarm()
    alarm.add('trigger', timedelta(minutes=-5))
    alarm.add('action', 'display')
    desc = session.title
    if session.venue_room:
        desc += " in " + session.venue_room.title
    desc += " in 5 minutes"
    alarm.add('description', desc)
    event.add_component(alarm)
    return event

@app.route('/<space>/schedule')
@load_model(ProposalSpace, {'name': 'space'}, 'space',)
def schedule_view(space):
    return render_template('schedule.html', space=space, venues=space.venues,
        from_date=date_js(space.date), to_date=date_js(space.date_upto),
        sessions=session_data(space.sessions, timezone=space.timezone, with_modal_url='view-popup'),
        timezone=timezone(space.timezone).utcoffset(datetime.now()).total_seconds(),
        rooms=dict([(room.scoped_name, {'title': room.title, 'bgcolor': room.bgcolor}) for room in space.rooms]),
        breadcrumbs=[
            (space.url_for(), space.title),
            (space.url_for('schedule'), _("Schedule"))])


@app.route('/<space>/schedule/subscribe')
@load_model(ProposalSpace, {'name': 'space'}, 'space',)
def schedule_subscribe(space):
    return render_template('schedule_subscribe.html',
        space=space, venues=space.venues, rooms=space.rooms)


@app.route('/<space>/schedule/json')
@load_model(ProposalSpace, {'name': 'space'}, 'space',
    permission=('view', 'siteadmin'), addlperms=lastuser.permissions)
def schedule_json(space):
    return jsonp(schedule=schedule_data(space),
        venues=[venue_data(venue) for venue in space.venues],
        rooms=[room_data(room) for room in space.rooms])

@app.route('/<space>/schedule/ical')
@load_model(ProposalSpace, {'name': 'space'}, 'space',)
def schedule_ical(space):
    cal = Calendar()
    cal.add('prodid', "-//Schedule for {event}//funnel.hasgeek.com//".format(event=space.title))
    cal.add('version', "2.0")
    cal.add('summary', "Schedule for {event}".format(event=space.title))
    # Last updated time for calendar needs to be set. Cannot figure out how.
    # latest_session = Session.query.with_entities(func.max(Session.updated_at).label('updated_at')).filter_by(proposal_space=space).first()
    # cal.add('last-modified', latest_session[0])
    cal.add('x-wr-calname', "{event}".format(event=space.title))
    for session in space.sessions:
        cal.add_component(session_ical(session))
    return Response(cal.to_ical(), mimetype='text/calendar')

@app.route('/<space>/schedule/<venue>/<room>/ical')
@load_models(
    (ProposalSpace, {'name': 'space'}, 'space'),
    (Venue, {'proposal_space': 'space', 'name': 'venue'}, 'venue'),
    (VenueRoom, {'venue': 'venue', 'name': 'room'}, 'room'),)
def schedule_room_ical(space, venue, room):
    cal = Calendar()
    cal.add('prodid', "-//Schedule for room {room} at {venue} for {event}//funnel.hasgeek.com//".format(
        room=room.title,
        venue=venue.title,
        event=space.title,
        ))
    cal.add('version', "2.0")
    cal.add('summary', "Schedule for room {room} at {venue} for {event}".format(
        room=room.title,
        venue=venue.title,
        event=space.title,
        ))
    # Last updated time for calendar needs to be set. Cannot figure out how.
    # latest_session = Session.query.with_entities(func.max(Session.updated_at).label('updated_at')).filter_by(proposal_space=space).first()
    # cal.add('last-modified', latest_session[0])
    cal.add('x-wr-calname', "{event} - {room} @ {venue}".format(
        room=room.title,
        venue=venue.title,
        event=space.title,
        ))
    for session in room.sessions:
        cal.add_component(session_ical(session))
    return Response(cal.to_ical(), mimetype='text/calendar')

@app.route('/<space>/schedule/<venue>/<room>/updates')
@load_models(
    (ProposalSpace, {'name': 'space'}, 'space'),
    (Venue, {'proposal_space': 'space', 'name': 'venue'}, 'venue'),
    (VenueRoom, {'venue': 'venue', 'name': 'room'}, 'room'),)
def schedule_room_updates(space, venue, room):
    now = datetime.utcnow()
    current = Session.query.filter(
        Session.start <= now, Session.end >= now,
        Session.proposal_space == space,
        or_(Session.venue_room == room, Session.is_break == True)
        ).first()
    next = Session.query.filter(
        Session.start > now,
        or_(Session.venue_room == room, Session.is_break == True),
        Session.proposal_space == space
        ).order_by(Session.start).first()
    if current:
        current.start = localize_date(current.start, to_tz=space.timezone)
        current.end = localize_date(current.end, to_tz=space.timezone)
    nextdiff = None
    if next:
        next.start = localize_date(next.start, to_tz=space.timezone)
        next.end = localize_date(next.end, to_tz=space.timezone)
        nextdiff = next.start.date() - now.date()
        nextdiff = nextdiff.total_seconds()/86400
    print current, next
    return render_template('room_updates.html', room=room, current=current, next=next, nextdiff=nextdiff)

@app.route('/<space>/schedule/edit')
@lastuser.requires_login
@load_model(ProposalSpace, {'name': 'space'}, 'space',
    permission=('edit', 'siteadmin'), addlperms=lastuser.permissions)
def schedule_edit(space):
    proposals = {
        'unscheduled': [{
                'title': proposal.title,
                'modal_url': proposal.url_for('schedule')
            } for proposal in space.proposals if proposal.confirmed and not proposal.session],
        'scheduled': session_data(space.sessions, timezone=space.timezone, with_modal_url='edit')
        }
    return render_template('schedule_edit.html', space=space, proposals=proposals,
        from_date=date_js(space.date), to_date=date_js(space.date_upto),
        timezone=timezone(space.timezone).utcoffset(datetime.now()).total_seconds(),
        rooms=dict([(room.scoped_name, {'title': room.title, 'vtitle': room.venue.title + " - " + room.title, 'bgcolor': room.bgcolor}) for room in space.rooms]),
        breadcrumbs=[
            (space.url_for(), space.title),
            (space.url_for('schedule'), _("Schedule")),
            (space.url_for('edit-schedule'), _("Edit"))])


@app.route('/<space>/schedule/update', methods=['POST'])
@lastuser.requires_login
@load_model(ProposalSpace, {'name': 'space'}, 'space',
    permission=('siteadmin'), addlperms=lastuser.permissions)
@requestargs(('sessions', json.loads))
def schedule_update(space, sessions):
    for session in sessions:
        s = Session.query.filter_by(url_id=session['id']).first()
        s.start = session['start']
        s.end = session['end']
        db.session.commit()
    return jsonify(status=True)<|MERGE_RESOLUTION|>--- conflicted
+++ resolved
@@ -49,12 +49,8 @@
             "url": session.url_for(_external=True),
             "json_url": session.proposal.url_for('json', _external=True) if session.proposal else None,
             "proposal": session.proposal.id if session.proposal else None,
-<<<<<<< HEAD
+            "feedback_url": session.url_for('feedback', _external=True) if session.proposal else None,
             "speaker": session.speaker,
-=======
-            "feedback_url": session.url_for('feedback', _external=True) if session.proposal else None,
-            "speaker": session.proposal.speaker.fullname if session.proposal and session.proposal.speaker else None,
->>>>>>> b7f4c110
             "room": session.venue_room.scoped_name if session.venue_room else None,
             "is_break": session.is_break,
             "description_text": session.description_text,
