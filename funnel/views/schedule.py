--- conflicted
+++ resolved
@@ -179,13 +179,8 @@
 
     event = Event()
     event.add('summary', session.title)
-<<<<<<< HEAD
-    organizer = vCalAddress(f'MAILTO:no-reply@{current_app.config["DEFAULT_DOMAIN"]}')
+    organizer = vCalAddress(f'MAILTO:{current_app.config["MAIL_DEFAULT_SENDER_ADDR"]}')
     organizer.params['cn'] = vText(session.project.account.title)
-=======
-    organizer = vCalAddress(f'MAILTO:{current_app.config["MAIL_DEFAULT_SENDER_ADDR"]}')
-    organizer.params['cn'] = vText(session.project.profile.title)
->>>>>>> bea2956e
     event['organizer'] = organizer
     if rsvp:
         attendee = vCalAddress('MAILTO:' + str(rsvp.user_email()))
