# -*- coding: utf-8 -*-

from collections import defaultdict
from pytz import timezone, utc
from datetime import datetime, timedelta
from icalendar import Calendar, Event, Alarm
from sqlalchemy import or_
from time import mktime

from flask import render_template, json, jsonify, request, Response

from coaster.views import load_models, requestargs, jsonp
from baseframe import _

from .. import app, lastuser
from ..models import db, Profile, ProposalSpace, Session, VenueRoom, Venue
from .helpers import localize_date
from .venue import venue_data, room_data


def session_data(sessions, timezone=None, with_modal_url=False, with_delete_url=False):
    return [dict({
            "id": session.url_id,
            "title": session.title,
            "start": session.start.isoformat()+'Z',
            "end": session.end.isoformat()+'Z',
            "room_scoped_name": session.venue_room.scoped_name if session.venue_room else None,
            "is_break": session.is_break,
            "url_name": session.url_name,
            "proposal_id": session.proposal_id,
        }.items() + dict({
            "modal_url": session.url_for(with_modal_url)
        } if with_modal_url else {}).items() + dict({
            "delete_url": session.url_for('delete')
        } if with_delete_url else {}).items()) for session in sessions]


def date_js(d):
    if not d:
        return None
    return mktime(d.timetuple()) * 1000


def schedule_data(space):
    data = defaultdict(lambda: defaultdict(list))
    for session in space.sessions:
        day = str(localize_date(session.start, to_tz=space.timezone).date())
        slot = localize_date(session.start, to_tz=space.timezone).strftime('%H:%M')
        data[day][slot].append({
            "id": session.url_id,
            "title": session.title,
            "start": session.start.isoformat()+'Z',
            "end": session.end.isoformat()+'Z',
            "url": session.url_for(_external=True),
            "json_url": session.proposal.url_for('json', _external=True) if session.proposal else None,
            "proposal": session.proposal.id if session.proposal else None,
            "feedback_url": session.url_for('feedback', _external=True) if session.proposal else None,
            "speaker": session.speaker,
            "room": session.venue_room.scoped_name if session.venue_room else None,
            "is_break": session.is_break,
            "description_text": session.description_text,
            "description": session.description,
            "speaker_bio": session.speaker_bio,
            "speaker_bio_text": session.speaker_bio_text,
            "section_name": session.proposal.section.name if session.proposal and session.proposal.section else None,
            "section_title": session.proposal.section.title if session.proposal and session.proposal.section else None,
            "technical_level": session.proposal.technical_level if session.proposal and session.proposal.section else None,
            })
    schedule = []
    for day in sorted(data):
        daydata = {'date': day, 'slots': []}
        for slot in sorted(data[day]):
            daydata['slots'].append({
                'slot': slot,
                'sessions': data[day][slot]
                })
        schedule.append(daydata)
    return schedule


def session_ical(session):
    event = Event()
    event.add('summary', session.title)
    event.add('uid', "/".join([session.proposal_space.name, session.url_name]) + '@' + request.host)
    event.add('dtstart', utc.localize(session.start).astimezone(timezone(session.proposal_space.timezone)))
    event.add('dtend', utc.localize(session.end).astimezone(timezone(session.proposal_space.timezone)))
    event.add('dtstamp', utc.localize(datetime.now()).astimezone(timezone(session.proposal_space.timezone)))
    event.add('created', utc.localize(session.created_at).astimezone(timezone(session.proposal_space.timezone)))
    event.add('last-modified', utc.localize(session.updated_at).astimezone(timezone(session.proposal_space.timezone)))
    if session.venue_room:
        location = [session.venue_room.title + " - " + session.venue_room.venue.title]
        if session.venue_room.venue.city:
            location.append(session.venue_room.venue.city)
        if session.venue_room.venue.country:
            location[len(location) - 1] += ", " + session.venue_room.venue.country
        else:
            location.append(session.venue_room.venue.country)
        event.add('location', "\n".join(location))
        if session.venue_room.venue.latitude and session.venue_room.venue.longitude:
            event.add('geo', (session.venue_room.venue.latitude, session.venue_room.venue.longitude))
    if session.description_text:
        event.add('description', session.description_text)
    if session.proposal:
        event.add('url', session.url_for(_external=True))
        if session.proposal.section:
            event.add('categories', [session.proposal.section.title])
    alarm = Alarm()
    alarm.add('trigger', timedelta(minutes=-5))
    alarm.add('action', 'display')
    desc = session.title
    if session.venue_room:
        desc += " in " + session.venue_room.title
    desc += " in 5 minutes"
    alarm.add('description', desc)
    event.add_component(alarm)
    return event


<<<<<<< HEAD
@app.route('/<space>/schedule', subdomain='<profile>')
@load_models(
    (Profile, {'name': 'profile'}, 'g.profile'),
    (ProposalSpace, {'name': 'space', 'profile': 'profile'}, 'space'),
    permission='view')
def schedule_view(profile, space):
=======
@app.route('/<space>/schedule')
@load_model(ProposalSpace, {'name': 'space'}, 'space',)
def schedule_view(space):
>>>>>>> f4d508e0
    return render_template('schedule.html', space=space, venues=space.venues,
        from_date=date_js(space.date), to_date=date_js(space.date_upto),
        sessions=session_data(space.sessions, timezone=space.timezone, with_modal_url='view-popup'),
        timezone=timezone(space.timezone).utcoffset(datetime.now()).total_seconds(),
        rooms=dict([(room.scoped_name, {'title': room.title, 'bgcolor': room.bgcolor}) for room in space.rooms]),
        breadcrumbs=[
            (space.url_for(), space.title),
            (space.url_for('schedule'), _("Schedule"))])


@app.route('/<space>/schedule/subscribe', subdomain='<profile>')
@load_models(
    (Profile, {'name': 'profile'}, 'g.profile'),
    (ProposalSpace, {'name': 'space', 'profile': 'profile'}, 'space'),
    permission='view')
def schedule_subscribe(profile, space):
    return render_template('schedule_subscribe.html',
        space=space, venues=space.venues, rooms=space.rooms)


@app.route('/<space>/schedule/json', subdomain='<profile>')
@load_models(
    (Profile, {'name': 'profile'}, 'g.profile'),
    (ProposalSpace, {'name': 'space', 'profile': 'profile'}, 'space'),
    permission=('view', 'siteadmin'), addlperms=lastuser.permissions)
def schedule_json(profile, space):
    return jsonp(schedule=schedule_data(space),
        venues=[venue_data(venue) for venue in space.venues],
        rooms=[room_data(room) for room in space.rooms])


@app.route('/<space>/schedule/ical', subdomain='<profile>')
@load_models(
    (Profile, {'name': 'profile'}, 'g.profile'),
    (ProposalSpace, {'name': 'space', 'profile': 'profile'}, 'space'),
    permission='view')
def schedule_ical(profile, space):
    cal = Calendar()
    cal.add('prodid', "-//Schedule for {event}//funnel.hasgeek.com//".format(event=space.title))
    cal.add('version', "2.0")
    cal.add('summary', "Schedule for {event}".format(event=space.title))
    # Last updated time for calendar needs to be set. Cannot figure out how.
    # latest_session = Session.query.with_entities(func.max(Session.updated_at).label('updated_at')).filter_by(proposal_space=space).first()
    # cal.add('last-modified', latest_session[0])
    cal.add('x-wr-calname', "{event}".format(event=space.title))
    for session in space.sessions:
        cal.add_component(session_ical(session))
    return Response(cal.to_ical(), mimetype='text/calendar')


@app.route('/<space>/schedule/<venue>/<room>/ical', subdomain='<profile>')
@load_models(
    (Profile, {'name': 'profile'}, 'g.profile'),
    (ProposalSpace, {'name': 'space', 'profile': 'profile'}, 'space'),
    (Venue, {'proposal_space': 'space', 'name': 'venue'}, 'venue'),
    (VenueRoom, {'venue': 'venue', 'name': 'room'}, 'room'),
    permission='view')
def schedule_room_ical(profile, space, venue, room):
    cal = Calendar()
    cal.add('prodid', "-//Schedule for room {room} at {venue} for {event}//funnel.hasgeek.com//".format(
        room=room.title,
        venue=venue.title,
        event=space.title,
        ))
    cal.add('version', "2.0")
    cal.add('summary', "Schedule for room {room} at {venue} for {event}".format(
        room=room.title,
        venue=venue.title,
        event=space.title,
        ))
    # Last updated time for calendar needs to be set. Cannot figure out how.
    # latest_session = Session.query.with_entities(func.max(Session.updated_at).label('updated_at')).filter_by(proposal_space=space).first()
    # cal.add('last-modified', latest_session[0])
    cal.add('x-wr-calname', "{event} - {room} @ {venue}".format(
        room=room.title,
        venue=venue.title,
        event=space.title,
        ))
    for session in room.sessions:
        cal.add_component(session_ical(session))
    return Response(cal.to_ical(), mimetype='text/calendar')


@app.route('/<space>/schedule/<venue>/<room>/updates', subdomain='<profile>')
@load_models(
    (Profile, {'name': 'profile'}, 'g.profile'),
    (ProposalSpace, {'name': 'space', 'profile': 'profile'}, 'space'),
    (Venue, {'proposal_space': 'space', 'name': 'venue'}, 'venue'),
    (VenueRoom, {'venue': 'venue', 'name': 'room'}, 'room'),
    permission='view')
def schedule_room_updates(profile, space, venue, room):
    now = datetime.utcnow()
    current = Session.query.filter(
        Session.start <= now, Session.end >= now,
        Session.proposal_space == space,
        or_(Session.venue_room == room, Session.is_break == True)
        ).first()
    next = Session.query.filter(
        Session.start > now,
        or_(Session.venue_room == room, Session.is_break == True),
        Session.proposal_space == space
        ).order_by(Session.start).first()
    if current:
        current.start = localize_date(current.start, to_tz=space.timezone)
        current.end = localize_date(current.end, to_tz=space.timezone)
    nextdiff = None
    if next:
        next.start = localize_date(next.start, to_tz=space.timezone)
        next.end = localize_date(next.end, to_tz=space.timezone)
        nextdiff = next.start.date() - now.date()
        nextdiff = nextdiff.total_seconds()/86400
    print current, next
    return render_template('room_updates.html', room=room, current=current, next=next, nextdiff=nextdiff)


@app.route('/<space>/schedule/edit', subdomain='<profile>')
@lastuser.requires_login
@load_models(
    (Profile, {'name': 'profile'}, 'g.profile'),
    (ProposalSpace, {'name': 'space', 'profile': 'profile'}, 'space'),
    permission=('edit', 'siteadmin'), addlperms=lastuser.permissions)
def schedule_edit(profile, space):
    proposals = {
        'unscheduled': [{
                'title': proposal.title,
                'modal_url': proposal.url_for('schedule')
            } for proposal in space.proposals if proposal.confirmed and not proposal.session],
        'scheduled': session_data(space.sessions, timezone=space.timezone, with_modal_url='edit', with_delete_url=True)
        }
    return render_template('schedule_edit.html', space=space, proposals=proposals,
        from_date=date_js(space.date), to_date=date_js(space.date_upto),
        timezone=timezone(space.timezone).utcoffset(datetime.now()).total_seconds(),
        rooms=dict([(room.scoped_name, {'title': room.title, 'vtitle': room.venue.title + " - " + room.title, 'bgcolor': room.bgcolor}) for room in space.rooms]),
        breadcrumbs=[
            (space.url_for(), space.title),
            (space.url_for('schedule'), _("Schedule")),
            (space.url_for('edit-schedule'), _("Edit"))])


@app.route('/<space>/schedule/update', methods=['POST'], subdomain='<profile>')
@lastuser.requires_login
@load_models(
    (Profile, {'name': 'profile'}, 'g.profile'),
    (ProposalSpace, {'name': 'space', 'profile': 'profile'}, 'space'),
    permission=('siteadmin'), addlperms=lastuser.permissions)
@requestargs(('sessions', json.loads))
def schedule_update(profile, space, sessions):
    for session in sessions:
        s = Session.query.filter_by(proposal_space=space, url_id=session['id']).one()
        s.start = session['start']
        s.end = session['end']
        db.session.commit()
    return jsonify(status=True)<|MERGE_RESOLUTION|>--- conflicted
+++ resolved
@@ -22,8 +22,8 @@
     return [dict({
             "id": session.url_id,
             "title": session.title,
-            "start": session.start.isoformat()+'Z',
-            "end": session.end.isoformat()+'Z',
+            "start": session.start.isoformat() + 'Z',
+            "end": session.end.isoformat() + 'Z',
             "room_scoped_name": session.venue_room.scoped_name if session.venue_room else None,
             "is_break": session.is_break,
             "url_name": session.url_name,
@@ -49,8 +49,8 @@
         data[day][slot].append({
             "id": session.url_id,
             "title": session.title,
-            "start": session.start.isoformat()+'Z',
-            "end": session.end.isoformat()+'Z',
+            "start": session.start.isoformat() + 'Z',
+            "end": session.end.isoformat() + 'Z',
             "url": session.url_for(_external=True),
             "json_url": session.proposal.url_for('json', _external=True) if session.proposal else None,
             "proposal": session.proposal.id if session.proposal else None,
@@ -116,18 +116,12 @@
     return event
 
 
-<<<<<<< HEAD
 @app.route('/<space>/schedule', subdomain='<profile>')
 @load_models(
     (Profile, {'name': 'profile'}, 'g.profile'),
     (ProposalSpace, {'name': 'space', 'profile': 'profile'}, 'space'),
     permission='view')
 def schedule_view(profile, space):
-=======
-@app.route('/<space>/schedule')
-@load_model(ProposalSpace, {'name': 'space'}, 'space',)
-def schedule_view(space):
->>>>>>> f4d508e0
     return render_template('schedule.html', space=space, venues=space.venues,
         from_date=date_js(space.date), to_date=date_js(space.date_upto),
         sessions=session_data(space.sessions, timezone=space.timezone, with_modal_url='view-popup'),
