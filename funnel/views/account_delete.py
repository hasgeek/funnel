--- conflicted
+++ resolved
@@ -5,16 +5,11 @@
 
 from baseframe import __
 
-<<<<<<< HEAD
 from ..models import Account
-from ..typing import ReturnDecorator, WrappedFunc
-=======
-from ..models import User
->>>>>>> bea2956e
 
 # --- Delete validator registry --------------------------------------------------------
 
-ValidatorFunc = TypeVar('ValidatorFunc', bound=Callable[[User], bool])
+ValidatorFunc = TypeVar('ValidatorFunc', bound=Callable[[Account], bool])
 
 
 @dataclass
