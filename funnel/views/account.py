from __future__ import annotations

from types import SimpleNamespace
from typing import List, Optional, Union

from flask import (
    Markup,
    abort,
    current_app,
    escape,
    flash,
    redirect,
    render_template,
    request,
    url_for,
)

import geoip2.errors
import user_agents

from baseframe import _
from baseframe.forms import (
    render_delete_sqla,
    render_form,
    render_message,
    render_redirect,
)
from coaster.auth import current_auth
from coaster.sqlalchemy import RoleAccessProxy
from coaster.views import ClassView, get_next_url, render_with, route

from .. import app
from ..forms import (
    AccountForm,
    EmailPrimaryForm,
    LogoutForm,
    NewEmailAddressForm,
    NewPhoneForm,
    PasswordChangeForm,
    PasswordCreateForm,
    PhonePrimaryForm,
    SavedProjectForm,
    VerifyEmailForm,
    VerifyPhoneForm,
    supported_locales,
    timezone_identifiers,
)
from ..models import (
    AccountPasswordNotification,
    AuthClient,
    Organization,
    OrganizationMembership,
<<<<<<< HEAD
=======
    Profile,
    SMSMessage,
>>>>>>> 772e1e24
    User,
    UserEmail,
    UserEmailClaim,
    UserExternalId,
    UserPhone,
    UserPhoneClaim,
    UserSession,
    db,
)
from ..registry import login_registry
from ..signals import user_data_changed
from ..typing import ReturnRenderWith, ReturnResponse, ReturnView
from .decorators import etag_cache_for_user, xhr_only
from .email import send_email_verify_link
<<<<<<< HEAD
from .helpers import app_url_for, autoset_timezone_and_locale, send_sms_otp
=======
from .helpers import app_url_for, autoset_timezone_and_locale, avatar_color_count
>>>>>>> 772e1e24
from .login_session import (
    login_internal,
    logout_internal,
    requires_login,
    requires_sudo,
)
from .notification import dispatch_notification


@User.views()
def emails_sorted(obj):
    """Return sorted list of email addresses for account page UI."""
    primary = obj.primary_email
    items = sorted(obj.emails, key=lambda i: (i != primary, i.email))
    return items


@User.views()
def phones_sorted(obj):
    """Return sorted list of phone numbers for account page UI."""
    primary = obj.primary_phone
    items = sorted(obj.phones, key=lambda i: (i != primary, i.phone))
    return items


@User.views('locale')
def user_locale(obj):
    """Name of user's locale, defaulting to locale identifier."""
    return supported_locales.get(str(obj.locale) if obj.locale else None, obj.locale)


@User.views('timezone')
def user_timezone(obj):
    """Human-friendly identifier for user's timezone, defaulting to timezone name."""
    return timezone_identifiers.get(
        str(obj.timezone) if obj.timezone else None, obj.timezone
    )


@User.views()
def organizations_as_admin(
    obj: User,
    owner: bool = False,
    limit: Optional[int] = None,
    order_by_grant: bool = False,
) -> List[RoleAccessProxy]:
    if owner:
        orgmems = obj.active_organization_owner_memberships
    else:
        orgmems = obj.active_organization_admin_memberships
    orgmems = orgmems.join(Organization)
    if order_by_grant:
        orgmems = orgmems.order_by(OrganizationMembership.granted_at.desc())
    else:
        orgmems = orgmems.order_by(db.func.lower(Organization.title))

    if limit is not None:
        orgmems = orgmems.limit(limit)

    orgs = [_om.current_access() for _om in orgmems]
    return orgs


@User.views()
def organizations_as_owner(
    obj: User, limit: Optional[int] = None, order_by_grant: bool = False
) -> List[RoleAccessProxy]:
    return obj.views.organizations_as_admin(
        owner=True, limit=limit, order_by_grant=order_by_grant
    )


@User.views()
def recent_organization_memberships(
    obj: User, recent: int = 3, overflow: int = 4
) -> SimpleNamespace:
    orgs = obj.views.organizations_as_admin(
        limit=recent + overflow, order_by_grant=True
    )
    return SimpleNamespace(
        recent=orgs[:recent],
        overflow=orgs[recent : recent + overflow],
        extra_count=max(
            0, obj.active_organization_admin_memberships.count() - recent - overflow
        ),
    )


@User.views('avatar_color_code', cached_property=True)
@Organization.views('avatar_color_code', cached_property=True)
@Profile.views('avatar_color_code', cached_property=True)
def avatar_color_code(obj):
    # Return an int from 0 to avatar_color_count from the initials of the given string
    if obj.title:
        parts = obj.title.split()
        if len(parts) > 1:
            total = ord(parts[0][0]) + ord(parts[-1][0])
        else:
            total = ord(parts[0][0])
    else:
        total = 0
    return total % avatar_color_count


@UserSession.views('user_agent_details')
def user_agent_details(obj):
    ua = user_agents.parse(obj.user_agent)
    return {
        'browser': (ua.browser.family + ' ' + ua.browser.version_string)
        if ua.browser.family
        else _("Unknown browser"),
        'os_device': (
            (_("PC") + ' ')
            if ua.is_pc
            else str(ua.device.brand or '') + ' ' + str(ua.device.model or '') + ' '
        )
        + ' ('
        + (str(ua.os.family) + ' ' + str(ua.os.version_string)).strip()
        + ')',
    }


@UserSession.views('location')
def user_session_location(obj):
    if not app.geoip_city or not app.geoip_asn:
        return _("Unknown location")
    try:
        city_lookup = app.geoip_city.city(obj.ipaddr)
        asn_lookup = app.geoip_asn.asn(obj.ipaddr)
    except geoip2.errors.GeoIP2Error:
        return _("Unknown location")

    # ASN is not ISP, but GeoLite2 only has an ASN database. The ISP db is commercial.
    return (
        ((city_lookup.city.name + ", ") if city_lookup.city.name else '')
        + (
            (city_lookup.subdivisions.most_specific.iso_code + ", ")
            if city_lookup.subdivisions.most_specific.iso_code
            else ''
        )
        + ((city_lookup.country.name + "; ") if city_lookup.country.name else '')
        + (asn_lookup.autonomous_system_organization or _("Unknown ISP"))
    )


@UserSession.views('login_service')
def user_session_login_service(obj):
    if obj.login_service in login_registry:
        return login_registry[obj.login_service].title


@route('/account')
class AccountView(ClassView):
    """Account management views."""

    __decorators__ = [requires_login]

    obj: User
    current_section = 'account'  # needed for showing active tab
    SavedProjectForm = SavedProjectForm

    def loader(self, **kwargs) -> User:
        return current_auth.user

    @route('', endpoint='account')
    @render_with('account.html.jinja2')
    def account(self) -> ReturnRenderWith:
        logout_form = LogoutForm(user=current_auth.user)
        primary_email_form = EmailPrimaryForm()
        primary_phone_form = PhonePrimaryForm()
        return {
            'user': current_auth.user.current_access(),
            'authtokens': [
                _at.current_access()
                for _at in current_auth.user.authtokens.join(AuthClient)
                .order_by(AuthClient.trusted.desc(), AuthClient.title)
                .all()
            ],
            'logout_form': logout_form,
            'primary_email_form': primary_email_form,
            'primary_phone_form': primary_phone_form,
            'login_registry': login_registry,
        }

    @route('sudo', endpoint='account_sudo', methods=['GET', 'POST'])
    @requires_sudo
    def sudo(self) -> ReturnResponse:
        return redirect(get_next_url(), code=303)

    @route('saved', endpoint='saved')
    @render_with('account_saved.html.jinja2')
    def saved(self) -> ReturnRenderWith:
        return {'saved_projects': current_auth.user.saved_projects}

    @route('menu', endpoint='account_menu')
    @etag_cache_for_user('account_menu', 1, 900)
    @xhr_only(lambda: url_for('account'))
    def menu(self):
        """Render account menu."""
        return render_template('account_menu.html.jinja2')

    @route('organizations', endpoint='organizations')
    @render_with('account_organizations.html.jinja2')
    def organizations(self) -> ReturnRenderWith:
        return {}

    @route(
        'edit',
        methods=['GET', 'POST'],
        defaults={'newprofile': False},
        endpoint='account_edit',
    )
    @route(
        'new',
        methods=['GET', 'POST'],
        defaults={'newprofile': True},
        endpoint='account_new',
    )
    def account_edit(self, newprofile: bool = False) -> ReturnView:
        form = AccountForm(obj=current_auth.user)
        form.edit_user = current_auth.user
        if current_auth.user.email or newprofile is False:
            del form.email

        if form.validate_on_submit():
            # Can't auto-populate here because user.email is read-only
            current_auth.user.fullname = form.fullname.data
            current_auth.user.username = form.username.data
            current_auth.user.timezone = form.timezone.data
            current_auth.user.auto_timezone = form.auto_timezone.data
            current_auth.user.locale = form.locale.data
            current_auth.user.auto_locale = form.auto_locale.data
            autoset_timezone_and_locale(current_auth.user)

            if newprofile and not current_auth.user.email:
                useremail = UserEmailClaim.get_for(
                    user=current_auth.user, email=form.email.data
                )
                if useremail is None:
                    useremail = UserEmailClaim(
                        user=current_auth.user, email=form.email.data
                    )
                    db.session.add(useremail)
                send_email_verify_link(useremail)
                db.session.commit()
                user_data_changed.send(
                    current_auth.user, changes=['profile', 'email-claim']
                )
                flash(
                    _(
                        "Your profile has been updated. We sent you an email to confirm"
                        " your address"
                    ),
                    category='success',
                )
            else:
                db.session.commit()
                user_data_changed.send(current_auth.user, changes=['profile'])
                flash(_("Your profile has been updated"), category='success')

            if newprofile:
                return render_redirect(get_next_url(), code=303)
            return render_redirect(url_for('account'), code=303)
        if newprofile:
            return render_form(
                form,
                title=_("Update account"),
                # Form with id 'form-account_new' will have username validation
                # in account_formlayout.html.jinja2
                formid='account_new',
                submit=_("Continue"),
                message=Markup(
                    _(
                        "Hello, {fullname}. Please spare a minute to fill out your"
                        " account"
                    ).format(fullname=escape(current_auth.user.fullname))
                ),
                ajax=False,
                template='account_formlayout.html.jinja2',
            )
        return render_form(
            form,
            title=_("Edit account"),
            # Form with id 'form-account_edit' will have username validation
            # in account_formlayout.html.jinja2
            formid='account_edit',
            submit=_("Save changes"),
            ajax=False,
            template='account_formlayout.html.jinja2',
        )

    # FIXME: Don't modify db on GET. Autosubmit via JS and process on POST
    @route('confirm/<email_hash>/<secret>', endpoint='confirm_email')
    def confirm_email(self, email_hash: str, secret: str) -> ReturnView:
        try:
            emailclaim = UserEmailClaim.get_by(
                verification_code=secret, email_hash=email_hash
            )
        except ValueError:  # Possible when email_hash is invalid Base58
            abort(404)
        if emailclaim is not None:
            emailclaim.email_address.mark_active()
            if emailclaim.user == current_auth.user:
                existing = UserEmail.get(email=emailclaim.email)
                if existing is not None:
                    claimed_email = emailclaim.email
                    claimed_user = emailclaim.user
                    db.session.delete(emailclaim)
                    db.session.commit()
                    if claimed_user != current_auth.user:
                        return render_message(
                            title=_("Email address already claimed"),
                            message=Markup(
                                _(
                                    "The email address <code>{email}</code> has already"
                                    " been verified by another user"
                                ).format(email=escape(claimed_email))
                            ),
                        )
                    return render_message(
                        title=_("Email address already verified"),
                        message=Markup(
                            _(
                                "Hello, {fullname}! Your email address"
                                " <code>{email}</code> has already been verified"
                            ).format(
                                fullname=escape(claimed_user.fullname),
                                email=escape(claimed_email),
                            )
                        ),
                    )

                useremail = emailclaim.user.add_email(
                    emailclaim.email,
                    primary=not emailclaim.user.emails,
                    type=emailclaim.type,
                    private=emailclaim.private,
                )
                for emailclaim in UserEmailClaim.all(useremail.email):
                    db.session.delete(emailclaim)
                db.session.commit()
                user_data_changed.send(current_auth.user, changes=['email'])
                return render_message(
                    title=_("Email address verified"),
                    message=Markup(
                        _(
                            "Hello, {fullname}!"
                            " Your email address <code>{email}</code> has now been"
                            " verified"
                        ).format(
                            fullname=escape(useremail.user.fullname),
                            email=escape(useremail.email),
                        )
                    ),
                )
            return render_message(
                title=_("This was not for you"),
                message=_(
                    "You’ve opened an email verification link that was meant for"
                    " another user. If you are managing multiple accounts, please login"
                    " with the correct account and open the link again"
                ),
                code=403,
            )
        return render_message(
            title=_("Expired confirmation link"),
            message=_(
                "The confirmation link you clicked on is either invalid or has expired"
            ),
            code=404,
        )

    @route('password', methods=['GET', 'POST'], endpoint='change_password')
    def change_password(self) -> ReturnView:
        if not current_auth.user.pw_hash:
            form = PasswordCreateForm(edit_user=current_auth.user)
            title = _("Set password")
        else:
            form = PasswordChangeForm(edit_user=current_auth.user)
            title = _("Change password")
        if form.validate_on_submit():
            current_app.logger.info("Password strength %f", form.password_strength)
            user = current_auth.user
            user.password = form.password.data
            # 1. Log out of the current session
            logout_internal()
            # 2. As a precaution, invalidate all of the user's active sessions
            for user_session in user.active_user_sessions.all():
                user_session.revoke()
            # 3. Create a new session and continue without disrupting user experience
            login_internal(user, login_service='password')
            db.session.commit()
            flash(_("Your new password has been saved"), category='success')
            dispatch_notification(AccountPasswordNotification(document=user))
            # If the user was sent here from login because of a weak password, the next
            # URL will be saved in the session. If so, send the user on their way after
            # setting the password, falling back to the account page if there's nowhere
            # else to send them.
            return render_redirect(
                get_next_url(session=True, default=url_for('account')), code=303
            )
        # Form with id 'form-password-change' will have password strength meter on UI
        return render_form(
            form=form,
            title=title,
            formid='password-change',
            submit=title,
            ajax=False,
            template='account_formlayout.html.jinja2',
        )

    @route('email/new', methods=['GET', 'POST'], endpoint='add_email')
    def add_email(self) -> ReturnView:
        form = NewEmailAddressForm()
        if form.validate_on_submit():
            useremail = UserEmailClaim.get_for(
                user=current_auth.user, email=form.email.data
            )
            if useremail is None:
                useremail = UserEmailClaim(
                    user=current_auth.user, email=form.email.data, type=form.type.data
                )
                db.session.add(useremail)
            send_email_verify_link(useremail)
            db.session.commit()
            flash(_("We sent you an email to confirm your address"), 'success')
            user_data_changed.send(current_auth.user, changes=['email-claim'])
            return render_redirect(url_for('account'), code=303)
        return render_form(
            form=form,
            title=_("Add an email address"),
            formid='email_add',
            submit=_("Add email"),
            ajax=False,
            template='account_formlayout.html.jinja2',
        )

    @route('email/makeprimary', methods=['POST'], endpoint='make_email_primary')
    def make_email_primary(self) -> ReturnView:
        form = EmailPrimaryForm()
        if form.validate_on_submit():
            useremail = UserEmail.get_for(user=current_auth.user, email=form.email.data)
            if useremail is not None:
                if useremail.primary:
                    flash(_("This is already your primary email address"), 'info')
                else:
                    current_auth.user.primary_email = useremail
                    db.session.commit()
                    user_data_changed.send(
                        current_auth.user, changes=['email-update-primary']
                    )
                    flash(_("Your primary email address has been updated"), 'success')
            else:
                flash(
                    _("No such email address is linked to this user account"), 'danger'
                )
        else:
            flash(_("Please select an email address"), 'danger')
        return render_redirect(url_for('account'), code=303)

    @route('phone/makeprimary', methods=['POST'], endpoint='make_phone_primary')
    def make_phone_primary(self) -> ReturnView:
        form = PhonePrimaryForm()
        if form.validate_on_submit():
            userphone = UserPhone.get_for(user=current_auth.user, phone=form.phone.data)
            if userphone is not None:
                if userphone.primary:
                    flash(_("This is already your primary phone number"), 'info')
                else:
                    current_auth.user.primary_phone = userphone
                    db.session.commit()
                    user_data_changed.send(
                        current_auth.user, changes=['phone-update-primary']
                    )
                    flash(_("Your primary phone number has been updated"), 'success')
            else:
                flash(
                    _("No such phone number is linked to this user account"), 'danger'
                )
        else:
            flash(_("Please select a phone number"), 'danger')
        return render_redirect(url_for('account'), code=303)

    @route(
        'email/<email_hash>/remove',
        methods=['GET', 'POST'],
        endpoint='remove_email',
    )
    def remove_email(self, email_hash: str) -> ReturnView:
        useremail: Union[None, UserEmail, UserEmailClaim]
        try:
            useremail = UserEmail.get_for(user=current_auth.user, email_hash=email_hash)
            if useremail is None:
                useremail = UserEmailClaim.get_for(
                    user=current_auth.user, email_hash=email_hash
                )
            if useremail is None:
                abort(404)
        except ValueError:  # Possible when email_hash is invalid Base58
            abort(404)
        if (
            isinstance(useremail, UserEmail)
            and current_auth.user.verified_contact_count == 1
        ):
            flash(
                _(
                    "Your account requires at least one verified email address or phone"
                    " number"
                ),
                'danger',
            )
            return render_redirect(url_for('account'), code=303)
        if request.method == 'POST':
            # FIXME: Confirm validation success
            user_data_changed.send(current_auth.user, changes=['email-delete'])
        return render_delete_sqla(
            useremail,
            db,
            title=_("Confirm removal"),
            message=_("Remove email address {email} from your account?").format(
                email=useremail.email
            ),
            success=_("You have removed your email address {email}").format(
                email=useremail.email
            ),
            next=url_for('account'),
            delete_text=_("Remove"),
        )

    @route(
        'email/<email_hash>/verify',
        methods=['GET', 'POST'],
        endpoint='verify_email',
    )
    def verify_email(self, email_hash: str) -> ReturnView:
        """
        Allow user to resend an email verification link if original is lost.

        This endpoint is only linked to from the account page under the list of email
        addresses pending verification.
        """
        try:
            useremail = UserEmail.get(email_hash=email_hash)
        except ValueError:  # Possible when email_hash is invalid Base58
            abort(404)
        if useremail is not None and useremail.user == current_auth.user:
            # If an email address is already verified (this should not happen unless the
            # user followed a stale link), tell them it's done -- but only if the email
            # address belongs to this user, to prevent this endpoint from being used as
            # a probe for email addresses in the database.
            flash(_("This email address is already verified"), 'danger')
            return render_redirect(url_for('account'), code=303)

        # Get the existing email claim that we're resending a verification link for
        try:
            emailclaim = UserEmailClaim.get_for(
                user=current_auth.user, email_hash=email_hash
            )
        except ValueError:  # Possible when email_hash is invalid Base58
            abort(404)
        if emailclaim is None:
            abort(404)
        verify_form = VerifyEmailForm()
        if verify_form.validate_on_submit():
            send_email_verify_link(emailclaim)
            db.session.commit()
            flash(_("The verification email has been sent to this address"), 'success')
            return render_redirect(url_for('account'), code=303)
        return render_form(
            form=verify_form,
            title=_("Resend the verification email?"),
            message=_(
                "We will resend the verification email to {email}".format(
                    email=emailclaim.email
                )
            ),
            formid="email_verify",
            submit=_("Send"),
            template='account_formlayout.html.jinja2',
        )

    @route('phone/new', methods=['GET', 'POST'], endpoint='add_phone')
    def add_phone(self) -> ReturnView:
        form = NewPhoneForm()
        if form.validate_on_submit():
            userphone = UserPhoneClaim.get_for(
                user=current_auth.user, phone=form.phone.data
            )
            if userphone is None:
                userphone = UserPhoneClaim(
                    user=current_auth.user, phone=form.phone.data
                )
                db.session.add(userphone)
            current_auth.user.main_notification_preferences.by_sms = (
                form.enable_notifications.data
            )
            msg = send_sms_otp(userphone.phone, userphone.verification_code)
            if msg is not None:
                user_data_changed.send(current_auth.user, changes=['phone-claim'])
                return render_redirect(
                    url_for('verify_phone', number=userphone.phone), code=303
                )
        return render_form(
            form=form,
            title=_("Add a phone number"),
            formid='phone_add',
            submit=_("Verify phone"),
            ajax=False,
            template='account_formlayout.html.jinja2',
        )

    @route('phone/<number>/remove', methods=['GET', 'POST'], endpoint='remove_phone')
    @requires_sudo
    def remove_phone(self, number: str) -> ReturnView:
        userphone: Union[None, UserPhone, UserPhoneClaim]
        userphone = UserPhone.get(phone=number)
        if userphone is None or userphone.user != current_auth.user:
            userphone = UserPhoneClaim.get_for(user=current_auth.user, phone=number)
            if userphone is None:
                abort(404)
            if userphone.verification_expired:
                flash(
                    _(
                        "This number has been blocked due to too many failed"
                        " verification attempts"
                    ),
                    'danger',
                )
                # Block attempts to delete this number if verification failed.
                # It needs to be deleted in a background sweep.
                return render_redirect(url_for('account'), code=303)
            if (
                isinstance(userphone, UserPhone)
                and current_auth.user.verified_contact_count == 1
            ):
                flash(
                    _(
                        "Your account requires at least one verified email address or"
                        " phone number"
                    ),
                    'danger',
                )
                return render_redirect(url_for('account'), code=303)

        if request.method == 'POST':
            # FIXME: Confirm validation success
            user_data_changed.send(current_auth.user, changes=['phone-delete'])
        return render_delete_sqla(
            userphone,
            db,
            title=_("Confirm removal"),
            message=_("Remove phone number {phone} from your account?").format(
                phone=userphone.phone
            ),
            success=_("You have removed your number {phone}").format(
                phone=userphone.phone
            ),
            next=url_for('account'),
            delete_text=_("Remove"),
        )

    @route('phone/<number>/verify', methods=['GET', 'POST'], endpoint='verify_phone')
    def verify_phone(self, number: str) -> ReturnView:
        phoneclaim = UserPhoneClaim.query.filter_by(
            user=current_auth.user, phone=number
        ).one_or_404()
        if phoneclaim.verification_expired:
            flash(
                _("You provided an incorrect verification code too many times"),
                'danger',
            )
            # Block attempts to verify this number, but also keep the claim so that a
            # new claim cannot be made. A periodic sweep to delete old claims is needed.
            return render_redirect(url_for('account'), code=303)

        form = VerifyPhoneForm()
        form.phoneclaim = phoneclaim
        if form.validate_on_submit():
            if UserPhone.get(phoneclaim.phone) is None:
                # If there are no existing phone numbers, this will be a primary
                primary = not current_auth.user.phones
                userphone = UserPhone(
                    user=current_auth.user, phone=phoneclaim.phone, gets_text=True
                )
                userphone.primary = primary
                db.session.add(userphone)
                db.session.delete(phoneclaim)
                db.session.commit()
                flash(_("Your phone number has been verified"), 'success')
                user_data_changed.send(current_auth.user, changes=['phone'])
                return render_redirect(url_for('account'), code=303)
            db.session.delete(phoneclaim)
            db.session.commit()
            flash(
                _("This phone number has already been claimed by another user"),
                'danger',
            )
        elif form.is_submitted():
            phoneclaim.verification_attempts += 1
            db.session.commit()
        return render_form(
            form=form,
            title=_("Verify phone number"),
            formid='phone_verify',
            submit=_("Verify"),
            ajax=False,
            template='account_formlayout.html.jinja2',
        )

    # Userid is a path here because obsolete OpenID ids are URLs (both direct and via
    # Google's pre-OAuth2 OpenID protocol)
    @route(
        'extid/<service>/<path:userid>/remove',
        methods=['GET', 'POST'],
        endpoint='remove_extid',
    )
    @requires_sudo
    def remove_extid(self, service: str, userid: str) -> ReturnView:
        extid = UserExternalId.query.filter_by(
            user=current_auth.user, service=service, userid=userid
        ).one_or_404()
        return render_delete_sqla(
            extid,
            db,
            title=_("Confirm removal"),
            message=_(
                "Remove {service} account ‘{username}’ from your account?"
            ).format(
                service=login_registry[extid.service].title, username=extid.username
            ),
            success=_("You have removed the {service} account ‘{username}’").format(
                service=login_registry[extid.service].title, username=extid.username
            ),
            next=url_for('account'),
            delete_text=_("Remove"),
        )


AccountView.init_app(app)


# --- Compatibility routes -------------------------------------------------------------

# Retained for future hasjob integration
# @hasjobapp.route('/account/sudo', endpoint='account_sudo')
def otherapp_account_sudo() -> ReturnResponse:
    next_url = request.args.get('next')
    if next_url:
        return redirect(app_url_for(app, 'account_sudo', next=next_url))
    return redirect(app_url_for(app, 'account_sudo'))<|MERGE_RESOLUTION|>--- conflicted
+++ resolved
@@ -50,11 +50,7 @@
     AuthClient,
     Organization,
     OrganizationMembership,
-<<<<<<< HEAD
-=======
     Profile,
-    SMSMessage,
->>>>>>> 772e1e24
     User,
     UserEmail,
     UserEmailClaim,
@@ -69,11 +65,12 @@
 from ..typing import ReturnRenderWith, ReturnResponse, ReturnView
 from .decorators import etag_cache_for_user, xhr_only
 from .email import send_email_verify_link
-<<<<<<< HEAD
-from .helpers import app_url_for, autoset_timezone_and_locale, send_sms_otp
-=======
-from .helpers import app_url_for, autoset_timezone_and_locale, avatar_color_count
->>>>>>> 772e1e24
+from .helpers import (
+    app_url_for,
+    autoset_timezone_and_locale,
+    avatar_color_count,
+    send_sms_otp,
+)
 from .login_session import (
     login_internal,
     logout_internal,
