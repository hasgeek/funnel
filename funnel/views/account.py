"""Account management views."""

from __future__ import annotations

from string import capwords
from types import SimpleNamespace
from typing import TYPE_CHECKING, Dict, List, Optional, Union

import user_agents
from flask import (
    abort,
    current_app,
    flash,
    redirect,
    render_template,
    request,
    session,
    url_for,
)
from markupsafe import Markup, escape

from baseframe import _, forms
from baseframe.forms import render_delete_sqla, render_form, render_message
from coaster.auth import current_auth
from coaster.sqlalchemy import RoleAccessProxy
from coaster.views import ClassView, get_next_url, render_with, route

from .. import app
from ..forms import (
    AccountDeleteForm,
    AccountForm,
    EmailOtpForm,
    EmailPrimaryForm,
    LogoutForm,
    NewEmailAddressForm,
    NewPhoneForm,
    OtpForm,
    PasswordChangeForm,
    PasswordCreateForm,
    PhonePrimaryForm,
    SavedProjectForm,
    supported_locales,
    timezone_identifiers,
)
from ..geoip import GeoIP2Error, geoip
from ..models import (
    Account,
    AccountAdminMembership,
    AccountEmail,
    AccountEmailClaim,
    AccountExternalId,
    AccountPasswordNotification,
    AccountPhone,
    AuthClient,
    Organization,
    UserSession,
    db,
    sa,
)
from ..registry import login_registry
from ..signals import user_data_changed
from ..typing import ReturnRenderWith, ReturnResponse, ReturnView
from .decorators import etag_cache_for_user, xhr_only
from .email import send_email_verify_link
from .helpers import (
    app_url_for,
    autoset_timezone_and_locale,
    avatar_color_count,
    render_redirect,
    validate_rate_limit,
)
from .login_session import (
    del_sudo_preference_context,
    login_internal,
    logout_internal,
    requires_login,
    requires_sudo,
)
from .notification import dispatch_notification
from .otp import OtpSession, OtpTimeoutError


@Account.views()
def emails_sorted(obj: Account) -> List[AccountEmail]:
    """Return sorted list of email addresses for account page UI."""
    primary = obj.primary_email
    items = sorted(obj.emails, key=lambda i: (i != primary, i.email or ''))
    return items


@Account.views()
def phones_sorted(obj: Account) -> List[AccountPhone]:
    """Return sorted list of phone numbers for account page UI."""
    primary = obj.primary_phone
    items = sorted(obj.phones, key=lambda i: (i != primary, i.phone or ''))
    return items


@Account.views('locale')
def user_locale(obj: Account) -> str:
    """Name of user's locale, defaulting to locale identifier."""
    locale = str(obj.locale) if obj.locale is not None else 'en'
    return supported_locales.get(locale, locale)


@Account.views('timezone')
def user_timezone(obj: Account) -> str:
    """Human-friendly identifier for user's timezone, defaulting to timezone name."""
    return timezone_identifiers.get(
        str(obj.timezone) if obj.timezone else '', obj.timezone
    )


@Account.views()
def organizations_as_admin(
    obj: Account,
    owner: bool = False,
    limit: Optional[int] = None,
    order_by_grant: bool = False,
) -> List[RoleAccessProxy]:
    """Return organizations that the user is an admin of."""
    if owner:
        orgmems = obj.active_organization_owner_memberships
    else:
        orgmems = obj.active_organization_admin_memberships
    orgmems = orgmems.join(Account, AccountAdminMembership.account)
    if order_by_grant:
        orgmems = orgmems.order_by(AccountAdminMembership.granted_at.desc())
    else:
        orgmems = orgmems.order_by(sa.func.lower(Organization.title))

    if limit is not None:
        orgmems = orgmems.limit(limit)

    orgs = [_om.current_access() for _om in orgmems]
    return orgs


@Account.views()
def organizations_as_owner(
    obj: Account, limit: Optional[int] = None, order_by_grant: bool = False
) -> List[RoleAccessProxy]:
    """Return organizations that the user is an owner of."""
    return obj.views.organizations_as_admin(
        owner=True, limit=limit, order_by_grant=order_by_grant
    )


@Account.views()
def recent_organization_memberships(
    obj: Account, recent: int = 3, overflow: int = 4
) -> SimpleNamespace:
    """
    Return recent organizations for the user (by recently edited membership).

    :param recent: Desired count of recent organizations to be listed
    :param overflow: Desired count of recent organizations to be returned as overflow

    :returns: Namespace of ``recent`` (list), ``overflow`` (list) and ``extra_count``
        (int) with the lists containing :class:`OrganizationMembership`` in role access
        proxies

    The items returned under overflow are also included in ``recent_count``, so the
    total count is ``len(recent) + extra_count``.
    """
    orgs = obj.views.organizations_as_admin(
        limit=recent + overflow, order_by_grant=True
    )
    return SimpleNamespace(
        recent=orgs[:recent],
        overflow=orgs[recent : recent + overflow],
        extra_count=max(0, obj.active_organization_admin_memberships.count() - recent),
    )


@Account.views('avatar_color_code', cached_property=True)
def avatar_color_code(obj: Account) -> int:
    """Return a colour code for the user's autogenerated avatar image."""
    # Return an int from 0 to avatar_color_count from the initials of the given string
    if obj.title:
        parts = obj.title.split()
        if len(parts) > 1:
            total = ord(parts[0][0]) + ord(parts[-1][0])
        else:
            total = ord(parts[0][0])
    else:
        total = 0
    return total % avatar_color_count


@Account.features('not_likely_throwaway', property=True)
def user_not_likely_throwaway(obj: Account) -> bool:
    """
    Confirm the user is not likely to be a throwaway account.

    Current criteria: user must have a verified phone number, or the account must be
    marked as verified.
    """
    return obj.is_verified or bool(obj.phone)


@UserSession.views('user_agent_details')
def user_agent_details(obj: UserSession) -> Dict[str, str]:
    """Return a friendly identifier for the user's browser (HTTP user agent)."""
    ua = user_agents.parse(obj.user_agent)
    if ua.browser.family:
        browser = f"{ua.browser.family or ''} {ua.browser.version_string or ''}".strip()
    else:
        browser = _("Unknown browser")
    if ua.is_pc or ua.device.brand == "Generic":
        device = ''
    elif (
        ua.device.model
        and ua.device.brand
        and ua.device.model.startswith(ua.device.brand)
    ):
        device = ua.device.model
    else:
        device = f"{ua.device.brand or ''} {ua.device.model or ''}".strip()

    if ua.os.family == "Mac OS X":
        if ua.os.version_string.startswith('10.15.'):
            # Safari, Firefox and Chrome report outdated version 10.15.7
            os = "macOS"
        else:
            # Microsoft Edge appears to report the correct version number
            os = f"macOS {ua.os.version_string}"
    else:
        os = f"{ ua.os.family or ''} {ua.os.version_string or ''}".strip()

    if device:
        os_device = f'{device} ({os})'
    elif os:
        os_device = os
    else:
        os_device = _("Unknown device")
    return {'browser': browser, 'os_device': os_device}


@UserSession.views('location')
def user_session_location(obj: UserSession) -> str:
    """Return user's location and ISP as determined from their IP address."""
    if obj.ipaddr == '127.0.0.1':
        return _("This device")
    if not geoip:
        return _("Unknown location")
    try:
        city_lookup = geoip.city(obj.ipaddr)
        asn_lookup = geoip.asn(obj.ipaddr)
    except GeoIP2Error:
        return _("Unknown location")

    # ASN is not ISP, but GeoLite2 only has an ASN database. The ISP db is commercial.
    if city_lookup:
        result = (
            ((city_lookup.city.name + ", ") if city_lookup.city.name else '')
            + (
                (city_lookup.subdivisions.most_specific.iso_code + ", ")
                if city_lookup.subdivisions.most_specific.iso_code
                else ''
            )
            + ((city_lookup.country.name + "; ") if city_lookup.country.name else '')
        )
    else:
        result = ''
    if asn_lookup:
        result += asn_lookup.autonomous_system_organization or _("Unknown ISP")
    return result


@UserSession.views('login_service')
def user_session_login_service(obj: UserSession) -> Optional[str]:
    """Return the login provider that was used to create the login session."""
    if obj.login_service == 'otp':
        return _("OTP")
    if obj.login_service in login_registry:
        return login_registry[obj.login_service].title
    return None


@route('/account')
class AccountView(ClassView):
    """Account management views."""

    __decorators__ = [requires_login]

    obj: Account
    current_section = 'account'  # needed for showing active tab
    SavedProjectForm = SavedProjectForm

    def loader(self, **kwargs) -> Account:
        """Return current user."""
        return current_auth.user

    @route('', endpoint='account')
    @render_with('account.html.jinja2')
    def account(self) -> ReturnRenderWith:
        """View for account management landing page."""
        logout_form = LogoutForm(user=current_auth.user)
        user_has_password = current_auth.user.pw_hash is not None
        primary_email_form = EmailPrimaryForm()
        primary_phone_form = PhonePrimaryForm()
        return {
            'user': current_auth.user.current_access(),
            'user_has_password': user_has_password,
            'authtokens': [
                _at.current_access()
                for _at in current_auth.user.authtokens.join(AuthClient)
                .order_by(AuthClient.trusted.desc(), AuthClient.title)
                .all()
            ],
            'logout_form': logout_form,
            'primary_email_form': primary_email_form,
            'primary_phone_form': primary_phone_form,
            'login_registry': login_registry,
        }

    @route('sudo', endpoint='account_sudo', methods=['GET', 'POST'])
    @requires_sudo
    def sudo(self) -> ReturnResponse:
        """Render a sudo prompt, as needed by :func:`requires_sudo`."""
        del_sudo_preference_context()
        # TODO: get_next_url() should recognise other app domains (for Hasjob).
        return render_redirect(get_next_url())

    @route('saved', endpoint='saved')
    @render_with('account_saved.html.jinja2')
    def saved(self) -> ReturnRenderWith:
        """View for saved projects."""
        return {'saved_projects': current_auth.user.saved_projects}

    @route('menu', endpoint='account_menu')
    @etag_cache_for_user('account_menu', 1, 900)
    @xhr_only(lambda: url_for('account'))
    def menu(self) -> ReturnView:
        """Render account menu."""
        return render_template('account_menu.html.jinja2')

    @route('organizations', endpoint='organizations')
    @render_with('account_organizations.html.jinja2')
    def organizations(self) -> ReturnRenderWith:
        """Render organizations for the user account."""
        return {}

    @route('edit', methods=['GET', 'POST'], endpoint='account_edit')
    def edit(self) -> ReturnView:
        """Edit user's fullname, username, timezone and locale."""
        form = AccountForm(obj=current_auth.user)
        if form.validate_on_submit():
            form.populate_obj(current_auth.user)
            autoset_timezone_and_locale(current_auth.user)

            db.session.commit()
            user_data_changed.send(current_auth.user, changes=['profile'])
            flash(_("Your account has been updated"), category='success')

            return render_redirect(get_next_url(default=url_for('account')))
        return render_form(
            form,
            title=_("Edit account"),
            # Form with id 'form-account_edit' will have username validation
            # in account_formlayout.html.jinja2
            formid='account_edit',
            submit=_("Save changes"),
            ajax=False,
            template='account_formlayout.html.jinja2',
        )

    # FIXME: Don't modify db on GET. Autosubmit via JS and process on POST
    @route('confirm/<email_hash>/<secret>', endpoint='confirm_email_legacy')
    def confirm_email_legacy(self, email_hash: str, secret: str) -> ReturnView:
        """Confirm an email address using a legacy verification link."""
        try:
            emailclaim = AccountEmailClaim.get_by(
                verification_code=secret, email_hash=email_hash
            )
        except ValueError:  # Possible when email_hash is invalid Base58
            abort(404)
        if emailclaim is not None:
            emailclaim.email_address.mark_active()
            if emailclaim.account == current_auth.user:
                existing = AccountEmail.get(email=emailclaim.email)
                if existing is not None:
                    claimed_email = emailclaim.email
                    claimed_user = emailclaim.account
                    db.session.delete(emailclaim)
                    db.session.commit()
                    if claimed_user != current_auth.user:
                        return render_message(
                            title=_("Email address already claimed"),
                            message=Markup(
                                _(
                                    "The email address <code>{email}</code> has already"
                                    " been verified by another user"
                                ).format(email=escape(claimed_email))
                            ),
                        )
                    return render_message(
                        title=_("Email address already verified"),
                        message=Markup(
                            _(
                                "Hello, {fullname}! Your email address"
                                " <code>{email}</code> has already been verified"
                            ).format(
                                fullname=escape(claimed_user.fullname),
                                email=escape(claimed_email),
                            )
                        ),
                    )

                accountemail = emailclaim.account.add_email(
                    emailclaim.email,
                    primary=not emailclaim.account.emails,
                    private=emailclaim.private,
                )
                for emailclaim in AccountEmailClaim.all(accountemail.email):
                    db.session.delete(emailclaim)
                db.session.commit()
                user_data_changed.send(current_auth.user, changes=['email'])
                return render_message(
                    title=_("Email address verified"),
                    message=Markup(
                        _(
                            "Hello, {fullname}!"
                            " Your email address <code>{email}</code> has now been"
                            " verified"
                        ).format(
                            fullname=escape(accountemail.account.title),
                            email=escape(accountemail.email),
                        )
                    ),
                )
            return render_message(
                title=_("This was not for you"),
                message=_(
                    "You’ve opened an email verification link that was meant for"
                    " another user. If you are managing multiple accounts, please login"
                    " with the correct account and open the link again"
                ),
                code=403,
            )
        return render_message(
            title=_("Expired confirmation link"),
            message=_(
                "The confirmation link you clicked on is either invalid or has expired"
            ),
            code=404,
        )

    @route('password', methods=['GET', 'POST'], endpoint='change_password')
    def change_password(self) -> ReturnView:
        """Update account password."""
        if not current_auth.user.pw_hash:
            form = PasswordCreateForm(edit_user=current_auth.user)
            title = _("Set password")
        else:
            form = PasswordChangeForm(edit_user=current_auth.user)
            title = _("Change password")
        if form.validate_on_submit():
            current_app.logger.info("Password strength %f", form.password_strength)
            user = current_auth.user
            user.password = form.password.data
            # 1. Log out of the current session
            logout_internal()
            # 2. As a precaution, invalidate all of the user's active sessions
            for user_session in user.active_user_sessions.all():
                user_session.revoke()
            # 3. Create a new session and continue without disrupting user experience
            login_internal(user, login_service='password')
            db.session.commit()
            flash(_("Your new password has been saved"), category='success')
            dispatch_notification(AccountPasswordNotification(document=user))
            # If the user was sent here from login because of a weak password, the next
            # URL will be saved in the session. If so, send the user on their way after
            # setting the password, falling back to the account page if there's nowhere
            # else to send them.
            return render_redirect(
                get_next_url(session=True, default=url_for('account'))
            )
        # Form with id 'form-password-change' will have password strength meter on UI
        return render_form(
            form=form,
            title=title,
            formid='password-change',
            submit=title,
            ajax=False,
            template='account_formlayout.html.jinja2',
        )

    @route('email/new', methods=['GET', 'POST'], endpoint='add_email')
    def add_email(self) -> ReturnView:
        """Add a new email address using an OTP."""
        form = NewEmailAddressForm(edit_user=current_auth.user)
        if form.validate_on_submit():
<<<<<<< HEAD
            accountemail = AccountEmailClaim.get_for(
                user=current_auth.user, email=form.email.data
            )
            if accountemail is None:
                accountemail = AccountEmailClaim(
                    account=current_auth.user, email=form.email.data
                )
                db.session.add(accountemail)
            send_email_verify_link(accountemail)
            db.session.commit()
            flash(_("We sent you an email to confirm your address"), 'success')
            user_data_changed.send(current_auth.user, changes=['email-claim'])
            return render_redirect(url_for('account'))
=======
            otp_session = OtpSession.make(
                'add-email', user=current_auth.user, anchor=None, email=form.email.data
            )
            if otp_session.send():
                current_auth.user.main_notification_preferences.by_email = (
                    form.enable_notifications.data
                )
                return render_redirect(url_for('verify_email'))
>>>>>>> bea2956e
        return render_form(
            form=form,
            title=_("Add an email address"),
            formid='email_add',
            submit=_("Verify email"),
            ajax=False,
            template='account_formlayout.html.jinja2',
        )

    @route('email/verify', methods=['GET', 'POST'], endpoint='verify_email')
    def verify_email(self) -> ReturnView:
        """Verify an email address with an OTP."""
        try:
            otp_session = OtpSession.retrieve('add-email')
        except OtpTimeoutError:
            flash(_("This OTP has expired"), category='error')
            return render_redirect(url_for('add_email'))

        form = EmailOtpForm(valid_otp=otp_session.otp)
        if form.is_submitted():
            # Allow 5 guesses per 60 seconds
            validate_rate_limit('account_email-otp', otp_session.token, 5, 60)
        if form.validate_on_submit():
            OtpSession.delete()
            if TYPE_CHECKING:
                assert otp_session.email is not None  # nosec B101
            existing = UserEmail.get(otp_session.email)
            if existing is None:
                # This email address is available to claim. If there are no other email
                # addresses in this account, this will be a primary
                primary = not current_auth.user.emails
                useremail = UserEmail(user=current_auth.user, email=otp_session.email)
                useremail.primary = primary
                db.session.add(useremail)
                useremail.email_address.mark_active()
                db.session.commit()
                flash(_("Your email address has been verified"), 'success')
                user_data_changed.send(current_auth.user, changes=['email'])
                return render_redirect(
                    get_next_url(session=True, default=url_for('account'))
                )
            # Already linked to another account, but we have verified the ownership, so
            # proceed to merge account flow here
            session['merge_buid'] = existing.user.buid
            return render_redirect(url_for('account_merge'), 303)
        return render_form(
            form=form,
            title=_("Verify email address"),
            formid='email_verify',
            submit=_("Verify"),
            ajax=False,
            template='account_formlayout.html.jinja2',
        )

    @route('email/makeprimary', methods=['POST'], endpoint='make_email_primary')
    def make_email_primary(self) -> ReturnView:
        """Mark an email address as primary."""
        form = EmailPrimaryForm()
        if form.validate_on_submit():
            accountemail = AccountEmail.get_for(
                user=current_auth.user, email_hash=form.email_hash.data
            )
            if accountemail is not None:
                if accountemail.primary:
                    flash(_("This is already your primary email address"), 'info')
                elif accountemail.email_address.is_blocked:
                    flash(_("This email address has been blocked from use"), 'error')
                else:
                    current_auth.user.primary_email = accountemail
                    db.session.commit()
                    user_data_changed.send(
                        current_auth.user, changes=['email-update-primary']
                    )
                    flash(_("Your primary email address has been updated"), 'success')
            else:
                flash(
                    _("No such email address is linked to this user account"), 'danger'
                )
        else:
            flash(_("Please select an email address"), 'danger')
        return render_redirect(url_for('account'))

    @route('phone/makeprimary', methods=['POST'], endpoint='make_phone_primary')
    def make_phone_primary(self) -> ReturnView:
        """Mark a phone number as primary."""
        form = PhonePrimaryForm()
        if form.validate_on_submit():
            accountphone = AccountPhone.get_for(
                user=current_auth.user, phone_hash=form.phone_hash.data
            )
            if accountphone is not None:
                if accountphone.primary:
                    flash(_("This is already your primary phone number"), 'info')
                elif accountphone.phone_number.is_blocked:
                    flash(_("This phone number has been blocked from use"), 'error')
                else:
                    current_auth.user.primary_phone = accountphone
                    db.session.commit()
                    user_data_changed.send(
                        current_auth.user, changes=['phone-update-primary']
                    )
                    flash(_("Your primary phone number has been updated"), 'success')
            else:
                flash(
                    _("No such phone number is linked to this user account"), 'danger'
                )
        else:
            flash(_("Please select a phone number"), 'danger')
        return render_redirect(url_for('account'))

    @route(
        'email/<email_hash>/remove',
        methods=['GET', 'POST'],
        endpoint='remove_email',
    )
    def remove_email(self, email_hash: str) -> ReturnView:
        """Remove an email address from the user's account."""
        accountemail: Union[None, AccountEmail, AccountEmailClaim]
        try:
            accountemail = AccountEmail.get_for(
                user=current_auth.user, email_hash=email_hash
            )
            if accountemail is None:
                accountemail = AccountEmailClaim.get_for(
                    user=current_auth.user, email_hash=email_hash
                )
            if accountemail is None:
                abort(404)
        except ValueError:  # Possible when email_hash is invalid Base58
            abort(404)
        if (
            isinstance(accountemail, AccountEmail)
            and current_auth.user.verified_contact_count == 1
        ):
            flash(
                _(
                    "Your account requires at least one verified email address or phone"
                    " number"
                ),
                'danger',
            )
            return render_redirect(url_for('account'))
        result = render_delete_sqla(
            accountemail,
            db,
            title=_("Confirm removal"),
            message=_("Remove email address {email} from your account?").format(
                email=accountemail.email
            ),
            success=_("You have removed your email address {email}").format(
                email=accountemail.email
            ),
            next=url_for('account'),
            delete_text=_("Remove"),
        )
        if request.method == 'POST' and result.status_code in (302, 303):
            user_data_changed.send(current_auth.user, changes=['email-delete'])
        return result

    @route(
        'email/<email_hash>/verify',
        methods=['GET', 'POST'],
        endpoint='verify_email_legacy',
    )
    def verify_email_legacy(self, email_hash: str) -> ReturnView:
        """
        Allow user to resend an email verification link if original is lost.

        This endpoint is only linked to from the account page under the list of email
        addresses pending verification.
        """
        try:
            accountemail = AccountEmail.get(email_hash=email_hash)
        except ValueError:  # Possible when email_hash is invalid Base58
            abort(404)
        if accountemail is not None and accountemail.account == current_auth.user:
            # If an email address is already verified (this should not happen unless the
            # user followed a stale link), tell them it's done -- but only if the email
            # address belongs to this user, to prevent this endpoint from being used as
            # a probe for email addresses in the database.
            flash(_("This email address is already verified"), 'danger')
            return render_redirect(url_for('account'))

        # Get the existing email claim that we're resending a verification link for
        try:
            emailclaim = AccountEmailClaim.get_for(
                user=current_auth.user, email_hash=email_hash
            )
        except ValueError:  # Possible when email_hash is invalid Base58
            abort(404)
        if emailclaim is None:
            abort(404)
        form = forms.Form()
        if form.validate_on_submit():
            send_email_verify_link(emailclaim)
            db.session.commit()
            flash(_("The verification email has been sent to this address"), 'success')
            return render_redirect(url_for('account'))
        return render_form(
            form=form,
            title=_("Resend the verification email?"),
            message=_("We will resend the verification email to {email}").format(
                email=emailclaim.email
            ),
            formid='email_verify',
            submit=_("Send"),
            template='account_formlayout.html.jinja2',
        )

    @route('phone/new', methods=['GET', 'POST'], endpoint='add_phone')
    def add_phone(self) -> ReturnView:
        """Add a new phone number."""
        form = NewPhoneForm(edit_user=current_auth.user)
        if form.validate_on_submit():
            otp_session = OtpSession.make(
                'add-phone', user=current_auth.user, anchor=None, phone=form.phone.data
            )
            if otp_session.send():
                current_auth.user.main_notification_preferences.by_sms = (
                    form.enable_notifications.data
                )
                return render_redirect(url_for('verify_phone'))
        return render_form(
            form=form,
            title=_("Add a phone number"),
            formid='phone_add',
            submit=_("Verify phone"),
            ajax=False,
            template='account_formlayout.html.jinja2',
        )

    @route('phone/verify', methods=['GET', 'POST'], endpoint='verify_phone')
    def verify_phone(self) -> ReturnView:
        """Verify a phone number with an OTP."""
        try:
            otp_session = OtpSession.retrieve('add-phone')
        except OtpTimeoutError:
            flash(_("This OTP has expired"), category='error')
            return render_redirect(url_for('add_phone'))

        form = OtpForm(valid_otp=otp_session.otp)
        if form.is_submitted():
            # Allow 5 guesses per 60 seconds
            validate_rate_limit('account_phone-otp', otp_session.token, 5, 60)
        if form.validate_on_submit():
            OtpSession.delete()
            if TYPE_CHECKING:
<<<<<<< HEAD
                assert otp_session.phone is not None  # nosec
            if AccountPhone.get(otp_session.phone) is None:
                # If there are no existing phone numbers, this will be a primary
=======
                assert otp_session.phone is not None  # nosec B101
            existing = UserPhone.get(otp_session.phone)
            if existing is None:
                # This phone number is available to claim. If there are no other
                # phone numbers in this account, this will be a primary
>>>>>>> bea2956e
                primary = not current_auth.user.phones
                accountphone = AccountPhone(
                    account=current_auth.user, phone=otp_session.phone
                )
                accountphone.primary = primary
                db.session.add(accountphone)
                accountphone.phone_number.mark_active(sms=True)
                db.session.commit()
                flash(_("Your phone number has been verified"), 'success')
                user_data_changed.send(current_auth.user, changes=['phone'])
                return render_redirect(
                    get_next_url(session=True, default=url_for('account'))
                )
            # Already linked to another user, but we have verified the ownership, so
            # proceed to merge account flow here
            session['merge_buid'] = existing.user.buid
            return render_redirect(url_for('account_merge'), 303)
        return render_form(
            form=form,
            title=_("Verify phone number"),
            formid='phone_verify',
            submit=_("Verify"),
            ajax=False,
            template='account_formlayout.html.jinja2',
        )

    @route(
        'phone/<phone_hash>/remove', methods=['GET', 'POST'], endpoint='remove_phone'
    )
    @requires_sudo
    def remove_phone(self, phone_hash: str) -> ReturnView:
        """Remove a phone number from the user's account."""
        accountphone = AccountPhone.get_for(
            user=current_auth.user, phone_hash=phone_hash
        )
        if accountphone is None:
            abort(404)

        result = render_delete_sqla(
            accountphone,
            db,
            title=_("Confirm removal"),
            message=_("Remove phone number {phone} from your account?").format(
                phone=accountphone.formatted
            ),
            success=_("You have removed your number {phone}").format(
                phone=accountphone.formatted
            ),
            next=url_for('account'),
            delete_text=_("Remove"),
        )
        if request.method == 'POST' and result.status_code in (302, 303):
            user_data_changed.send(current_auth.user, changes=['phone-delete'])
        return result

    # Userid is a path here because obsolete OpenID ids are URLs (both direct and via
    # Google's pre-OAuth2 OpenID protocol)
    @route(
        'extid/<service>/<path:userid>/remove',
        methods=['GET', 'POST'],
        endpoint='remove_extid',
    )
    @requires_sudo
    def remove_extid(self, service: str, userid: str) -> ReturnView:
        """Remove a connected external account."""
        extid = AccountExternalId.query.filter_by(
            user=current_auth.user, service=service, userid=userid
        ).one_or_404()
        if extid.service in login_registry:
            service_title = login_registry[extid.service].title
        else:
            service_title = capwords(extid.service)
        return render_delete_sqla(
            extid,
            db,
            title=_("Confirm removal"),
            message=_(
                "Remove {service} account ‘{username}’ from your account?"
            ).format(service=service_title, username=extid.username),
            success=_("You have removed the {service} account ‘{username}’").format(
                service=service_title, username=extid.username
            ),
            next=url_for('account'),
            delete_text=_("Remove"),
        )

    @route('delete', methods=['GET', 'POST'], endpoint='account_delete')
    @requires_sudo
    def delete(self):
        """Delete user account."""
        # Perform sanity checks: can this user account be deleted?
        objection = current_auth.user.views.validate_account_delete()
        if objection:
            return render_message(title=objection.title, message=objection.message)

        # If everything okay, ask user to confirm and then proceed
        form = AccountDeleteForm()
        if form.validate_on_submit():
            # Go ahead, delete
            current_auth.user.do_delete()
            flash(_("Your account has been deleted"), 'success')
            logout_internal()
            db.session.commit()
            return render_template(
                'logout_browser_data.html.jinja2', next=url_for('index')
            )
        return render_form(
            form=form,
            formid='account-delete',
            title=_("You are about to delete your account permanently"),
            submit=("Delete account"),
            ajax=False,
            cancel_url=url_for('account'),
        )


AccountView.init_app(app)


# --- Compatibility routes -------------------------------------------------------------


# Retained for future hasjob integration
# @hasjobapp.route('/account/sudo', endpoint='account_sudo')
def otherapp_account_sudo() -> ReturnResponse:
    """Support the sudo endpoint in other apps."""
    next_url = get_next_url(default=None)
    if next_url:
        # FIXME: Convert relative ``next_url`` into an absolute URL and ensure
        # :meth:`AccountView.sudo` recognises this app's domain
        return redirect(app_url_for(app, 'account_sudo', next=next_url))
    return redirect(app_url_for(app, 'account_sudo'))<|MERGE_RESOLUTION|>--- conflicted
+++ resolved
@@ -492,21 +492,6 @@
         """Add a new email address using an OTP."""
         form = NewEmailAddressForm(edit_user=current_auth.user)
         if form.validate_on_submit():
-<<<<<<< HEAD
-            accountemail = AccountEmailClaim.get_for(
-                user=current_auth.user, email=form.email.data
-            )
-            if accountemail is None:
-                accountemail = AccountEmailClaim(
-                    account=current_auth.user, email=form.email.data
-                )
-                db.session.add(accountemail)
-            send_email_verify_link(accountemail)
-            db.session.commit()
-            flash(_("We sent you an email to confirm your address"), 'success')
-            user_data_changed.send(current_auth.user, changes=['email-claim'])
-            return render_redirect(url_for('account'))
-=======
             otp_session = OtpSession.make(
                 'add-email', user=current_auth.user, anchor=None, email=form.email.data
             )
@@ -515,7 +500,6 @@
                     form.enable_notifications.data
                 )
                 return render_redirect(url_for('verify_email'))
->>>>>>> bea2956e
         return render_form(
             form=form,
             title=_("Add an email address"),
@@ -542,12 +526,14 @@
             OtpSession.delete()
             if TYPE_CHECKING:
                 assert otp_session.email is not None  # nosec B101
-            existing = UserEmail.get(otp_session.email)
+            existing = AccountEmail.get(otp_session.email)
             if existing is None:
                 # This email address is available to claim. If there are no other email
                 # addresses in this account, this will be a primary
                 primary = not current_auth.user.emails
-                useremail = UserEmail(user=current_auth.user, email=otp_session.email)
+                useremail = AccountEmail(
+                    account=current_auth.user, email=otp_session.email
+                )
                 useremail.primary = primary
                 db.session.add(useremail)
                 useremail.email_address.mark_active()
@@ -763,17 +749,11 @@
         if form.validate_on_submit():
             OtpSession.delete()
             if TYPE_CHECKING:
-<<<<<<< HEAD
-                assert otp_session.phone is not None  # nosec
-            if AccountPhone.get(otp_session.phone) is None:
-                # If there are no existing phone numbers, this will be a primary
-=======
                 assert otp_session.phone is not None  # nosec B101
-            existing = UserPhone.get(otp_session.phone)
+            existing = AccountPhone.get(otp_session.phone)
             if existing is None:
                 # This phone number is available to claim. If there are no other
                 # phone numbers in this account, this will be a primary
->>>>>>> bea2956e
                 primary = not current_auth.user.phones
                 accountphone = AccountPhone(
                     account=current_auth.user, phone=otp_session.phone
