--- conflicted
+++ resolved
@@ -180,13 +180,9 @@
     }
     obj: TicketParticipant
 
-<<<<<<< HEAD
-    def loader(self, account, project, ticket_participant) -> TicketParticipant:
-=======
     def loader(
-        self, profile: str, project: str, ticket_participant: str
+        self, account: str, project: str, ticket_participant: str
     ) -> TicketParticipant:
->>>>>>> bea2956e
         return (
             TicketParticipant.query.join(Project)
             .join(Account, Project.account)
@@ -320,13 +316,8 @@
 TicketEventParticipantView.init_app(app)
 
 
-<<<<<<< HEAD
-# FIXME: make this endpoint use uuid_b58 instead of puk, along with badge generation
+# TODO: make this endpoint use uuid_b58 instead of puk, along with badge generation
 @route('/<account>/<project>/event/<event>/ticket_participant/<puk>')
-=======
-# TODO: make this endpoint use uuid_b58 instead of puk, along with badge generation
-@route('/<profile>/<project>/event/<event>/ticket_participant/<puk>')
->>>>>>> bea2956e
 class TicketEventParticipantCheckinView(ClassView):
     __decorators__ = [requires_login]
 
