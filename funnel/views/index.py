--- conflicted
+++ resolved
@@ -25,21 +25,13 @@
             .order_by(Project.schedule_start_at.asc()).limit(1).first()  # NOQA
         if featured_project in upcoming_projects:
             upcoming_projects.remove(featured_project)
-<<<<<<< HEAD
         open_cfp_projects = projects.filter(Project.cfp_state.OPEN).order_by(Project.schedule_start_at.asc()).all()
-        return {'projects': projects.all(), 'all_projects': all_projects,
-            'upcoming_projects': upcoming_projects, 'open_cfp_projects': open_cfp_projects,
-            'featured_project': featured_project}
-=======
-        open_cfp_projects = projects.filter(Project.cfp_state.OPEN).order_by(Project.date.asc()).all()
-
         return {
             'all_projects': [p.current_access() for p in all_projects],
             'upcoming_projects': [p.current_access() for p in upcoming_projects],
             'open_cfp_projects': [p.current_access() for p in open_cfp_projects],
             'featured_project': featured_project.current_access() if featured_project else None
             }
->>>>>>> bfbfd0d5
 
 
 @route('/')
