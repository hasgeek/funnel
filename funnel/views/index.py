--- conflicted
+++ resolved
@@ -95,8 +95,8 @@
             .all()
         )
         # Get featured accounts
-        featured_accounts = Profile.query.filter(
-            Profile.name_in(app.config['FEATURED_ACCOUNTS'])
+        featured_accounts = Account.query.filter(
+            Account.name_in(app.config['FEATURED_ACCOUNTS'])
         ).all()
         # This list will not be ordered, so we have to re-sort
         featured_account_sort_key = {
@@ -124,19 +124,9 @@
                 if featured_project
                 else None
             ),
-<<<<<<< HEAD
-            'featured_profiles': [
-                p.current_access(datasets=('primary', 'related'))
-                for p in Account.query.filter(
-                    Account.is_verified.is_(True),
-                )
-                .order_by(sa.func.random())
-                .limit(6)
-=======
             'featured_accounts': [
                 p.access_for(roles={'all'}, datasets=('primary', 'related'))
                 for p in featured_accounts
->>>>>>> bea2956e
             ],
         }
 
