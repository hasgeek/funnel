"""Home page and static pages."""

from __future__ import annotations

import os.path
from dataclasses import dataclass

from flask import Response, g, render_template
from flask_flatpages import Page
from markupsafe import Markup

from baseframe import _, __
from baseframe.filters import date_filter
from baseframe.forms import render_message
from coaster.sqlalchemy import RoleAccessProxy
from coaster.views import ClassView, render_with, requestargs, route

from .. import app, pages
from ..forms import SavedProjectForm
from ..models import Account, Project, Venue, sa
from ..typing import ReturnRenderWith, ReturnView
from .helpers import LayoutTemplate
from .schedule import schedule_data, session_list_data


@dataclass
class PolicyPage:
    """Policy page."""

    path: str
    title: str


policy_pages = [
    PolicyPage('policy/terms', __("Terms of service")),
    PolicyPage('policy/adtos', __("Sponsorship &amp; advertising")),
    PolicyPage('policy/privacy', __("Privacy policy")),
    PolicyPage('policy/refunds', __("Cancellation &amp; refund policy")),
    PolicyPage('policy/community', __("Community guidelines")),
    PolicyPage('policy/code', __("Code of conduct")),
]


class AboutTemplate(LayoutTemplate, template='about.html.jinja2'):
    pass


class ContactTemplate(LayoutTemplate, template='contact.html.jinja2'):
    page: Page


class PolicyTemplate(LayoutTemplate, template='policy.html.jinja2'):
    index: list[PolicyPage]
    page: Page


class IndexTemplate(LayoutTemplate, template='index.html.jinja2'):
    upcoming_projects: list[Project | RoleAccessProxy[Project]]
    open_cfp_projects: list[Project | RoleAccessProxy[Project]]
    featured_project: Project | RoleAccessProxy[Project] | None
    featured_project_venues: list[Venue] | list[RoleAccessProxy[Venue]] | None
    featured_project_sessions: list[dict] | None  # TODO: Specify precise type
    featured_project_schedule: list[dict] | None  # TODO: Specify precise type
    featured_accounts: list[Account | RoleAccessProxy[Account]]


@route('/', init_app=app)
class IndexView(ClassView):
    current_section = 'home'
    SavedProjectForm = SavedProjectForm

    @route('', endpoint='index')
    def home(self) -> ReturnView:
        g.account = None
        projects = Project.all_unsorted()
        # TODO: Move these queries into the Project class
        upcoming_projects = (
            projects.filter(
                Project.state.PUBLISHED,
                sa.or_(
                    Project.state.LIVE,
                    Project.state.UPCOMING,
                    sa.and_(
                        Project.start_at.is_(None),
                        Project.published_at.is_not(None),
                        Project.site_featured.is_(True),
                    ),
                ),
            )
            .order_by(Project.next_session_at.asc())
            .all()
        )
        featured_project = (
            projects.filter(
                Project.state.PUBLISHED,
                sa.or_(
                    Project.state.LIVE,
                    Project.state.UPCOMING,
                    sa.and_(
                        Project.start_at.is_(None), Project.published_at.is_not(None)
                    ),
                ),
                Project.site_featured.is_(True),
            )
            .order_by(Project.next_session_at.asc())
            .limit(1)
            .first()
        )
        scheduled_sessions_list = (
            session_list_data(
                featured_project.scheduled_sessions, with_modal_url='view'
            )
            if featured_project
            else None
        )
        featured_project_venues = (
            [
                venue.current_access(datasets=('without_parent', 'related'))
                for venue in featured_project.venues
            ]
            if featured_project
            else None
        )
        featured_project_schedule = (
            schedule_data(
                featured_project,
                with_slots=False,
                scheduled_sessions=scheduled_sessions_list,
            )
            if featured_project
            else None
        )
        if featured_project in upcoming_projects:
            # if featured project is in upcoming projects, remove it from there and
            # pick one upcoming project from from all projects, only if
            # there are any projects left in it
            upcoming_projects.remove(featured_project)
        open_cfp_projects = (
            projects.filter(Project.state.PUBLISHED, Project.cfp_state.OPEN)
            .order_by(Project.next_session_at.asc())
            .all()
        )
        # Get featured accounts
        featured_accounts = Account.query.filter(
            Account.name_in(app.config['FEATURED_ACCOUNTS'])
        ).all()
        # This list will not be ordered, so we have to re-sort
        featured_account_sort_key = {
            _n.lower(): _i for _i, _n in enumerate(app.config['FEATURED_ACCOUNTS'])
        }
        featured_accounts.sort(
            key=lambda a: featured_account_sort_key[(a.name or a.title).lower()]
        )

<<<<<<< HEAD
        return {
            'all_projects': [
                p.current_access(datasets=('primary', 'related')) for p in all_projects
            ],
            'upcoming_projects': [
                p.current_access(datasets=('primary', 'related'))
                for p in upcoming_projects
            ],
            'open_cfp_projects': [
                p.current_access(datasets=('primary', 'related'))
=======
        return IndexTemplate(
            upcoming_projects=[
                p.access_for(roles={'all'}, datasets=('primary', 'related'))
                for p in upcoming_projects
            ],
            open_cfp_projects=[
                p.access_for(roles={'all'}, datasets=('primary', 'related'))
>>>>>>> 8226d4a8
                for p in open_cfp_projects
            ],
            featured_project=(
                featured_project.current_access(datasets=('primary', 'related'))
                if featured_project
                else None
            ),
            featured_project_venues=featured_project_venues,
            featured_project_sessions=scheduled_sessions_list,
            featured_project_schedule=featured_project_schedule,
            featured_accounts=[
                p.current_access(datasets=('primary', 'related'))
                for p in featured_accounts
            ],
        ).render_template()

    @route('past.projects', endpoint='past_projects')
    @render_with('past_projects_section.html.jinja2')
    @requestargs(('page', int), ('per_page', int))
    def past_projects(self, page: int = 1, per_page: int = 10) -> ReturnRenderWith:
        g.account = None
        projects = Project.all_unsorted()
        pagination = (
            projects.filter(Project.state.PAST)
            .order_by(Project.end_at.desc())
            .paginate(page=page, per_page=per_page)
        )
        return {
            'status': 'ok',
            'next_page': (
                pagination.page + 1 if pagination.page < pagination.pages else ''
            ),
            'total_pages': pagination.pages,
            'past_projects': [
                {
                    'title': p.title,
                    'datetime': date_filter(p.end_at_localized, format='dd MMM yyyy'),
                    'venue': p.primary_venue.city if p.primary_venue else p.location,
                    'url': p.url_for(),
                }
                for p in pagination.items
            ],
        }


@app.route('/about')
def about() -> ReturnView:
    return AboutTemplate().render_template()


@app.route('/about/contact')
def contact() -> ReturnView:
    return ContactTemplate(page=pages.get_or_404('about/contact')).render_template()


# Trailing slash in `/about/policy/` is required for relative links in `index.md`
@app.route('/about/policy/', defaults={'path': 'policy/index'})
@app.route('/about/<path:path>')
def policy(path: str) -> ReturnView:
    return PolicyTemplate(
        index=policy_pages,
        page=pages.get_or_404(os.path.join('about', path)),
    ).render_template()


@app.route('/opensearch.xml')
def opensearch() -> ReturnView:
    return Response(
        render_template('opensearch.xml.jinja2'),
        mimetype='application/opensearchdescription+xml',
    )


@app.route('/robots.txt')
def robotstxt() -> ReturnView:
    return Response(render_template('robots.txt.jinja2'), mimetype='text/plain')


@app.route('/account/not-my-otp')
def not_my_otp() -> ReturnView:
    """Show help page for OTP misuse."""
    return render_message(
        title=_("Did not request an OTP?"),
        message=Markup(
            _(
                "If you’ve received an OTP without requesting it, someone may have made"
                " a typo in their own phone number and accidentally used yours. They"
                " will not gain access to your account without the OTP.<br/><br/>"
                "However, if you suspect misbehaviour of any form, please report it"
                " to us. Email:"
                ' <a href="mailto:{email}">{email}</a>, phone:'
                ' <a href="tel:{phone}">{phone_formatted}</a>.'
            ).format(
                email=app.config['SITE_SUPPORT_EMAIL'],
                phone=app.config['SITE_SUPPORT_PHONE'],
                phone_formatted=app.config['SITE_SUPPORT_PHONE_FORMATTED'],
            )
        ),
    )<|MERGE_RESOLUTION|>--- conflicted
+++ resolved
@@ -152,18 +152,6 @@
             key=lambda a: featured_account_sort_key[(a.name or a.title).lower()]
         )
 
-<<<<<<< HEAD
-        return {
-            'all_projects': [
-                p.current_access(datasets=('primary', 'related')) for p in all_projects
-            ],
-            'upcoming_projects': [
-                p.current_access(datasets=('primary', 'related'))
-                for p in upcoming_projects
-            ],
-            'open_cfp_projects': [
-                p.current_access(datasets=('primary', 'related'))
-=======
         return IndexTemplate(
             upcoming_projects=[
                 p.access_for(roles={'all'}, datasets=('primary', 'related'))
@@ -171,7 +159,6 @@
             ],
             open_cfp_projects=[
                 p.access_for(roles={'all'}, datasets=('primary', 'related'))
->>>>>>> 8226d4a8
                 for p in open_cfp_projects
             ],
             featured_project=(
