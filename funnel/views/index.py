"""Home page and static pages."""

from __future__ import annotations

import os.path
from dataclasses import dataclass

from flask import Response, g, render_template
from markupsafe import Markup

from baseframe import _, __
from baseframe.filters import date_filter
from baseframe.forms import render_message
from coaster.sqlalchemy import RoleAccessProxy
from coaster.views import ClassView, render_with, requestargs, route

from .. import app, pages
from ..forms import SavedProjectForm
from ..models import Account, Project, Venue, sa
from ..typing import ReturnRenderWith, ReturnView
from .helpers import JinjaTemplate
from .schedule import schedule_data, session_list_data


@dataclass
class PolicyPage:
    """Policy page."""

    path: str
    title: str


policy_pages = [
    PolicyPage('policy/terms', __("Terms of service")),
    PolicyPage('policy/adtos', __("Sponsorship &amp; advertising")),
    PolicyPage('policy/privacy', __("Privacy policy")),
    PolicyPage('policy/refunds', __("Cancellation &amp; refund policy")),
    PolicyPage('policy/community', __("Community guidelines")),
    PolicyPage('policy/code', __("Code of conduct")),
]


class IndexTemplate(JinjaTemplate, template='index.html.jinja2'):
    all_projects: list[Project | RoleAccessProxy[Project]]
    upcoming_projects: list[Project | RoleAccessProxy[Project]]
    open_cfp_projects: list[Project | RoleAccessProxy[Project]]
    featured_project: Project | RoleAccessProxy[Project] | None
    featured_project_venues: list[Venue] | list[RoleAccessProxy[Venue]] | None
    featured_project_sessions: list[dict] | None  # TODO: Specify precise type
    featured_project_schedule: list[dict] | None  # TODO: Specify precise type
    featured_accounts: list[Account | RoleAccessProxy[Account]]


@route('/', init_app=app)
class IndexView(ClassView):
    current_section = 'home'
    SavedProjectForm = SavedProjectForm

    @route('', endpoint='index')
    def home(self) -> ReturnView:
        g.account = None
        projects = Project.all_unsorted()
        # TODO: Move these queries into the Project class
        upcoming_projects = (
            projects.filter(
                Project.state.PUBLISHED,
                sa.or_(
                    Project.state.LIVE,
                    Project.state.UPCOMING,
                    sa.and_(
                        Project.start_at.is_(None),
                        Project.published_at.is_not(None),
                        Project.site_featured.is_(True),
                    ),
                ),
            )
            .order_by(Project.next_session_at.asc())
            .all()
        )
        featured_project = (
            projects.filter(
                Project.state.PUBLISHED,
                sa.or_(
                    Project.state.LIVE,
                    Project.state.UPCOMING,
                    sa.and_(
                        Project.start_at.is_(None), Project.published_at.is_not(None)
                    ),
                ),
                Project.site_featured.is_(True),
            )
            .order_by(Project.next_session_at.asc())
            .limit(1)
            .first()
        )
        scheduled_sessions_list = (
            session_list_data(
                featured_project.scheduled_sessions, with_modal_url='view'
            )
            if featured_project
            else None
        )
        featured_project_venues = (
            [
                venue.current_access(datasets=('without_parent', 'related'))
                for venue in featured_project.venues
            ]
            if featured_project
            else None
        )
        featured_project_schedule = (
            schedule_data(
                featured_project,
                with_slots=False,
                scheduled_sessions=scheduled_sessions_list,
            )
            if featured_project
            else None
        )
        if featured_project in upcoming_projects:
            # if featured project is in upcoming projects, remove it from there and
            # pick one upcoming project from from all projects, only if
            # there are any projects left in it
            upcoming_projects.remove(featured_project)
        open_cfp_projects = (
            projects.filter(Project.state.PUBLISHED, Project.cfp_state.OPEN)
            .order_by(Project.next_session_at.asc())
            .all()
        )
        # Get featured accounts
        featured_accounts = Account.query.filter(
            Account.name_in(app.config['FEATURED_ACCOUNTS'])
        ).all()
        # This list will not be ordered, so we have to re-sort
        featured_account_sort_key = {
            _n.lower(): _i for _i, _n in enumerate(app.config['FEATURED_ACCOUNTS'])
        }
        featured_accounts.sort(
            key=lambda a: featured_account_sort_key[(a.name or a.title).lower()]
        )

<<<<<<< HEAD
        return IndexTemplate(
            all_projects=[
                p.access_for(roles={'all'}, datasets=('primary', 'related'))
                for p in all_projects
            ],
            upcoming_projects=[
=======
        return {
            'upcoming_projects': [
>>>>>>> e19f50df
                p.access_for(roles={'all'}, datasets=('primary', 'related'))
                for p in upcoming_projects
            ],
            open_cfp_projects=[
                p.access_for(roles={'all'}, datasets=('primary', 'related'))
                for p in open_cfp_projects
            ],
            featured_project=(
                featured_project.current_access(datasets=('primary', 'related'))
                if featured_project
                else None
            ),
            featured_project_venues=featured_project_venues,
            featured_project_sessions=scheduled_sessions_list,
            featured_project_schedule=featured_project_schedule,
            featured_accounts=[
                p.current_access(datasets=('primary', 'related'))
                for p in featured_accounts
            ],
        ).render_template()

    @route('past.projects', endpoint='past_projects')
    @render_with('past_projects_section.html.jinja2')
    @requestargs(('page', int), ('per_page', int))
    def past_projects(self, page: int = 1, per_page: int = 10) -> ReturnRenderWith:
        g.account = None
        projects = Project.all_unsorted()
        pagination = (
            projects.filter(Project.state.PAST)
            .order_by(Project.end_at.desc())
            .paginate(page=page, per_page=per_page)
        )
        return {
            'status': 'ok',
            'next_page': (
                pagination.page + 1 if pagination.page < pagination.pages else ''
            ),
            'total_pages': pagination.pages,
            'past_projects': [
                {
                    'title': p.title,
                    'datetime': date_filter(p.end_at_localized, format='dd MMM yyyy'),
                    'venue': p.primary_venue.city if p.primary_venue else p.location,
                    'url': p.url_for(),
                }
                for p in pagination.items
            ],
        }


@app.route('/about')
def about() -> ReturnView:
    return render_template('about.html.jinja2')


@app.route('/about/contact')
def contact() -> ReturnView:
    return render_template(
        'contact.html.jinja2', page=pages.get_or_404('about/contact')
    )


# Trailing slash in `/about/policy/` is required for relative links in `index.md`
@app.route('/about/policy/', defaults={'path': 'policy/index'})
@app.route('/about/<path:path>')
def policy(path: str) -> ReturnView:
    return render_template(
        'policy.html.jinja2',
        index=policy_pages,
        page=pages.get_or_404(os.path.join('about', path)),
    )


@app.route('/opensearch.xml')
def opensearch() -> ReturnView:
    return Response(
        render_template('opensearch.xml.jinja2'),
        mimetype='application/opensearchdescription+xml',
    )


@app.route('/robots.txt')
def robotstxt() -> ReturnView:
    return Response(render_template('robots.txt.jinja2'), mimetype='text/plain')


@app.route('/account/not-my-otp')
def not_my_otp() -> ReturnView:
    """Show help page for OTP misuse."""
    return render_message(
        title=_("Did not request an OTP?"),
        message=Markup(
            _(
                "If you’ve received an OTP without requesting it, someone may have made"
                " a typo in their own phone number and accidentally used yours. They"
                " will not gain access to your account without the OTP.<br/><br/>"
                "However, if you suspect misbehaviour of any form, please report it"
                " to us. Email:"
                ' <a href="mailto:{email}">{email}</a>, phone:'
                ' <a href="tel:{phone}">{phone_formatted}</a>.'
            ).format(
                email=app.config['SITE_SUPPORT_EMAIL'],
                phone=app.config['SITE_SUPPORT_PHONE'],
                phone_formatted=app.config['SITE_SUPPORT_PHONE_FORMATTED'],
            )
        ),
    )<|MERGE_RESOLUTION|>--- conflicted
+++ resolved
@@ -41,7 +41,6 @@
 
 
 class IndexTemplate(JinjaTemplate, template='index.html.jinja2'):
-    all_projects: list[Project | RoleAccessProxy[Project]]
     upcoming_projects: list[Project | RoleAccessProxy[Project]]
     open_cfp_projects: list[Project | RoleAccessProxy[Project]]
     featured_project: Project | RoleAccessProxy[Project] | None
@@ -139,17 +138,8 @@
             key=lambda a: featured_account_sort_key[(a.name or a.title).lower()]
         )
 
-<<<<<<< HEAD
         return IndexTemplate(
-            all_projects=[
-                p.access_for(roles={'all'}, datasets=('primary', 'related'))
-                for p in all_projects
-            ],
             upcoming_projects=[
-=======
-        return {
-            'upcoming_projects': [
->>>>>>> e19f50df
                 p.access_for(roles={'all'}, datasets=('primary', 'related'))
                 for p in upcoming_projects
             ],
