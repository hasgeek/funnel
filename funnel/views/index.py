# -*- coding: utf-8 -*-

import os.path
from flask import g, render_template, redirect, jsonify
<<<<<<< HEAD
from datetime import datetime
from coaster.views import jsonp, load_model
from .. import app, pages
=======
from coaster.views import jsonp, load_model, render_with
from .. import app, funnelapp
>>>>>>> 6cca13e0
from ..models import Profile, ProposalSpace, Proposal
from .space import space_data


def index_jsonify(data):
    return jsonify(spaces=[d for d in [dict(s.current_access()) for s in data['spaces']] if d])


@app.route('/')
@render_with({'text/html': 'index.html.jinja2', 'application/json': index_jsonify})
def index():
    g.profile = None
    g.permissions = []
    spaces = ProposalSpace.fetch_sorted().filter(ProposalSpace.profile != None).all()
    return {'spaces': spaces}


@funnelapp.route('/', endpoint='index')
@render_with({'text/html': 'funnelindex.html.jinja2', 'application/json': index_jsonify})
def funnelindex():
    g.profile = None
    g.permissions = []
    spaces = ProposalSpace.fetch_sorted().filter(ProposalSpace.profile != None).all()
    return {'spaces': spaces}


@app.route('/api/whoami')
@funnelapp.route('/api/whoami')
def whoami():
    if g.user:
        return jsonify(message="Hey {0}!".format(g.user.fullname), code=200)
    else:
        return jsonify(message="Hmm, so who _are_ you?", code=401)


@app.route('/json')
@funnelapp.route('/json')
def all_spaces_json():
    g.profile = None
    g.permissions = []
    spaces = ProposalSpace.fetch_sorted().filter(ProposalSpace.profile != None).all()
    return jsonp(spaces=map(space_data, spaces))


@app.route('/<profile>/json')
@funnelapp.route('/json', subdomain='<profile>')
@load_model(Profile, {'name': 'profile'}, 'g.profile', permission='view')
def spaces_json(profile):
    spaces = ProposalSpace.fetch_sorted().filter_by(profile=profile).all()
    return jsonp(spaces=map(space_data, spaces))


@app.route('/<profile>/')
@funnelapp.route('/', subdomain='<profile>')
@load_model(Profile, {'name': 'profile'}, 'g.profile', permission='view')
def profile_view(profile):
    return render_template('index.html.jinja2', spaces=profile.parent_spaces)


# Legacy routes for funnel to talkfunnel migration
# Figure out how to restrict these routes to just the funnel.hasgeek.com domain

@funnelapp.route('/<space>/')
@load_model(ProposalSpace, {'legacy_name': 'space'}, 'space')
def space_redirect(space):
    return redirect(space.url_for())


@funnelapp.route('/<space>/json')
@load_model(ProposalSpace, {'legacy_name': 'space'}, 'space')
def space_redirect_json(space):
    return redirect(space.url_for('json'))


@funnelapp.route('/<space>/csv')
@load_model(ProposalSpace, {'legacy_name': 'space'}, 'space')
def space_redirect_csv(space):
    return redirect(space.url_for('csv'))


@funnelapp.route('/<space>/<int:id>-<name>')
@funnelapp.route('/<space>/<int:id>')
@load_model(Proposal, {'id': 'id'}, 'proposal')
def proposal_redirect(proposal):
    return redirect(proposal.url_for())


@app.route('/about/', defaults={'path': 'index'})
@app.route('/about/policy/', defaults={'path': 'policy/index'})
@app.route('/about/<path:path>')
def about(path):
    return render_template('about.html.jinja2', page=pages.get_or_404(os.path.join('about', path)))<|MERGE_RESOLUTION|>--- conflicted
+++ resolved
@@ -1,15 +1,8 @@
 # -*- coding: utf-8 -*-
 
-import os.path
 from flask import g, render_template, redirect, jsonify
-<<<<<<< HEAD
-from datetime import datetime
-from coaster.views import jsonp, load_model
-from .. import app, pages
-=======
 from coaster.views import jsonp, load_model, render_with
 from .. import app, funnelapp
->>>>>>> 6cca13e0
 from ..models import Profile, ProposalSpace, Proposal
 from .space import space_data
 
