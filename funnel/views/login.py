"""Views for login, logout and account merger."""

from __future__ import annotations

import urllib.parse
from datetime import timedelta
from secrets import token_urlsafe
from typing import TYPE_CHECKING

import itsdangerous
from flask import (
    abort,
    current_app,
    flash,
    redirect,
    render_template,
    request,
    session,
    url_for,
)

from baseframe import _, __, forms, statsd
from baseframe.forms import render_message
from baseframe.signals import exception_catchall
from coaster.utils import getbool, utcnow
from coaster.views import get_next_url, requestargs

from .. import app
from ..auth import current_auth
from ..forms import (
    LoginForm,
    LoginPasswordResetException,
    LoginPasswordWeakException,
    LoginWithOtp,
    LogoutForm,
    OtpForm,
    RegisterOtpForm,
    RegisterWithOtp,
)
from ..models import (
    Account,
    AccountEmail,
    AccountEmailClaim,
    AccountExternalId,
    AuthClientCredential,
    LoginSession,
    User,
    db,
    getextid,
    merge_accounts,
    sa,
)
from ..proxies import request_wants
from ..registry import (
    LoginCallbackError,
    LoginInitError,
    LoginProviderData,
    login_registry,
)
from ..serializers import crossapp_serializer
from ..signals import user_data_changed, user_registered
from ..transports import TransportError, TransportRecipientError
from ..typing import ReturnView
from ..utils import abort_null
from .email import send_email_verify_link
from .helpers import app_url_for, render_redirect, session_timeouts, validate_rate_limit
from .login_session import (
    login_internal,
    logout_internal,
    register_internal,
    reload_for_cookies,
    requires_login,
    requires_sudo,
    save_session_next_url,
    set_loginmethod_cookie,
)
from .otp import OtpSession, OtpTimeoutError

session_timeouts['next'] = timedelta(minutes=30)
session_timeouts['oauth_callback'] = timedelta(minutes=30)
session_timeouts['oauth_state'] = timedelta(minutes=30)
session_timeouts['merge_buid'] = timedelta(minutes=15)
session_timeouts['login_nonce'] = timedelta(minutes=1)
session_timeouts['temp_username'] = timedelta(minutes=15)

block_iframe = {'X-Frame-Options': 'SAMEORIGIN'}

LOGOUT_ERRORMSG = __("Are you trying to logout? Try again to confirm")


def get_otp_form(otp_session: OtpSession) -> OtpForm | RegisterOtpForm:
    """Return variant of OTP form depending on whether there's a user account."""
    if otp_session.user:
        form = OtpForm(valid_otp=otp_session.otp)
    else:
        form = RegisterOtpForm(valid_otp=otp_session.otp)
    return form


def render_otp_form(
    form: OtpForm | RegisterOtpForm, cancel_url: str, action: str
) -> ReturnView:
    """Render OTP form."""
    form.form_nonce.data = form.form_nonce.get_default()
    return (
        render_template(
            'otpform.html.jinja2',
            form=form,
            formid='login-otp',
            ref_id='form-otp',
            action=action,
            submit=_("Confirm"),
            cancel_url=cancel_url,
            with_chrome=request_wants.html_fragment,  # with_chrome is a legacy name
        ),
        200,
        block_iframe,
    )


def render_login_form(form: LoginForm, action: str) -> ReturnView:
    """Render login form."""
    return (
        render_template(
            'loginform.html.jinja2',
            form=form,
            formid='passwordlogin',
            ref_id='form-passwordlogin',
            action=action,
            with_chrome=request_wants.html_fragment,  # with_chrome is a legacy name
        ),
        200,
        block_iframe,
    )


@app.route('/login', methods=['GET', 'POST'])
def login() -> ReturnView:
    """Process a login attempt."""
    # If user is already logged in, send them back
    if current_auth.is_authenticated:
        return render_redirect(get_next_url(referrer=True, session=True))

    # Remember where the user came from if it wasn't already saved.
    save_session_next_url()
    next_url = session['next']
    action_url = url_for('login', next=next_url)
    if request.args.get('modal') in ('register-modal',):
        next_url = next_url + '#' + request.args['modal']
        action_url = url_for('login', next=next_url, modal=request.args['modal'])

    loginform = LoginForm()
    loginmethod = None
    if request.method == 'GET':
        loginmethod = request.cookies.get('login')

    formid = request.form.get('form.id')
    if request.method == 'POST' and formid == 'passwordlogin':
        try:
            success = loginform.validate()
            # Allow 10 login attempts per hour per user (if present) or username.
            # We do rate limit check after loading the user (via .validate()) so that
            # the limit is fixed to the user and not to the username. An account with
            # multiple email addresses will allow an extended rate limit otherwise.
            # The rate limit explicitly blocks successful validation, to discourage
            # password guessing.
            validate_rate_limit(
                'login',
<<<<<<< HEAD
                ('user/' + loginform.user.uuid_b58)
                if loginform.user
                else ('username/' + loginform.username.data),
                1000,
=======
                (
                    ('user/' + loginform.user.uuid_b58)
                    if loginform.user
                    else ('username/' + loginform.username.data)
                ),
                10,
>>>>>>> 3055e0a7
                3600,
            )
            if success:
                user = loginform.user
                if TYPE_CHECKING:
                    assert isinstance(user, User)  # nosec B101
                login_internal(user, login_service='password')
                db.session.commit()
                if loginform.weak_password:
                    current_app.logger.info(
                        "Login successful for %r, but weak password detected."
                        " Possible redirect URL is '%s' after password change",
                        user,
                        session.get('next', ''),
                    )
                    flash(
                        _(
                            "You have a weak password. To ensure the safety of"
                            " your account, please choose a stronger password"
                        ),
                        category='danger',
                    )
                    return set_loginmethod_cookie(
                        render_redirect(app_url_for(app, 'change_password')),
                        'password',
                    )
                if user.password_has_expired():
                    current_app.logger.info(
                        "Login successful for %r, but password has expired."
                        " Possible redirect URL is '%s' after password change",
                        user,
                        session.get('next', ''),
                    )
                    flash(
                        _(
                            "Your password is a year old. To ensure the safety of"
                            " your account, please choose a new password"
                        ),
                        category='warning',
                    )
                    return set_loginmethod_cookie(
                        render_redirect(app_url_for(app, 'change_password')),
                        'password',
                    )
                current_app.logger.info(
                    "Login successful for %r, possible redirect URL is '%s'",
                    user,
                    session.get('next', ''),
                )
                flash(_("You are now logged in"), category='success')
                return set_loginmethod_cookie(
                    render_redirect(get_next_url(session=True)),
                    'password',
                )
        except LoginPasswordResetException:
            flash(
                _(
                    "Your account does not have a password. Please enter your phone"
                    " number or email address to request an OTP and set a new password"
                ),
                category='danger',
            )
            session['temp_username'] = loginform.username.data
            return render_redirect(url_for('reset'))
        except LoginPasswordWeakException:
            flash(
                _(
                    "Your account has a weak password. Please enter your phone number"
                    " or email address to request an OTP and set a new password"
                )
            )
            session['temp_username'] = loginform.username.data
            return render_redirect(url_for('reset'))
        except (LoginWithOtp, RegisterWithOtp):
            otp_session = OtpSession.make(
                'login',
                loginform.user,
                loginform.anchor,
                phone=loginform.new_phone,
                email=loginform.new_email,
            )
            try:
                if otp_session.send(flash_failure=False):
                    return render_otp_form(
                        get_otp_form(otp_session),
                        url_for('login', next=next_url),
                        action_url,
                    )
            except TransportRecipientError as exc:
                # If an OTP could not be sent, report the problem to the user as a form
                # validation error. The view will flow to re-rendering the original
                # login form
                loginform.username.errors.append(str(exc))
            except TransportError as exc:
                flash(str(exc), 'error')

    elif request.method == 'POST' and formid == 'login-otp':
        try:
            otp_session = OtpSession.retrieve('login')

            # Allow 5 guesses per 60 seconds
            validate_rate_limit('login_otp', otp_session.token, 5, 60)

            otp_form = get_otp_form(otp_session)
            if otp_form.validate_on_submit():
                if not otp_session.user:
                    # Register an account
                    user = register_internal(None, otp_form.fullname.data, None)
                    if TYPE_CHECKING:
                        assert isinstance(user, User)  # nosec B101
                    if otp_session.email:
                        db.session.add(user.add_email(otp_session.email, primary=True))
                    if otp_session.phone:
                        db.session.add(user.add_phone(otp_session.phone, primary=True))
                    otp_session.mark_transport_active()
                    login_internal(user, login_service='otp')
                    db.session.commit()
                    current_app.logger.info(
                        "OTP registration successful for %r,"
                        " possible redirect URL is '%s'",
                        user,
                        session.get('next', ''),
                    )
                    user_registered.send(current_auth.user, changes=['registered-otp'])
                    flash(
                        _("You are now one of us. Welcome aboard!"), category='success'
                    )
                else:
                    login_internal(otp_session.user, login_service='otp')
                    db.session.commit()
                    current_app.logger.info(
                        "Login successful for %r, possible redirect URL is '%s'",
                        otp_session.user,
                        session.get('next', ''),
                    )
                    flash(_("You are now logged in"), category='success')
                OtpSession.delete()
                return set_loginmethod_cookie(
                    render_redirect(get_next_url(session=True)),
                    'otp',
                )
            return render_otp_form(
                otp_form, url_for('login', next=next_url), action_url
            )
        except OtpTimeoutError as exc:
            reason = str(exc)
            current_app.logger.info("Login OTP timed out with %s", reason)
            flash(_("The OTP has expired. Try again?"), category='error')
            return render_login_form(loginform, action_url)
    elif request.method == 'POST':
        # This should not happen. We received an incomplete form.
        abort(422)
    if request_wants.html_fragment and formid == 'passwordlogin':
        return render_login_form(loginform, action_url)

    # Default action, render the full login page
    return (
        render_template(
            'login.html.jinja2',
            form=loginform,
            lastused=loginmethod,
            login_registry=login_registry,
            formid='passwordlogin',
            ref_id='form-passwordlogin',
            title=_("Login"),
            action=action_url,
            ajax=True,
            with_chrome=request_wants.html_fragment,
        ),
        200,
        block_iframe,
    )


def logout_client() -> ReturnView:
    """Process auth client-initiated logout."""
    cred = AuthClientCredential.get(abort_null(request.args['client_id']))
    auth_client = cred.auth_client if cred is not None else None

    if (
        auth_client is None
        or not request.referrer
        or not auth_client.host_matches(request.referrer)
    ):
        # No referrer or such client, or request didn't come from the client website.
        # Possible CSRF. Don't logout and don't send them back
        flash(LOGOUT_ERRORMSG, 'danger')
        return render_redirect(url_for('account'))

    # If there is a next destination, is it in the same domain as the client?
    if 'next' in request.args:
        if not auth_client.host_matches(request.args['next']):
            # Host doesn't match. Assume CSRF and redirect to account without logout
            flash(LOGOUT_ERRORMSG, 'danger')
            return render_redirect(url_for('account'))
    # All good. Log them out and send them back
    logout_internal()
    db.session.commit()
    return render_template(
        'logout_browser_data.html.jinja2', next=get_next_url(external=True)
    )


@app.route('/logout')
def logout() -> ReturnView:
    """Inform user of deprecated logout endpoint."""
    # Logout, but protect from CSRF attempts
    if 'client_id' in request.args:
        return logout_client()
    # Don't allow GET-based logouts
    if current_auth.user:
        flash(_("To logout, use the logout button"), 'info')
        return render_redirect(url_for('account'))
    return render_redirect(url_for('index'))


@app.route('/account/logout', methods=['POST'])
@requires_login
def account_logout() -> ReturnView:
    """Process a logout request."""
    form = LogoutForm(user=current_auth.user)
    if form.validate():
        if form.login_session:
            form.login_session.revoke()
            db.session.commit()
            if request_wants.json:
                return {'status': 'ok'}
            return render_redirect(url_for('account'))

        logout_internal()
        db.session.commit()
        flash(_("You are now logged out"), category='info')
        return render_template('logout_browser_data.html.jinja2', next=get_next_url())

    if request_wants.json:
        return {'status': 'error', 'errors': form.errors}

    for field_errors in form.errors.values():
        for error in field_errors:
            if error is not None:
                flash(error, 'error')
    return render_redirect(url_for('account'))


@app.route('/login/<service>')
def login_service(service: str) -> ReturnView:
    """Handle login with a registered service."""
    if service not in login_registry:
        abort(404)
    provider = login_registry[service]
    if not login_registry[service].at_login and not current_auth:
        abort(403)
    save_session_next_url()

    callback_url = url_for('.login_service_callback', service=service, _external=True)
    statsd.gauge('login.progress', 1, delta=True, tags={'service': service})
    try:
        return provider.do(callback_url=callback_url)
    except LoginInitError as exc:
        msg = str(exc)
        exception_catchall.send(exc, message=msg)
        flash(msg, category='danger')
        return render_redirect(session.pop('next'))


@app.route('/login/<service>/callback', methods=['GET', 'POST'])
@reload_for_cookies
def login_service_callback(service: str) -> ReturnView:
    """Handle callback from a login service."""
    if service not in login_registry:
        abort(404)

    provider = login_registry[service]
    try:
        userdata = provider.callback()
    except LoginCallbackError as exc:
        msg = _("{service} login failed: {error}").format(
            service=provider.title, error=str(exc)
        )
        exception_catchall.send(exc, message=msg)
        flash(msg, category='danger')
        if current_auth.is_authenticated:
            return render_redirect(get_next_url(referrer=False))
        return render_redirect(url_for('login'))
    statsd.gauge('login.progress', -1, delta=True, tags={'service': service})
    return login_service_postcallback(service, userdata)


def get_user_extid(
    service: str, userdata: LoginProviderData
) -> tuple[Account | None, AccountExternalId | None, AccountEmail | None]:
    """Retrieve user, extid and email from the given service and userdata."""
    provider = login_registry[service]
    extid = getextid(service=service, userid=userdata.userid)

    user = None
    accountemail = None

    if userdata.email:
        accountemail = AccountEmail.get(email=userdata.email)

    if extid is not None:
        user = extid.account
    # It is possible at this time that extid.account and accountemail.account are
    # different. We do not handle it here, but in the parent function
    # login_service_postcallback.
    elif accountemail is not None and accountemail.account is not None:
        user = accountemail.account
    else:
        # Cross-check with all other instances of the same LoginProvider (if we don't
        # have a user) This is (for eg) for when we have two Twitter services with
        # different access levels.
        for other_service, other_provider in login_registry.items():
            if (
                other_service != service
                and other_provider.__class__ == provider.__class__
            ):
                other_extid = getextid(service=other_service, userid=userdata.userid)
                if other_extid is not None:
                    user = other_extid.account
                    break

    # TODO: Make this work when we have multiple confirmed email addresses available
    return user, extid, accountemail


def login_service_postcallback(service: str, userdata: LoginProviderData) -> ReturnView:
    """
    Process callback from a login provider.

    Called from :func:`login_service_callback` after receiving data from the upstream
    login service.
    """
    new_registration = False
    # 1. Check whether we have an existing UserExternalId
    user, extid, accountemail = get_user_extid(service, userdata)
    # If extid is not None, extid.account == user, guaranteed.
    # If extid is None but accountemail is not None, user == accountemail.account
    # However, if both extid and accountemail are present, they may be different users
    if extid is not None:
        extid.oauth_token = userdata.oauth_token
        extid.oauth_token_secret = userdata.oauth_token_secret
        extid.oauth_token_type = userdata.oauth_token_type
        extid.username = userdata.username
        extid.oauth_refresh_token = userdata.oauth_refresh_token
        extid.oauth_expires_in = userdata.oauth_expires_in
        extid.oauth_expires_at = (
            (utcnow() + timedelta(seconds=userdata.oauth_expires_in))
            if userdata.oauth_expires_in
            else None
        )
        extid.last_used_at = sa.func.utcnow()
    else:
        # New external id. Register it.
        extid = AccountExternalId(
            account=user,  # This may be None right now. Will be handled below
            service=service,
            userid=userdata.userid,
            username=userdata.username,
            oauth_token=userdata.oauth_token,
            oauth_token_secret=userdata.oauth_token_secret,
            oauth_token_type=userdata.oauth_token_type,
            oauth_refresh_token=userdata.oauth_refresh_token,
            oauth_expires_in=userdata.oauth_expires_in,
            oauth_expires_at=(
                sa.func.utcnow() + timedelta(seconds=userdata.oauth_expires_in)
                if userdata.oauth_expires_in
                else None
            ),
            last_used_at=sa.func.utcnow(),
        )
    if user is None:
        if current_auth:
            # Attach this id to currently logged-in user
            user = current_auth.user
            extid.account = user
        else:
            # Register a new user
            user = register_internal(None, userdata.fullname or '', None)
            extid.account = user
            if userdata.username:
                if Account.is_available_name(userdata.username):
                    # Set a username for this user if it's available
                    user.username = userdata.username
            new_registration = True
    else:  # We have an existing user account from extid or accountemail
        if current_auth and current_auth.user != user:
            # Woah! Account merger handler required
            # Always confirm with user before doing an account merger
            session['merge_buid'] = user.buid
        elif accountemail and accountemail.account != user:
            # Once again, account merger required since the extid and accountemail are
            # linked to different accounts
            session['merge_buid'] = accountemail.account.buid

    # Check for new email addresses
    if userdata.email and not accountemail:
        db.session.add(user.add_email(userdata.email))

    # If there are multiple email addresses, add any that are not already claimed.
    # If they are already claimed by another user, this calls for an account merge
    # request, but we can only merge two users at a time. Ask for a merge if there
    # isn't already one pending
    if userdata.emails:
        for email in userdata.emails:
            existing = AccountEmail.get(email)
            if existing is not None:
                if existing.account != user and 'merge_buid' not in session:
                    session['merge_buid'] = existing.account.buid
            else:
                db.session.add(user.add_email(email))

    if userdata.emailclaim:
        emailclaim = AccountEmailClaim(account=user, email=userdata.emailclaim)
        db.session.add(emailclaim)
        send_email_verify_link(emailclaim)

    # Is the user's fullname missing? Populate it.
    if not user.fullname and userdata.fullname:
        user.fullname = userdata.fullname

    if not current_auth:  # If a user isn't already logged in, login now.
        if TYPE_CHECKING:
            assert isinstance(user, User)  # nosec B101
        login_internal(user, login_service=service)
        flash(
            _("You have logged in via {service}").format(
                service=login_registry[service].title
            ),
            'success',
        )
    next_url = get_next_url(session=True)

    db.session.add(extid)  # If we made a new extid, add it to the session now
    db.session.commit()
    if new_registration:
        user_registered.send(current_auth.user, changes=['registered-extid'])

    # Finally: set a login method cookie and send user on their way
    if not current_auth.user.is_profile_complete():
        login_next = url_for('account_edit', next=next_url)
    else:
        login_next = next_url

    if 'merge_buid' in session:
        return set_loginmethod_cookie(
            render_redirect(url_for('account_merge', next=login_next)), service
        )
    return set_loginmethod_cookie(render_redirect(login_next), service)


@app.route('/account/merge', methods=['GET', 'POST'])
@requires_sudo
def account_merge() -> ReturnView:
    """Merge two accounts."""
    if 'merge_buid' not in session:
        return render_redirect(get_next_url())
    other_user = Account.get(buid=session['merge_buid'])
    if other_user is None:
        session.pop('merge_buid', None)
        return render_redirect(get_next_url())
    form = forms.Form()
    if form.validate_on_submit():
        if 'merge' in request.form:
            new_user = merge_accounts(current_auth.user, other_user)
            if new_user is not None:
                if TYPE_CHECKING:
                    assert isinstance(new_user, User)  # nosec B101
                login_internal(
                    new_user,
                    login_service=(
                        current_auth.session.login_service
                        if current_auth.session
                        else None
                    ),
                )
                flash(_("Your accounts have been merged"), 'success')
                session.pop('merge_buid', None)
                db.session.commit()
                user_data_changed.send(new_user, changes=['merge'])
            else:
                flash(_("Account merger failed"), 'danger')
                session.pop('merge_buid', None)
            return render_redirect(get_next_url())
        session.pop('merge_buid', None)
        return render_redirect(get_next_url())
    return render_template(
        'account_merge.html.jinja2',
        form=form,
        user=current_auth.user,
        other_user=other_user,
        login_registry=login_registry,
        formid='mergeaccounts',
        ref_id='form-mergeaccounts',
        title=_("Merge accounts"),
    )


# --- Future Hasjob login --------------------------------------------------------------

# Hasjob login flow:

# 1. `hasjobapp` /login does:
#     1. Set nonce cookie if not already present
#     2. Create a signed request code using nonce
#     3. Redirect user to `app` /login/hasjob?code={code}

# 2. `app` /login/hasjob does:
#     1. Ask user to login if required (@requires_login(''))
#     2. Verify signature of code
#     3. Create a timestamped token using (nonce, login_session.buid)
#     4. Redirect user to `hasjobapp` /login/callback?token={token}

# 3. `hasjobapp` /login/callback does:
#     1. Verify token (signature valid, nonce valid, timestamp < 30s)
#     2. Loads user session and sets session cookie (calling login_internal)
#     3. Redirects user back to where they came from, or '/'


# Retained for future hasjob integration


# @hasjobapp.route('/login', endpoint='login')
@requestargs(('cookietest', getbool))
def hasjob_login(cookietest: bool = False) -> ReturnView:
    """Process login in Hasjob (pending future merger)."""
    # 1. Create a login nonce (single use, unlike CSRF)
    session['login_nonce'] = str(token_urlsafe())
    if not cookietest:
        # Reconstruct current URL with ?cookietest=1 or &cookietest=1 appended
        if request.query_string:
            return redirect(request.url + '&cookietest=1')
        return redirect(request.url + '?cookietest=1')

    if 'login_nonce' not in session:
        # No support for cookies. Abort login
        return render_message(
            title=_("Cookies required"),
            message=_("Please enable cookies in your browser"),
        )
    # 2. Nonce has been set. Create a request code
    request_code = crossapp_serializer().dumps({'nonce': session['login_nonce']})
    # 3. Redirect user
    return redirect(app_url_for(app, 'login_hasjob', code=request_code))


# Retained for future hasjob integration

# @app.route('/login/hasjob')
# @reload_for_cookies
# @requires_login('')  # 1. Ensure user login
# @requestargs('code')
# def login_hasjob(code):
#     """Process a request for login initiated from Hasjob."""
#     # 2. Verify signature of code
#     try:
#         request_code = crossapp_serializer().loads(code)
#     except itsdangerous.BadData:
#         current_app.logger.warning("hasjobapp login code is bad: %s", code)
#         return redirect(url_for('index'), 303)
#     # 3. Create token
#     token = crossapp_serializer().dumps(
#         {'nonce': request_code['nonce'], 'sessionid': current_auth.session.buid}
#     )
#     # 4. Redirect user
#     return redirect(app_url_for(hasjobapp, 'login_callback', token=token))


# Retained for future hasjob integration
# @hasjobapp.route('/login/callback', endpoint='login_callback')
@reload_for_cookies
@requestargs('token')
def hasjobapp_login_callback(token: str) -> ReturnView:
    """Process callback from Hasjob to confirm a login attempt."""
    nonce = session.pop('login_nonce', None)
    if not nonce:
        # Can't proceed if this happens
        current_app.logger.warning("hasjobapp is missing an expected login nonce")
        return render_redirect(url_for('index'))

    # 1. Verify token
    try:
        # Valid up to 30 seconds for slow connections. This is the time gap between
        # `app` returning a redirect response and user agent loading `hasjobapp`'s URL
        request_token = crossapp_serializer().loads(token, max_age=30)
    except itsdangerous.BadData:
        current_app.logger.warning("hasjobapp received bad login token: %s", token)
        flash(_("Your attempt to login failed. Try again?"), 'error')
        return render_redirect(url_for('index'))
    if request_token['nonce'] != nonce:
        current_app.logger.warning(
            "hasjobapp received invalid nonce in %r", request_token
        )
        flash(_("Are you trying to login? Try again to confirm"), 'error')
        return render_redirect(url_for('index'))

    # 2. Load user session and 3. Redirect user back to where they came from
    login_session = LoginSession.get(request_token['sessionid'])
    if login_session is not None:
        user = login_session.account
        if TYPE_CHECKING:
            assert isinstance(user, User)  # nosec B101
        login_internal(user, login_session)
        db.session.commit()
        flash(_("You are now logged in"), category='success')
        current_app.logger.debug(
            "hasjobapp login succeeded for %r, %r", user, login_session
        )
        return render_redirect(get_next_url(session=True))

    # No user session? That shouldn't happen. Log it
    current_app.logger.warning(
        "User session is unexpectedly invalid in %r", request_token
    )
    return render_redirect(url_for('index'))


# Retained for future hasjob integration
# @hasjobapp.route('/logout', endpoint='logout')
def hasjob_logout() -> ReturnView:
    """Process a logout request in Hasjob."""
    # Revoke session and redirect to homepage. Don't bother to ask `app` to logout
    # as well since the session is revoked. `app` will notice and drop cookies on
    # the next request there

    # TODO: Change logout to a POST-based mechanism, as in the main app
    if not request.referrer or (
        urllib.parse.urlsplit(request.referrer).netloc
        != urllib.parse.urlsplit(request.url).netloc
    ):
        flash(LOGOUT_ERRORMSG, 'danger')
        return render_redirect(url_for('index'))
    logout_internal()
    db.session.commit()
    flash(_("You are now logged out"), category='info')
    return render_redirect(get_next_url())<|MERGE_RESOLUTION|>--- conflicted
+++ resolved
@@ -166,19 +166,12 @@
             # password guessing.
             validate_rate_limit(
                 'login',
-<<<<<<< HEAD
-                ('user/' + loginform.user.uuid_b58)
-                if loginform.user
-                else ('username/' + loginform.username.data),
-                1000,
-=======
                 (
                     ('user/' + loginform.user.uuid_b58)
                     if loginform.user
                     else ('username/' + loginform.username.data)
                 ),
                 10,
->>>>>>> 3055e0a7
                 3600,
             )
             if success:
