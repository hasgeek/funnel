--- conflicted
+++ resolved
@@ -435,11 +435,7 @@
 @app.route('/account/logout', methods=['POST'])
 @requires_login
 def account_logout():
-<<<<<<< HEAD
-    """Process a POST-based logout."""
-=======
     """Process a logout request."""
->>>>>>> 7719d8bc
     form = LogoutForm(user=current_auth.user)
     if form.validate():
         if form.user_session:
@@ -466,11 +462,7 @@
 
 @app.route('/account/register', methods=['GET', 'POST'])
 def register():
-<<<<<<< HEAD
-    """Register a new user account."""
-=======
     """Register a new account (deprecated)."""
->>>>>>> 7719d8bc
     if current_auth.is_authenticated:
         return redirect(url_for('index'), code=303)
     form = RegisterForm()
