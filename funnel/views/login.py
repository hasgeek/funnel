"""Views for login, logout and account merger."""

from __future__ import annotations

import urllib.parse
from datetime import timedelta
from secrets import token_urlsafe
from typing import TYPE_CHECKING, Union

import itsdangerous
from flask import (
    abort,
    current_app,
    flash,
    redirect,
    render_template,
    request,
    session,
    url_for,
)

from baseframe import _, __, forms, statsd
from baseframe.forms import render_message
from baseframe.signals import exception_catchall
from coaster.auth import current_auth
from coaster.utils import getbool, utcnow
from coaster.views import get_next_url, requestargs

from .. import app
from ..forms import (
    LoginForm,
    LoginPasswordResetException,
    LoginPasswordWeakException,
    LoginWithOtp,
    LogoutForm,
    OtpForm,
    RegisterOtpForm,
    RegisterWithOtp,
)
from ..models import (
    Account,
    AccountEmail,
    AccountEmailClaim,
    AccountExternalId,
    AuthClientCredential,
    UserSession,
    db,
    getextid,
    merge_accounts,
    sa,
)
from ..proxies import request_wants
from ..registry import (
    LoginCallbackError,
    LoginInitError,
    LoginProviderData,
    login_registry,
)
from ..serializers import crossapp_serializer
from ..signals import user_data_changed, user_registered
from ..transports import TransportError, TransportRecipientError
from ..typing import ReturnView
from ..utils import abort_null
from .email import send_email_verify_link
from .helpers import app_url_for, render_redirect, session_timeouts, validate_rate_limit
from .login_session import (
    login_internal,
    logout_internal,
    register_internal,
    reload_for_cookies,
    requires_login,
    requires_sudo,
    save_session_next_url,
    set_loginmethod_cookie,
)
from .otp import OtpSession, OtpTimeoutError

session_timeouts['next'] = timedelta(minutes=30)
session_timeouts['oauth_callback'] = timedelta(minutes=30)
session_timeouts['oauth_state'] = timedelta(minutes=30)
session_timeouts['merge_buid'] = timedelta(minutes=15)
session_timeouts['login_nonce'] = timedelta(minutes=1)
session_timeouts['temp_username'] = timedelta(minutes=15)

block_iframe = {'X-Frame-Options': 'SAMEORIGIN'}

LOGOUT_ERRORMSG = __("Are you trying to logout? Try again to confirm")


def get_otp_form(otp_session: OtpSession) -> Union[OtpForm, RegisterOtpForm]:
    """Return variant of OTP form depending on whether there's a user account."""
    if otp_session.user:
        form = OtpForm(valid_otp=otp_session.otp)
    else:
        form = RegisterOtpForm(valid_otp=otp_session.otp)
    return form


def render_otp_form(
    form: Union[OtpForm, RegisterOtpForm], cancel_url: str, action: str
) -> ReturnView:
    """Render OTP form."""
    form.form_nonce.data = form.form_nonce.default()
    return (
        render_template(
            'otpform.html.jinja2',
            form=form,
            formid='login-otp',
            ref_id='form-otp',
            action=action,
            submit=_("Confirm"),
            cancel_url=cancel_url,
            with_chrome=request_wants.html_fragment,  # with_chrome is a legacy name
        ),
        200,
        block_iframe,
    )


def render_login_form(form: LoginForm, action: str) -> ReturnView:
    """Render login form."""
    return (
        render_template(
            'loginform.html.jinja2',
            form=form,
            formid='passwordlogin',
            ref_id='form-passwordlogin',
            action=action,
            with_chrome=request_wants.html_fragment,  # with_chrome is a legacy name
        ),
        200,
        block_iframe,
    )


@app.route('/login', methods=['GET', 'POST'])
def login() -> ReturnView:
    """Process a login attempt."""
    # If user is already logged in, send them back
    if current_auth.is_authenticated:
        return render_redirect(get_next_url(referrer=True, session=True))

    # Remember where the user came from if it wasn't already saved.
    save_session_next_url()
    next_url = session['next']
    action_url = url_for('login', next=next_url)
    if request.args.get('modal') in ('register-modal',):
        next_url = next_url + '#' + request.args['modal']
        action_url = url_for('login', next=next_url, modal=request.args['modal'])

    loginform = LoginForm()
    loginmethod = None
    if request.method == 'GET':
        loginmethod = request.cookies.get('login')

    formid = abort_null(request.form.get('form.id'))
    if request.method == 'POST' and formid == 'passwordlogin':
        try:
            success = loginform.validate()
            # Allow 10 login attempts per hour per user (if present) or username.
            # We do rate limit check after loading the user (via .validate()) so that
            # the limit is fixed to the user and not to the username. An account with
            # multiple email addresses will allow an extended rate limit otherwise.
            # The rate limit explicitly blocks successful validation, to discourage
            # password guessing.
            validate_rate_limit(
                'login',
                ('user/' + loginform.user.uuid_b58)
                if loginform.user
                else ('username/' + loginform.username.data),
                10,
                3600,
            )
            if success:
                user = loginform.user
                if TYPE_CHECKING:
                    assert isinstance(user, Account)  # nosec
                login_internal(user, login_service='password')
                db.session.commit()
                if loginform.weak_password:
                    current_app.logger.info(
                        "Login successful for %r, but weak password detected."
                        " Possible redirect URL is '%s' after password change",
                        user,
                        session.get('next', ''),
                    )
                    flash(
                        _(
                            "You have a weak password. To ensure the safety of"
                            " your account, please choose a stronger password"
                        ),
                        category='danger',
                    )
                    return set_loginmethod_cookie(
                        render_redirect(app_url_for(app, 'change_password')),
                        'password',
                    )
                if user.password_has_expired():
                    current_app.logger.info(
                        "Login successful for %r, but password has expired."
                        " Possible redirect URL is '%s' after password change",
                        user,
                        session.get('next', ''),
                    )
                    flash(
                        _(
                            "Your password is a year old. To ensure the safety of"
                            " your account, please choose a new password"
                        ),
                        category='warning',
                    )
                    return set_loginmethod_cookie(
                        render_redirect(app_url_for(app, 'change_password')),
                        'password',
                    )
                current_app.logger.info(
                    "Login successful for %r, possible redirect URL is '%s'",
                    user,
                    session.get('next', ''),
                )
                flash(_("You are now logged in"), category='success')
                return set_loginmethod_cookie(
                    render_redirect(get_next_url(session=True)),
                    'password',
                )
        except LoginPasswordResetException:
            flash(
                _(
                    "Your account does not have a password. Please enter your phone"
                    " number or email address to request an OTP and set a new password"
                ),
                category='danger',
            )
            session['temp_username'] = loginform.username.data
            return render_redirect(url_for('reset'))
        except LoginPasswordWeakException:
            flash(
                _(
                    "Your account has a weak password. Please enter your phone number"
                    " or email address to request an OTP and set a new password"
                )
            )
            session['temp_username'] = loginform.username.data
            return render_redirect(url_for('reset'))
        except (LoginWithOtp, RegisterWithOtp):
            otp_session = OtpSession.make(
                'login',
                loginform.user,
                loginform.anchor,
                phone=loginform.new_phone,
                email=loginform.new_email,
            )
            try:
                if otp_session.send(flash_failure=False):
                    return render_otp_form(
                        get_otp_form(otp_session),
                        url_for('login', next=next_url),
                        action_url,
                    )
            except TransportRecipientError as exc:
                # If an OTP could not be sent, report the problem to the user as a form
                # validation error. The view will flow to re-rendering the original
                # login form
                loginform.username.errors.append(str(exc))
            except TransportError as exc:
                flash(str(exc), 'error')

    elif request.method == 'POST' and formid == 'login-otp':
        try:
            otp_session = OtpSession.retrieve('login')

            # Allow 5 guesses per 60 seconds
            validate_rate_limit('login_otp', otp_session.token, 5, 60)

            otp_form = get_otp_form(otp_session)
            if otp_form.validate_on_submit():
                if not otp_session.user:
                    # Register an account
                    user = register_internal(None, otp_form.fullname.data, None)
                    if TYPE_CHECKING:
                        assert isinstance(user, Account)  # nosec
                    if otp_session.email:
                        db.session.add(user.add_email(otp_session.email, primary=True))
                    if otp_session.phone:
                        db.session.add(user.add_phone(otp_session.phone, primary=True))
                    otp_session.mark_transport_active()
                    login_internal(user, login_service='otp')
                    db.session.commit()
                    current_app.logger.info(
                        "OTP registration successful for %r,"
                        " possible redirect URL is '%s'",
                        user,
                        session.get('next', ''),
                    )
                    user_registered.send(current_auth.user, changes=['registered-otp'])
                    flash(
                        _("You are now one of us. Welcome aboard!"), category='success'
                    )
                else:
                    login_internal(otp_session.user, login_service='otp')
                    db.session.commit()
                    current_app.logger.info(
                        "Login successful for %r, possible redirect URL is '%s'",
                        otp_session.user,
                        session.get('next', ''),
                    )
                    flash(_("You are now logged in"), category='success')
                OtpSession.delete()
                return set_loginmethod_cookie(
                    render_redirect(get_next_url(session=True)),
                    'otp',
                )
            return render_otp_form(
                otp_form, url_for('login', next=next_url), action_url
            )
        except OtpTimeoutError as exc:
            reason = str(exc)
            current_app.logger.info("Login OTP timed out with %s", reason)
            flash(_("The OTP has expired. Try again?"), category='error')
            return render_login_form(loginform, action_url)
    elif request.method == 'POST':
        # This should not happen. We received an incomplete form.
        abort(422)
    if request_wants.html_fragment and formid == 'passwordlogin':
        return render_login_form(loginform, action_url)

    # Default action, render the full login page
    return (
        render_template(
            'login.html.jinja2',
            form=loginform,
            lastused=loginmethod,
            login_registry=login_registry,
            formid='passwordlogin',
            ref_id='form-passwordlogin',
            title=_("Login"),
            action=action_url,
            ajax=True,
            with_chrome=request_wants.html_fragment,
        ),
        200,
        block_iframe,
    )


def logout_client() -> ReturnView:
    """Process auth client-initiated logout."""
    cred = AuthClientCredential.get(abort_null(request.args['client_id']))
    auth_client = cred.auth_client if cred is not None else None

    if (
        auth_client is None
        or not request.referrer
        or not auth_client.host_matches(request.referrer)
    ):
        # No referrer or such client, or request didn't come from the client website.
        # Possible CSRF. Don't logout and don't send them back
        flash(LOGOUT_ERRORMSG, 'danger')
        return render_redirect(url_for('account'))

    # If there is a next destination, is it in the same domain as the client?
    if 'next' in request.args:
        if not auth_client.host_matches(request.args['next']):
            # Host doesn't match. Assume CSRF and redirect to account without logout
            flash(LOGOUT_ERRORMSG, 'danger')
            return render_redirect(url_for('account'))
    # All good. Log them out and send them back
    logout_internal()
    db.session.commit()
    return render_template(
        'logout_browser_data.html.jinja2', next=get_next_url(external=True)
    )


@app.route('/logout')
def logout() -> ReturnView:
    """Inform user of deprecated logout endpoint."""
    # Logout, but protect from CSRF attempts
    if 'client_id' in request.args:
        return logout_client()
    # Don't allow GET-based logouts
    if current_auth.user:
        flash(_("To logout, use the logout button"), 'info')
        return render_redirect(url_for('account'))
    return render_redirect(url_for('index'))


@app.route('/account/logout', methods=['POST'])
@requires_login
def account_logout() -> ReturnView:
    """Process a logout request."""
    form = LogoutForm(user=current_auth.user)
    if form.validate():
        if form.user_session:
            form.user_session.revoke()
            db.session.commit()
            if request_wants.json:
                return {'status': 'ok'}
            return render_redirect(url_for('account'))

        logout_internal()
        db.session.commit()
        flash(_("You are now logged out"), category='info')
        return render_template('logout_browser_data.html.jinja2', next=get_next_url())

    if request_wants.json:
        return {'status': 'error', 'errors': form.errors}

    for field_errors in form.errors.values():
        for error in field_errors:
            flash(error, 'error')
    return render_redirect(url_for('account'))


@app.route('/login/<service>')
def login_service(service: str) -> ReturnView:
    """Handle login with a registered service."""
    if service not in login_registry:
        abort(404)
    provider = login_registry[service]
    if not login_registry[service].at_login and not current_auth:
        abort(403)
    save_session_next_url()

    callback_url = url_for('.login_service_callback', service=service, _external=True)
    statsd.gauge('login.progress', 1, delta=True, tags={'service': service})
    try:
        return provider.do(callback_url=callback_url)
    except LoginInitError as exc:
        msg = str(exc)
        exception_catchall.send(exc, message=msg)
        flash(msg, category='danger')
        return render_redirect(session.pop('next'))


@app.route('/login/<service>/callback', methods=['GET', 'POST'])
@reload_for_cookies
def login_service_callback(service: str) -> ReturnView:
    """Handle callback from a login service."""
    if service not in login_registry:
        abort(404)

    provider = login_registry[service]
    try:
        userdata = provider.callback()
    except LoginCallbackError as exc:
        msg = _("{service} login failed: {error}").format(
            service=provider.title, error=str(exc)
        )
        exception_catchall.send(exc, message=msg)
        flash(msg, category='danger')
        if current_auth.is_authenticated:
            return render_redirect(get_next_url(referrer=False))
        return render_redirect(url_for('login'))
    statsd.gauge('login.progress', -1, delta=True, tags={'service': service})
    return login_service_postcallback(service, userdata)


def get_user_extid(service, userdata):
    """Retrieve user, extid and email from the given service and userdata."""
    provider = login_registry[service]
    extid = getextid(service=service, userid=userdata.userid)

    user = None
    accountemail = None

    if userdata.email:
        accountemail = AccountEmail.get(email=userdata.email)

    if extid is not None:
        user = extid.account
    # It is possible at this time that extid.account and accountemail.account are
    # different. We do not handle it here, but in the parent function
    # login_service_postcallback.
    elif accountemail is not None and accountemail.account is not None:
        user = accountemail.account
    else:
        # Cross-check with all other instances of the same LoginProvider (if we don't
        # have a user) This is (for eg) for when we have two Twitter services with
        # different access levels.
        for other_service, other_provider in login_registry.items():
            if (
                other_service != service
                and other_provider.__class__ == provider.__class__
            ):
                other_extid = getextid(service=other_service, userid=userdata.userid)
                if other_extid is not None:
                    user = other_extid.account
                    break

    # TODO: Make this work when we have multiple confirmed email addresses available
    return user, extid, accountemail


def login_service_postcallback(service: str, userdata: LoginProviderData) -> ReturnView:
    """
    Process callback from a login provider.

    Called from :func:`login_service_callback` after receiving data from the upstream
    login service.
    """
    new_registration = False
    # 1. Check whether we have an existing UserExternalId
<<<<<<< HEAD
    user, extid, accountemail = get_user_extid(service, userdata)
    # If extid is not None, user.extid == user, guaranteed.
    # If extid is None but accountemail is not None, user == accountemail.account
    # However, if both extid and accountemail are present, they may be different users
=======
    user, extid, useremail = get_user_extid(service, userdata)
    # If extid is not None, extid.user == user, guaranteed.
    # If extid is None but useremail is not None, user == useremail.user
    # However, if both extid and useremail are present, they may be different users
>>>>>>> b834167f
    if extid is not None:
        extid.oauth_token = userdata.oauth_token
        extid.oauth_token_secret = userdata.oauth_token_secret
        extid.oauth_token_type = userdata.oauth_token_type
        extid.username = userdata.username
        extid.oauth_refresh_token = userdata.oauth_refresh_token
        extid.oauth_expires_in = userdata.oauth_expires_in
        extid.oauth_expires_at = (
            (utcnow() + timedelta(seconds=userdata.oauth_expires_in))
            if userdata.oauth_expires_in
            else None
        )
        extid.last_used_at = sa.func.utcnow()
    else:
        # New external id. Register it.
        extid = AccountExternalId(
            account=user,  # This may be None right now. Will be handled below
            service=service,
            userid=userdata.userid,
            username=userdata.username,
            oauth_token=userdata.oauth_token,
            oauth_token_secret=userdata.oauth_token_secret,
            oauth_token_type=userdata.oauth_token_type,
            oauth_refresh_token=userdata.oauth_refresh_token,
            oauth_expires_in=userdata.oauth_expires_in,
            oauth_expires_at=sa.func.utcnow()
            + timedelta(seconds=userdata.oauth_expires_in)
            if userdata.oauth_expires_in
            else None,
            last_used_at=sa.func.utcnow(),
        )
    if user is None:
        if current_auth:
            # Attach this id to currently logged-in user
            user = current_auth.user
            extid.account = user
        else:
            # Register a new user
            user = register_internal(None, userdata.fullname, None)
            extid.account = user
            if userdata.username:
                if Account.is_available_name(userdata.username):
                    # Set a username for this user if it's available
                    user.username = userdata.username
<<<<<<< HEAD
    else:  # We have an existing user account from extid or accountemail
=======
            new_registration = True
    else:  # We have an existing user account from extid or useremail
>>>>>>> b834167f
        if current_auth and current_auth.user != user:
            # Woah! Account merger handler required
            # Always confirm with user before doing an account merger
            session['merge_buid'] = user.buid
        elif accountemail and accountemail.account != user:
            # Once again, account merger required since the extid and accountemail are
            # linked to different accounts
            session['merge_buid'] = accountemail.account.buid

    # Check for new email addresses
    if userdata.email and not accountemail:
        db.session.add(user.add_email(userdata.email))

    # If there are multiple email addresses, add any that are not already claimed.
    # If they are already claimed by another user, this calls for an account merge
    # request, but we can only merge two users at a time. Ask for a merge if there
    # isn't already one pending
    if userdata.emails:
        for email in userdata.emails:
            existing = AccountEmail.get(email)
            if existing is not None:
                if existing.account != user and 'merge_buid' not in session:
                    session['merge_buid'] = existing.account.buid
            else:
                db.session.add(user.add_email(email))

    if userdata.emailclaim:
        emailclaim = AccountEmailClaim(account=user, email=userdata.emailclaim)
        db.session.add(emailclaim)
        send_email_verify_link(emailclaim)

    # Is the user's fullname missing? Populate it.
    if not user.fullname and userdata.fullname:
        user.fullname = userdata.fullname

    if not current_auth:  # If a user isn't already logged in, login now.
        login_internal(user, login_service=service)
        flash(
            _("You have logged in via {service}").format(
                service=login_registry[service].title
            ),
            'success',
        )
    next_url = get_next_url(session=True)

    db.session.add(extid)  # If we made a new extid, add it to the session now
    db.session.commit()
    if new_registration:
        user_registered.send(current_auth.user, changes=['registered-extid'])

    # Finally: set a login method cookie and send user on their way
    if not current_auth.user.is_profile_complete():
        login_next = url_for('account_edit', next=next_url)
    else:
        login_next = next_url

    if 'merge_buid' in session:
        return set_loginmethod_cookie(
            render_redirect(url_for('account_merge', next=login_next)), service
        )
    return set_loginmethod_cookie(render_redirect(login_next), service)


@app.route('/account/merge', methods=['GET', 'POST'])
@requires_sudo
def account_merge() -> ReturnView:
    """Merge two accounts."""
    if 'merge_buid' not in session:
        return render_redirect(get_next_url())
    other_user = Account.get(buid=session['merge_buid'])
    if other_user is None:
        session.pop('merge_buid', None)
        return render_redirect(get_next_url())
    form = forms.Form()
    if form.validate_on_submit():
        if 'merge' in request.form:
            new_user = merge_accounts(current_auth.user, other_user)
            if new_user is not None:
                login_internal(
                    new_user,
                    login_service=current_auth.session.login_service
                    if current_auth.session
                    else None,
                )
                flash(_("Your accounts have been merged"), 'success')
                session.pop('merge_buid', None)
                db.session.commit()
                user_data_changed.send(new_user, changes=['merge'])
            else:
                flash(_("Account merger failed"), 'danger')
                session.pop('merge_buid', None)
            return render_redirect(get_next_url())
        session.pop('merge_buid', None)
        return render_redirect(get_next_url())
    return render_template(
        'account_merge.html.jinja2',
        form=form,
        user=current_auth.user,
        other_user=other_user,
        login_registry=login_registry,
        formid='mergeaccounts',
        ref_id='form-mergeaccounts',
        title=_("Merge accounts"),
    )


# --- Future Hasjob login --------------------------------------------------------------

# Hasjob login flow:

# 1. `hasjobapp` /login does:
#     1. Set nonce cookie if not already present
#     2. Create a signed request code using nonce
#     3. Redirect user to `app` /login/hasjob?code={code}

# 2. `app` /login/hasjob does:
#     1. Ask user to login if required (@requires_login(''))
#     2. Verify signature of code
#     3. Create a timestamped token using (nonce, user_session.buid)
#     4. Redirect user to `hasjobapp` /login/callback?token={token}

# 3. `hasjobapp` /login/callback does:
#     1. Verify token (signature valid, nonce valid, timestamp < 30s)
#     2. Loads user session and sets session cookie (calling login_internal)
#     3. Redirects user back to where they came from, or '/'


# Retained for future hasjob integration


# @hasjobapp.route('/login', endpoint='login')
@requestargs(('cookietest', getbool))
def hasjob_login(cookietest: bool = False) -> ReturnView:
    """Process login in Hasjob (pending future merger)."""
    # 1. Create a login nonce (single use, unlike CSRF)
    session['login_nonce'] = str(token_urlsafe())
    if not cookietest:
        # Reconstruct current URL with ?cookietest=1 or &cookietest=1 appended
        if request.query_string:
            return redirect(request.url + '&cookietest=1')
        return redirect(request.url + '?cookietest=1')

    if 'login_nonce' not in session:
        # No support for cookies. Abort login
        return render_message(
            title=_("Cookies required"),
            message=_("Please enable cookies in your browser"),
        )
    # 2. Nonce has been set. Create a request code
    request_code = crossapp_serializer().dumps({'nonce': session['login_nonce']})
    # 3. Redirect user
    return redirect(app_url_for(app, 'login_hasjob', code=request_code))


# Retained for future hasjob integration

# @app.route('/login/hasjob')
# @reload_for_cookies
# @requires_login('')  # 1. Ensure user login
# @requestargs('code')
# def login_hasjob(code):
#     """Process a request for login initiated from Hasjob."""
#     # 2. Verify signature of code
#     try:
#         request_code = crossapp_serializer().loads(code)
#     except itsdangerous.BadData:
#         current_app.logger.warning("hasjobapp login code is bad: %s", code)
#         return redirect(url_for('index'), 303)
#     # 3. Create token
#     token = crossapp_serializer().dumps(
#         {'nonce': request_code['nonce'], 'sessionid': current_auth.session.buid}
#     )
#     # 4. Redirect user
#     return redirect(app_url_for(hasjobapp, 'login_callback', token=token))


# Retained for future hasjob integration
# @hasjobapp.route('/login/callback', endpoint='login_callback')
@reload_for_cookies
@requestargs('token')
def hasjobapp_login_callback(token):
    """Process callback from Hasjob to confirm a login attempt."""
    nonce = session.pop('login_nonce', None)
    if not nonce:
        # Can't proceed if this happens
        current_app.logger.warning("hasjobapp is missing an expected login nonce")
        return render_redirect(url_for('index'))

    # 1. Verify token
    try:
        # Valid up to 30 seconds for slow connections. This is the time gap between
        # `app` returning a redirect response and user agent loading `hasjobapp`'s URL
        request_token = crossapp_serializer().loads(token, max_age=30)
    except itsdangerous.BadData:
        current_app.logger.warning("hasjobapp received bad login token: %s", token)
        flash(_("Your attempt to login failed. Try again?"), 'error')
        return render_redirect(url_for('index'))
    if request_token['nonce'] != nonce:
        current_app.logger.warning(
            "hasjobapp received invalid nonce in %r", request_token
        )
        flash(_("Are you trying to login? Try again to confirm"), 'error')
        return render_redirect(url_for('index'))

    # 2. Load user session and 3. Redirect user back to where they came from
    user_session = UserSession.get(request_token['sessionid'])
    if user_session is not None:
        user = user_session.user
        login_internal(user, user_session)
        db.session.commit()
        flash(_("You are now logged in"), category='success')
        current_app.logger.debug(
            "hasjobapp login succeeded for %r, %r", user, user_session
        )
        return render_redirect(get_next_url(session=True))

    # No user session? That shouldn't happen. Log it
    current_app.logger.warning(
        "User session is unexpectedly invalid in %r", request_token
    )
    return render_redirect(url_for('index'))


# Retained for future hasjob integration
# @hasjobapp.route('/logout', endpoint='logout')
def hasjob_logout():
    """Process a logout request in Hasjob."""
    # Revoke session and redirect to homepage. Don't bother to ask `app` to logout
    # as well since the session is revoked. `app` will notice and drop cookies on
    # the next request there

    # TODO: Change logout to a POST-based mechanism, as in the main app
    if not request.referrer or (
        urllib.parse.urlsplit(request.referrer).netloc
        != urllib.parse.urlsplit(request.url).netloc
    ):
        flash(LOGOUT_ERRORMSG, 'danger')
        return render_redirect(url_for('index'))
    logout_internal()
    db.session.commit()
    flash(_("You are now logged out"), category='info')
    return render_redirect(get_next_url())<|MERGE_RESOLUTION|>--- conflicted
+++ resolved
@@ -501,17 +501,10 @@
     """
     new_registration = False
     # 1. Check whether we have an existing UserExternalId
-<<<<<<< HEAD
     user, extid, accountemail = get_user_extid(service, userdata)
-    # If extid is not None, user.extid == user, guaranteed.
+    # If extid is not None, extid.user == user, guaranteed.
     # If extid is None but accountemail is not None, user == accountemail.account
     # However, if both extid and accountemail are present, they may be different users
-=======
-    user, extid, useremail = get_user_extid(service, userdata)
-    # If extid is not None, extid.user == user, guaranteed.
-    # If extid is None but useremail is not None, user == useremail.user
-    # However, if both extid and useremail are present, they may be different users
->>>>>>> b834167f
     if extid is not None:
         extid.oauth_token = userdata.oauth_token
         extid.oauth_token_secret = userdata.oauth_token_secret
@@ -556,12 +549,8 @@
                 if Account.is_available_name(userdata.username):
                     # Set a username for this user if it's available
                     user.username = userdata.username
-<<<<<<< HEAD
+            new_registration = True
     else:  # We have an existing user account from extid or accountemail
-=======
-            new_registration = True
-    else:  # We have an existing user account from extid or useremail
->>>>>>> b834167f
         if current_auth and current_auth.user != user:
             # Woah! Account merger handler required
             # Always confirm with user before doing an account merger
