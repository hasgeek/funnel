--- conflicted
+++ resolved
@@ -60,11 +60,7 @@
 
     def contacts_to_csv(self, contacts, timezone, filename):
         """Return a CSV of given contacts."""
-<<<<<<< HEAD
-        outfile = StringIO()
-=======
         outfile = StringIO(newline='')
->>>>>>> dce22836
         out = csv.writer(outfile)
         out.writerow(
             [
