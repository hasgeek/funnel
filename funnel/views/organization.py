--- conflicted
+++ resolved
@@ -4,11 +4,7 @@
 
 from typing import Optional
 
-<<<<<<< HEAD
 from flask import abort, render_template, request, url_for
-=======
-from flask import abort, flash, render_template, request, url_for
->>>>>>> 2a816f9f
 
 from baseframe import _
 from baseframe.forms import render_delete_sqla, render_form, render_message
@@ -71,19 +67,6 @@
     @requires_user_not_spammy()
     def new(self) -> ReturnView:
         """Create a new organization."""
-<<<<<<< HEAD
-=======
-        if not current_auth.user.has_verified_contact_info:
-            flash(
-                _(
-                    "You need to have a verified email address or phone number to"
-                    " create an organization"
-                ),
-                'error',
-            )
-            return render_redirect(get_next_url(referrer=True))
-
->>>>>>> 2a816f9f
         form = OrganizationForm(user=current_auth.user)
         if form.validate_on_submit():
             org = Organization(owner=current_auth.user)
