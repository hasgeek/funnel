--- conflicted
+++ resolved
@@ -28,12 +28,6 @@
     Account,
     Comment,
     Commentset,
-<<<<<<< HEAD
-    Mapped,
-=======
-    Organization,
-    Profile,
->>>>>>> bea2956e
     Project,
     Proposal,
     ProposalMembership,
