--- conflicted
+++ resolved
@@ -254,56 +254,6 @@
     statsd.set('users.active_users', obj.user.id, rate=1)
 
 
-<<<<<<< HEAD
-def discard_temp_token():
-    """Discard temporary token that was saved when loading the password reset page."""
-    session.pop('temp_token', None)
-    session.pop('temp_token_type', None)
-    session.pop('temp_token_at', None)
-
-
-def discard_temp_username():
-    """Discard temporary username after a redirect from login to password reset."""
-    session.pop('temp_username', None)
-    session.pop('temp_username_at', None)
-
-
-# Also add future hasjob app here
-@app.before_request
-def clear_expired_temp_token_and_username():
-    """
-    Clear unused temporary items from session (user abandoned the attempt).
-
-    These values are set by:
-
-        * :func:`funnel.views.account_reset.reset_with_token`
-        * :func:`funnel.views.login.login`
-        * :meth:`funnel.views.notification.AccountNotificationView.unsubscribe`
-    """
-    if 'temp_token_at' in session:
-        # Give the user 10 minutes to complete the action. Remove the token if it's
-        # been longer than 10 minutes.
-        if session['temp_token_at'] < utcnow() - timedelta(minutes=10):
-            discard_temp_token()
-            current_app.logger.info("Cleared expired temp_token from session cookie")
-    elif 'temp_token' in session:
-        # We have a temp token without a timestamp. This shouldn't happen, so remove it
-        discard_temp_token()
-    if 'temp_username_at' in session:
-        # Give temp_username also ten minutes. This is set by the login endpoint when
-        # asking the user to reset their password. It's used in the reset page they are
-        # redirected to, and cleared when they submit the page (but not at load time,
-        # so refreshing the reset page won't clear it).
-        if session['temp_username_at'] < utcnow() - timedelta(minutes=10):
-            discard_temp_username()
-            current_app.logger.info("Cleared expired temp_username from session cookie")
-    elif 'temp_username' in session:
-        # We have a temp username without a timestamp. Remove it
-        discard_temp_username()
-
-
-=======
->>>>>>> 772e1e24
 # Also add future hasjob app here
 @app.after_request
 def clear_old_session(response):
