from __future__ import annotations

from datetime import timedelta
from functools import wraps
from typing import Optional, Tuple, Type

from flask import (
    Response,
    abort,
    current_app,
    flash,
    jsonify,
    make_response,
    redirect,
    request,
    session,
    url_for,
)
import itsdangerous

import geoip2.errors

from baseframe import _, statsd
<<<<<<< HEAD
from baseframe.forms import render_form, render_redirect
=======
from baseframe.forms import render_form
>>>>>>> 7719d8bc
from coaster.auth import add_auth_attribute, current_auth, request_has_auth
from coaster.utils import utcnow
from coaster.views import get_current_url, get_next_url
from funnel.views.helpers import OtpData, send_sms_otp

from .. import app
from ..forms import OtpForm, PasswordForm
from ..models import (
    Anchor,
    AuthClient,
    AuthClientCredential,
    User,
    UserSession,
    UserSessionExpiredError,
    UserSessionInactiveUserError,
    UserSessionRevokedError,
    auth_client_user_session,
    db,
    user_session_validity_period,
)
from ..proxies import request_wants
from ..serializers import lastuser_serializer
from ..signals import user_login, user_registered
from ..utils import abort_null
<<<<<<< HEAD
from .email import send_email_login_otp
from .helpers import (
    OtpReasonError,
    OtpTimeoutError,
    app_url_for,
    autoset_timezone_and_locale,
    delete_otp_session,
    get_scheme_netloc,
    make_otp_session,
    retrieve_otp_session,
    validate_rate_limit,
=======
from .helpers import (
    app_url_for,
    autoset_timezone_and_locale,
    get_scheme_netloc,
    render_redirect,
>>>>>>> 7719d8bc
)

# Constant value, needed for cookie max_age
user_session_validity_period_total_seconds = int(
    user_session_validity_period.total_seconds()
)


class LoginManager:
    """Compatibility login manager that resembles Flask-Lastuser."""

    # For compatibility with baseframe.forms.fields.UserSelectFieldBase
    usermanager: Type
    usermodel = User

    # Flag for Baseframe to avoid attempting API calls
    is_master_data_source = True

    @property
    def autocomplete_endpoint(self):
        return app_url_for(app, 'user_autocomplete')

    @property
    def getuser_endpoint(self):
        return app_url_for(app, 'user_get_by_userids')

    @staticmethod
    def _load_user():
        """Load the user object to `current_auth` if there's a buid in the session."""
        add_auth_attribute('user', None)
        add_auth_attribute('session', None)

        lastuser_cookie = {}
        lastuser_cookie_headers = {}  # Ignored for now, intended for future changes

        # Migrate data from Flask cookie session
        if 'sessionid' in session:
            lastuser_cookie['sessionid'] = session.pop('sessionid')
        if 'userid' in session:
            lastuser_cookie['userid'] = session.pop('userid')

        if 'lastuser' in request.cookies:
            try:
                (
                    lastuser_cookie,
                    lastuser_cookie_headers,
                ) = lastuser_serializer().loads(
                    request.cookies['lastuser'], return_header=True
                )
            except itsdangerous.BadSignature:
                lastuser_cookie = {}

        add_auth_attribute('cookie', lastuser_cookie)
        # We are dependent on `add_auth_attribute` not making a copy of the dict

        if 'sessionid' in lastuser_cookie:
            try:
                add_auth_attribute(
                    'session',
                    UserSession.authenticate(
                        buid=lastuser_cookie['sessionid'], silent=False
                    ),
                )
                if current_auth.session:
                    add_auth_attribute('user', current_auth.session.user)
                else:
                    # Invalid session. This is not supposed to happen unless there's an
                    # error that is (a) setting an invalid session id, or (b) deleting
                    # the session object instead of revoking it.
                    current_app.logger.error(
                        "Got an unknown user session %s; logging out",
                        lastuser_cookie['sessionid'],
                    )
                    logout_internal()
            except UserSessionExpiredError:
                flash(
                    _(
                        "Looks like you haven’t been here in a while."
                        " Please login again"
                    ),
                    'info',
                )
                current_app.logger.info("Got an expired user session; logging out")
                add_auth_attribute('session', None)
                logout_internal()
            except UserSessionRevokedError:
                flash(
                    _(
                        "Your login session was revoked from another device."
                        " Please login again"
                    ),
                    'info',
                )
                current_app.logger.info("Got a revoked user session; logging out")
                add_auth_attribute('session', None)
                logout_internal()
            except UserSessionInactiveUserError as exc:
                inactive_user = exc.args[0].user
                if inactive_user.state.SUSPENDED:
                    flash(_("Your account has been suspended"))
                elif inactive_user.state.DELETED:
                    flash(
                        _("This login is for a user account that is no longer present")
                    )
                else:
                    flash(_("Your account is not active"))
                current_app.logger.info("Got an inactive user; logging out")
                add_auth_attribute('session', None)
                logout_internal()

        # Transition users with 'userid' to 'sessionid'
        if not current_auth.session and 'userid' in lastuser_cookie:
            add_auth_attribute('user', User.get(buid=lastuser_cookie['userid']))
            if current_auth.is_authenticated:
                add_auth_attribute('session', UserSession(user=current_auth.user))
                current_auth.session.views.mark_accessed()

        if current_auth.session:
            lastuser_cookie['sessionid'] = current_auth.session.buid
        else:
            lastuser_cookie.pop('sessionid', None)
        if current_auth.is_authenticated:
            lastuser_cookie['userid'] = current_auth.user.buid
        else:
            lastuser_cookie.pop('userid', None)

        # Stop tracking updated_at as it's unused and the session has its own timestamp
        lastuser_cookie.pop('updated_at', None)

        # This will be set to True downstream by the requires_login decorator
        add_auth_attribute('login_required', False)


# For compatibility with baseframe.forms.fields.UserSelectFieldBase
LoginManager.usermanager = LoginManager


@UserSession.views('mark_accessed')
def session_mark_accessed(
    obj: UserSession,
    auth_client: Optional[AuthClient] = None,
    ipaddr: Optional[str] = None,
    user_agent: Optional[str] = None,
):
    """
    Mark a session as currently active.

    :param auth_client: For API calls from clients, save the client instead of IP
        address and User-Agent
    """
    # `accessed_at` will be different from the automatic `updated_at` in one
    # crucial context: when the session was revoked from a different session.
    # `accessed_at` won't be updated at that time.
    obj.accessed_at = db.func.utcnow()
    with db.session.no_autoflush:
        if auth_client is not None:
            if (
                auth_client not in obj.auth_clients
            ):  # self.auth_clients is defined via AuthClient.user_sessions
                obj.auth_clients.append(auth_client)
            else:
                # If we've seen this client in this session before, only update the
                # timestamp
                db.session.execute(
                    auth_client_user_session.update()
                    .where(auth_client_user_session.c.user_session_id == obj.id)
                    .where(auth_client_user_session.c.auth_client_id == auth_client.id)
                    .values(accessed_at=db.func.utcnow())
                )
        else:
            ipaddr = (request.remote_addr or '') if ipaddr is None else ipaddr
            # Attempt to save geonameid and ASN from IP address
            try:
                if app.geoip_city is not None and (
                    obj.geonameid_city is None or ipaddr != obj.ipaddr
                ):
                    city_lookup = app.geoip_city.city(ipaddr)
                    obj.geonameid_city = city_lookup.city.geoname_id
                    obj.geonameid_subdivision = (
                        city_lookup.subdivisions.most_specific.geoname_id
                    )
                    obj.geonameid_country = city_lookup.country.geoname_id
            except (ValueError, geoip2.errors.GeoIP2Error):
                obj.geonameid_city = None
                obj.geonameid_subdivision = None
                obj.geonameid_country = None
            try:
                if app.geoip_asn is not None and (
                    obj.geoip_asn is None or ipaddr != obj.ipaddr
                ):
                    asn_lookup = app.geoip_asn.asn(ipaddr)
                    obj.geoip_asn = asn_lookup.autonomous_system_number
            except (ValueError, geoip2.errors.GeoIP2Error):
                obj.geoip_asn = None
            # Save IP address and user agent if they've changed
            if ipaddr != obj.ipaddr:
                obj.ipaddr = ipaddr
            user_agent = (
                (str(request.user_agent.string[:250]) or '')
                if user_agent is None
                else user_agent
            )
            if user_agent != obj.user_agent:
                obj.user_agent = user_agent

    # Use integer id instead of uuid_b58 here because statsd documentation is
    # unclear on what data types a set accepts. Applies to both etsy's and telegraf.
    statsd.set('users.active_sessions', obj.id, rate=1)
    statsd.set('users.active_users', obj.user.id, rate=1)


# Also add future hasjob app here
@app.after_request
def clear_old_session(response):
    for cookie_name, domains in app.config.get('DELETE_COOKIES', {}).items():
        if cookie_name in request.cookies:
            for domain in domains:
                response.set_cookie(
                    cookie_name, '', expires=0, httponly=True, domain=domain
                )
    return response


# Also add future hasjob app here
@app.after_request
def set_lastuser_cookie(response):
    """Save lastuser login cookie and hasuser JS-readable flag cookie."""
    if request_has_auth() and hasattr(current_auth, 'cookie'):
        response.vary.add('Cookie')
        expires = utcnow() + timedelta(days=365)
        response.set_cookie(
            'lastuser',
            value=lastuser_serializer().dumps(
                current_auth.cookie, header_fields={'v': 1}
            ),
            # Keep this cookie for a year.
            max_age=31557600,
            # Expire one year from now.
            expires=expires,
            # Place cookie in master domain.
            domain=current_app.config.get('LASTUSER_COOKIE_DOMAIN'),
            # HTTPS cookie if session is too.
            secure=current_app.config['SESSION_COOKIE_SECURE'],
            # Don't allow reading this from JS.
            httponly=True,
            # Using SameSite=Strict will make the browser not send this cookie when
            # the user arrives from an external site, including an OAuth2 callback. This
            # breaks the auth flow, so we must use the Lax policy
            samesite='Lax',
        )

        response.set_cookie(
            'hasuser',
            value='1' if current_auth.is_authenticated else '0',
            # Keep this cookie for a year.
            max_age=31557600,
            # Expire one year from now.
            expires=expires,
            # HTTPS cookie if session is too.
            secure=current_app.config['SESSION_COOKIE_SECURE'],
            # Allow reading this from JS.
            httponly=False,
            # Allow this cookie to be read in third-party website context
            samesite='None',
        )

    return response


# Also add future hasjob app here
@app.after_request
def update_user_session_timestamp(response):
    """Mark a user session as accessed at the end of every request."""
    if request_has_auth() and current_auth.session:
        # Setup a callback to update the session after the request has returned a
        # response to the user-agent. There will be no request or app context in this
        # callback, so we create a closure containing the necessary data in local vars
        user_session = current_auth.session
        ipaddr = request.remote_addr
        user_agent = str(request.user_agent.string[:250])

        @response.call_on_close
        def mark_session_accessed_after_response():
            # App context is needed for the call to statsd in mark_accessed()
            with app.app_context():
                # 1. Add object back to the current database session as it's not
                # known here. We are NOT using session.merge as we don't need to
                # refresh data from the db. SQLAlchemy will automatically load
                # missing data should that be necessary (eg: during login)
                db.session.add(user_session)
                # 2. Update user session access timestamp
                user_session.views.mark_accessed(ipaddr=ipaddr, user_agent=user_agent)
                # 3. Commit it
                db.session.commit()

    return response


def set_session_next_url(current=False):
    """Save the next URL to the session."""
    if current:
        session['next'] = get_current_url()
    elif 'next' not in session:
        session['next'] = get_next_url(referrer=True)


def requires_login(f):
    """Decorate a view to require login."""

    @wraps(f)
    def decorated_function(*args, **kwargs):
        add_auth_attribute('login_required', True)
        if not current_auth.is_authenticated:
            flash(_("You need to be logged in for that page"), 'info')
            set_session_next_url(True)
            return redirect(url_for('login'))
        return f(*args, **kwargs)

    return decorated_function


def requires_login_no_message(f):
    """
    Decorate a view to require login, without displaying a friendly message.

    Used on views where the user is informed in advance that login is required.
    """

    @wraps(f)
    def decorated_function(*args, **kwargs):
        add_auth_attribute('login_required', True)
        if not current_auth.is_authenticated:
            set_session_next_url(True)
            return redirect(url_for('login'))
        return f(*args, **kwargs)

    return decorated_function


def _make_and_send_otp(reason: str, user: User, anchor: Anchor) -> Tuple[OtpData, bool]:
    otp_data = make_otp_session(
        'sudo',
        user=current_auth.user,
        anchor=anchor,
    )
    otp_sent = False
    if otp_data.email:
        send_email_login_otp(
            email=otp_data.email,
            user=otp_data.user,
            otp=otp_data.otp,
        )
        otp_sent = True
        flash(_("An OTP has been sent to your email address"), 'success')
    elif otp_data.phone:
        # send_sms_otp returns an instance of SmsMessage if a message was sent
        otp_sent = bool(
            send_sms_otp(
                phone=otp_data.phone,
                otp=otp_data.otp,
                render_flash=False,
            )
        )
        if otp_sent:
            flash(
                _("An OTP has been sent to your phone number"),
                'success',
            )
    return otp_data, otp_sent


def requires_sudo(f):
    """
    Decorate a view to require user to have re-authenticated recently.

    Requires the endpoint to support the POST method, as it renders a password form
    within the same request, avoiding redirecting the user to a gatekeeping endpoint
    unless the request needs JSON, in which case a HTML form cannot be rendered. The
    user is redirected to the `account_sudo` endpoint in this case.
    """

    @wraps(f)
    def decorated_function(*args, **kwargs):
        add_auth_attribute('login_required', True)
        # If the user is not logged in, require login first
        if not current_auth.is_authenticated:
            flash(_("You need to be logged in for that page"), 'info')
            set_session_next_url(True)
            return render_redirect(url_for('login'))
        if current_auth.session.has_sudo:
            # This user authenticated recently. Nothing further required.
            return f(*args, **kwargs)

        if request_wants.json:
            # A JSON-only endpoint can't render a form, so we have to redirect
            # the browser to the account_sudo endpoint, asking it to redirect
            # back here after getting the user's password. That will be:
            # `url_for('account_sudo', next=request.url)`. Ideally, a fragment
            # identifier should be included to reload to the same dialog the
            # user was sent away from.

            return make_response(
                jsonify(
                    status='error',
                    error='requires_sudo',
                    error_description=_(
                        "This request must be confirmed with your password"
                    ),
                ),
                422,
            )

        form = None
        anchor = current_auth.user.default_anchor()

        if request.method == 'GET':
            # If the user has a password, ask for it
            if current_auth.user.pw_hash:
                form = PasswordForm(edit_user=current_auth.user)
                # A future version of this form may accept password or 2FA (U2F or TOTP)
            # User does not have a password. Try to send an OTP
            elif anchor:
                otp_data, otp_sent = _make_and_send_otp(
                    'sudo', user=current_auth.user, anchor=anchor
                )
                if otp_sent:
                    form = OtpForm(valid_otp=otp_data.otp)
            if form is None:
                flash(
                    _(
                        "This operation requires you to confirm your password. However,"
                        " your account does not have a password, so you must set one"
                        " first"
                    ),
                    'info',
                )
                set_session_next_url(True)
                return render_redirect(url_for('change_password'))
<<<<<<< HEAD

        elif request.method == 'POST':
            try:
                formid = abort_null(request.form.get('form.id'))
                if formid == 'sudo-otp':
                    otp_data = retrieve_otp_session('sudo')
                    form = OtpForm(valid_otp=otp_data.otp)
                elif formid == 'sudo-password':
                    form = PasswordForm(edit_user=current_auth.user)
                else:
                    # Unknown form
                    abort(403)
                validate_rate_limit('sudo', current_auth.user.userid, 5, 60)
                if form.validate_on_submit():
                    # User has successfully authenticated. Update their sudo timestamp
                    # and reload the page with a GET request, as the wrapped view may
                    # need to render its own form
                    current_auth.session.set_sudo()
                    db.session.commit()
                    continue_url = session.pop('next', request.url)
                    delete_otp_session()
                    # TODO: use render_redirect from use-request-wants branch
                    return redirect(continue_url, code=303)
            except OtpTimeoutError as exc:
                reason = str(exc)
                current_app.logger.info("Sudo OTP timed out with %s", reason)
                otp_data, otp_sent = _make_and_send_otp(
                    'sudo', user=current_auth.user, anchor=anchor
                )
                if not otp_sent:
                    abort(500)  # FIXME: Figure out likelihood and resolution
                form = OtpForm(valid_otp=otp_data.otp)
            except OtpReasonError as exc:
                reason = str(exc)
                current_app.logger.info("Sudo got OTP meant for %s", reason)
                abort(403)
        else:
            abort(405)  # Only GET and POST are supported

        if isinstance(form, OtpForm):
            title = _("Confirm this operation with an OTP")
            formid = 'sudo-otp'
        elif isinstance(form, PasswordForm):
            title = _("Confirm with your password to proceed")
            formid = 'sudo-password'
        else:
            abort(500)  # This should never happen
        return render_form(
            form=form,
            title=title,
            formid=formid,
            submit=_("Confirm"),
            ajax=False,
            template='account_formlayout.html.jinja2',
        )
=======
            # A future version of this form may accept password or 2FA (U2F or TOTP)
            form = PasswordForm(edit_user=current_auth.user)
            if form.validate_on_submit():
                # User has successfully authenticated. Update their sudo timestamp and
                # reload the page with a GET request, as the wrapped view may need to
                # render its own form
                current_auth.session.set_sudo()
                db.session.commit()
                continue_url = session.pop('next', request.url)
                return redirect(continue_url, code=303)

            if request_wants.json:
                # A JSON-only endpoint can't render a form, so we have to redirect the
                # browser to the account_sudo endpoint, asking it to redirect back here
                # after getting the user's password. That will be:
                # `url_for('account_sudo', next=request.url)`. Ideally, a fragment
                # identifier should be included to reload to the same dialog the user
                # was sent away from.

                return make_response(
                    jsonify(
                        status='error',
                        error='requires_sudo',
                        error_description=_(
                            "This request must be confirmed with your password"
                        ),
                    ),
                    422,
                )
            if request_wants.html_fragment:
                return render_redirect(url=request.url, code=303)

            return render_form(
                form=form,
                title=_("Confirm with your password to proceed"),
                formid='password',
                submit=_("Confirm"),
                ajax=False,
                template='account_formlayout.html.jinja2',
            )
        return f(*args, **kwargs)
>>>>>>> 7719d8bc

    return decorated_function


def requires_site_editor(f):
    """Decorate a view to require site editor permission."""

    @wraps(f)
    def decorated_function(*args, **kwargs):
        add_auth_attribute('login_required', True)
        if not current_auth.user or not current_auth.user.is_site_editor:
            abort(403)
        return f(*args, **kwargs)

    return decorated_function


def _client_login_inner():
    if request.authorization is None or not request.authorization.username:
        return Response(
            'Client credentials required',
            401,
            {'WWW-Authenticate': 'Basic realm="Client credentials"'},
        )
    credential = AuthClientCredential.get(name=request.authorization.username)
    if credential is None or not credential.secret_is(
        request.authorization.password, upgrade_hash=True
    ):
        return Response(
            'Invalid client credentials',
            401,
            {'WWW-Authenticate': 'Basic realm="Client credentials"'},
        )
    if credential is not None:
        credential.accessed_at = db.func.utcnow()
        db.session.commit()
    add_auth_attribute('auth_client', credential.auth_client, actor=True)
    return None


def requires_client_login(f):
    """Decorate a view to require a client login via HTTP Basic Authorization."""

    @wraps(f)
    def decorated_function(*args, **kwargs):
        result = _client_login_inner()
        if result is None:
            return f(*args, **kwargs)
        return result

    return decorated_function


def requires_user_or_client_login(f):
    """
    Decorate a view to require a user or client login.

    User login should be via an auth cookie, client login via HTTP Basic Authentication.
    """

    @wraps(f)
    def decorated_function(*args, **kwargs):
        add_auth_attribute('login_required', True)
        # Check for user first:
        if current_auth.is_authenticated:
            return f(*args, **kwargs)
        # If user is not logged in, check for client
        result = _client_login_inner()
        if result is None:
            return f(*args, **kwargs)
        return result

    return decorated_function


def requires_client_id_or_user_or_client_login(f):
    """
    Decorate view to require a client_id and session, or a user, or client login.

    Looks for `client_id` and session in the request args, user in an auth cookie, or
    client via HTTP Basic Authentication.
    """

    @wraps(f)
    def decorated_function(*args, **kwargs):
        add_auth_attribute('login_required', True)

        # Is there a user? Go right ahead
        if current_auth.is_authenticated:
            return f(*args, **kwargs)

        # Check if http referrer and given client id match a registered client
        if (
            'client_id' in request.values
            and 'session' in request.values
            and request.referrer
        ):
            client_cred = AuthClientCredential.get(
                abort_null(request.values['client_id'])
            )
            if client_cred is not None and get_scheme_netloc(
                client_cred.auth_client.website
            ) == get_scheme_netloc(request.referrer):
                user_session = UserSession.authenticate(
                    buid=abort_null(request.values['session'])
                )
                if user_session is not None:
                    # Add this user session to current_auth so the wrapped function
                    # knows who it's operating for. However, this is not proper
                    # authentication, so do not tag this as an actor.
                    add_auth_attribute('session', user_session)
                    return f(*args, **kwargs)

        # If we didn't get a valid client_id and session, and the user is not logged in,
        # check for client credentials in the request authorization header.
        # If no error reported, call the function, else return error.
        result = _client_login_inner()
        if result is None:
            return f(*args, **kwargs)
        return result

    return decorated_function


def login_internal(user, user_session=None, login_service=None):
    """
    Login a user and create a session.

    If the login is from funnelapp (future hasjob), reuse the existing session.
    """
    add_auth_attribute('user', user)
    if not user_session or user_session.user != user:
        user_session = UserSession(user=user, login_service=login_service)
    user_session.views.mark_accessed()
    add_auth_attribute('session', user_session)
    current_auth.cookie['sessionid'] = user_session.buid
    current_auth.cookie['userid'] = user.buid
    session.permanent = True
    autoset_timezone_and_locale(user)
    user_login.send(user)


def logout_internal():
    add_auth_attribute('user', None)
    if current_auth.session:
        current_auth.session.revoke()
        add_auth_attribute('session', None)
    session.pop('sessionid', None)
    session.pop('userid', None)
    session.pop('merge_userid', None)
    session.pop('merge_buid', None)
    session.pop('userid_external', None)
    session.pop('avatar_url', None)
    session.pop('login_nonce', None)  # Used by funnelapp (future: hasjob)
    current_auth.cookie.pop('sessionid', None)
    current_auth.cookie.pop('userid', None)
    session.permanent = False


def register_internal(username, fullname, password):
    user = User(username=username, fullname=fullname, password=password)
    if not username:
        user.username = None
    db.session.add(user)
    user_registered.send(user)
    return user


def set_loginmethod_cookie(response, value):
    response.set_cookie(
        'login',
        value,
        # Keep this cookie for a year
        max_age=user_session_validity_period_total_seconds,
        # Expire one year from now
        expires=utcnow() + user_session_validity_period,
        secure=current_app.config['SESSION_COOKIE_SECURE'],
        httponly=True,
        samesite='Lax',
    )
    return response<|MERGE_RESOLUTION|>--- conflicted
+++ resolved
@@ -21,11 +21,7 @@
 import geoip2.errors
 
 from baseframe import _, statsd
-<<<<<<< HEAD
-from baseframe.forms import render_form, render_redirect
-=======
 from baseframe.forms import render_form
->>>>>>> 7719d8bc
 from coaster.auth import add_auth_attribute, current_auth, request_has_auth
 from coaster.utils import utcnow
 from coaster.views import get_current_url, get_next_url
@@ -50,7 +46,6 @@
 from ..serializers import lastuser_serializer
 from ..signals import user_login, user_registered
 from ..utils import abort_null
-<<<<<<< HEAD
 from .email import send_email_login_otp
 from .helpers import (
     OtpReasonError,
@@ -60,15 +55,9 @@
     delete_otp_session,
     get_scheme_netloc,
     make_otp_session,
+    render_redirect,
     retrieve_otp_session,
     validate_rate_limit,
-=======
-from .helpers import (
-    app_url_for,
-    autoset_timezone_and_locale,
-    get_scheme_netloc,
-    render_redirect,
->>>>>>> 7719d8bc
 )
 
 # Constant value, needed for cookie max_age
@@ -507,7 +496,6 @@
                 )
                 set_session_next_url(True)
                 return render_redirect(url_for('change_password'))
-<<<<<<< HEAD
 
         elif request.method == 'POST':
             try:
@@ -555,6 +543,28 @@
             formid = 'sudo-password'
         else:
             abort(500)  # This should never happen
+
+        if request_wants.json:
+            # A JSON-only endpoint can't render a form, so we have to redirect the
+            # browser to the account_sudo endpoint, asking it to redirect back here
+            # after getting the user's password. That will be:
+            # `url_for('account_sudo', next=request.url)`. Ideally, a fragment
+            # identifier should be included to reload to the same dialog the user
+            # was sent away from.
+
+            return make_response(
+                jsonify(
+                    status='error',
+                    error='requires_sudo',
+                    error_description=_(
+                        "This request must be confirmed with your password"
+                    ),
+                ),
+                422,
+            )
+        if request_wants.html_fragment:
+            return render_redirect(url=request.url, code=303)
+
         return render_form(
             form=form,
             title=title,
@@ -563,49 +573,6 @@
             ajax=False,
             template='account_formlayout.html.jinja2',
         )
-=======
-            # A future version of this form may accept password or 2FA (U2F or TOTP)
-            form = PasswordForm(edit_user=current_auth.user)
-            if form.validate_on_submit():
-                # User has successfully authenticated. Update their sudo timestamp and
-                # reload the page with a GET request, as the wrapped view may need to
-                # render its own form
-                current_auth.session.set_sudo()
-                db.session.commit()
-                continue_url = session.pop('next', request.url)
-                return redirect(continue_url, code=303)
-
-            if request_wants.json:
-                # A JSON-only endpoint can't render a form, so we have to redirect the
-                # browser to the account_sudo endpoint, asking it to redirect back here
-                # after getting the user's password. That will be:
-                # `url_for('account_sudo', next=request.url)`. Ideally, a fragment
-                # identifier should be included to reload to the same dialog the user
-                # was sent away from.
-
-                return make_response(
-                    jsonify(
-                        status='error',
-                        error='requires_sudo',
-                        error_description=_(
-                            "This request must be confirmed with your password"
-                        ),
-                    ),
-                    422,
-                )
-            if request_wants.html_fragment:
-                return render_redirect(url=request.url, code=303)
-
-            return render_form(
-                form=form,
-                title=_("Confirm with your password to proceed"),
-                formid='password',
-                submit=_("Confirm"),
-                ajax=False,
-                template='account_formlayout.html.jinja2',
-            )
-        return f(*args, **kwargs)
->>>>>>> 7719d8bc
 
     return decorated_function
 
