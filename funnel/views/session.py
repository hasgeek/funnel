--- conflicted
+++ resolved
@@ -13,11 +13,7 @@
 
 def rooms_list(project):
     return [(u"", _("Select Room"))] + [
-<<<<<<< HEAD
-        (room.id, u"{venue} - {room}".format(venue=room.venue.title, room=room.title)) for room in project.rooms]
-=======
         (room.id, u"{venue} – {room}".format(venue=room.venue.title, room=room.title)) for room in project.rooms]
->>>>>>> 9584c065
 
 
 def session_form(project, proposal=None, session=None):
