<<<<<<< HEAD
from flask import flash, g, redirect
=======
from flask import g
>>>>>>> d8516302

from baseframe import _, forms, request_is_xhr
from coaster.auth import current_auth
from coaster.utils import make_name
from coaster.views import ModelView, UrlForView, render_with, requires_roles, route

from .. import app
from ..forms import PostForm, SavedProjectForm
from ..models import Post, Profile, Project, db
from .decorators import legacy_redirect
from .helpers import requires_login
from .project import ProjectViewMixin


@Project.views('posts')
@route('/<profile>/<project>/posts')
class ProjectPostView(ProjectViewMixin, UrlForView, ModelView):
    __decorators__ = [legacy_redirect]

    @route('', methods=['GET'])
    @render_with('project_posts.html.jinja2', json=True)
    @requires_login
    @requires_roles({'reader'})
    def posts(self):
        project_save_form = SavedProjectForm()

        if request_is_xhr():
            return {
                'posts': self.obj.views.json_posts(),
            }
        project_save_form = SavedProjectForm()
        return {
            'project': self.obj.current_access(),
            'new_post': self.obj.url_for('new_post'),
            'project_save_form': project_save_form,
            'csrf_form': forms.Form(),
        }

    @route('new', methods=['GET', 'POST'])
    @render_with(json=True)
    @requires_login
    @requires_roles({'editor'})
    def new_post(self):
        post_form = PostForm()

        if post_form.validate_on_submit():
            post = Post(user=current_auth.user, project=self.obj)
            post_form.populate_obj(post)
            post.name = make_name(post.title)
<<<<<<< HEAD
=======
            # post.publish(actor=current_auth.user)
>>>>>>> d8516302
            if post_form.restricted.data:
                post.make_restricted()
            db.session.add(post)
            db.session.commit()
<<<<<<< HEAD
            return redirect(post.url_for('preview_draft'))
=======
            return {
                'status': 'ok',
                'message': _("Your update has been posted"),
                'posts': self.obj.views.json_posts(),
            }
>>>>>>> d8516302

        post_form_html = forms.render_form(
            form=post_form,
            formid='post_form',
            title=_("Post update"),
            submit=_("Post"),
            ajax=True,
            with_chrome=False,
        )
        return {
            'form': post_form_html,
        }


ProjectPostView.init_app(app)


@Post.views('main')
@route('/<profile>/<project>/posts/<uuid_b58>')
class ProjectPostDetailsView(UrlForView, ModelView):
    __decorators__ = [requires_login, legacy_redirect]
    model = Post
    route_model_map = {
        'profile': 'project.profile.name',
        'project': 'project.name',
        'uuid_b58': 'uuid_b58',
    }

    def loader(self, profile, project, uuid_b58):
        post = (
            self.model.query.join(Profile, Project)
            .filter(
                Profile.name == profile,
                Project.name == project,
                Post.uuid_b58 == uuid_b58,
            )
            .first_or_404()
        )
        g.profile = post.project.profile
        return post

    @route('', methods=['GET'])
    @render_with(json=True)
    @requires_roles({'reader'})
    def view(self):
        return {'post': self.obj.current_access()}

    @route('preview', methods=['GET'])
    @render_with(json=True)
    @requires_roles({'editor'})
    def preview_draft(self):
        if not self.obj.state.DRAFT:
            return redirect(self.obj.url_for())
        return {'post': self.obj.current_access()}

    @route('publish', methods=['POST'])
    @render_with(json=True)
    @requires_roles({'editor'})
    def publish_draft(self):
        if not self.obj.state.DRAFT:
            return redirect(self.obj.url_for())
        form = forms.Form()
        if form.validate_on_submit():
            self.obj.publish(actor=current_auth.user)
            db.session.commit()
            flash(_("The update has been published"), 'success')
            return redirect(self.obj.url_for())
        else:
            flash(
                _(
                    "There was an error publishing this update. Please refresh and try again"
                ),
                'error',
            )
            return redirect(self.obj.url_for('preview_draft'))


ProjectPostDetailsView.init_app(app)<|MERGE_RESOLUTION|>--- conflicted
+++ resolved
@@ -1,8 +1,4 @@
-<<<<<<< HEAD
 from flask import flash, g, redirect
-=======
-from flask import g
->>>>>>> d8516302
 
 from baseframe import _, forms, request_is_xhr
 from coaster.auth import current_auth
@@ -17,8 +13,8 @@
 from .project import ProjectViewMixin
 
 
-@Project.views('posts')
-@route('/<profile>/<project>/posts')
+@Project.views('updates')
+@route('/<profile>/<project>/updates')
 class ProjectPostView(ProjectViewMixin, UrlForView, ModelView):
     __decorators__ = [legacy_redirect]
 
@@ -33,6 +29,7 @@
             return {
                 'posts': self.obj.views.json_posts(),
             }
+
         project_save_form = SavedProjectForm()
         return {
             'project': self.obj.current_access(),
@@ -52,23 +49,12 @@
             post = Post(user=current_auth.user, project=self.obj)
             post_form.populate_obj(post)
             post.name = make_name(post.title)
-<<<<<<< HEAD
-=======
-            # post.publish(actor=current_auth.user)
->>>>>>> d8516302
+            post.publish(actor=current_auth.user)
             if post_form.restricted.data:
                 post.make_restricted()
             db.session.add(post)
             db.session.commit()
-<<<<<<< HEAD
-            return redirect(post.url_for('preview_draft'))
-=======
-            return {
-                'status': 'ok',
-                'message': _("Your update has been posted"),
-                'posts': self.obj.views.json_posts(),
-            }
->>>>>>> d8516302
+            return forms.render_redirect(post.url_for())
 
         post_form_html = forms.render_form(
             form=post_form,
@@ -79,6 +65,7 @@
             with_chrome=False,
         )
         return {
+            'posts': self.obj.views.json_posts(),
             'form': post_form_html,
         }
 
@@ -87,23 +74,23 @@
 
 
 @Post.views('main')
-@route('/<profile>/<project>/posts/<uuid_b58>')
+@route('/<profile>/<project>/posts/<url_name_uuid_b58>')
 class ProjectPostDetailsView(UrlForView, ModelView):
     __decorators__ = [requires_login, legacy_redirect]
     model = Post
     route_model_map = {
         'profile': 'project.profile.name',
         'project': 'project.name',
-        'uuid_b58': 'uuid_b58',
+        'url_name_uuid_b58': 'url_name_uuid_b58',
     }
 
-    def loader(self, profile, project, uuid_b58):
+    def loader(self, profile, project, url_name_uuid_b58):
         post = (
             self.model.query.join(Profile, Project)
             .filter(
                 Profile.name == profile,
                 Project.name == project,
-                Post.uuid_b58 == uuid_b58,
+                Post.url_name_uuid_b58 == url_name_uuid_b58,
             )
             .first_or_404()
         )
@@ -111,21 +98,12 @@
         return post
 
     @route('', methods=['GET'])
-    @render_with(json=True)
+    @render_with('project_post.html.jinja2')
     @requires_roles({'reader'})
     def view(self):
         return {'post': self.obj.current_access()}
 
-    @route('preview', methods=['GET'])
-    @render_with(json=True)
-    @requires_roles({'editor'})
-    def preview_draft(self):
-        if not self.obj.state.DRAFT:
-            return redirect(self.obj.url_for())
-        return {'post': self.obj.current_access()}
-
     @route('publish', methods=['POST'])
-    @render_with(json=True)
     @requires_roles({'editor'})
     def publish_draft(self):
         if not self.obj.state.DRAFT:
@@ -135,15 +113,15 @@
             self.obj.publish(actor=current_auth.user)
             db.session.commit()
             flash(_("The update has been published"), 'success')
-            return redirect(self.obj.url_for())
         else:
             flash(
                 _(
-                    "There was an error publishing this update. Please refresh and try again"
+                    "There was an error publishing this update. "
+                    "Please refresh and try again"
                 ),
                 'error',
             )
-            return redirect(self.obj.url_for('preview_draft'))
+        return redirect(self.obj.project.url_for('posts'))
 
 
 ProjectPostDetailsView.init_app(app)