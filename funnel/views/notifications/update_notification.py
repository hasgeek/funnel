--- conflicted
+++ resolved
@@ -22,12 +22,8 @@
     template = (
         "There is an update in {account}: {url}\n\nhttps://bye.li to stop -Hasgeek"
     )
-<<<<<<< HEAD
     plaintext_template = "There is an update in {account}: {url}"
-=======
-    plaintext_template = "There is an update in {profile}: {url}"
     message_priority = SmsPriority.NORMAL
->>>>>>> 415d6a30
 
     url: str
 
