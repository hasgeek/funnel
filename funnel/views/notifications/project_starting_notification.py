"""Project starting notification."""

from __future__ import annotations

<<<<<<< HEAD
from typing import Optional, Union

=======
>>>>>>> eafb5abd
from flask import render_template

from baseframe import _, __
from baseframe.filters import time_filter

<<<<<<< HEAD
from ...models import (
    Project,
    ProjectStartingNotification,
    ProjectTomorrowNotification,
    Session,
)
from ...transports.sms import SmsTemplate
=======
from ...models import Project, ProjectStartingNotification, Session
from ...transports.sms import SmsPriority, SmsTemplate
>>>>>>> eafb5abd
from ..helpers import shortlink
from ..notification import RenderNotification
from .mixins import TemplateVarMixin


class ProjectStartingTemplate(TemplateVarMixin, SmsTemplate):
    """DLT registered template for project starting notification."""

    registered_template = (
        'Reminder: {#var#} is starting soon. Join at {#var#}'
        '\n\nhttps://bye.li to stop - Hasgeek'
    )
    template = (
        "Reminder: {project} is starting soon. Join at {url}"
        "\n\nhttps://bye.li to stop - Hasgeek"
    )
    plaintext_template = "Reminder: {project} is starting soon. Join at {url}"
    message_priority = SmsPriority.IMPORTANT

    url: str


class ProjectStartingTomorrowVenueTemplate(TemplateVarMixin, SmsTemplate):
    """DLT registered template for in-person event notification."""

    registered_template = (
        'Reminder: {#var#} has an in-person event tomorrow at {#var#}.'
        ' Details here: {#var#}\n\nhttps://bye.li to stop -Hasgeek'
    )
    template = (
        'Reminder: {account} has an in-person event tomorrow at {venue}.'
        ' Details here: {url}\n\nhttps://bye.li to stop -Hasgeek'
    )
    plaintext_template = (
        'Reminder: {account} has an in-person event tomorrow at {venue}.'
        ' Details here: {url}'
    )

    url: str


class ProjectStartingTomorrowLocationTemplate(TemplateVarMixin, SmsTemplate):
    """DLT registered template for in-person event notification."""

    registered_template = (
        'Reminder: {#var#} has an in-person event tomorrow in {#var#}.'
        ' Details here: {#var#}\n\nhttps://bye.li to stop -Hasgeek'
    )
    template = (
        'Reminder: {account} has an in-person event tomorrow in {location}.'
        ' Details here: {url}\n\nhttps://bye.li to stop -Hasgeek'
    )
    plaintext_template = (
        'Reminder: {account} has an in-person event tomorrow in {location}.'
        ' Details here: {url}'
    )

    location: str
    url: str

    def truncate(self) -> None:
        """Truncate location to fit within template size limit."""
        if len(self.location) > self.var_max_length:
            self.location = self.location[: self.var_max_length - 1] + '…'


@ProjectStartingNotification.renderer
class RenderProjectStartingNotification(RenderNotification):
    """Notify crew and participants when the project's schedule is about to start."""

    project: Project
    session: Session | None
    aliases = {'document': 'project', 'fragment': 'session'}
    emoji_prefix = "⏰ "
    reason = __("You are receiving this because you have registered for this project")
    hero_image = 'img/email/chars-v1/session-starting.png'
    email_heading = __("Session starting soon!")

    def web(self) -> str:
        return render_template(
            'notifications/project_starting_web.html.jinja2', view=self
        )

    def email_subject(self) -> str:
        start_time = (self.session or self.project).start_at_localized
        if start_time is not None:
            return self.emoji_prefix + _("{project} starts at {time}").format(
                project=self.project.joined_title, time=time_filter(start_time)
            )
        return self.emoji_prefix + _("{project} is starting soon").format(
            project=self.project.joined_title
        )

    def email_content(self) -> str:
        return render_template(
            'notifications/project_starting_email.html.jinja2', view=self
        )

    def sms(self) -> ProjectStartingTemplate:
        return ProjectStartingTemplate(
            project=self.project,
            url=shortlink(
                self.project.url_for(_external=True, **self.tracking_tags('sms')),
                shorter=True,
            ),
        )


@ProjectTomorrowNotification.renderer
class RenderProjectTomorrowNotification(RenderProjectStartingNotification):
    """Renderer for previous-day notice of an in-person session."""

    email_heading = __("In-person event tomorrow!")

    def web(self) -> str:
        return render_template(
            'notifications/project_tomorrow_web.html.jinja2', view=self
        )

    def email_subject(self) -> str:
        start_time = (self.session or self.project).start_at_localized
        if start_time is not None:
            return self.emoji_prefix + _("{project} starts at {time}").format(
                project=self.project.joined_title, time=time_filter(start_time)
            )
        return self.emoji_prefix + _("{project} is starting soon").format(
            project=self.project.joined_title
        )

    def email_content(self) -> str:
        return render_template(
            'notifications/project_tomorrow_email.html.jinja2', view=self
        )

    def sms(  # type: ignore[override]
        self,
    ) -> Union[
        ProjectStartingTomorrowVenueTemplate, ProjectStartingTomorrowLocationTemplate
    ]:
        venue = self.project.primary_venue
        if venue is not None:
            return ProjectStartingTomorrowVenueTemplate(
                project=self.project,
                venue=venue,
                url=shortlink(
                    self.project.url_for(_external=True, **self.tracking_tags('sms')),
                    shorter=True,
                ),
            )
        return ProjectStartingTomorrowLocationTemplate(
            project=self.project,
            location=self.project.location,
            url=shortlink(
                self.project.url_for(_external=True, **self.tracking_tags('sms')),
                shorter=True,
            ),
        )<|MERGE_RESOLUTION|>--- conflicted
+++ resolved
@@ -2,28 +2,20 @@
 
 from __future__ import annotations
 
-<<<<<<< HEAD
-from typing import Optional, Union
+from typing import Union
 
-=======
->>>>>>> eafb5abd
 from flask import render_template
 
 from baseframe import _, __
 from baseframe.filters import time_filter
 
-<<<<<<< HEAD
 from ...models import (
     Project,
     ProjectStartingNotification,
+    Session,
     ProjectTomorrowNotification,
-    Session,
 )
-from ...transports.sms import SmsTemplate
-=======
-from ...models import Project, ProjectStartingNotification, Session
 from ...transports.sms import SmsPriority, SmsTemplate
->>>>>>> eafb5abd
 from ..helpers import shortlink
 from ..notification import RenderNotification
 from .mixins import TemplateVarMixin
