--- conflicted
+++ resolved
@@ -6,11 +6,7 @@
 
 import grapheme
 
-<<<<<<< HEAD
-from ...models import Organization, Profile, Project, User, Venue
-=======
 from ...models import Account, Project
->>>>>>> eafb5abd
 
 _T = TypeVar('_T')  # Host type for SetVar
 _I = TypeVar('_I')  # Input type for SetVar's setter
