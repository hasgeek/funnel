--- conflicted
+++ resolved
@@ -16,17 +16,11 @@
     CommentModeratorReport,
     CommentReplyNotification,
     CommentReportReceivedNotification,
-<<<<<<< HEAD
+    Commentset,
     DuckTypeAccount,
-    NewCommentNotification,
-=======
-    Commentset,
-    DuckTypeUser,
     NewCommentNotification,
     Project,
     Proposal,
-    User,
->>>>>>> bea2956e
 )
 from ...transports.sms import OneLineTemplate, SmsTemplate
 from ..helpers import shortlink
