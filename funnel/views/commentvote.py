from collections import namedtuple

from flask import abort, flash, jsonify, redirect, request

from baseframe import _, forms, request_is_xhr
from baseframe.forms import render_form
from coaster.auth import current_auth
from coaster.views import (
    ModelView,
    UrlForView,
    render_with,
    requires_permission,
    requires_roles,
    route,
)

from .. import app, funnelapp
from ..forms import CommentDeleteForm, CommentForm
from ..models import Comment, Commentset, Proposal, db
from .decorators import legacy_redirect
from .helpers import requires_login
from .mixins import ProposalViewMixin

ProposalComment = namedtuple('ProposalComment', ['proposal', 'comment'])


@Proposal.views('vote')
@route('/<profile>/<project>/proposals/<url_name_uuid_b58>')
class ProposalVoteView(ProposalViewMixin, UrlForView, ModelView):
    __decorators__ = [legacy_redirect]

    @route('voteup', methods=['POST'])
    @requires_login
    @requires_permission('vote_proposal')
    def voteup(self):
        csrf_form = forms.Form()
        if not csrf_form.validate_on_submit():
            abort(403)
        self.obj.voteset.vote(current_auth.user, votedown=False)
        db.session.commit()
        message = _("Your vote has been recorded")
        if request_is_xhr():
            return jsonify(message=message, code=200)
        flash(message, 'info')
        return redirect(self.obj.url_for(), code=303)

    @route('votedown', methods=['POST'])
    @requires_login
    @requires_permission('vote_proposal')
    def votedown(self):
        csrf_form = forms.Form()
        if not csrf_form.validate_on_submit():
            abort(403)
        self.obj.voteset.vote(current_auth.user, votedown=True)
        db.session.commit()
        message = _("Your vote has been recorded")
        if request_is_xhr():
            return jsonify(message=message, code=200)
        flash(message, 'info')
        return redirect(self.obj.url_for(), code=303)

    @route('delete_vote', methods=['POST'])
    @requires_login
    @requires_permission('vote_proposal')
    def delete_vote(self):
        csrf_form = forms.Form()
        if not csrf_form.validate_on_submit():
            abort(403)
        self.obj.voteset.cancelvote(current_auth.user)
        db.session.commit()
        message = _("Your vote has been withdrawn")
        if request_is_xhr():
            return jsonify(message=message, code=200)
        flash(message, 'info')
        return redirect(self.obj.url_for(), code=303)


@route('/<project>/<url_id_name>', subdomain='<profile>')
class FunnelProposalVoteView(ProposalVoteView):
    pass


ProposalVoteView.init_app(app)
FunnelProposalVoteView.init_app(funnelapp)


@route('/comments/<commentset>')
class CommentsetView(UrlForView, ModelView):
    model = Commentset
    route_model_map = {'commentset': 'uuid_b58'}

    def loader(self, commentset, profile=None):
        # `profile` remains for funnelapp even though it's not used.
        return Commentset.query.filter(Commentset.uuid_b58 == commentset).one_or_404()

    @route('new', methods=['GET', 'POST'])
    @requires_login
    @render_with(json=True)
    @requires_roles({'parent_participant'})
    def new_comment(self):
        if self.obj.parent is None:
            return redirect('/')

        commentform = CommentForm(model=Comment)
        if commentform.validate_on_submit():
            comment = Comment(
                user=current_auth.user,
                commentset=self.obj,
                message=commentform.message.data,
            )
            if commentform.parent_id.data:
                parent_comment = Comment.query.filter_by(
                    uuid_b58=commentform.parent_id.data
                ).first_or_404()
                if parent_comment and self.obj == parent_comment.commentset:
                    comment.parent = parent_comment
            self.obj.count = Commentset.count + 1
            comment.voteset.vote(current_auth.user)  # Vote for your own comment
            db.session.add(comment)
            db.session.commit()
            return {
                'status': 'ok',
                'message': _("Your comment has been posted"),
<<<<<<< HEAD
                'comments': [
                    comment.current_access() for comment in self.obj.parent_comments
                ],
=======
                'comments': self.obj.views.json_comments(),
>>>>>>> 44d66ee9
            }
        commentform_html = render_form(
            form=commentform,
            title='',
            submit=_("Post comment"),
            ajax=False,
            with_chrome=False,
        )
        return {'form': commentform_html}


@route('/comments/<commentset>', subdomain='<profile>')
class FunnelCommentsetView(CommentsetView):
    pass


CommentsetView.init_app(app)
FunnelCommentsetView.init_app(funnelapp)


@route('/comments/<commentset>/<comment>')
class CommentView(UrlForView, ModelView):
    model = Comment
    route_model_map = {'commentset': 'commentset.uuid_b58', 'comment': 'uuid_b58'}

    def loader(self, commentset, comment, profile=None):
        comment = (
            Comment.query.join(Commentset)
            .filter(Commentset.uuid_b58 == commentset, Comment.uuid_b58 == comment)
            .one_or_404()
        )
        return comment

    @route('')
    @requires_roles({'reader'})
    def view(self):
        return redirect(self.obj.views.url(), code=303)

    @route('json')
    @requires_roles({'reader'})
    def view_json(self):
        return jsonify(status=True, message=self.obj.message.text)

    @route('reply', methods=['GET', 'POST'])
    @requires_roles({'reader'})
    def reply(self):
        commentform = CommentForm()

        if commentform.validate_on_submit():
            comment = Comment(
                parent=self.obj,
                user=current_auth.user,
                commentset=self.obj.commentset,
                message=commentform.message.data,
            )

            self.obj.commentset.count = Commentset.count + 1
            comment.voteset.vote(current_auth.user)  # Vote for your own comment
            db.session.add(comment)
            db.session.commit()
            return {
                'status': 'ok',
                'message': _("Your reply has been posted"),
<<<<<<< HEAD
                'comments': [
                    comment.current_access()
                    for comment in self.obj.commentset.parent_comments
                ],
=======
                'comments': self.obj.commentset.views.json_comments(),
>>>>>>> 44d66ee9
            }

        commentform_html = render_form(
            form=commentform,
            title='',
            submit=_("Post comment"),
            ajax=False,
            with_chrome=False,
        )
        return {'form': commentform_html}

    @route('edit', methods=['GET', 'POST'])
    @requires_login
    @render_with(json=True)
    @requires_roles({'author'})
    def edit(self):
        commentform = CommentForm(obj=self.obj)
        if commentform.validate_on_submit():
            self.obj.message = commentform.message.data
            self.obj.edited_at = db.func.utcnow()
            db.session.commit()
            return {
                'status': 'ok',
                'message': _("Your comment has been edited"),
<<<<<<< HEAD
                'comments': [
                    comment.current_access()
                    for comment in self.obj.commentset.parent_comments
                ],
=======
                'comments': self.obj.commentset.views.json_comments(),
>>>>>>> 44d66ee9
            }
        commentform_html = render_form(
            form=commentform,
            title='',
            submit=_("Edit comment"),
            ajax=False,
            with_chrome=False,
        )
        return {'form': commentform_html}

    @route('delete', methods=['GET', 'POST'])
    @requires_login
    @render_with(json=True)
    @requires_roles({'author'})
    def delete(self):
        delcommentform = CommentDeleteForm()

        if delcommentform.validate_on_submit():
            commentset = self.obj.commentset
            self.obj.delete()
            commentset.count = Commentset.count - 1
            db.session.commit()
            return {
                'status': 'ok',
                'message': _("Your comment has been deleted"),
<<<<<<< HEAD
                'comments': [
                    comment.current_access()
                    for comment in self.obj.commentset.parent_comments
                ],
=======
                'comments': self.obj.commentset.views.json_comments(),
>>>>>>> 44d66ee9
            }

        delcommentform_html = render_form(
            form=delcommentform,
            title='Delete this comment?',
            submit=_("Delete"),
            ajax=False,
            with_chrome=False,
        )
        return {'form': delcommentform_html}

    @route('voteup', methods=['POST'])
    @requires_login
    @requires_roles({'reader'})
    def voteup(self):
        csrf_form = forms.Form()
        if not csrf_form.validate_on_submit():
            abort(403)
        self.obj.voteset.vote(current_auth.user, votedown=False)
        db.session.commit()
        message = _("Your vote has been recorded")
        if request_is_xhr():
            return jsonify(message=message, code=200)
        flash(message, 'info')
        return redirect(self.obj.url_for(), code=303)

    @route('votedown', methods=['POST'])
    @requires_login
    @requires_roles({'reader'})
    def votedown(self):
        csrf_form = forms.Form()
        if not csrf_form.validate_on_submit():
            abort(403)
        self.obj.voteset.vote(current_auth.user, votedown=True)
        db.session.commit()
        message = _("Your vote has been recorded")
        if request_is_xhr():
            return jsonify(message=message, code=200)
        flash(message, 'info')
        return redirect(self.obj.url_for(), code=303)

    @route('delete_vote', methods=['POST'])
    @requires_login
    @requires_roles({'reader'})
    def delete_vote(self):
        csrf_form = forms.Form()
        if not csrf_form.validate_on_submit():
            abort(403)
        self.obj.voteset.cancelvote(current_auth.user)
        db.session.commit()
        message = _("Your vote has been withdrawn")
        if request_is_xhr():
            return jsonify(message=message, code=200)
        flash(message, 'info')
        return redirect(self.obj.url_for(), code=303)

    @route('report_spam', methods=['GET', 'POST'])
    @requires_login
    def report_spam(self):
        csrf_form = forms.Form()
        if request.method == 'POST':
            if csrf_form.validate_on_submit():
                self.obj.report_spam(actor=current_auth.user)
                return {
                    'status': 'ok',
                    'message': _("The comment has been reported as spam"),
<<<<<<< HEAD
                    'comments': [
                        comment.current_access()
                        for comment in self.obj.commentset.parent_comments
                    ],
=======
                    'comments': self.obj.commentset.views.json_comments(),
>>>>>>> 44d66ee9
                }
            else:
                flash(
                    _("There was an issue reporting this comment. Please try again"),
                    'error',
                )
                return (
                    {
                        'status': 'error',
                        'error_code': 'report_spam_error',
                        'error_description': _(
                            "There was an issue reporting this comment. Please try again"
                        ),
                        'error_details': csrf_form.errors,
                    },
                    400,
                )
        reportspamform_html = render_form(
            form=csrf_form,
            title='Do you want to mark this comment as spam?',
            submit=_("Confirm"),
            ajax=False,
            with_chrome=False,
        )
        return {'form': reportspamform_html}


@route('/comments/<commentset>/<comment>', subdomain='<profile>')
class FunnelCommentView(CommentView):
    pass


CommentView.init_app(app)
FunnelCommentView.init_app(funnelapp)<|MERGE_RESOLUTION|>--- conflicted
+++ resolved
@@ -121,13 +121,7 @@
             return {
                 'status': 'ok',
                 'message': _("Your comment has been posted"),
-<<<<<<< HEAD
-                'comments': [
-                    comment.current_access() for comment in self.obj.parent_comments
-                ],
-=======
                 'comments': self.obj.views.json_comments(),
->>>>>>> 44d66ee9
             }
         commentform_html = render_form(
             form=commentform,
@@ -191,14 +185,7 @@
             return {
                 'status': 'ok',
                 'message': _("Your reply has been posted"),
-<<<<<<< HEAD
-                'comments': [
-                    comment.current_access()
-                    for comment in self.obj.commentset.parent_comments
-                ],
-=======
                 'comments': self.obj.commentset.views.json_comments(),
->>>>>>> 44d66ee9
             }
 
         commentform_html = render_form(
@@ -223,14 +210,7 @@
             return {
                 'status': 'ok',
                 'message': _("Your comment has been edited"),
-<<<<<<< HEAD
-                'comments': [
-                    comment.current_access()
-                    for comment in self.obj.commentset.parent_comments
-                ],
-=======
                 'comments': self.obj.commentset.views.json_comments(),
->>>>>>> 44d66ee9
             }
         commentform_html = render_form(
             form=commentform,
@@ -256,14 +236,7 @@
             return {
                 'status': 'ok',
                 'message': _("Your comment has been deleted"),
-<<<<<<< HEAD
-                'comments': [
-                    comment.current_access()
-                    for comment in self.obj.commentset.parent_comments
-                ],
-=======
                 'comments': self.obj.commentset.views.json_comments(),
->>>>>>> 44d66ee9
             }
 
         delcommentform_html = render_form(
@@ -330,14 +303,7 @@
                 return {
                     'status': 'ok',
                     'message': _("The comment has been reported as spam"),
-<<<<<<< HEAD
-                    'comments': [
-                        comment.current_access()
-                        for comment in self.obj.commentset.parent_comments
-                    ],
-=======
                     'comments': self.obj.commentset.views.json_comments(),
->>>>>>> 44d66ee9
                 }
             else:
                 flash(
