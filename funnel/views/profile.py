--- conflicted
+++ resolved
@@ -164,15 +164,10 @@
                 'template': template_name,
                 'profile': self.obj.current_access(datasets=('primary', 'related')),
                 'other_profiles': {
-<<<<<<< HEAD
-                    'rootconf': Profile.query.filter_by(name='rootconf').first().current_access(datasets=('primary', 'related')),
-                    'fifthelephant': Profile.query.filter_by(name='fifthelephant').first().current_access(datasets=('primary', 'related')),
-=======
-                    'rootconf': Profile.query.filter_by(name='rootconf').first(),
+                    'rootconf': Profile.query.filter_by(
+                        name='rootconf').first().current_access(datasets=('primary', 'related')),
                     'fifthelephant': Profile.query.filter_by(
-                        name='fifthelephant'
-                    ).first(),
->>>>>>> 06645658
+                        name='fifthelephant').first().current_access(datasets=('primary', 'related')),
                 },
                 'all_projects': [
                     p.current_access(datasets=('without_parent', 'related'))
