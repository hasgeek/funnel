"""Views for a user or organization account."""

from __future__ import annotations

from collections.abc import Mapping
from typing import Any

from flask import abort, current_app, flash, jsonify, render_template, request

from baseframe import _
from baseframe.filters import date_filter, datetime_filter
from baseframe.forms import render_form
from coaster.utils import parse_isoformat
from coaster.views import (
    UrlChangeCheck,
    get_next_url,
    render_with,
    requestargs,
    requires_roles,
    route,
)

from .. import app
from ..auth import current_auth
from ..forms import (
    FollowForm,
    ProfileBannerForm,
    ProfileForm,
    ProfileLogoForm,
    ProfileTransitionForm,
)
from ..models import Account, AccountMembership, Project, Session, db, sa
from ..typing import ReturnRenderWith, ReturnView
from .decorators import idempotent_request
from .helpers import render_redirect
from .login_session import requires_login, requires_user_not_spammy
from .mixins import AccountViewBase
from .schedule import schedule_data, session_list_data


@Account.features('new_project')
def feature_profile_new_project(obj: Account) -> bool:
    return (
        obj.is_organization_profile
        and obj.current_roles.admin
        and bool(obj.profile_state.PUBLIC)
    )


@Account.features('new_user_project')
def feature_profile_new_user_project(obj: Account) -> bool:
    return (
        obj.is_user_profile
        and obj.current_roles.admin
        and bool(obj.profile_state.ACTIVE_AND_PUBLIC)
    )


@Account.features('make_public')
def feature_profile_make_public(obj: Account) -> bool:
    return obj.current_roles.admin and obj.make_profile_public.is_available


@Account.features('make_private')
def feature_profile_make_private(obj: Account) -> bool:
    return obj.current_roles.admin and obj.make_profile_private.is_available


@Account.features('is_private')
def feature_profile_is_private(obj: Account) -> bool:
    return not obj.current_roles.admin and not bool(obj.profile_state.ACTIVE_AND_PUBLIC)


@Account.features('followers_count')
def feature_profile_followers_count(obj: Account) -> int:
    return obj.active_follower_memberships.count()


@Account.features('following_count')
def feature_profile_following_count(obj: Account) -> int:
    return obj.active_following_memberships.count()


def template_switcher(templateargs: Mapping[str, Any]) -> str:
    templateargs = dict(templateargs)
    template = templateargs.pop('template')
    return render_template(template, **templateargs)


@Account.views('main')
@route('/<account>', init_app=app)
class ProfileView(UrlChangeCheck, AccountViewBase):

    @route('', endpoint='profile')
    @render_with({'text/html': template_switcher}, json=True)
    def view(self) -> ReturnRenderWith:
        template_name = None
        ctx: dict[str, Any] = {}

        if self.obj.is_user_profile:
            template_name = 'user_profile.html.jinja2'

            submitted_proposals = self.obj.public_proposals

            tagged_sessions = [
                proposal.session
                for proposal in submitted_proposals
                if proposal.session is not None
            ]

            ctx = {
                'template': template_name,
                'profile': self.obj.current_access(),
                'tagged_sessions': [
                    session.current_access() for session in tagged_sessions
                ],
            }

        elif self.obj.is_organization_profile:
            template_name = 'profile.html.jinja2'

            # `order_by(None)` clears any existing order defined in relationship.
            # We're using it because we want to define our own order here.
            # listed_projects already includes a filter on Project.state.PUBLISHED
            projects = self.obj.listed_projects.order_by(None)
            upcoming_projects = (
                projects.filter(
                    sa.or_(
                        Project.state.LIVE,
                        Project.state.UPCOMING,
                        sa.and_(
                            Project.start_at.is_(None),
                            Project.published_at.is_not(None),
                        ),
                    ),
                )
                .order_by(Project.order_by_date())
                .all()
            )

            featured_project = (
                projects.filter(
                    sa.or_(
                        Project.state.LIVE,
                        Project.state.UPCOMING,
                        sa.and_(
                            Project.start_at.is_(None),
                            Project.published_at.is_not(None),
                        ),
                    ),
                    Project.site_featured.is_(True),
                )
                .order_by(Project.order_by_date())
                .limit(1)
                .first()
            )
            scheduled_sessions_list = (
                session_list_data(
                    featured_project.scheduled_sessions, with_modal_url='view'
                )
                if featured_project is not None
                else None
            )
            featured_project_venues = (
                [
                    venue.current_access(datasets=('without_parent', 'related'))
                    for venue in featured_project.venues
                ]
                if featured_project is not None
                else None
            )
            featured_project_schedule = (
                schedule_data(
                    featured_project,
                    with_slots=False,
                    scheduled_sessions=scheduled_sessions_list,
                )
                if featured_project is not None
                else None
            )
            if featured_project is not None and featured_project in upcoming_projects:
                upcoming_projects.remove(featured_project)
            open_cfp_projects = (
                projects.filter(Project.cfp_state.OPEN)
                .order_by(Project.order_by_date())
                .all()
            )

            # If the user is an admin of this account, show all draft projects.
            # Else, only show the drafts they have a crew role in
            if self.obj.current_roles.admin:
                draft_projects: list[Project] = self.obj.draft_projects.all()
                unscheduled_projects = self.obj.projects.filter(
                    Project.state.PUBLISHED_WITHOUT_SESSIONS
                ).all()
            else:
                draft_projects = self.obj.draft_projects_for(current_auth.user)
                unscheduled_projects = self.obj.unscheduled_projects_for(
                    current_auth.user
                )

            sponsored_projects = self.obj.sponsored_projects
            sponsored_submissions = self.obj.sponsored_proposals

            ctx = {
                'template': template_name,
<<<<<<< HEAD
                'profile': self.obj.current_access(),
                'all_projects': [
                    p.current_access(datasets=('without_parent', 'related'))
                    for p in all_projects
                ],
=======
                'profile': self.obj.current_access(datasets=('primary', 'related')),
>>>>>>> 8226d4a8
                'unscheduled_projects': [
                    p.current_access(datasets=('without_parent', 'related'))
                    for p in unscheduled_projects
                ],
                'upcoming_projects': [
                    p.current_access(datasets=('without_parent', 'related'))
                    for p in upcoming_projects
                ],
                'open_cfp_projects': [
                    p.current_access(datasets=('without_parent', 'related'))
                    for p in open_cfp_projects
                ],
                'draft_projects': [
                    p.current_access(datasets=('without_parent', 'related'))
                    for p in draft_projects
                ],
                'featured_project': (
                    featured_project.current_access(
                        datasets=('without_parent', 'related')
                    )
                    if featured_project is not None
                    else None
                ),
                'featured_project_venues': featured_project_venues,
                'featured_project_sessions': scheduled_sessions_list,
                'featured_project_schedule': featured_project_schedule,
                'sponsored_projects': [
                    _p.current_access(datasets=('primary', 'related'))
                    for _p in sponsored_projects
                ],
                'sponsored_submissions': [
                    _p.current_access(datasets=('primary', 'related'))
                    for _p in sponsored_submissions
                ],
                'membership_project': (
                    self.obj.membership_project.current_access(
                        datasets=('without_parent', 'related')
                    )
                    if self.obj.membership_project is not None
                    else None
                ),
            }
        else:
            abort(404)  # Reserved account

        return ctx

    @route('followers', endpoint='followers')
    @requestargs(('page', int), ('per_page', int))
    @render_with('profile_followers.html.jinja2', json=True)
    @requires_roles({'reader'})
    def followers(self, page: int = 1, per_page: int = 50) -> ReturnRenderWith:
        """Followers of an account."""
        pagination = self.obj.active_follower_memberships.paginate(
            page=page, per_page=per_page
        )
        return {
            'status': 'ok',
            'profile': self.obj.current_access(),
            'count': self.obj.active_follower_memberships.count(),
            'followers': True,
            'next_page': (
                pagination.page + 1 if pagination.page < pagination.pages else ''
            ),
            'total_pages': pagination.pages,
            'accounts': [p.member.current_access() for p in pagination.items],
        }

    @route('following', endpoint='following')
    @requestargs(('page', int), ('per_page', int))
    @render_with('profile_following.html.jinja2')
    @requires_roles({'reader'})
    def following(self, page: int = 1, per_page: int = 50) -> ReturnRenderWith:
        """Accounts being followed."""
        pagination = self.obj.active_following_memberships.paginate(
            page=page, per_page=per_page
        )
        return {
            'status': 'ok',
            'profile': self.obj.current_access(),
            'count': self.obj.active_following_memberships.count(),
            'following': True,
            'next_page': (
                pagination.page + 1 if pagination.page < pagination.pages else ''
            ),
            'total_pages': pagination.pages,
            'accounts': [
                p.account.current_access()
                for p in pagination.items
                if p.account.profile_state.ACTIVE_AND_PUBLIC
            ],
        }

    @route('follow', methods=['POST'], endpoint='follow')
    @requires_login
    @requires_roles({'reader'})
    @idempotent_request()
    def follow(self) -> ReturnView:
        """Follow an account."""
        form = FollowForm()
        if form.validate_on_submit():
            existing_membership = self.obj.active_follower_memberships.filter(
                AccountMembership.member == current_auth.user
            ).one_or_none()
            if form.follow.data:
                if not existing_membership:
                    membership = AccountMembership(
                        account=self.obj,
                        member=current_auth.user,
                        granted_by=current_auth.user,
                        is_owner=False,
                        is_admin=False,
                        is_follower=True,
                    )
                    db.session.add(membership)
                    db.session.commit()
                    # TODO: Dispatch notification for new follower
                    return {'status': 'ok', 'following': True}, 201
                # If actor has an existing record, maybe confirm a MIGRATE record or
                # explicitly set is_follower=True
                new_membership = existing_membership.replace(
                    actor=current_auth.user, is_follower=True
                )
                if new_membership != existing_membership:
                    db.session.commit()
                return {'status': 'ok', 'following': True}, 200
            # Unfollow
            if existing_membership:
                if existing_membership.is_admin:
                    return {
                        'status': 'error',
                        'error': 'admin_unfollow',
                        'error_description': _("You are an admin of this account"),
                    }, 422
                existing_membership.revoke(current_auth.user)
                db.session.commit()
                return {'status': 'ok', 'following': False}, 201
            return {'status': 'ok', 'following': False}, 200
        return {
            'status': 'error',
            'error': 'follow_form_invalid',
            'error_description': _("This page timed out. Reload and try again"),
        }, 422

    @route('calendar')
    @requestargs(('start', parse_isoformat), ('end', parse_isoformat))
    @render_with(
        {
            'text/html': 'profile_calendar.html.jinja2',
            'application/json': lambda json_data: jsonify(json_data['projects']),
        }
    )
    def calendar(
        self, start: str | None = None, end: str | None = None
    ) -> ReturnRenderWith:
        projects = []
        if start is not None and end is not None:
            all_projects = self.obj.listed_projects.order_by(None)
            if end > start:
                filtered_projects = (
                    all_projects.filter(
                        Project.start_at >= start,
                        Project.end_at < end,
                    )
                    .order_by(Project.order_by_date())
                    .all()
                )
                projects = [
                    {
                        'title': p.title,
                        'start': p.start_at,
                        'end': p.end_at,
                        # start_at_localized is guaranteed type `datetime` here:
                        'date_str': datetime_filter(
                            p.start_at_localized,  # type: ignore[arg-type]
                            format='dd MMM yyyy',
                        ),
                        'time': datetime_filter(
                            p.start_at_localized,  # type: ignore[arg-type]
                            format='hh:mm a',
                        ),
                        'venue': (
                            p.primary_venue.city if p.primary_venue else p.location
                        ),
                        'cfp_open': bool(p.cfp_state.OPEN),
                        'member_access': bool(
                            p.features.rsvp_for_members or p.features.subscription
                        ),
                        'url': p.url_for(),
                    }
                    for p in filtered_projects
                ]
        return {'profile': self.obj.current_access(), 'projects': projects}

    @route('in/projects')
    @render_with('user_profile_projects.html.jinja2', json=True)
    def user_participated_projects(self) -> ReturnRenderWith:
        if self.obj.is_organization_profile:
            abort(404)

        participated_projects = set(self.obj.projects_as_crew) | {
            _p.project for _p in self.obj.public_proposals
        }

        return {
            'profile': self.obj.current_access(),
            'participated_projects': [
                project.current_access(datasets=('without_parent', 'related'))
                for project in participated_projects
            ],
        }

    @route('in/submissions')
    @route('in/proposals')  # Legacy route, will be auto-redirected to `in/submissions`
    @render_with('user_profile_proposals.html.jinja2', json=True)
    def user_proposals(self) -> ReturnRenderWith:
        if self.obj.is_organization_profile:
            abort(404)

        submitted_proposals = self.obj.public_proposals

        return {
            'profile': self.obj.current_access(),
            'submitted_proposals': [
                proposal.current_access(datasets=('without_parent', 'related'))
                for proposal in submitted_proposals
            ],
        }

    @route('past.projects')
    @requestargs(('page', int), ('per_page', int))
    @render_with('past_projects_section.html.jinja2')
    def past_projects(self, page: int = 1, per_page: int = 10) -> ReturnRenderWith:
        projects = self.obj.listed_projects.order_by(None)
        past_projects = projects.filter(Project.state.PAST).order_by(
            Project.end_at.desc()
        )
        pagination = past_projects.paginate(page=page, per_page=per_page)
        return {
            'status': 'ok',
            'profile': self.obj,
            'next_page': (
                pagination.page + 1 if pagination.page < pagination.pages else ''
            ),
            'total_pages': pagination.pages,
            'past_projects': [
                {
                    'title': p.title,
                    'datetime': date_filter(p.end_at_localized, format='dd MMM yyyy'),
                    'venue': p.primary_venue.city if p.primary_venue else p.location,
                    'url': p.url_for(),
                }
                for p in pagination.items
            ],
        }

    @route('past.sessions')
    @requestargs(('page', int), ('per_page', int))
    @render_with('past_sessions_section.html.jinja2')
    def past_sessions(self, page: int = 1, per_page: int = 10) -> ReturnRenderWith:
        featured_sessions = (
            Session.query.join(Project, Session.project_id == Project.id)
            .filter(
                Session.featured.is_(True),
                Session.video_id.is_not(None),
                Session.video_source.is_not(None),
                Project.state.PUBLISHED,
                Project.account == self.obj,
            )
            .order_by(Session.start_at.desc())
        )
        pagination = featured_sessions.paginate(page=page, per_page=per_page)
        return {
            'status': 'ok',
            'profile': self.obj,
            'next_page': (
                pagination.page + 1 if pagination.page < pagination.pages else ''
            ),
            'total_pages': pagination.pages,
            'past_sessions': pagination.items,
        }

    @route('edit', methods=['GET', 'POST'])
    @requires_roles({'admin'})
    @requires_user_not_spammy()
    def edit(self) -> ReturnView:
        form = ProfileForm(obj=self.obj, account=self.obj, edit_user=current_auth.user)
        if form.validate_on_submit():
            form.populate_obj(self.obj)
            db.session.commit()
            flash(_("Your changes have been saved"), 'info')
            return render_redirect(self.obj.url_for())
        return render_form(
            form=form,
            title=_("Edit account details"),
            submit=_("Save changes"),
            cancel_url=self.obj.url_for(),
            ajax=False,
        )

    @route('update_logo', methods=['GET', 'POST'])
    @render_with('update_logo_modal.html.jinja2')
    @requires_roles({'admin'})
    def update_logo(self) -> ReturnRenderWith:
        form = ProfileLogoForm(account=self.obj)
        edit_logo_url = self.obj.url_for('edit_logo_url')
        delete_logo_url = self.obj.url_for('remove_logo')
        return {
            'edit_logo_url': edit_logo_url,
            'delete_logo_url': delete_logo_url,
            'form': form,
        }

    @route('edit_logo', methods=['GET', 'POST'])
    @requires_roles({'admin'})
    @requires_user_not_spammy()
    def edit_logo_url(self) -> ReturnView:
        form = ProfileLogoForm(obj=self.obj, account=self.obj)
        if request.method == 'POST':
            if form.validate_on_submit():
                form.populate_obj(self.obj)
                db.session.commit()
                flash(_("Your changes have been saved"), 'info')
                return render_redirect(self.obj.url_for())
            return render_form(form=form, title="", submit=_("Save logo"), ajax=True)
        return render_form(
            form=form,
            title="",
            submit=_("Save logo"),
            ajax=True,
            template='img_upload_formlayout.html.jinja2',
        )

    @route('remove_logo', methods=['POST'])
    @requires_login
    @requires_roles({'admin'})
    def remove_logo(self) -> ReturnView:
        form = self.CsrfForm()
        if form.validate_on_submit():
            self.obj.logo_url = None
            db.session.commit()
            return render_redirect(self.obj.url_for())
        current_app.logger.error(
            "CSRF form validation error when removing account logo"
        )
        flash(_("Were you trying to remove the logo? Try again to confirm"), 'error')
        return render_redirect(self.obj.url_for())

    @route('update_banner', methods=['GET', 'POST'])
    @render_with('update_logo_modal.html.jinja2')
    @requires_roles({'admin'})
    def update_banner(self) -> ReturnRenderWith:
        if not self.obj.is_verified:
            abort(403)
        form = ProfileBannerForm(account=self.obj)
        edit_logo_url = self.obj.url_for('edit_banner_image_url')
        delete_logo_url = self.obj.url_for('remove_banner')
        return {
            'edit_logo_url': edit_logo_url,
            'delete_logo_url': delete_logo_url,
            'form': form,
        }

    @route('edit_banner', methods=['GET', 'POST'])
    @requires_roles({'admin'})
    def edit_banner_image_url(self) -> ReturnView:
        if not self.obj.is_verified:
            abort(403)
        form = ProfileBannerForm(obj=self.obj, account=self.obj)
        if request.method == 'POST':
            if form.validate_on_submit():
                form.populate_obj(self.obj)
                db.session.commit()
                flash(_("Your changes have been saved"), 'info')
                return render_redirect(self.obj.url_for())
            return render_form(form=form, title="", submit=_("Save banner"), ajax=True)
        return render_form(
            form=form,
            title="",
            submit=_("Save banner"),
            ajax=True,
            template='img_upload_formlayout.html.jinja2',
        )

    @route('remove_banner', methods=['POST'])
    @requires_login
    @requires_roles({'admin'})
    def remove_banner(self) -> ReturnView:
        form = self.CsrfForm()
        if form.validate_on_submit():
            self.obj.banner_image_url = None
            db.session.commit()
            return render_redirect(self.obj.url_for())
        current_app.logger.error(
            "CSRF form validation error when removing account banner"
        )
        flash(
            _("Were you trying to remove the banner? Try again to confirm"),
            'error',
        )
        return render_redirect(self.obj.url_for())

    @route('transition', methods=['POST'])
    @requires_login
    @requires_roles({'owner'})
    @requires_user_not_spammy()
    def transition(self) -> ReturnView:
        form = ProfileTransitionForm(obj=self.obj)
        if form.validate_on_submit():
            transition_name = form.transition.data
            getattr(self.obj, transition_name)()
            db.session.commit()
            flash(_("Your changes have been saved"), 'info')
        else:
            flash(
                _("There was a problem saving your changes. Please try again"), 'error'
            )
        return render_redirect(get_next_url(referrer=True))<|MERGE_RESOLUTION|>--- conflicted
+++ resolved
@@ -204,15 +204,7 @@
 
             ctx = {
                 'template': template_name,
-<<<<<<< HEAD
                 'profile': self.obj.current_access(),
-                'all_projects': [
-                    p.current_access(datasets=('without_parent', 'related'))
-                    for p in all_projects
-                ],
-=======
-                'profile': self.obj.current_access(datasets=('primary', 'related')),
->>>>>>> 8226d4a8
                 'unscheduled_projects': [
                     p.current_access(datasets=('without_parent', 'related'))
                     for p in unscheduled_projects
