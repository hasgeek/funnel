"""Views for a user or organization profile."""

from __future__ import annotations

<<<<<<< HEAD
from flask import abort, current_app, flash, redirect, render_template, request
=======
from flask import Response, abort, current_app, flash, render_template, request
>>>>>>> 2a816f9f

from baseframe import _
from baseframe.filters import date_filter
from baseframe.forms import render_form
from coaster.auth import current_auth
from coaster.views import (
    ModelView,
    UrlChangeCheck,
    UrlForView,
    get_next_url,
    render_with,
    requestargs,
    requires_roles,
    route,
)

from .. import app
from ..forms import (
    ProfileBannerForm,
    ProfileForm,
    ProfileLogoForm,
    ProfileTransitionForm,
)
from ..models import Profile, Project, db
from .helpers import render_redirect
from .login_session import requires_login, requires_user_not_spammy
from .mixins import ProfileViewMixin


@Profile.features('new_project')
def feature_profile_new_project(obj):
    return (
        obj.is_organization_profile
        and obj.current_roles.admin
        and bool(obj.state.PUBLIC)
    )


@Profile.features('new_user_project')
def feature_profile_new_user_project(obj):
    return (
        obj.is_user_profile
        and obj.current_roles.admin
        and obj.is_active
        and bool(obj.state.PUBLIC)
    )


@Profile.features('make_public')
def feature_profile_make_public(obj):
    return obj.current_roles.admin and obj.make_public.is_available


@Profile.features('make_private')
def feature_profile_make_private(obj):
    return obj.current_roles.admin and obj.make_private.is_available


def template_switcher(templateargs):
    template = templateargs.pop('template')
    return render_template(template, **templateargs)


@Profile.views('main')
@route('/<profile>')
class ProfileView(ProfileViewMixin, UrlChangeCheck, UrlForView, ModelView):
    @route('')
    @render_with({'text/html': template_switcher}, json=True)
    @requires_roles({'reader', 'admin'})
    def view(self):
        template_name = None
        ctx = {}

        if self.obj.is_user_profile:
            template_name = 'user_profile.html.jinja2'

            submitted_proposals = self.obj.user.public_proposals

            tagged_sessions = [
                proposal.session
                for proposal in submitted_proposals
                if proposal.session is not None
            ]

            ctx = {
                'template': template_name,
                'profile': self.obj.current_access(datasets=('primary', 'related')),
                'tagged_sessions': [
                    session.current_access() for session in tagged_sessions
                ],
            }

        elif self.obj.is_organization_profile:
            template_name = 'profile.html.jinja2'

            # `order_by(None)` clears any existing order defined in relationship.
            # We're using it because we want to define our own order here.
            # listed_projects already includes a filter on Project.state.PUBLISHED
            projects = self.obj.listed_projects.order_by(None)
            all_projects = (
                projects.filter(
                    db.or_(
                        Project.state.LIVE,
                        Project.state.UPCOMING,
                        db.and_(
                            Project.start_at.is_(None), Project.published_at.isnot(None)
                        ),
                    ),
                )
                .order_by(Project.order_by_date())
                .all()
            )

            upcoming_projects = all_projects[:3]
            all_projects = all_projects[3:]
            featured_project = (
                projects.filter(
                    db.or_(
                        Project.state.LIVE,
                        Project.state.UPCOMING,
                        db.and_(
                            Project.start_at.is_(None), Project.published_at.isnot(None)
                        ),
                    ),
                    Project.site_featured.is_(True),
                )
                .order_by(Project.order_by_date())
                .limit(1)
                .first()
            )
            if featured_project in upcoming_projects:
                upcoming_projects.remove(featured_project)
            open_cfp_projects = (
                projects.filter(Project.cfp_state.OPEN)
                .order_by(Project.order_by_date())
                .all()
            )

            # If the user is an admin of this profile, show all draft projects.
            # Else, only show the drafts they have a crew role in
            if self.obj.current_roles.admin:
                draft_projects = self.obj.draft_projects
                unscheduled_projects = self.obj.projects.filter(
                    Project.state.PUBLISHED_WITHOUT_SESSIONS
                ).all()
            else:
                draft_projects = self.obj.draft_projects_for(current_auth.user)
                unscheduled_projects = self.obj.unscheduled_projects_for(
                    current_auth.user
                )

            sponsored_projects = self.obj.sponsored_projects
            sponsored_submissions = self.obj.sponsored_proposals

            ctx = {
                'template': template_name,
                'profile': self.obj.current_access(datasets=('primary', 'related')),
                'all_projects': [
                    p.current_access(datasets=('without_parent', 'related'))
                    for p in all_projects
                ],
                'unscheduled_projects': [
                    p.current_access(datasets=('without_parent', 'related'))
                    for p in unscheduled_projects
                ],
                'upcoming_projects': [
                    p.current_access(datasets=('without_parent', 'related'))
                    for p in upcoming_projects
                ],
                'open_cfp_projects': [
                    p.current_access(datasets=('without_parent', 'related'))
                    for p in open_cfp_projects
                ],
                'draft_projects': [
                    p.current_access(datasets=('without_parent', 'related'))
                    for p in draft_projects
                ],
                'featured_project': (
                    featured_project.current_access(
                        datasets=('without_parent', 'related')
                    )
                    if featured_project
                    else None
                ),
                'sponsored_projects': [
                    _p.current_access(datasets=('primary', 'related'))
                    for _p in sponsored_projects
                ],
                'sponsored_submissions': [
                    _p.current_access(datasets=('primary', 'related'))
                    for _p in sponsored_submissions
                ],
            }
        else:
            abort(404)  # Reserved profile

        return ctx

    @route('in/projects')
    @render_with('user_profile_projects.html.jinja2', json=True)
    @requires_roles({'reader', 'admin'})
    def user_participated_projects(self):
        if self.obj.is_organization_profile:
            abort(404)

        participated_projects = set(self.obj.user.projects_as_crew) | {
            _p.project for _p in self.obj.user.public_proposals
        }

        return {
            'profile': self.obj.current_access(datasets=('primary', 'related')),
            'participated_projects': [
                project.current_access(datasets=('without_parent', 'related'))
                for project in participated_projects
            ],
        }

    @route('in/submissions')
    @route('in/proposals')  # Legacy route, will be auto-redirected to `in/submissions`
    @render_with('user_profile_proposals.html.jinja2', json=True)
    @requires_roles({'reader', 'admin'})
    def user_proposals(self):
        if self.obj.is_organization_profile:
            abort(404)

        submitted_proposals = self.obj.user.public_proposals

        return {
            'profile': self.obj.current_access(datasets=('primary', 'related')),
            'submitted_proposals': [
                proposal.current_access(datasets=('without_parent', 'related'))
                for proposal in submitted_proposals
            ],
        }

    @route('past.json')
    @requestargs(('page', int), ('per_page', int))
    def past_projects_json(self, page=1, per_page=10):
        projects = self.obj.listed_projects.order_by(None)
        past_projects = projects.filter(Project.state.PAST).order_by(
            Project.start_at.desc()
        )
        pagination = past_projects.paginate(page=page, per_page=per_page)
        return {
            'status': 'ok',
            'title': _('Past sessions'),
            'headings': [_('Date'), _('Project'), _('Location')],
            'next_page': (
                pagination.page + 1 if pagination.page < pagination.pages else ''
            ),
            'total_pages': pagination.pages,
            'past_projects': [
                {
                    'title': p.title,
                    'datetime': date_filter(p.end_at_localized, format='dd MMM yyyy'),
                    'venue': p.primary_venue.city if p.primary_venue else p.location,
                    'url': p.url_for(),
                }
                for p in pagination.items
            ],
        }

    @route('edit', methods=['GET', 'POST'])
    @requires_roles({'admin'})
    @requires_user_not_spammy()
    def edit(self):
        form = ProfileForm(
            obj=self.obj, model=Profile, profile=self.obj, user=current_auth.user
        )
        if self.obj.user:
            form.make_for_user()
        if form.validate_on_submit():
            form.populate_obj(self.obj)
            db.session.commit()
            flash(_("Your changes have been saved"), 'info')
            return render_redirect(self.obj.url_for())
        return render_form(
            form=form,
            title=_("Edit profile details"),
            submit=_("Save changes"),
            cancel_url=self.obj.url_for(),
            ajax=False,
        )

    @route('update_logo', methods=['GET', 'POST'])
    @render_with('update_logo_modal.html.jinja2')
    @requires_roles({'admin'})
    def update_logo(self):
        form = ProfileLogoForm(profile=self.obj)
        edit_logo_url = self.obj.url_for('edit_logo_url')
        delete_logo_url = self.obj.url_for('remove_logo')
        return {
            'edit_logo_url': edit_logo_url,
            'delete_logo_url': delete_logo_url,
            'form': form,
        }

    @route('edit_logo', methods=['GET', 'POST'])
    @requires_roles({'admin'})
    @requires_user_not_spammy()
    def edit_logo_url(self):
        form = ProfileLogoForm(obj=self.obj, profile=self.obj)
        if request.method == 'POST':
            if form.validate_on_submit():
                form.populate_obj(self.obj)
                db.session.commit()
                flash(_("Your changes have been saved"), 'info')
                return render_redirect(self.obj.url_for())
            return render_form(form=form, title="", submit=_("Save logo"), ajax=True)
        return render_form(
            form=form,
            title="",
            submit=_("Save logo"),
            ajax=True,
            template='img_upload_formlayout.html.jinja2',
        )

    @route('remove_logo', methods=['POST'])
    @render_with(json=True)
    @requires_login
    @requires_roles({'admin'})
    def remove_logo(self):
        form = self.CsrfForm()
        if form.validate_on_submit():
            self.obj.logo_url = None
            db.session.commit()
            return render_redirect(self.obj.url_for())
        current_app.logger.error(
            "CSRF form validation error when removing profile logo"
        )
        flash(_("Were you trying to remove the logo? Try again to confirm"), 'error')
        return render_redirect(self.obj.url_for())

    @route('update_banner', methods=['GET', 'POST'])
    @render_with('update_logo_modal.html.jinja2')
    @requires_roles({'admin'})
    def update_banner(self):
        form = ProfileBannerForm(profile=self.obj)
        edit_logo_url = self.obj.url_for('edit_banner_image_url')
        delete_logo_url = self.obj.url_for('remove_banner')
        return {
            'edit_logo_url': edit_logo_url,
            'delete_logo_url': delete_logo_url,
            'form': form,
        }

    @route('edit_banner', methods=['GET', 'POST'])
    @requires_roles({'admin'})
    def edit_banner_image_url(self):
        form = ProfileBannerForm(obj=self.obj, profile=self.obj)
        if request.method == 'POST':
            if form.validate_on_submit():
                form.populate_obj(self.obj)
                db.session.commit()
                flash(_("Your changes have been saved"), 'info')
                return render_redirect(self.obj.url_for())
            return render_form(form=form, title="", submit=_("Save banner"), ajax=True)
        return render_form(
            form=form,
            title="",
            submit=_("Save banner"),
            ajax=True,
            template='img_upload_formlayout.html.jinja2',
        )

    @route('remove_banner', methods=['POST'])
    @requires_login
    @requires_roles({'admin'})
    def remove_banner(self):
        form = self.CsrfForm()
        if form.validate_on_submit():
            self.obj.banner_image_url = None
            db.session.commit()
            return render_redirect(self.obj.url_for())
        current_app.logger.error(
            "CSRF form validation error when removing profile banner"
        )
        flash(
            _("Were you trying to remove the banner? Try again to confirm"),
            'error',
        )
        return render_redirect(self.obj.url_for())

    @route('transition', methods=['POST'])
    @requires_login
    @requires_roles({'owner'})
    def transition(self):
        form = ProfileTransitionForm(obj=self.obj)
        if form.validate_on_submit():
            transition_name = form.transition.data
            getattr(self.obj, transition_name)()
            db.session.commit()
            flash(_("Your changes have been saved"), 'info')
        else:
            flash(
                _("There was a problem saving your changes. Please try again"), 'error'
            )
        return render_redirect(get_next_url(referrer=True))


ProfileView.init_app(app)<|MERGE_RESOLUTION|>--- conflicted
+++ resolved
@@ -2,11 +2,7 @@
 
 from __future__ import annotations
 
-<<<<<<< HEAD
-from flask import abort, current_app, flash, redirect, render_template, request
-=======
-from flask import Response, abort, current_app, flash, render_template, request
->>>>>>> 2a816f9f
+from flask import abort, current_app, flash, render_template, request
 
 from baseframe import _
 from baseframe.filters import date_filter
