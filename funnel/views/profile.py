--- conflicted
+++ resolved
@@ -256,7 +256,6 @@
 
         return ctx
 
-<<<<<<< HEAD
     @route('followers', endpoint='followers')
     @requestargs(('page', int), ('per_page', int))
     @render_with('profile_followers.html.jinja2', json=True)
@@ -353,7 +352,7 @@
             'error': 'follow_form_invalid',
             'error_description': _("This page timed out. Reload and try again"),
         }, 422
-=======
+
     @route('calendar')
     @requestargs(('start', parse_isoformat), ('end', parse_isoformat))
     @render_with(
@@ -403,7 +402,6 @@
                     for p in filtered_projects
                 ]
         return {'profile': self.obj.current_access(), 'projects': projects}
->>>>>>> bbb3b199
 
     @route('in/projects')
     @render_with('user_profile_projects.html.jinja2', json=True)
