--- conflicted
+++ resolved
@@ -3,21 +3,8 @@
 from flask import flash, redirect
 
 from baseframe import _
-<<<<<<< HEAD
-from baseframe.forms import render_form, render_message, render_redirect
-from coaster.auth import current_auth
-from coaster.views import (
-    ModelView,
-    UrlForView,
-    jsonp,
-    render_with,
-    requires_roles,
-    route,
-)
-=======
 from baseframe.forms import render_form
-from coaster.views import ModelView, UrlForView, render_with, requires_permission, route
->>>>>>> efcc32d9
+from coaster.views import ModelView, UrlForView, render_with, requires_roles, route
 
 from .. import app, funnelapp
 from ..forms import EditProfileForm, SavedProjectForm
@@ -84,19 +71,6 @@
             'project_save_form': SavedProjectForm(),
         }
 
-<<<<<<< HEAD
-    @route('json')
-    @render_with(json=True)
-    @requires_roles({'reader'})
-    def json(self):
-        projects = Project.fetch_sorted().filter_by(profile=self.obj).all()
-        return jsonp(
-            projects=list(map(project_data, projects)),
-            spaces=list(map(project_data, projects)),
-        )  # FIXME: Remove when the native app switches over
-
-=======
->>>>>>> efcc32d9
     @route('edit', methods=['GET', 'POST'])
     @requires_roles({'admin'})
     def edit(self):
