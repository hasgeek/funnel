"""Views for a user or organization account."""

from __future__ import annotations

from flask import abort, current_app, flash, render_template, request

from baseframe import _
from baseframe.filters import date_filter
from baseframe import forms
from baseframe.forms import render_form
from coaster.auth import current_auth
from coaster.views import (
    UrlChangeCheck,
    get_next_url,
    render_with,
    requestargs,
    requires_roles,
    route,
)

from .. import app
from ..forms import (
    ProfileBannerForm,
    ProfileForm,
    ProfileLogoForm,
    ProfileTransitionForm,
)
from ..models import Account, Project, Session, db, sa
from ..typing import ReturnRenderWith, ReturnView
from .helpers import render_redirect
from .login_session import requires_login, requires_user_not_spammy
from .mixins import AccountViewBase
from .schedule import schedule_data, session_list_data


@Account.features('new_project')
def feature_profile_new_project(obj):
    return (
        obj.is_organization_profile
        and obj.current_roles.admin
        and bool(obj.profile_state.PUBLIC)
    )


@Account.features('new_user_project')
def feature_profile_new_user_project(obj: Account):
    return (
        obj.is_user_profile
        and obj.current_roles.admin
        and bool(obj.profile_state.ACTIVE_AND_PUBLIC)
    )


@Account.features('make_public')
def feature_profile_make_public(obj: Account):
    return obj.current_roles.admin and obj.make_profile_public.is_available


@Account.features('make_private')
def feature_profile_make_private(obj: Account):
    return obj.current_roles.admin and obj.make_profile_private.is_available


@Account.features('is_private')
def feature_profile_is_private(obj: Account):
    return not obj.current_roles.admin and not bool(obj.profile_state.ACTIVE_AND_PUBLIC)


def template_switcher(templateargs):
    template = templateargs.pop('template')
    return render_template(template, **templateargs)


@Account.views('main')
@route('/<account>', init_app=app)
class ProfileView(UrlChangeCheck, AccountViewBase):
    @route('', endpoint='profile')
    @render_with({'text/html': template_switcher}, json=True)
    def view(self) -> ReturnRenderWith:
        template_name = None
        ctx = {}

        if self.obj.is_user_profile:
            template_name = 'user_profile.html.jinja2'

            submitted_proposals = self.obj.public_proposals

            tagged_sessions = [
                proposal.session
                for proposal in submitted_proposals
                if proposal.session is not None
            ]

            ctx = {
                'template': template_name,
                'profile': self.obj.current_access(datasets=('primary', 'related')),
                'tagged_sessions': [
                    session.current_access() for session in tagged_sessions
                ],
            }

        elif self.obj.is_organization_profile:
            template_name = 'profile.html.jinja2'

            # `order_by(None)` clears any existing order defined in relationship.
            # We're using it because we want to define our own order here.
            # listed_projects already includes a filter on Project.state.PUBLISHED
            projects = self.obj.listed_projects.order_by(None)
            all_projects = (
                projects.filter(
                    sa.or_(
                        Project.state.LIVE,
                        Project.state.UPCOMING,
                        sa.and_(
                            Project.start_at.is_(None),
                            Project.published_at.is_not(None),
                        ),
                    ),
                )
                .order_by(Project.order_by_date())
                .all()
            )

            upcoming_projects = all_projects[:3]
            all_projects = all_projects[3:]
            featured_project = (
                projects.filter(
                    sa.or_(
                        Project.state.LIVE,
                        Project.state.UPCOMING,
                        sa.and_(
                            Project.start_at.is_(None),
                            Project.published_at.is_not(None),
                        ),
                    ),
                    Project.site_featured.is_(True),
                )
                .order_by(Project.order_by_date())
                .limit(1)
                .first()
            )
            scheduled_sessions_list = (
                session_list_data(
                    featured_project.scheduled_sessions, with_modal_url='view'
                )
                if featured_project is not None
                else None
            )
            featured_project_venues = (
                [
                    venue.current_access(datasets=('without_parent', 'related'))
                    for venue in featured_project.venues
                ]
                if featured_project is not None
                else None
            )
            featured_project_schedule = (
                schedule_data(
                    featured_project,
                    with_slots=False,
                    scheduled_sessions=scheduled_sessions_list,
                )
                if featured_project is not None
                else None
            )
            if featured_project is not None and featured_project in upcoming_projects:
                upcoming_projects.remove(featured_project)
            open_cfp_projects = (
                projects.filter(Project.cfp_state.OPEN)
                .order_by(Project.order_by_date())
                .all()
            )

            # If the user is an admin of this account, show all draft projects.
            # Else, only show the drafts they have a crew role in
            if self.obj.current_roles.admin:
                draft_projects = self.obj.draft_projects
                unscheduled_projects = self.obj.projects.filter(
                    Project.state.PUBLISHED_WITHOUT_SESSIONS
                ).all()
            else:
                draft_projects = self.obj.draft_projects_for(current_auth.user)
                unscheduled_projects = self.obj.unscheduled_projects_for(
                    current_auth.user
                )

            sponsored_projects = self.obj.sponsored_projects
            sponsored_submissions = self.obj.sponsored_proposals

            ctx = {
                'template': template_name,
                'profile': self.obj.current_access(datasets=('primary', 'related')),
                'all_projects': [
                    p.current_access(datasets=('without_parent', 'related'))
                    for p in all_projects
                ],
                'unscheduled_projects': [
                    p.current_access(datasets=('without_parent', 'related'))
                    for p in unscheduled_projects
                ],
                'upcoming_projects': [
                    p.current_access(datasets=('without_parent', 'related'))
                    for p in upcoming_projects
                ],
                'open_cfp_projects': [
                    p.current_access(datasets=('without_parent', 'related'))
                    for p in open_cfp_projects
                ],
                'draft_projects': [
                    p.current_access(datasets=('without_parent', 'related'))
                    for p in draft_projects
                ],
                'featured_project': (
                    featured_project.current_access(
                        datasets=('without_parent', 'related')
                    )
                    if featured_project is not None
                    else None
                ),
                'featured_project_venues': featured_project_venues,
                'featured_project_sessions': scheduled_sessions_list,
                'featured_project_schedule': featured_project_schedule,
                'sponsored_projects': [
                    _p.current_access(datasets=('primary', 'related'))
                    for _p in sponsored_projects
                ],
                'sponsored_submissions': [
                    _p.current_access(datasets=('primary', 'related'))
                    for _p in sponsored_submissions
                ],
                'membership_project': (
                    self.obj.membership_project.current_access(
                        datasets=('without_parent', 'related')
                    )
                    if self.obj.membership_project is not None
                    else None
                ),
            }
        else:
            abort(404)  # Reserved account

        return ctx

    @route('in/projects')
    @render_with('user_profile_projects.html.jinja2', json=True)
    def user_participated_projects(self) -> ReturnRenderWith:
        if self.obj.is_organization_profile:
            abort(404)

        participated_projects = set(self.obj.projects_as_crew) | {
            _p.project for _p in self.obj.public_proposals
        }

        return {
            'profile': self.obj.current_access(datasets=('primary', 'related')),
            'participated_projects': [
                project.current_access(datasets=('without_parent', 'related'))
                for project in participated_projects
            ],
        }

    @route('in/submissions')
    @route('in/proposals')  # Legacy route, will be auto-redirected to `in/submissions`
    @render_with('user_profile_proposals.html.jinja2', json=True)
    def user_proposals(self) -> ReturnRenderWith:
        if self.obj.is_organization_profile:
            abort(404)

        submitted_proposals = self.obj.public_proposals

        return {
            'profile': self.obj.current_access(datasets=('primary', 'related')),
            'submitted_proposals': [
                proposal.current_access(datasets=('without_parent', 'related'))
                for proposal in submitted_proposals
            ],
        }


    @route('followers')
    @render_with('profile_followers.html.jinja2', json=True)
    def followers(self) -> ReturnRenderWith:
        # Tobechanged: Return followers
        return {
            'profile': self.obj.current_access(datasets=('primary', 'related')),
            'followers': [
                membership.current_access(datasets=('without_parent', 'related'))
                for membership in self.obj.active_admin_memberships
            ],
        }

    @route('past.projects')
    @requestargs(('page', int), ('per_page', int))
    @render_with('past_projects_section.html.jinja2')
    def past_projects(self, page: int = 1, per_page: int = 10) -> ReturnView:
        projects = self.obj.listed_projects.order_by(None)
        past_projects = projects.filter(Project.state.PAST).order_by(
            Project.start_at.desc()
        )
        pagination = past_projects.paginate(page=page, per_page=per_page)
        return {
            'status': 'ok',
            'profile': self.obj,
            'next_page': (
                pagination.page + 1 if pagination.page < pagination.pages else ''
            ),
            'total_pages': pagination.pages,
            'past_projects': [
                {
                    'title': p.title,
                    'datetime': date_filter(p.end_at_localized, format='dd MMM yyyy'),
                    'venue': p.primary_venue.city if p.primary_venue else p.location,
                    'url': p.url_for(),
                }
                for p in pagination.items
            ],
        }

    @route('past.sessions')
    @requestargs(('page', int), ('per_page', int))
    @render_with('past_sessions_section.html.jinja2')
    def past_sessions(self, page: int = 1, per_page: int = 10) -> ReturnView:
        featured_sessions = (
            Session.query.join(Project, Session.project_id == Project.id)
            .filter(
                Session.featured.is_(True),
                Session.video_id.is_not(None),
                Session.video_source.is_not(None),
                Project.state.PUBLISHED,
                Project.account == self.obj,
            )
            .order_by(Session.start_at.desc())
        )
        pagination = featured_sessions.paginate(page=page, per_page=per_page)
        return {
            'status': 'ok',
            'profile': self.obj,
            'next_page': (
                pagination.page + 1 if pagination.page < pagination.pages else ''
            ),
            'total_pages': pagination.pages,
            'past_sessions': pagination.items,
        }

    @route('edit', methods=['GET', 'POST'])
    @requires_roles({'admin'})
    @requires_user_not_spammy()
    def edit(self) -> ReturnView:
        form = ProfileForm(
            obj=self.obj, model=Account, account=self.obj, edit_user=current_auth.user
        )
        if self.obj.is_user_profile:
            form.make_for_user()
        if form.validate_on_submit():
            form.populate_obj(self.obj)
            db.session.commit()
            flash(_("Your changes have been saved"), 'info')
            return render_redirect(self.obj.url_for())
        return render_form(
            form=form,
            title=_("Edit account details"),
            submit=_("Save changes"),
            cancel_url=self.obj.url_for(),
            ajax=False,
        )

    @route('update_logo', methods=['GET', 'POST'])
    @render_with('update_logo_modal.html.jinja2')
    @requires_roles({'admin'})
    def update_logo(self) -> ReturnRenderWith:
        form = ProfileLogoForm(account=self.obj)
        edit_logo_url = self.obj.url_for('edit_logo_url')
        delete_logo_url = self.obj.url_for('remove_logo')
        return {
            'edit_logo_url': edit_logo_url,
            'delete_logo_url': delete_logo_url,
            'form': form,
        }

    @route('edit_logo', methods=['GET', 'POST'])
    @requires_roles({'admin'})
    @requires_user_not_spammy()
    def edit_logo_url(self) -> ReturnView:
        form = ProfileLogoForm(obj=self.obj, account=self.obj)
        if request.method == 'POST':
            if form.validate_on_submit():
                form.populate_obj(self.obj)
                db.session.commit()
                flash(_("Your changes have been saved"), 'info')
                return render_redirect(self.obj.url_for())
            return render_form(form=form, title="", submit=_("Save logo"), ajax=True)
        return render_form(
            form=form,
            title="",
            submit=_("Save logo"),
            ajax=True,
            template='img_upload_formlayout.html.jinja2',
        )

    @route('remove_logo', methods=['POST'])
    @requires_login
    @requires_roles({'admin'})
    def remove_logo(self) -> ReturnView:
        form = self.CsrfForm()
        if form.validate_on_submit():
            self.obj.logo_url = None
            db.session.commit()
            return render_redirect(self.obj.url_for())
        current_app.logger.error(
            "CSRF form validation error when removing account logo"
        )
        flash(_("Were you trying to remove the logo? Try again to confirm"), 'error')
        return render_redirect(self.obj.url_for())

    @route('update_banner', methods=['GET', 'POST'])
    @render_with('update_logo_modal.html.jinja2')
    @requires_roles({'admin'})
    def update_banner(self) -> ReturnRenderWith:
        form = ProfileBannerForm(account=self.obj)
        edit_logo_url = self.obj.url_for('edit_banner_image_url')
        delete_logo_url = self.obj.url_for('remove_banner')
        return {
            'edit_logo_url': edit_logo_url,
            'delete_logo_url': delete_logo_url,
            'form': form,
        }

    @route('edit_banner', methods=['GET', 'POST'])
    @requires_roles({'admin'})
    def edit_banner_image_url(self) -> ReturnView:
        form = ProfileBannerForm(obj=self.obj, account=self.obj)
        if request.method == 'POST':
            if form.validate_on_submit():
                form.populate_obj(self.obj)
                db.session.commit()
                flash(_("Your changes have been saved"), 'info')
                return render_redirect(self.obj.url_for())
            return render_form(form=form, title="", submit=_("Save banner"), ajax=True)
        return render_form(
            form=form,
            title="",
            submit=_("Save banner"),
            ajax=True,
            template='img_upload_formlayout.html.jinja2',
        )

    @route('remove_banner', methods=['POST'])
    @requires_login
    @requires_roles({'admin'})
    def remove_banner(self) -> ReturnView:
        form = self.CsrfForm()
        if form.validate_on_submit():
            self.obj.banner_image_url = None
            db.session.commit()
            return render_redirect(self.obj.url_for())
        current_app.logger.error(
            "CSRF form validation error when removing account banner"
        )
        flash(
            _("Were you trying to remove the banner? Try again to confirm"),
            'error',
        )
        return render_redirect(self.obj.url_for())

    @route('transition', methods=['POST'])
    @requires_login
    @requires_roles({'owner'})
    @requires_user_not_spammy()
    def transition(self) -> ReturnView:
        form = ProfileTransitionForm(obj=self.obj)
        if form.validate_on_submit():
            transition_name = form.transition.data
            getattr(self.obj, transition_name)()
            db.session.commit()
            flash(_("Your changes have been saved"), 'info')
        else:
            flash(
                _("There was a problem saving your changes. Please try again"), 'error'
            )
<<<<<<< HEAD
        return render_redirect(get_next_url(referrer=True))


    @route('follow', methods=['GET'])
    @render_with('follow_share_details_modal.html.jinja2')
    @requires_login
    def follow(self) -> ReturnRenderWith:
        """Edit project banner."""
        form = forms.Form()
        return {
            'profile': self.obj,
            'form': form,
        }


ProfileView.init_app(app)
=======
        return render_redirect(get_next_url(referrer=True))
>>>>>>> d668f358
<|MERGE_RESOLUTION|>--- conflicted
+++ resolved
@@ -477,7 +477,6 @@
             flash(
                 _("There was a problem saving your changes. Please try again"), 'error'
             )
-<<<<<<< HEAD
         return render_redirect(get_next_url(referrer=True))
 
 
@@ -493,7 +492,4 @@
         }
 
 
-ProfileView.init_app(app)
-=======
-        return render_redirect(get_next_url(referrer=True))
->>>>>>> d668f358
+ProfileView.init_app(app)