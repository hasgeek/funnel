--- conflicted
+++ resolved
@@ -72,17 +72,6 @@
         # `order_by(None)` clears any existing order defined in relationship.
         # We're using it because we want to define our own order here.
         projects = self.obj.listed_projects.order_by(None)
-<<<<<<< HEAD
-        past_projects = projects.filter(Project.state.PAST).order_by(Project.schedule_start_at.desc()).all()
-        all_projects = projects.filter(Project.state.UPCOMING).order_by(Project.schedule_start_at.asc()).all()
-        upcoming_projects = all_projects[:3]
-        all_projects = all_projects[3:]
-        featured_project = projects.filter(Project.state.UPCOMING).filter(Project.featured == True) \
-            .order_by(Project.schedule_start_at.asc()).limit(1).first()  # NOQA
-        if featured_project in upcoming_projects:
-            upcoming_projects.remove(featured_project)
-        open_cfp_projects = projects.filter(Project.cfp_state.OPEN).order_by(Project.schedule_start_at.asc()).all()
-=======
         past_projects = projects.filter(
             Project.state.PUBLISHED,
             Project.schedule_state.PAST
@@ -108,7 +97,6 @@
             Project.state.PUBLISHED,
             Project.cfp_state.OPEN
             ).order_by(Project.schedule_start_at.asc()).all()
->>>>>>> 6d4926ef
         draft_projects = [proj for proj in self.obj.draft_projects if proj.current_roles.admin]
         return {
             'profile': self.obj.current_access(),
