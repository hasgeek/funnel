from datetime import datetime
from urllib.parse import unquote, urljoin, urlsplit

from flask import Response, abort, current_app, g, render_template, request, url_for
from werkzeug.urls import url_quote

from furl import furl
from pytz import common_timezones
from pytz import timezone as pytz_timezone
from pytz import utc

from baseframe import cache, statsd

from .. import app, funnelapp, lastuserapp
from ..signals import emailaddress_refcount_dropping
from .jobs import forget_email

valid_timezones = set(common_timezones)


# --- Utilities ------------------------------------------------------------------------


def metarefresh_redirect(url):
    return Response(render_template('meta_refresh.html.jinja2', url=url))


def app_url_for(
    app, endpoint, _external=True, _method='GET', _anchor=None, _scheme=None, **values
):
    """
    Equivalent of calling `url_for` in another app's context, with some differences.

    - Does not support blueprints as this repo does not use them
    - Does not defer to a :exc:`BuildError` handler. Caller is responsible for handling
    - However, defers to Flask's `url_for` if the provided app is also the current app

    The provided app must have `SERVER_NAME` in its config for URL construction to work.
    """
    # 'app' here is the parameter, not the module-level import
    if current_app and current_app._get_current_object() is app:
        return url_for(
            endpoint,
            _external=_external,
            _method=_method,
            _anchor=_anchor,
            _scheme=_scheme,
            **values,
        )
    url_adapter = app.create_url_adapter(None)
    old_scheme = None
    if _scheme is not None:
        old_scheme = url_adapter.url_scheme
        url_adapter.url_scheme = _scheme
    try:
        result = url_adapter.build(
            endpoint, values, method=_method, force_external=_external
        )
    finally:
        if old_scheme is not None:
            url_adapter.url_scheme = old_scheme
    if _anchor:
        result += f'#{url_quote(_anchor)}'
    return result


def mask_email(email):
    """
    Masks an email address to obfuscate it while (hopefully) keeping it recognisable.

    >>> mask_email('foobar@example.com')
    'foo***@example.com'
    >>> mask_email('not-email')
    'not-em***'
    """
    if '@' not in email:
        return '{e}***'.format(e=email[:-3])
    username, domain = email.split('@')
    return '{u}***@{d}'.format(u=username[:-3], d=domain)


def localize_micro_timestamp(timestamp, from_tz=utc, to_tz=utc):
    return localize_timestamp(int(timestamp) / 1000, from_tz, to_tz)


def localize_timestamp(timestamp, from_tz=utc, to_tz=utc):
    return localize_date(datetime.fromtimestamp(int(timestamp)), from_tz, to_tz)


def localize_date(date, from_tz=utc, to_tz=utc):
    if from_tz and to_tz:
        if isinstance(from_tz, str):
            from_tz = pytz_timezone(from_tz)
        if isinstance(to_tz, str):
            to_tz = pytz_timezone(to_tz)
        if date.tzinfo is None:
            date = from_tz.localize(date)
        return date.astimezone(to_tz)
    return date


<<<<<<< HEAD
@app.template_filter('url_join')
@funnelapp.template_filter('url_join')
def url_join(base, url=''):
    return urljoin(base, url)


@app.template_filter('cleanurl')
@funnelapp.template_filter('cleanurl')
def cleanurl_filter(url):
    url = url if isinstance(url, furl) else furl(url)
    url.path.normalize()
    clean_url = furl().set(netloc=url.netloc, path=url.path).url
    if clean_url.startswith('//'):
        clean_url = clean_url.lstrip('//')
    if clean_url.endswith('/'):
        clean_url = clean_url.rstrip('/')
    return clean_url


def mask_email(email):
    """
    Masks an email address

    >>> mask_email(u'foobar@example.com')
    u'foo***@example.com'
    >>> mask_email(u'not-email')
    u'not-em***'
    """
    if '@' not in email:
        return '{e}***'.format(e=email[:-3])
    username, domain = email.split('@')
    return '{u}***@{d}'.format(u=username[:-3], d=domain)


@app.after_request
@funnelapp.after_request
@lastuserapp.after_request
def cache_expiry_headers(response):
    if 'Expires' not in response.headers:
        response.headers['Expires'] = 'Fri, 01 Jan 1990 00:00:00 GMT'
    if 'Cache-Control' in response.headers:
        if 'private' not in response.headers['Cache-Control']:
            response.headers['Cache-Control'] = (
                'private, ' + response.headers['Cache-Control']
            )
    else:
        response.headers['Cache-Control'] = 'private'
    return response


@funnelapp.url_defaults
def add_profile_parameter(endpoint, values):
    if funnelapp.url_map.is_endpoint_expecting(endpoint, 'profile'):
        if 'profile' not in values:
            values['profile'] = g.profile.name if g.profile else None


=======
>>>>>>> 907bd52b
def get_scheme_netloc(uri):
    parsed_uri = urlsplit(uri)
    return (parsed_uri.scheme, parsed_uri.netloc)


def autoset_timezone(user):
    # Set the user's timezone automatically if available
    if user.timezone is None or user.timezone not in valid_timezones:
        if request.cookies.get('timezone'):
            timezone = unquote(request.cookies.get('timezone'))
            if timezone in valid_timezones:
                user.timezone = timezone


def validate_rate_limit(
    resource, identifier, attempts, timeout, token=None, validator=None
):
    """
    Confirm the rate limit has not been reached for the given string identifier, number
    of attempts, and timeout period. Uses a simple limiter: once the number of attempts
    is reached, no further attempts can be made for timeout seconds.

    Aborts with HTTP 429 in case the limit has been reached.

    :param str identifier: Identifier for type of request and entity being rate limited
    :param int attempts: Number of attempts allowed
    :param int timeout: Duration in seconds to block after attempts are exhausted
    :param str token: For advanced use, a token to check against for future calls
    :param validator: A validator that receives the token and returns two bools
        ``(count_this, retain_previous_token)``

    For an example of how the token and validator are used, see the user_autocomplete
    endpoint in views/auth_resource.py
    """
    statsd.set('rate_limit', identifier, rate=1, tags={'resource': resource})
    cache_key = 'rate_limit/v1/%s/%s' % (resource, identifier)
    cache_value = cache.get(cache_key)
    if cache_value is None:
        count, cache_token = None, None
        statsd.incr('rate_limit', tags={'resource': resource, 'status_code': 201})
    else:
        count, cache_token = cache_value
    if not count or not isinstance(count, int):
        count = 0
    if count >= attempts:
        statsd.incr('rate_limit', tags={'resource': resource, 'status_code': 429})
        abort(429)
    if validator is not None:
        result, retain_token = validator(cache_token)
        if retain_token:
            token = cache_token
        if result:
            current_app.logger.debug(
                "Rate limit +1 (validated with %s, retain %r) for %s/%s",
                cache_token,
                retain_token,
                resource,
                identifier,
            )
            count += 1
            statsd.incr('rate_limit', tags={'resource': resource, 'status_code': 200})
        else:
            current_app.logger.debug(
                "Rate limit +0 (validated with %s, retain %r) for %s/%s",
                cache_token,
                retain_token,
                resource,
                identifier,
            )
    else:
        current_app.logger.debug("Rate limit +1 for %s/%s", resource, identifier)
        count += 1
        statsd.incr('rate_limit', tags={'resource': resource, 'status_code': 200})
    # Always set count, regardless of validator output
    current_app.logger.debug(
        "Setting rate limit usage for %s/%s to %s with token %s",
        resource,
        identifier,
        count,
        token,
    )
    cache.set(cache_key, (count, token), timeout=timeout)


# --- Filters and URL constructors -----------------------------------------------------


@app.template_filter('url_join')
@funnelapp.template_filter('url_join')
@lastuserapp.template_filter('url_join')
def url_join(base, url=''):
    return urljoin(base, url)


@funnelapp.url_defaults
def add_profile_parameter(endpoint, values):
    if funnelapp.url_map.is_endpoint_expecting(endpoint, 'profile'):
        if 'profile' not in values:
            values['profile'] = g.profile.name if g.profile else None


# --- Request/response handlers --------------------------------------------------------


@app.after_request
@funnelapp.after_request
@lastuserapp.after_request
def cache_expiry_headers(response):
    if 'Expires' not in response.headers:
        response.headers['Expires'] = 'Fri, 01 Jan 1990 00:00:00 GMT'
    if 'Cache-Control' in response.headers:
        if 'private' not in response.headers['Cache-Control']:
            response.headers['Cache-Control'] = (
                'private, ' + response.headers['Cache-Control']
            )
    else:
        response.headers['Cache-Control'] = 'private'
    return response


# If an email address had a reference count drop during the request, make a note of
# its email_hash, and at the end of the request, queue a background job. The job will
# call .refcount() and if it still has zero references, it will be marked as forgotten
# by having the email column set to None.

# It is possible for an email address to have its refcount drop and rise again within
# the request, so it's imperative to wait until the end of the request before attempting
# to forget it. Ideally, this job should wait even longer, for several minutes or even
# up to a day.


@emailaddress_refcount_dropping.connect
def forget_email_in_request_teardown(sender):
    if g:  # Only do this if we have an app context
        if not hasattr(g, 'forget_email_hashes'):
            g.forget_email_hashes = set()
        g.forget_email_hashes.add(sender.email_hash)


@app.after_request
@funnelapp.after_request
@lastuserapp.after_request
def forget_email_in_background_job(response):
    if hasattr(g, 'forget_email_hashes'):
        for email_hash in g.forget_email_hashes:
            forget_email.queue(email_hash)
    return response<|MERGE_RESOLUTION|>--- conflicted
+++ resolved
@@ -99,66 +99,6 @@
     return date
 
 
-<<<<<<< HEAD
-@app.template_filter('url_join')
-@funnelapp.template_filter('url_join')
-def url_join(base, url=''):
-    return urljoin(base, url)
-
-
-@app.template_filter('cleanurl')
-@funnelapp.template_filter('cleanurl')
-def cleanurl_filter(url):
-    url = url if isinstance(url, furl) else furl(url)
-    url.path.normalize()
-    clean_url = furl().set(netloc=url.netloc, path=url.path).url
-    if clean_url.startswith('//'):
-        clean_url = clean_url.lstrip('//')
-    if clean_url.endswith('/'):
-        clean_url = clean_url.rstrip('/')
-    return clean_url
-
-
-def mask_email(email):
-    """
-    Masks an email address
-
-    >>> mask_email(u'foobar@example.com')
-    u'foo***@example.com'
-    >>> mask_email(u'not-email')
-    u'not-em***'
-    """
-    if '@' not in email:
-        return '{e}***'.format(e=email[:-3])
-    username, domain = email.split('@')
-    return '{u}***@{d}'.format(u=username[:-3], d=domain)
-
-
-@app.after_request
-@funnelapp.after_request
-@lastuserapp.after_request
-def cache_expiry_headers(response):
-    if 'Expires' not in response.headers:
-        response.headers['Expires'] = 'Fri, 01 Jan 1990 00:00:00 GMT'
-    if 'Cache-Control' in response.headers:
-        if 'private' not in response.headers['Cache-Control']:
-            response.headers['Cache-Control'] = (
-                'private, ' + response.headers['Cache-Control']
-            )
-    else:
-        response.headers['Cache-Control'] = 'private'
-    return response
-
-
-@funnelapp.url_defaults
-def add_profile_parameter(endpoint, values):
-    if funnelapp.url_map.is_endpoint_expecting(endpoint, 'profile'):
-        if 'profile' not in values:
-            values['profile'] = g.profile.name if g.profile else None
-
-
-=======
->>>>>>> 907bd52b
 def get_scheme_netloc(uri):
     parsed_uri = urlsplit(uri)
     return (parsed_uri.scheme, parsed_uri.netloc)
@@ -253,6 +193,19 @@
     return urljoin(base, url)
 
 
+@app.template_filter('cleanurl')
+@funnelapp.template_filter('cleanurl')
+def cleanurl_filter(url):
+    url = url if isinstance(url, furl) else furl(url)
+    url.path.normalize()
+    clean_url = furl().set(netloc=url.netloc, path=url.path).url
+    if clean_url.startswith('//'):
+        clean_url = clean_url.lstrip('//')
+    if clean_url.endswith('/'):
+        clean_url = clean_url.rstrip('/')
+    return clean_url
+
+
 @funnelapp.url_defaults
 def add_profile_parameter(endpoint, values):
     if funnelapp.url_map.is_endpoint_expecting(endpoint, 'profile'):
