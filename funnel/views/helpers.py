--- conflicted
+++ resolved
@@ -32,12 +32,8 @@
 from pytz import utc
 import brotli
 
-<<<<<<< HEAD
 from baseframe import _, cache, statsd
-=======
-from baseframe import cache, statsd
 from coaster.utils import utcnow
->>>>>>> 772e1e24
 
 from .. import app, built_assets, shortlinkapp
 from ..forms import supported_locales
