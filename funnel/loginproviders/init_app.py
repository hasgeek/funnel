--- conflicted
+++ resolved
@@ -52,7 +52,8 @@
             __("GitHub"),
             key=app.config['OAUTH_GITHUB_KEY'],
             secret=app.config['OAUTH_GITHUB_SECRET'],
-<<<<<<< HEAD
+            at_login=True,
+            icon='github',
         )
     if app.config.get('OAUTH_ZOOM_KEY') and app.config.get('OAUTH_ZOOM_SECRET'):
         login_registry['zoom'] = ZoomProvider(
@@ -63,8 +64,4 @@
             icon='zoom',
             key=app.config['OAUTH_ZOOM_KEY'],
             secret=app.config['OAUTH_ZOOM_SECRET'],
-=======
-            at_login=True,
-            icon='github',
->>>>>>> 5bcad845
         )