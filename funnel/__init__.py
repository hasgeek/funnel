--- conflicted
+++ resolved
@@ -36,32 +36,6 @@
 
 
 # --- Configuration------------------------------------------------------------
-
-<<<<<<< HEAD
-def init_for(env):
-    coaster.app.init_app(app, env)
-    db.init_app(app)
-    db.app = app
-
-    mail.init_app(app)
-    lastuser.init_app(app)
-    lastuser.init_usermanager(UserManager(db, models.User, models.Team))
-    baseframe.init_app(app, requires=['funnel'], ext_requires=[
-        ('codemirror-markdown', 'pygments'), 'toastr', 'baseframe-bs3', 'fontawesome>=4.0.0', 
-        'baseframe-footable','ractive'])
-    app.assets.register('js_fullcalendar',
-        Bundle(assets.require('!jquery.js', 'jquery.fullcalendar.js', 'spectrum.js'),
-            output='js/fullcalendar.packed.js', filters='uglipyjs'))
-    app.assets.register('css_fullcalendar',
-        Bundle(assets.require('jquery.fullcalendar.css', 'spectrum.css', 'schedules.css'),
-            output='css/fullcalendar.packed.css', filters='cssmin'))
-    app.assets.register('js_schedules',
-        Bundle(assets.require('schedules.js'),
-            output='js/schedules.packed.js', filters='uglipyjs'))
-    app.assets.register('css_screens',
-        Bundle(assets.require('screens.css'),
-            output='css/screens.packed.css', filters='cssmin'))
-=======
 coaster.app.init_app(app)
 db.init_app(app)
 db.app = app
@@ -83,5 +57,4 @@
         output='js/schedules.packed.js', filters='uglipyjs'))
 app.assets.register('css_screens',
     Bundle(assets.require('screens.css'),
-        output='css/screens.packed.css', filters='cssmin'))
->>>>>>> 1c440210
+        output='css/screens.packed.css', filters='cssmin'))