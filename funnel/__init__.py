--- conflicted
+++ resolved
@@ -38,35 +38,6 @@
 
 
 # --- Configuration------------------------------------------------------------
-<<<<<<< HEAD
-
-def init_for(env):
-    coaster.app.init_app(app, env)
-    db.init_app(app)
-    db.app = app
-
-    mail.init_app(app)
-    lastuser.init_app(app)
-    lastuser.init_usermanager(UserManager(db, models.User, models.Team))
-    baseframe.init_app(app, requires=['funnel'], ext_requires=[
-        ('codemirror-markdown', 'pygments'), 'toastr', 'baseframe-bs3', 'fontawesome>=4.0.0', 
-        'baseframe-footable','ractive'])
-    app.assets.register('js_fullcalendar',
-        Bundle(assets.require('!jquery.js', 'jquery.fullcalendar.js', 'spectrum.js'),
-            output='js/fullcalendar.packed.js', filters='uglipyjs'))
-    app.assets.register('css_fullcalendar',
-        Bundle(assets.require('jquery.fullcalendar.css', 'spectrum.css', 'schedules.css'),
-            output='css/fullcalendar.packed.css', filters='cssmin'))
-    app.assets.register('js_schedules',
-        Bundle(assets.require('schedules.js'),
-            output='js/schedules.packed.js', filters='uglipyjs'))
-    app.assets.register('css_screens',
-        Bundle(assets.require('screens.css'),
-            output='css/screens.packed.css', filters='cssmin'))
-    app.assets.register('js_html5-qrcode',
-        Bundle(assets.require('html5-qrcode.js', 'jsqrcode-combined.js'),
-            output='js/html5-qrcode.packed.js', filters='uglipyjs'))
-=======
 coaster.app.init_app(app)
 db.init_app(app)
 db.app = app
@@ -89,4 +60,6 @@
 app.assets.register('css_screens',
     Bundle(assets.require('screens.css'),
         output='css/screens.packed.css', filters='cssmin'))
->>>>>>> 4eafe8bb
+app.assets.register('js_html5-qrcode',
+    Bundle(assets.require('html5-qrcode.js', 'jsqrcode-combined.js'),
+        output='js/html5-qrcode.packed.js', filters='uglipyjs'))