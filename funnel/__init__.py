"""Hasgeek website app bootstrap."""

from __future__ import annotations

import logging
from datetime import timedelta
from email.utils import parseaddr

import phonenumbers
from flask import Flask
from flask_babel import get_locale
from flask_executor import Executor
from flask_flatpages import FlatPages
from flask_mailman import Mail
from flask_migrate import Migrate
from flask_redis import FlaskRedis
from flask_rq2 import RQ
from whitenoise import WhiteNoise

import coaster.app
from baseframe import Bundle, Version, __, assets, baseframe
from baseframe.blueprint import THEME_FILES
from coaster.assets import WebpackManifest

from ._version import __version__

#: Main app for hasgeek.com
app = Flask(__name__, instance_relative_config=True)
app.name = 'funnel'
app.config['SITE_TITLE'] = __("Hasgeek")
#: Shortlink app at has.gy
shortlinkapp = Flask(__name__, static_folder=None, instance_relative_config=True)
shortlinkapp.name = 'shortlink'
#: Unsubscribe app at bye.li
unsubscribeapp = Flask(__name__, static_folder=None, instance_relative_config=True)
unsubscribeapp.name = 'unsubscribe'

all_apps = [app, shortlinkapp, unsubscribeapp]

mail = Mail()
pages = FlatPages()
manifest = WebpackManifest(filepath='static/build/manifest.json')

redis_store = FlaskRedis(decode_responses=True, config_prefix='CACHE_REDIS')
rq = RQ()
rq.job_class = 'rq.job.Job'
rq.queues = ['funnel']  # Queues used in this app
executor = Executor()

# --- Assets ---------------------------------------------------------------------------

#: Theme files, for transitioning away from Baseframe templates. These are used by
#: Baseframe's render_form and other form helper functions.
THEME_FILES['funnel'] = {
    'ajaxform.html.jinja2': 'ajaxform.html.jinja2',
    'autoform.html.jinja2': 'autoform.html.jinja2',
    'delete.html.jinja2': 'delete.html.jinja2',
    'message.html.jinja2': 'message.html.jinja2',
    'redirect.html.jinja2': 'redirect.html.jinja2',
}

version = Version(__version__)
assets['funnel.js'][version] = 'js/scripts.js'
assets['spectrum.js'][version] = 'js/libs/spectrum.js'
assets['spectrum.css'][version] = 'css/spectrum.css'
assets['schedules.js'][version] = 'js/schedules.js'


# --- Import rest of the app -----------------------------------------------------------

from . import (  # isort:skip  # noqa: F401  # pylint: disable=wrong-import-position
    geoip,
    proxies,
    loginproviders,
    signals,
    models,
    transports,
    forms,
    views,
    cli,
)
from .models import db, sa  # isort:skip  # pylint: disable=wrong-import-position

# --- Configuration---------------------------------------------------------------------

# Config is loaded from legacy Python settings files in the instance folder and then
# overridden with values from the environment. Python config is pending deprecation
# All supported config values are listed in ``sample.env``. If an ``.env`` file is
# present, it is loaded in debug and testing modes only
for each_app in all_apps:
    coaster.app.init_app(
        each_app, ['py', 'env'], env_prefix=['FLASK', f'APP_{each_app.name.upper()}']
    )

# Legacy additional config for the main app (pending deprecation)
coaster.app.load_config_from_file(app, 'hasgeekapp.py')

# Force specific config settings, overriding deployment config
shortlinkapp.config['SERVER_NAME'] = app.config['SHORTLINK_DOMAIN']
if app.config.get('UNSUBSCRIBE_DOMAIN'):
    unsubscribeapp.config['SERVER_NAME'] = app.config['UNSUBSCRIBE_DOMAIN']
app.config['PERMANENT_SESSION_LIFETIME'] = timedelta(days=365)
app.config['SESSION_REFRESH_EACH_REQUEST'] = False
app.config['FLATPAGES_MARKDOWN_EXTENSIONS'] = ['markdown.extensions.nl2br']
app.config['FLATPAGES_EXTENSION'] = '.md'
app.config['EXECUTOR_PROPAGATE_EXCEPTIONS'] = True
app.config['EXECUTOR_PUSH_APP_CONTEXT'] = True
# Remove legacy asset manifest settings that Baseframe looks for
app.config.pop('ASSET_MANIFEST_PATH', None)
app.config.pop('ASSET_BASE_PATH', None)

# Install common extensions on all apps
for each_app in all_apps:
    # If MAIL_DEFAULT_SENDER is in the form "Name <email>", extract email
    each_app.config['MAIL_DEFAULT_SENDER_ADDR'] = parseaddr(
        app.config['MAIL_DEFAULT_SENDER']
    )[1]
    each_app.config['SITE_SUPPORT_PHONE_FORMATTED'] = phonenumbers.format_number(
        phonenumbers.parse(each_app.config['SITE_SUPPORT_PHONE']),
        phonenumbers.PhoneNumberFormat.INTERNATIONAL,
    )
    proxies.init_app(each_app)
    manifest.init_app(each_app)
    db.init_app(each_app)
    mail.init_app(each_app)

    # Downgrade logging from default WARNING level to INFO unless in debug mode
    if not each_app.debug:
        each_app.logger.setLevel(logging.INFO)

# TODO: Move this into Baseframe
app.jinja_env.globals['get_locale'] = get_locale

# TODO: Replace this with something cleaner. The `login_manager` attr expectation is
# from coaster.auth. It attempts to call `current_app.login_manager._load_user`, an
# API it borrows from the Flask-Login extension
app.login_manager = views.login_session.LoginManager()  # type: ignore[attr-defined]

<<<<<<< HEAD
migrate = Migrate(app, db, render_as_batch=False)  # type: ignore[has-type]

mail.init_app(app)
mail.init_app(shortlinkapp)  # Required for email error reports

app.config['FLATPAGES_MARKDOWN_EXTENSIONS'] = ['markdown.extensions.nl2br']
app.config['FLATPAGES_EXTENSION'] = '.md'
=======
# These extensions are only required in the main app
migrate = Migrate(app, db)
>>>>>>> bea2956e
pages.init_app(app)
redis_store.init_app(app)
rq.init_app(app)
executor.init_app(app)
geoip.geoip.init_app(app)

# Baseframe is required for apps with UI ('funnel' theme is registered above)
baseframe.init_app(app, requires=['funnel'], theme='funnel', error_handlers=False)

# Initialize available login providers from app config
loginproviders.init_app(app)

# Ensure FEATURED_ACCOUNTS is a list, not None
if not app.config.get('FEATURED_ACCOUNTS'):
    app.config['FEATURED_ACCOUNTS'] = []

# Turn on supported notification transports
transports.init()

# Register JS and CSS assets on both apps
app.assets.register(  # type: ignore[attr-defined]
    'js_fullcalendar',
    Bundle(
        assets.require(
            '!jquery.js',
            'jquery.fullcalendar.js',
            'moment.js',
            'moment-timezone-data.js',
            'spectrum.js',
            'toastr.js',
            'jquery.ui.sortable.touch.js',
        ),
        output='js/fullcalendar.packed.js',
        filters='rjsmin',
    ),
)
app.assets.register(
    'css_fullcalendar',
    Bundle(
        assets.require('jquery.fullcalendar.css', 'spectrum.css'),
        output='css/fullcalendar.packed.css',
        filters='cssmin',
    ),
)
app.assets.register(
    'js_schedules',
    Bundle(
        assets.require('schedules.js'),
        output='js/schedules.packed.js',
        filters='rjsmin',
    ),
)

views.siteadmin.init_rq_dashboard()

# --- Serve static files with Whitenoise -----------------------------------------------

app.wsgi_app = WhiteNoise(  # type: ignore[method-assign]
    app.wsgi_app, root=app.static_folder, prefix=app.static_url_path
)
app.wsgi_app.add_files(  # type: ignore[attr-defined]
    baseframe.static_folder, prefix=baseframe.static_url_path
)

# --- Init SQLAlchemy mappers ----------------------------------------------------------

# Database model loading (from Funnel or extensions) is complete.
# Configure database mappers now, before the process is forked for workers.
sa.orm.configure_mappers()<|MERGE_RESOLUTION|>--- conflicted
+++ resolved
@@ -136,7 +136,6 @@
 # API it borrows from the Flask-Login extension
 app.login_manager = views.login_session.LoginManager()  # type: ignore[attr-defined]
 
-<<<<<<< HEAD
 migrate = Migrate(app, db, render_as_batch=False)  # type: ignore[has-type]
 
 mail.init_app(app)
@@ -144,10 +143,7 @@
 
 app.config['FLATPAGES_MARKDOWN_EXTENSIONS'] = ['markdown.extensions.nl2br']
 app.config['FLATPAGES_EXTENSION'] = '.md'
-=======
 # These extensions are only required in the main app
-migrate = Migrate(app, db)
->>>>>>> bea2956e
 pages.init_app(app)
 redis_store.init_app(app)
 rq.init_app(app)
