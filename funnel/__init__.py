"""Hasgeek website app bootstrap."""

from __future__ import annotations

<<<<<<< HEAD
import json
=======
from datetime import timedelta
>>>>>>> b62ba32a
import logging
import os.path
from datetime import timedelta
from typing import cast

import geoip2.database
from flask import Flask
from flask_babel import get_locale
from flask_executor import Executor
from flask_flatpages import FlatPages
from flask_mailman import Mail
from flask_migrate import Migrate
from flask_redis import FlaskRedis
from flask_rq2 import RQ
from whitenoise import WhiteNoise

import coaster.app
from baseframe import Bundle, Version, assets, baseframe
from baseframe.blueprint import THEME_FILES
<<<<<<< HEAD
=======
from coaster.assets import WebpackManifest
import coaster.app
>>>>>>> b62ba32a

from ._version import __version__

#: Main app for hasgeek.com
app = Flask(__name__, instance_relative_config=True)
#: Shortlink app at has.gy
shortlinkapp = Flask(__name__, static_folder=None, instance_relative_config=True)
#: Unsubscribe app at bye.li
unsubscribeapp = Flask(__name__, static_folder=None, instance_relative_config=True)

all_apps = [app, shortlinkapp, unsubscribeapp]

mail = Mail()
pages = FlatPages()
manifest = WebpackManifest(filepath='static/build/manifest.json')

redis_store = FlaskRedis(decode_responses=True, config_prefix='CACHE_REDIS')
rq = RQ()
rq.job_class = 'rq.job.Job'
rq.queues = ['funnel']  # Queues used in this app
executor = Executor()

# --- Assets ---------------------------------------------------------------------------

#: Theme files, for transitioning away from Baseframe templates. These are used by
#: Baseframe's render_form and other form helper functions.
THEME_FILES['funnel'] = {
    'ajaxform.html.jinja2': 'ajaxform.html.jinja2',
    'autoform.html.jinja2': 'autoform.html.jinja2',
    'delete.html.jinja2': 'delete.html.jinja2',
    'message.html.jinja2': 'message.html.jinja2',
    'redirect.html.jinja2': 'redirect.html.jinja2',
}

version = Version(__version__)
assets['funnel.js'][version] = 'js/scripts.js'
assets['spectrum.js'][version] = 'js/libs/spectrum.js'
assets['spectrum.css'][version] = 'css/spectrum.css'
assets['schedules.js'][version] = 'js/schedules.js'


# --- Import rest of the app -----------------------------------------------------------

from . import (  # isort:skip  # noqa: F401  # pylint: disable=wrong-import-position
    models,
    signals,
    forms,
    loginproviders,
    transports,
    views,
    cli,
    proxies,
)
from .models import db, sa  # isort:skip  # pylint: disable=wrong-import-position

# --- Configuration---------------------------------------------------------------------

# Config is loaded from legacy Python settings files in the instance folder and then
# overridden with values from the environment. Python config is pending deprecation
# All supported config values are listed in ``sample.env``. If an ``.env`` file is
# present, it is loaded in debug and testing modes only
coaster.app.init_app(app, ['py', 'env'], env_prefix=['FLASK', 'APP_FUNNEL'])
coaster.app.init_app(
    shortlinkapp,
    ['py', 'env'],
    env_prefix=['FLASK', 'APP_SHORTLINK'],
    init_logging=False,
)
coaster.app.init_app(
    unsubscribeapp,
    ['py', 'env'],
    env_prefix=['FLASK', 'APP_UNSUBSCRIBE'],
    init_logging=False,
)

# Legacy additional config for the main app (pending deprecation)
coaster.app.load_config_from_file(app, 'hasgeekapp.py')

# Force specific config settings, overriding deployment config
shortlinkapp.config['SERVER_NAME'] = app.config['SHORTLINK_DOMAIN']
if app.config.get('UNSUBSCRIBE_DOMAIN'):
    unsubscribeapp.config['SERVER_NAME'] = app.config['UNSUBSCRIBE_DOMAIN']
app.config['PERMANENT_SESSION_LIFETIME'] = timedelta(days=365)
app.config['SESSION_REFRESH_EACH_REQUEST'] = False
app.config['FLATPAGES_MARKDOWN_EXTENSIONS'] = ['markdown.extensions.nl2br']
app.config['FLATPAGES_EXTENSION'] = '.md'
app.config['EXECUTOR_PROPAGATE_EXCEPTIONS'] = True
app.config['EXECUTOR_PUSH_APP_CONTEXT'] = True
# Remove legacy asset manifest settings that Baseframe looks for
app.config.pop('ASSET_MANIFEST_PATH', None)
app.config.pop('ASSET_BASE_PATH', None)

# Install common extensions on all apps
for each_app in all_apps:
    proxies.init_app(each_app)
    manifest.init_app(each_app)
    db.init_app(each_app)
    mail.init_app(each_app)

    # Downgrade logging from default WARNING level to INFO unless in debug mode
    if not each_app.debug:
        each_app.logger.setLevel(logging.INFO)

# TODO: Move this into Baseframe
app.jinja_env.globals['get_locale'] = get_locale

# TODO: Replace this with something cleaner. The `login_manager` attr expectation is
# from coaster.auth. It attempts to call `current_app.login_manager._load_user`, an
# API it borrows from the Flask-Login extension
app.login_manager = views.login_session.LoginManager()  # type: ignore[attr-defined]

# These extensions are only required in the main app
migrate = Migrate(app, db)
pages.init_app(app)
redis_store.init_app(app)
rq.init_app(app)
executor.init_app(app)
baseframe.init_app(app, requires=['funnel'], theme='funnel', error_handlers=False)

loginproviders.init_app(app)

# Load GeoIP2 databases
app.geoip_city = None
app.geoip_asn = None
if 'GEOIP_DB_CITY' in app.config:
    if not os.path.exists(app.config['GEOIP_DB_CITY']):
        app.logger.warning(
            "GeoIP city database missing at %s", app.config['GEOIP_DB_CITY']
        )
    else:
        app.geoip_city = geoip2.database.Reader(app.config['GEOIP_DB_CITY'])

if 'GEOIP_DB_ASN' in app.config:
    if not os.path.exists(app.config['GEOIP_DB_ASN']):
        app.logger.warning(
            "GeoIP ASN database missing at %s", app.config['GEOIP_DB_ASN']
        )
    else:
        app.geoip_asn = geoip2.database.Reader(app.config['GEOIP_DB_ASN'])

# Turn on supported notification transports
transports.init()

# Register JS and CSS assets on both apps
app.assets.register(  # type: ignore[attr-defined]
    'js_fullcalendar',
    Bundle(
        assets.require(
            '!jquery.js',
            'jquery.fullcalendar.js',
            'moment.js',
            'moment-timezone-data.js',
            'spectrum.js',
            'toastr.js',
            'jquery.ui.sortable.touch.js',
        ),
        output='js/fullcalendar.packed.js',
        filters='rjsmin',
    ),
)
app.assets.register(
    'css_fullcalendar',
    Bundle(
        assets.require('jquery.fullcalendar.css', 'spectrum.css'),
        output='css/fullcalendar.packed.css',
        filters='cssmin',
    ),
)
app.assets.register(
    'js_schedules',
    Bundle(
        assets.require('schedules.js'),
        output='js/schedules.packed.js',
        filters='rjsmin',
    ),
)

views.siteadmin.init_rq_dashboard()

# --- Serve static files with Whitenoise -----------------------------------------------

app.wsgi_app = WhiteNoise(  # type: ignore[method-assign]
    app.wsgi_app, root=app.static_folder, prefix=app.static_url_path
)
app.wsgi_app.add_files(  # type: ignore[attr-defined]
    baseframe.static_folder, prefix=baseframe.static_url_path
)

# --- Init SQLAlchemy mappers ----------------------------------------------------------

# Database model loading (from Funnel or extensions) is complete.
# Configure database mappers now, before the process is forked for workers.
sa.orm.configure_mappers()<|MERGE_RESOLUTION|>--- conflicted
+++ resolved
@@ -2,15 +2,9 @@
 
 from __future__ import annotations
 
-<<<<<<< HEAD
-import json
-=======
-from datetime import timedelta
->>>>>>> b62ba32a
 import logging
 import os.path
 from datetime import timedelta
-from typing import cast
 
 import geoip2.database
 from flask import Flask
@@ -26,11 +20,7 @@
 import coaster.app
 from baseframe import Bundle, Version, assets, baseframe
 from baseframe.blueprint import THEME_FILES
-<<<<<<< HEAD
-=======
 from coaster.assets import WebpackManifest
-import coaster.app
->>>>>>> b62ba32a
 
 from ._version import __version__
 
