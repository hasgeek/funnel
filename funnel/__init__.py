--- conflicted
+++ resolved
@@ -91,12 +91,9 @@
 app.assets.register('js_jquerysuccinct',
     Bundle(assets.require('!jquery.js', 'jquery.succinct.js'),
         output='js/jquerysuccinct.packed.js', filters='uglipyjs'))
-<<<<<<< HEAD
-=======
 app.assets.register('js_leaflet',
     Bundle(assets.require('leaflet.js', 'leaflet-search.js'),
         output='js/leaflet.packed.js', filters='uglipyjs'))
->>>>>>> 40c85749
 app.assets.register('css_leaflet',
     Bundle(assets.require('leaflet.css', 'leaflet-search.css'),
         output='css/leaflet.packed.css', filters='cssmin'))
@@ -125,6 +122,9 @@
 funnelapp.assets.register('js_jquerysuccinct',
     Bundle(assets.require('!jquery.js', 'jquery.succinct.js'),
         output='js/jquerysuccinct.packed.js', filters='uglipyjs'))
+funnelapp.assets.register('js_leaflet',
+    Bundle(assets.require('leaflet.js', 'leaflet-search.js'),
+        output='js/leaflet.packed.js', filters='uglipyjs'))
 funnelapp.assets.register('css_leaflet',
     Bundle(assets.require('leaflet.css', 'leaflet-search.css'),
         output='css/leaflet.packed.css', filters='cssmin'))
