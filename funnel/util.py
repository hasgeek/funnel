--- conflicted
+++ resolved
@@ -8,25 +8,16 @@
 
 @cache.memoize(timeout=86400)
 def geonameid_from_location(text):
-<<<<<<< HEAD
-    """
-    Accepts a string, checks hascore if there's a location embedded
-    in the string, and returns the geonameid for a location found.
-    Eg: "Bangalore" -> 1277333
-    To detect multiple locations, split them up and pass each location individually
-=======
     """ Accepts a string, checks hascore if there's a location embedded
         in the string, and returns a set of matched geonameids.
         Eg: "Bangalore" -> {1277333}
         To detect multiple locations, split them up and pass each location individually
->>>>>>> 2962b859
     """
     if 'HASCORE_SERVER' in app.config:
         url = urljoin(app.config['HASCORE_SERVER'], '/1/geo/parse_locations')
         response = requests.get(url, params={'q': text}).json()
         geonameids = [field['geoname']['geonameid'] for field in response['result'] if 'geoname' in field]
-<<<<<<< HEAD
-        return geonameids[0] if geonameids else None
+        return set(geonameids)
     return None
 
 
@@ -43,8 +34,4 @@
     formats a user given twitter handle
     Eg: https://twitter.com/shreyas_satish -> shreyas_satish, @shreyas_satish -> shreyas_satish
     """
-    return urlparse(str(twitter_id)).path.replace('/', '').replace('@', '')
-=======
-        return set(geonameids)
-    return None
->>>>>>> 2962b859
+    return urlparse(str(twitter_id)).path.replace('/', '').replace('@', '')