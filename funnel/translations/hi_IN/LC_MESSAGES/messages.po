--- conflicted
+++ resolved
@@ -3239,15 +3239,10 @@
 msgid "Loading…"
 msgstr "लोडिंग…"
 
-<<<<<<< HEAD
+
 #: funnel/templates/notification_feed.html.jinja2:19
 msgid "To receive timely notifications by SMS, add a phone number"
 msgstr "SMS के द्वारा समय-समय पर नोटिफिकेशन पाने के लिए, एक फोन नंबर जोड़ें"
-=======
-#: funnel/templates/notification_feed.html.jinja2:21
-msgid "To receive timely notifications by SMS, add a phone number"
-msgstr "SMS के द्वारा समय-समय पर नोटिफिकेशन पाने के लिए, एक फोन नंबर जोड़ें."
->>>>>>> c4978074
 
 #: funnel/templates/notification_preferences.html.jinja2:75
 msgid "No notifications in this category"
