--- conflicted
+++ resolved
@@ -32,27 +32,8 @@
 #: Return type for Flask views (formats accepted by :func:`~flask.make_response`)
 ReturnView: TypeAlias = ResponseReturnValue
 
-<<<<<<< HEAD
-#: Return type of the `migrate_account` method
-OptionalMigratedTables = Optional[Union[List[str], Tuple[str], Set[str]]]
-
-#: JSON and Jinja2 compatible dict type. Cannot be a strict definition because a JSON
-#: structure can have a nested dict with the same rules, requiring recursion. Mypy does
-#: not support recursive types: https://github.com/python/mypy/issues/731. Both JSON
-#: and Jinja2 templates require the dictionary key to be a string.
-RenderWithDict = Dict[str, object]
-
-#: Return type for @render_with decorated views, a subset of Flask view return types
-ReturnRenderWith = Union[
-    RenderWithDict,  # A dict of template variables
-    Tuple[RenderWithDict, int],  # Dict + HTTP status code
-    Tuple[RenderWithDict, int, Dict[str, str]],  # Dict + status code + HTTP headers
-    Response,  # Fully formed Response object
-]
-=======
 #: Return type of the `migrate_user` and `migrate_profile` methods
 OptionalMigratedTables: TypeAlias = Optional[Union[List[str], Tuple[str], Set[str]]]
->>>>>>> bea2956e
 
 #: Return type for Response objects
 ReturnResponse: TypeAlias = Response
