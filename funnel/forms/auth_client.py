"""Forms for OAuth2 clients."""

from __future__ import annotations

from typing import Optional
from urllib.parse import urlparse

from baseframe import _, __, forms
from coaster.utils import getbool

from ..models import (
    Account,
    AuthClient,
    AuthClientCredential,
    AuthClientTeamPermissions,
    AuthClientUserPermissions,
    valid_name,
)
from .helpers import strip_filters

__all__ = [
    'AuthClientForm',
    'AuthClientCredentialForm',
    'AuthClientPermissionEditForm',
    'UserPermissionAssignForm',
]


@AuthClient.forms('main')
class AuthClientForm(forms.Form):
    """Register a new OAuth client application."""

    __returns__ = ('account',)
    account: Optional[Account] = None

    title = forms.StringField(
        __("Application title"),
        validators=[forms.validators.DataRequired()],
        filters=[forms.filters.strip()],
        description=__("The name of your application"),
    )
    description = forms.TextAreaField(
        __("Description"),
        validators=[forms.validators.DataRequired()],
        description=__("A description to help users recognize your application"),
    )
    client_owner = forms.RadioField(
        __("Owner"),
        validators=[forms.validators.DataRequired()],
        description=__(
            "Account that owns this application. Changing the owner will revoke all"
            " currently assigned permissions for this app"
        ),
    )
    confidential = forms.RadioField(
        __("Application type"),
        coerce=getbool,
        default=True,
        choices=[
            (
                True,
                __(
                    "Confidential (server-hosted app, capable of storing secret key"
                    " securely)"
                ),
            ),
            (
                False,
                __(
                    "Public (native or in-browser app, not capable of storing secret"
                    " key securely)"
                ),
            ),
        ],
    )
    website = forms.URLField(
        __("Application website"),
        validators=[forms.validators.DataRequired(), forms.validators.URL()],
        filters=strip_filters,
        description=__("Website where users may access this application"),
    )
    redirect_uris = forms.TextListField(
        __("Redirect URLs"),
        validators=[
            forms.validators.OptionalIf('confidential'),
            forms.validators.ForEach([forms.validators.URL()]),
        ],
        filters=[forms.filters.strip_each()],
        description=__(
            "OAuth2 Redirect URL. If your app is available on multiple hostnames,"
            " list each redirect URL on a separate line"
        ),
    )
    allow_any_login = forms.BooleanField(
        __("Allow anyone to login"),
        default=True,
        description=__(
            "If your application requires access to be restricted to specific users,"
            " uncheck this, and only users who have been assigned a permission to the"
            " app will be able to login"
        ),
    )

    def validate_client_owner(self, field: forms.Field) -> None:
        """Validate client's owner to be the current user or an org owned by them."""
        if field.data == self.edit_user.buid:
            self.account = self.edit_user
        else:
            orgs = [
                org
                for org in self.edit_user.organizations_as_owner
                if org.buid == field.data
            ]
            if len(orgs) != 1:
                raise forms.validators.ValidationError(_("Invalid owner"))
            self.account = orgs[0]

    def _urls_match(self, url1: str, url2: str) -> bool:
        """Validate two URLs have the same base component (minus path)."""
        p1 = urlparse(url1)
        p2 = urlparse(url2)
        return (
            (p1.netloc == p2.netloc)
            and (p1.scheme == p2.scheme)
            and (p1.username == p2.username)
            and (p1.password == p2.password)
        )

    def validate_redirect_uri(self, field: forms.Field) -> None:
        """Validate redirect URI points to the website for confidential clients."""
        if self.confidential.data and not self._urls_match(
            self.website.data, field.data
        ):
            raise forms.validators.ValidationError(
                _("The scheme, domain and port must match that of the website URL")
            )


@AuthClientCredential.forms('main')
class AuthClientCredentialForm(forms.Form):
    """Generate new client credentials."""

    title = forms.StringField(
        __("What’s this for?"),
        validators=[forms.validators.DataRequired(), forms.validators.Length(max=250)],
        filters=[forms.filters.strip()],
        description=__(
            "Add a description to help yourself remember why this was generated"
        ),
    )


def permission_validator(form: forms.Form, field: forms.Field) -> None:
    """Validate permission strings to be appropriately named."""
    permlist = field.data.split()
    for perm in permlist:
        if not valid_name(perm):
            raise forms.validators.ValidationError(
                _("Permission ‘{perm}’ is malformed").format(perm=perm)
            )
    permlist.sort()
    field.data = ' '.join(permlist)


@AuthClient.forms('permissions_user')
@AuthClientUserPermissions.forms('assign')
class UserPermissionAssignForm(forms.Form):
    """Assign permissions to a user."""

    user = forms.UserSelectField(
        __("User"),
        validators=[forms.validators.DataRequired()],
        description=__("Lookup a user by their username or email address"),
    )
    perms = forms.StringField(
        __("Permissions"),
        validators=[forms.validators.DataRequired(), permission_validator],
    )


<<<<<<< HEAD
=======
@AuthClient.forms('permissions_team')
@AuthClientTeamPermissions.forms('assign')
class TeamPermissionAssignForm(forms.Form):
    """Assign permissions to a team."""

    __returns__ = ('team',)
    team: Optional[Team] = None

    team_id = forms.RadioField(
        __("Team"),
        validators=[forms.validators.DataRequired()],
        description=__("Select a team to assign permissions to"),
    )
    perms = forms.StringField(
        __("Permissions"),
        validators=[forms.validators.DataRequired(), permission_validator],
    )

    def validate_team_id(self, field: forms.Field) -> None:
        """Validate selected team to belong to this organization."""
        # FIXME: Replace with QuerySelectField using RadioWidget.
        teams = [team for team in self.organization.teams if team.buid == field.data]
        if len(teams) != 1:
            raise forms.validators.ValidationError(_("Unknown team"))
        self.team = teams[0]


>>>>>>> bea2956e
@AuthClientUserPermissions.forms('edit')
@AuthClientTeamPermissions.forms('edit')
class AuthClientPermissionEditForm(forms.Form):
    """Edit a user or team's permissions."""

    perms = forms.StringField(__("Permissions"), validators=[permission_validator])<|MERGE_RESOLUTION|>--- conflicted
+++ resolved
@@ -12,7 +12,6 @@
     Account,
     AuthClient,
     AuthClientCredential,
-    AuthClientTeamPermissions,
     AuthClientUserPermissions,
     valid_name,
 )
@@ -178,38 +177,7 @@
     )
 
 
-<<<<<<< HEAD
-=======
-@AuthClient.forms('permissions_team')
-@AuthClientTeamPermissions.forms('assign')
-class TeamPermissionAssignForm(forms.Form):
-    """Assign permissions to a team."""
-
-    __returns__ = ('team',)
-    team: Optional[Team] = None
-
-    team_id = forms.RadioField(
-        __("Team"),
-        validators=[forms.validators.DataRequired()],
-        description=__("Select a team to assign permissions to"),
-    )
-    perms = forms.StringField(
-        __("Permissions"),
-        validators=[forms.validators.DataRequired(), permission_validator],
-    )
-
-    def validate_team_id(self, field: forms.Field) -> None:
-        """Validate selected team to belong to this organization."""
-        # FIXME: Replace with QuerySelectField using RadioWidget.
-        teams = [team for team in self.organization.teams if team.buid == field.data]
-        if len(teams) != 1:
-            raise forms.validators.ValidationError(_("Unknown team"))
-        self.team = teams[0]
-
-
->>>>>>> bea2956e
 @AuthClientUserPermissions.forms('edit')
-@AuthClientTeamPermissions.forms('edit')
 class AuthClientPermissionEditForm(forms.Form):
     """Edit a user or team's permissions."""
 
