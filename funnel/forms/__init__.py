--- conflicted
+++ resolved
@@ -5,12 +5,9 @@
 from .auth_client import *
 from .comment import *
 from .label import *
-<<<<<<< HEAD
+from .login import *
 from .membership import *
-=======
-from .login import *
 from .organization import *
->>>>>>> d08808e5
 from .participant import *
 from .profile import *
 from .project import *
