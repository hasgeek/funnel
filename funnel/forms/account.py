"""Forms for account settings."""

from __future__ import annotations

from hashlib import sha1
from typing import Dict, Iterable, Optional

import requests
from flask import url_for
from flask_babel import ngettext
from markupsafe import Markup

from baseframe import _, __, forms
from coaster.utils import sorted_timezones

from ..models import (
    MODERATOR_REPORT_TYPE,
    PASSWORD_MAX_LENGTH,
    PASSWORD_MIN_LENGTH,
    Account,
    AccountEmailClaim,
    Anchor,
<<<<<<< HEAD
=======
    Profile,
    User,
>>>>>>> bea2956e
    check_password_strength,
    getuser,
)
from .helpers import (
    EmailAddressAvailable,
    PhoneNumberAvailable,
    nullable_strip_filters,
    strip_filters,
)

__all__ = [
    'PasswordForm',
    'PasswordCreateForm',
    'PasswordPolicyForm',
    'PasswordResetRequestForm',
    'PasswordResetForm',
    'PasswordChangeForm',
    'AccountForm',
    'AccountDeleteForm',
    'UsernameAvailableForm',
    'EmailPrimaryForm',
    'ModeratorReportForm',
    'NewEmailAddressForm',
    'NewPhoneForm',
    'PhonePrimaryForm',
    'supported_locales',
    'timezone_identifiers',
    'pwned_password_validator',
]


timezones = sorted_timezones()
timezone_identifiers = dict(timezones)

supported_locales = {
    'en': __("English"),
    'hi': __("Hindi (beta; incomplete)"),
}


class PasswordStrengthValidator:
    """Validate password strength (reused across forms)."""

    default_message = __(
        "This password is too simple. Add complexity by making it longer and using"
        " a mix of upper and lower case letters, numbers and symbols"
    )

    def __init__(self, user_input_fields=(), message=None) -> None:
        self.user_input_fields = user_input_fields
        self.message = message or self.default_message

    def __call__(self, form, field) -> None:
        user_inputs = []
        for field_name in self.user_input_fields:
            user_inputs.append(getattr(form, field_name).data)

        if hasattr(form, 'edit_user') and form.edit_user is not None:
            if form.edit_user.username:
                user_inputs.append(form.edit_user.username)
            if form.edit_user.fullname:
                user_inputs.append(form.edit_user.fullname)

            for accountemail in form.edit_user.emails:
                user_inputs.append(str(accountemail))
            for emailclaim in form.edit_user.emailclaims:
                user_inputs.append(str(emailclaim))

            for accountphone in form.edit_user.phones:
                user_inputs.append(str(accountphone))

        tested_password = check_password_strength(
            field.data, user_inputs=user_inputs if user_inputs else None
        )
        # Stick password strength into the form for logging in the view and possibly
        # rendering into UI
        form.password_strength = tested_password.score
        # No test failures? All good then
        if not tested_password.is_weak:
            return
        # Tell the user to make up a better password
        raise forms.validators.StopValidation(
            tested_password.warning
            if tested_password.warning
            else '\n'.join(tested_password.suggestions)
            if tested_password.suggestions
            else self.message
        )


def pwned_password_validator(_form, field) -> None:
    """Validate password against the pwned password API."""
    # Add usedforsecurity=False when migrating to Python 3.9+
    phash = sha1(field.data.encode()).hexdigest().upper()  # nosec
    prefix, suffix = phash[:5], phash[5:]

    try:
        rv = requests.get(f'https://api.pwnedpasswords.com/range/{prefix}', timeout=10)
        if rv.status_code != 200:
            # API call had an error and we can't proceed with validation.
            return
        # This API returns minimal plaintext containing ``suffix:count``, one per line.
        # The following code is defensive, attempting to add mitigations (inner->outer):
        # 1. If there's no : separator, assume a count of 1
        # 2. Strip text on either side of the colon
        # 3. Ensure the suffix is uppercase
        # 4. If count is not a number, default it to 0 (ie, this is not a match)
        matches: Dict[str, int] = {
            line_suffix.upper(): int(line_count) if line_count.isdigit() else 0
            for line_suffix, line_count in (
                (split1.strip(), split2.strip())
                for split1, split2 in (
                    (line + (':1' if ':' not in line else '')).split(':', 1)
                    for line in rv.text.splitlines()
                )
            )
        }
    except requests.RequestException:
        # An exception occurred and we have no data to validate password against
        return

    # If we have data, check for our hash suffix in the returned range of matches
    count = matches.get(suffix, None)
    if count:  # not 0 and not None
        raise forms.validators.StopValidation(
            ngettext(
                "This password was found in a breached password list and is not safe to"
                " use",
                "This password was found in breached password lists %(num)d times and"
                " is not safe to use",
                count,
            )
        )


@Account.forms('password')
class PasswordForm(forms.Form):
    """Form to validate a user's password, for password-gated sudo actions."""

    __expects__ = ('edit_user',)
    edit_user: Account

    password = forms.PasswordField(
        __("Password"),
        validators=[
            forms.validators.DataRequired(),
            forms.validators.Length(max=PASSWORD_MAX_LENGTH),
        ],
        render_kw={'autocomplete': 'current-password'},
    )

    def validate_password(self, field: forms.Field) -> None:
        """Check for password match."""
        if not self.edit_user.password_is(field.data):
            raise forms.validators.ValidationError(_("Incorrect password"))


@Account.forms('password_policy')
class PasswordPolicyForm(forms.Form):
    """Form to validate any candidate password against policy."""

    __expects__ = ('edit_user',)
    __returns__ = ('password_strength', 'is_weak', 'warning', 'suggestions')
    edit_user: Account
    password_strength: Optional[int] = None
    is_weak: Optional[bool] = None
    warning: Optional[str] = None
    suggestions: Iterable[str] = ()

    password = forms.PasswordField(
        __("Password"),
        validators=[
            forms.validators.DataRequired(),
            forms.validators.Length(max=PASSWORD_MAX_LENGTH),
        ],
    )

    def validate_password(self, field: forms.Field) -> None:
        """Test password strength and save resuls (no errors raised)."""
        user_inputs = []

        if self.edit_user:
            if self.edit_user.fullname:
                user_inputs.append(self.edit_user.fullname)

            for accountemail in self.edit_user.emails:
                user_inputs.append(str(accountemail))
            for emailclaim in self.edit_user.emailclaims:
                user_inputs.append(str(emailclaim))

            for accountphone in self.edit_user.phones:
                user_inputs.append(str(accountphone))

        tested_password = check_password_strength(
            field.data, user_inputs=user_inputs if user_inputs else None
        )
        self.password_strength = tested_password.score
        self.is_weak = tested_password.is_weak
        self.warning = tested_password.warning
        self.suggestions = tested_password.suggestions


@Account.forms('password_reset_request')
class PasswordResetRequestForm(forms.Form):
    """Form to request a password reset."""

    __returns__ = ('user', 'anchor')
    user: Optional[Account] = None
    anchor: Optional[Anchor] = None

    username = forms.StringField(
        __("Phone number or email address"),
        validators=[forms.validators.DataRequired()],
        render_kw={
            'autocorrect': 'off',
            'autocapitalize': 'off',
        },
    )

    def validate_username(self, field: forms.Field) -> None:
        """Process username to retrieve user."""
        self.user, self.anchor = getuser(field.data, True)
        if self.user is None:
            raise forms.validators.ValidationError(
                _("Could not find a user with that id")
            )


@Account.forms('password_create')
class PasswordCreateForm(forms.Form):
    """Form to accept a new password for a given user, without existing password."""

    __returns__ = ('password_strength',)
    __expects__ = ('edit_user',)
    edit_user: Account
    password_strength: Optional[int] = None

    password = forms.PasswordField(
        __("New password"),
        validators=[
            forms.validators.DataRequired(),
            forms.validators.Length(min=PASSWORD_MIN_LENGTH, max=PASSWORD_MAX_LENGTH),
            PasswordStrengthValidator(),
            pwned_password_validator,
        ],
        render_kw={'autocomplete': 'new-password'},
    )
    confirm_password = forms.PasswordField(
        __("Confirm password"),
        validators=[
            forms.validators.DataRequired(),
            forms.validators.Length(min=PASSWORD_MIN_LENGTH, max=PASSWORD_MAX_LENGTH),
            forms.validators.EqualTo('password'),
        ],
        render_kw={'autocomplete': 'new-password'},
    )


@Account.forms('password_reset')
class PasswordResetForm(forms.Form):
    """Form to reset a password for a user, requiring the user id as a failsafe."""

    __returns__ = ('password_strength',)
    password_strength: Optional[int] = None

    # TODO: This form has been deprecated with OTP-based reset as that doesn't need
    # username and now uses :class:`PasswordCreateForm`. This form is retained in the
    # interim in case email link-based flow is reintroduced. It should be removed
    # after a waiting period (as of May 2022).

    username = forms.StringField(
        __("Phone number or email address"),
        validators=[forms.validators.DataRequired()],
        description=__("Please reconfirm your phone number, email address or username"),
        render_kw={
            'autocorrect': 'off',
            'autocapitalize': 'off',
            'autocomplete': 'username',
        },
    )

    password = forms.PasswordField(
        __("New password"),
        validators=[
            forms.validators.DataRequired(),
            forms.validators.Length(min=PASSWORD_MIN_LENGTH, max=PASSWORD_MAX_LENGTH),
            PasswordStrengthValidator(),
            pwned_password_validator,
        ],
        render_kw={'autocomplete': 'new-password'},
    )
    confirm_password = forms.PasswordField(
        __("Confirm password"),
        validators=[
            forms.validators.DataRequired(),
            forms.validators.Length(min=PASSWORD_MIN_LENGTH, max=PASSWORD_MAX_LENGTH),
            forms.validators.EqualTo('password'),
        ],
        render_kw={'autocomplete': 'new-password'},
    )

    def validate_username(self, field: forms.Field) -> None:
        """Confirm the user provided by the client is who this form is meant for."""
        user = getuser(field.data)
        if user is None or user != self.edit_user:
            raise forms.validators.ValidationError(
                _("This does not match the user the reset code is for")
            )


@Account.forms('password_change')
class PasswordChangeForm(forms.Form):
    """Form to change a user's password after confirming the old password."""

    __returns__ = ('password_strength',)
    __expects__ = ('edit_user',)
    edit_user: Account
    password_strength: Optional[int] = None

    old_password = forms.PasswordField(
        __("Current password"),
        validators=[
            forms.validators.DataRequired(),
            forms.validators.Length(max=PASSWORD_MAX_LENGTH),
        ],
        render_kw={'autocomplete': 'current-password'},
    )
    password = forms.PasswordField(
        __("New password"),
        validators=[
            forms.validators.DataRequired(),
            forms.validators.Length(min=PASSWORD_MIN_LENGTH, max=PASSWORD_MAX_LENGTH),
            PasswordStrengthValidator(),
            pwned_password_validator,
        ],
        render_kw={'autocomplete': 'new-password'},
    )
    confirm_password = forms.PasswordField(
        __("Confirm password"),
        validators=[
            forms.validators.DataRequired(),
            forms.validators.Length(min=PASSWORD_MIN_LENGTH, max=PASSWORD_MAX_LENGTH),
            forms.validators.EqualTo('password'),
        ],
        render_kw={'autocomplete': 'new-password'},
    )

    def validate_old_password(self, field: forms.Field) -> None:
        """Validate the old password to be correct."""
        if self.edit_user is None:
            raise forms.validators.ValidationError(_("Not logged in"))
        if not self.edit_user.password_is(field.data):
            raise forms.validators.ValidationError(_("Incorrect password"))


def raise_username_error(reason: str) -> str:
    """Provide a user-friendly error message for a username field error."""
    if reason == 'blank':
        raise forms.validators.ValidationError(_("This is required"))
    if reason == 'long':
        raise forms.validators.ValidationError(_("This is too long"))
    if reason == 'invalid':
        raise forms.validators.ValidationError(
            _("Usernames can only have alphabets, numbers and underscores")
        )
    if reason == 'reserved':
        raise forms.validators.ValidationError(_("This username is reserved"))
    if reason in ('user', 'org'):
        raise forms.validators.ValidationError(_("This username has been taken"))
    raise forms.validators.ValidationError(_("This username is not available"))


@Account.forms('main')
class AccountForm(forms.Form):
    """Form to edit basic account details."""

    edit_obj: Account

    fullname = forms.StringField(
        __("Full name"),
        description=__("This is your name, not of your organization"),
        validators=[
            forms.validators.DataRequired(),
            forms.validators.Length(max=Account.__title_length__),
        ],
        filters=[forms.filters.strip()],
        render_kw={'autocomplete': 'name'},
    )
    username = forms.AnnotatedTextField(
        __("Username"),
        description=__(
            "A single word that is uniquely yours, for your account page and @mentions"
        ),
        validators=[
            forms.validators.DataRequired(),
            forms.validators.Length(max=Account.__name_length__),
        ],
        filters=nullable_strip_filters,
        prefix="https://hasgeek.com/",
        render_kw={
            'autocorrect': 'off',
            'autocapitalize': 'off',
        },
    )
    timezone = forms.SelectField(
        __("Timezone"),
        description=__(
            "Where in the world are you? Dates and times will be shown in your local"
            " timezone"
        ),
        validators=[forms.validators.DataRequired()],
        choices=timezones,
        render_kw={},
    )
    auto_timezone = forms.BooleanField(__("Use your device’s timezone"))
    locale = forms.SelectField(
        __("Locale"),
        description=__("Your preferred UI language"),
        choices=list(supported_locales.items()),
    )
    auto_locale = forms.BooleanField(__("Use your device’s language"))

    def validate_username(self, field: forms.Field) -> None:
        """Validate if username is appropriately formatted and available to use."""
        reason = self.edit_obj.validate_new_name(field.data)
        if not reason:
            return  # Username is available
        raise_username_error(reason)


@Account.forms('delete')
class AccountDeleteForm(forms.Form):
    """Delete account."""

    confirm1 = forms.BooleanField(
        __(
            "I understand that deletion is permanent and my account cannot be recovered"
        ),
        validators=[forms.validators.DataRequired(__("You must accept this"))],
    )
    confirm2 = forms.BooleanField(
        __(
            "I understand that deleting my account will remove personal details such as"
            " my name and contact details, but not messages sent to other users, or"
            " public content such as comments, job posts and submissions to projects"
        ),
        description=__("Public content must be deleted individually"),
        validators=[forms.validators.DataRequired(__("You must accept this"))],
    )


class UsernameAvailableForm(forms.Form):
    """Form to check for whether a username is available to use."""

    __expects__ = ('edit_user',)
    edit_user: Account

    username = forms.StringField(
        __("Username"),
        validators=[forms.validators.DataRequired(__("This is required"))],
        filters=[forms.filters.strip()],
        render_kw={
            'autocorrect': 'off',
            'autocapitalize': 'off',
        },
    )

    def validate_username(self, field: forms.Field) -> None:
        """Validate for username being valid and available (with optionally user)."""
        if self.edit_user:  # User is setting a username
            reason = self.edit_user.validate_new_name(field.data)
        else:  # New user is creating an account, so no user object yet
            reason = Account.validate_name_candidate(field.data)
        if not reason:
            return  # Username is available
        raise_username_error(reason)


<<<<<<< HEAD
def validate_emailclaim(form: forms.Form, field: forms.Field) -> None:
    """Validate if an email address is already pending verification."""
    existing = AccountEmailClaim.get_for(user=form.edit_user, email=field.data)
    if existing is not None:
        raise forms.validators.StopValidation(
            _("This email address is pending verification")
        )


@Account.forms('email_add')
class NewEmailAddressForm(forms.RecaptchaForm):
    """Form to add a new email address to an account."""
=======
class EnableNotificationsDescriptionMixin:
    """Mixin to add a link in the description for enabling notifications."""

    enable_notifications: forms.Field

    def set_queries(self) -> None:
        """Change the description to include a link."""
        self.enable_notifications.description = Markup(
            _(
                "Unsubscribe anytime, and control what notifications are sent from the"
                ' <a href="{url}" target="_blank">Notifications tab under account'
                ' settings</a>'
            )
        ).format(url=url_for('notification_preferences'))


@User.forms('email_add')
class NewEmailAddressForm(EnableNotificationsDescriptionMixin, forms.RecaptchaForm):
    """Form to add a new email address to a user account."""
>>>>>>> bea2956e

    __expects__ = ('edit_user',)
    edit_user: Account

    email = forms.EmailField(
        __("Email address"),
        validators=[
            forms.validators.DataRequired(),
            EmailAddressAvailable(purpose='claim'),
        ],
        filters=strip_filters,
        render_kw={
            'autocorrect': 'off',
            'autocapitalize': 'off',
            'autocomplete': 'email',
        },
    )

    enable_notifications = forms.BooleanField(
        __("Send notifications by email"),
        description=__(
            "Unsubscribe anytime, and control what notifications are sent from the"
            " Notifications tab under account settings"
        ),
        default=True,
    )


@Account.forms('email_primary')
class EmailPrimaryForm(forms.Form):
    """Form to mark an email address as a user's primary."""

    email_hash = forms.EmailField(
        __("Email address"),
        validators=[forms.validators.DataRequired()],
        filters=strip_filters,
        render_kw={
            'autocorrect': 'off',
            'autocapitalize': 'off',
            'autocomplete': 'email',
        },
    )


<<<<<<< HEAD
@Account.forms('phone_add')
class NewPhoneForm(forms.RecaptchaForm):
    """Form to add a new mobile number (SMS-capable) to an account."""
=======
@User.forms('phone_add')
class NewPhoneForm(EnableNotificationsDescriptionMixin, forms.RecaptchaForm):
    """Form to add a new mobile number (SMS-capable) to a user account."""
>>>>>>> bea2956e

    __expects__ = ('edit_user',)
    edit_user: Account

    phone = forms.TelField(
        __("Phone number"),
        validators=[
            forms.validators.DataRequired(),
            PhoneNumberAvailable(purpose='claim'),
        ],
        filters=strip_filters,
        description=__("Mobile numbers only, in Indian or international format"),
        render_kw={'autocomplete': 'tel'},
    )

    # TODO: Consider option "prefer WhatsApp" or "prefer secure messengers (WhatsApp)"

    enable_notifications = forms.BooleanField(
        __("Send notifications by SMS"),  # TODO: Add "or WhatsApp"
        description=__(
            "Unsubscribe anytime, and control what notifications are sent from the"
            " Notifications tab under account settings"
        ),
        default=True,
    )


@Account.forms('phone_primary')
class PhonePrimaryForm(forms.Form):
    """Form to mark a phone number as a user's primary."""

    phone_hash = forms.StringField(
        __("Phone number"),
        validators=[forms.validators.DataRequired()],
        render_kw={
            'autocorrect': 'off',
            'autocapitalize': 'off',
            'autocomplete': 'tel',
        },
    )


class ModeratorReportForm(forms.Form):
    """Form to accept a comment moderator's report (spam or not spam)."""

    report_type = forms.SelectField(
        __("Report type"), coerce=int, validators=[forms.validators.InputRequired()]
    )

    def set_queries(self) -> None:
        """Prepare form for use."""
        self.report_type.choices = [
            (idx, report_type.title)
            for idx, report_type in MODERATOR_REPORT_TYPE.items()
        ]<|MERGE_RESOLUTION|>--- conflicted
+++ resolved
@@ -18,13 +18,7 @@
     PASSWORD_MAX_LENGTH,
     PASSWORD_MIN_LENGTH,
     Account,
-    AccountEmailClaim,
     Anchor,
-<<<<<<< HEAD
-=======
-    Profile,
-    User,
->>>>>>> bea2956e
     check_password_strength,
     getuser,
 )
@@ -503,20 +497,6 @@
         raise_username_error(reason)
 
 
-<<<<<<< HEAD
-def validate_emailclaim(form: forms.Form, field: forms.Field) -> None:
-    """Validate if an email address is already pending verification."""
-    existing = AccountEmailClaim.get_for(user=form.edit_user, email=field.data)
-    if existing is not None:
-        raise forms.validators.StopValidation(
-            _("This email address is pending verification")
-        )
-
-
-@Account.forms('email_add')
-class NewEmailAddressForm(forms.RecaptchaForm):
-    """Form to add a new email address to an account."""
-=======
 class EnableNotificationsDescriptionMixin:
     """Mixin to add a link in the description for enabling notifications."""
 
@@ -533,10 +513,9 @@
         ).format(url=url_for('notification_preferences'))
 
 
-@User.forms('email_add')
+@Account.forms('email_add')
 class NewEmailAddressForm(EnableNotificationsDescriptionMixin, forms.RecaptchaForm):
-    """Form to add a new email address to a user account."""
->>>>>>> bea2956e
+    """Form to add a new email address to an account."""
 
     __expects__ = ('edit_user',)
     edit_user: Account
@@ -581,15 +560,9 @@
     )
 
 
-<<<<<<< HEAD
 @Account.forms('phone_add')
-class NewPhoneForm(forms.RecaptchaForm):
+class NewPhoneForm(EnableNotificationsDescriptionMixin, forms.RecaptchaForm):
     """Form to add a new mobile number (SMS-capable) to an account."""
-=======
-@User.forms('phone_add')
-class NewPhoneForm(EnableNotificationsDescriptionMixin, forms.RecaptchaForm):
-    """Form to add a new mobile number (SMS-capable) to a user account."""
->>>>>>> bea2956e
 
     __expects__ = ('edit_user',)
     edit_user: Account
