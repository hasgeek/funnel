--- conflicted
+++ resolved
@@ -32,14 +32,8 @@
     banner_image_url = forms.URLField(
         __("Banner image URL"),
         description=__(
-<<<<<<< HEAD
-            "Banner image for session card. "
-            "Images should be of 16:9 aspect ratio. "
-            " Under or ~50kb file size hosted at images.hasgeek.com"
-=======
             "From images.hasgeek.com, with 16:9 aspect ratio."
             " Should be < 50 kB in size"
->>>>>>> 13984167
         ),
         validators=[
             forms.validators.Optional(),
