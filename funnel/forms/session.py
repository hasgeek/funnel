--- conflicted
+++ resolved
@@ -34,11 +34,7 @@
         description=__(
             "Banner image for session card. "
             "Images should be of 16:9 aspect ratio. "
-<<<<<<< HEAD
-            " Under or ~50kb file size"
-=======
             " Under or ~50kb file size hosted at images.hasgeek.com"
->>>>>>> d51a4ee5
         ),
         validators=[
             forms.validators.Optional(),
