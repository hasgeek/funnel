--- conflicted
+++ resolved
@@ -17,12 +17,7 @@
     AccountEmailClaim,
     EmailAddress,
     PhoneNumber,
-<<<<<<< HEAD
-=======
-    Profile,
     User,
-    UserEmailClaim,
->>>>>>> bea2956e
     canonical_phone_number,
     parse_phone_number,
     parse_video_url,
@@ -45,11 +40,7 @@
 class AccountSelectField(forms.AutocompleteField):
     """Render an autocomplete field for selecting an account."""
 
-<<<<<<< HEAD
-    data: Optional[Account]
-=======
-    data: Optional[Profile]  # type: ignore[assignment]
->>>>>>> bea2956e
+    data: Optional[Account]  # type: ignore[assignment]
     widget = forms.Select2Widget()
     multiple = False
     widget_autocomplete = True
