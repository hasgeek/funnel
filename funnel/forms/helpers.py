--- conflicted
+++ resolved
@@ -2,13 +2,9 @@
 
 from __future__ import annotations
 
-<<<<<<< HEAD
-from typing import Optional, Sequence, Union
-import json
-=======
 from typing import Optional, Sequence
 from typing_extensions import Literal
->>>>>>> 1832fd9b
+import json
 
 from flask import flash
 
