# -*- coding: utf-8 -*-

<<<<<<< HEAD

=======
>>>>>>> d08808e5
from baseframe import __
from baseframe.forms.sqlalchemy import QuerySelectField
from coaster.auth import current_auth
import baseframe.forms as forms

from ..models import Profile, ProfileAdminMembership, Project, ProjectCrewMembership

__all__ = [
    'ProposalForm',
    'ProposalLabelsAdminForm',
    'ProposalLabelsForm',
    'ProposalMoveForm',
    'ProposalTransferForm',
    'ProposalTransitionForm',
]


def proposal_label_form(project, proposal):
    """Return a label form for the given project and proposal."""

    class ProposalLabelForm(forms.Form):
        pass

    for label in project.labels:
        if label.has_options and not label.archived and not label.restricted:
            setattr(
                ProposalLabelForm,
                label.name,
                forms.RadioField(
                    label.form_label_text,
                    description=label.description,
                    validators=(
                        [forms.validators.DataRequired(__("Please select one"))]
                        if label.required
                        else []
                    ),
                    choices=[
                        (option.name, option.title)
                        for option in label.options
                        if not option.archived
                    ],
                ),
            )

    return ProposalLabelForm(
        obj=proposal.formlabels if proposal else None, meta={'csrf': False}
    )


def proposal_label_admin_form(project, proposal):
    """
    Returns a label form to use in admin panel for given project and proposal
    """

    class ProposalLabelAdminForm(forms.Form):
        pass

    for label in project.labels:
        if not label.archived and (label.restricted or not label.has_options):
            form_kwargs = {}
            if label.has_options:
                field_type = forms.RadioField
                form_kwargs['choices'] = [
                    (option.name, option.title)
                    for option in label.options
                    if not option.archived
                ]
            else:
                field_type = forms.BooleanField

            setattr(
                ProposalLabelAdminForm,
                label.name,
                field_type(
                    label.form_label_text,
                    description=label.description,
                    validators=(
                        [forms.validators.DataRequired(__("Please select one"))]
                        if label.required
                        else []
                    ),
                    **form_kwargs,
                ),
            )

    return ProposalLabelAdminForm(
        obj=proposal.formlabels if proposal else None, meta={'csrf': False}
    )


class ProposalTransferForm(forms.Form):
    user = forms.UserSelectField(
        __("Transfer to"),
        description=__("Transfer this proposal to another speaker"),
        validators=[forms.validators.DataRequired()],
    )


class ProposalLabelsForm(forms.Form):
    formlabels = forms.FormField(forms.Form, __("Labels"))

    def set_queries(self):
        self.formlabels.form = proposal_label_form(
            project=self.edit_parent, proposal=self.edit_obj
        )


class ProposalLabelsAdminForm(forms.Form):
    formlabels = forms.FormField(forms.Form, __("Labels"))

    def set_queries(self):
        self.formlabels.form = proposal_label_admin_form(
            project=self.edit_parent, proposal=self.edit_obj
        )


class ProposalForm(forms.Form):
    speaking = forms.RadioField(
        __("Are you speaking?"),
        coerce=int,
        choices=[
            (1, __("I will be speaking")),
            (0, __("I’m proposing a topic for someone to speak on")),
        ],
    )
    title = forms.StringField(
        __("Title"),
        validators=[forms.validators.DataRequired()],
        filters=[forms.filters.strip()],
        description=__("The title of your session"),
    )
    abstract = forms.MarkdownField(
        __("Abstract"),
        validators=[forms.validators.DataRequired()],
        description=__(
            "A brief description of your session with target audience and key takeaways"
        ),
    )
    outline = forms.MarkdownField(
        __("Outline"),
        validators=[forms.validators.DataRequired()],
        description=__(
            "A detailed description of the session with the sequence of ideas to be presented"
        ),
    )
    requirements = forms.MarkdownField(
        __("Requirements"),
        description=__("For workshops, what must participants bring to the session?"),
    )
    slides = forms.URLField(
        __("Slides"),
        validators=[
            forms.validators.Optional(),
            forms.validators.URL(),
            forms.validators.ValidUrl(),
        ],
        description=__(
            "Link to your slides. These can be just an outline initially. "
            "If you provide a Slideshare/Speakerdeck link, we'll embed slides in the page"
        ),
    )
    preview_video = forms.URLField(
        __("Preview Video"),
        validators=[
            forms.validators.Optional(),
            forms.validators.URL(),
            forms.validators.ValidUrl(),
        ],
        description=__(
            "Link to your preview video. Use a video to engage the community and give them a better idea about what you are planning to cover in your session and why they should attend. "
            "If you provide a YouTube/Vimeo link, we'll embed it in the page"
        ),
    )
    links = forms.TextAreaField(
        __("Links"),
        description=__(
            "Other links, one per line. Provide links to your profile and "
            "slides and videos from your previous sessions; anything that'll help "
            "folks decide if they want to attend your session"
        ),
    )
    bio = forms.MarkdownField(
        __("Speaker bio"),
        validators=[forms.validators.DataRequired()],
        description=__("Tell us why you are the best person to be taking this session"),
    )
    email = forms.EmailField(
        __("Your email address"),
        validators=[
            forms.validators.DataRequired(),
            forms.validators.Length(max=80),
            forms.validators.ValidEmail(),
        ],
        description=__(
            "An email address we can contact you at. " "Not displayed anywhere"
        ),
    )
    phone = forms.StringField(
        __("Phone number"),
        validators=[forms.validators.DataRequired(), forms.validators.Length(max=80)],
        description=__(
            "A phone number we can call you at to discuss your proposal, if required. "
            "Will not be displayed"
        ),
    )
    location = forms.StringField(
        __("Your location"),
        validators=[forms.validators.DataRequired(), forms.validators.Length(max=80)],
        description=__("Your location, to help plan for your travel if required"),
    )

    formlabels = forms.FormField(forms.Form, __("Labels"))

    def set_queries(self):
        self.formlabels.form = proposal_label_form(
            project=self.edit_parent, proposal=self.edit_obj
        )


class ProposalTransitionForm(forms.Form):
    transition = forms.SelectField(
        __("Status"), validators=[forms.validators.DataRequired()]
    )

    def set_queries(self):
        """
        value: transition method name
        label: transition object itself
        We need the whole object to get the additional metadata in templates
        """
        self.transition.choices = list(self.edit_obj.state.transitions().items())


class ProposalMoveForm(forms.Form):
    target = QuerySelectField(
        __("Move proposal to"),
        description=__("Move this proposal to another project"),
        validators=[forms.validators.DataRequired()],
        get_label='title',
    )

    def set_queries(self):
<<<<<<< HEAD
=======
        team_ids = [t.id for t in current_auth.user.teams]
>>>>>>> d08808e5
        self.target.query = (
            Project.query.join(ProjectCrewMembership)
            .join(Profile)
            .join(ProfileAdminMembership)
            .filter(Project.state.DELETABLE)  # all projects except deleted ones
            .filter(
                ProjectCrewMembership.user == current_auth.user,
                ProjectCrewMembership.is_active == True,  # NOQA
                ProjectCrewMembership.is_editor == True,  # NOQA
                ProfileAdminMembership.user == current_auth.user,
                ProfileAdminMembership.is_active == True,  # NOQA
            )
            .order_by(Project.created_at.desc())
        )<|MERGE_RESOLUTION|>--- conflicted
+++ resolved
@@ -1,9 +1,5 @@
 # -*- coding: utf-8 -*-
 
-<<<<<<< HEAD
-
-=======
->>>>>>> d08808e5
 from baseframe import __
 from baseframe.forms.sqlalchemy import QuerySelectField
 from coaster.auth import current_auth
@@ -246,10 +242,6 @@
     )
 
     def set_queries(self):
-<<<<<<< HEAD
-=======
-        team_ids = [t.id for t in current_auth.user.teams]
->>>>>>> d08808e5
         self.target.query = (
             Project.query.join(ProjectCrewMembership)
             .join(Profile)
