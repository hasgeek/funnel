--- conflicted
+++ resolved
@@ -65,22 +65,6 @@
         description=__("The title of your session"))
     objective = forms.MarkdownField(__("Objective"), validators=[forms.validators.DataRequired()],
         description=__("What is the expected benefit for someone attending this?"))
-<<<<<<< HEAD
-=======
-    session_type = forms.RadioField(__("Session type"), validators=[forms.validators.DataRequired()], choices=[
-        ('Lecture', __("Lecture")),
-        ('Demo', __("Demo")),
-        ('Tutorial', __("Tutorial")),
-        ('Workshop', __("Workshop")),
-        ('Discussion', __("Discussion")),
-        ('Panel', __("Panel")),
-    ])
-    technical_level = forms.RadioField(__("Technical level"), validators=[forms.validators.DataRequired()], choices=[
-        ('Beginner', __("Beginner")),
-        ('Intermediate', __("Intermediate")),
-        ('Advanced', __("Advanced")),
-    ])
->>>>>>> cacc7519
     description = forms.MarkdownField(__("Description"), validators=[forms.validators.DataRequired()],
         description=__("A detailed description of the session"))
     requirements = forms.MarkdownField(__("Requirements"),
