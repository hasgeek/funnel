--- conflicted
+++ resolved
@@ -197,10 +197,6 @@
 class ProposalSubscribeForm(forms.Form):
     subscribe = forms.BooleanField(
         '',
-<<<<<<< HEAD
-        description=__("Get notification"),
-=======
         description=__("Get notifications"),
->>>>>>> 6042ee44
         validators=[forms.validators.InputRequired()],
     )