--- conflicted
+++ resolved
@@ -133,17 +133,11 @@
 
 class ProjectBannerForm(forms.Form):
     bg_image = forms.URLField(
-<<<<<<< HEAD
-        __("Banner image URL from Imgee"),
-        description=__(
-            "Images should be of 16:9 aspect ratio. " " Under or ~100kb file size"
-=======
         __("Banner image URL"),
         description=__(
             "Banner image for project cards on the homepage. "
             "Images should be of 16:9 aspect ratio. "
             " Under or ~100kb file size hosted at images.hasgeek.com"
->>>>>>> d51a4ee5
         ),
         validators=[
             forms.validators.Optional(),
