--- conflicted
+++ resolved
@@ -358,17 +358,11 @@
 class ProjectRegisterForm(forms.Form):
     """Register for a project with an optional custom JSON form."""
 
-<<<<<<< HEAD
-=======
     __expects__ = ('schema',)
->>>>>>> 7f85f79d
     form = forms.TextAreaField(
         __("Form"),
         filters=nullable_json_filters,
         validators=[validate_and_convert_json],
-<<<<<<< HEAD
-    )
-=======
     )
 
     def validate_form(self, field: forms.Field) -> None:
@@ -381,5 +375,4 @@
                     _(f"Invalid field {invalid_keys}")
                 ) from None
         except ValueError:
-            raise forms.validators.StopValidation(_("Form value error")) from None
->>>>>>> 7f85f79d
+            raise forms.validators.StopValidation(_("Form value error")) from None