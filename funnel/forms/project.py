--- conflicted
+++ resolved
@@ -34,22 +34,7 @@
         validators=[forms.validators.DataRequired(), forms.validators.Length(max=50)],
         filters=[forms.filters.strip()],
         description=__("Eg. Bangalore, Mumbai, Pune"))
-<<<<<<< HEAD
     tagline = forms.StringField(__("Tagline"), validators=[forms.validators.DataRequired(), forms.validators.Length(max=250)],
-=======
-    date = forms.DateField(__("Start date"),
-        validators=[forms.validators.DataRequired(__("Start date is required"))])
-    date_upto = forms.DateField(
-        __("End date"),
-        validators=[
-            forms.validators.DataRequired(__("End date is required")),
-            forms.validators.GreaterThanEqualTo('date', __("End date cannot be before start date"))
-            ]
-        )
-    tagline = forms.StringField(__("Tagline"),
-        validators=[forms.validators.DataRequired(), forms.validators.Length(max=250)],
-        filters=[forms.filters.strip()],
->>>>>>> ebb40fdc
         description=__("This is displayed on the card on the homepage"))
     website = forms.URLField(__("Website"),
         validators=[
