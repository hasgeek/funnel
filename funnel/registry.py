"""Resource registry."""

from __future__ import annotations

import re
from collections import OrderedDict
from dataclasses import dataclass
from functools import wraps
from typing import Any, Callable, Collection, List, NoReturn, Optional, Tuple

from flask import Response, abort, jsonify, request
from werkzeug.datastructures import MultiDict

from baseframe import _
from baseframe.signals import exception_catchall

<<<<<<< HEAD
from .models import AccountExternalId, AuthToken
from .typing import ReturnDecorator, ReturnResponse, WrappedFunc
=======
from .models import AuthToken, UserExternalId
from .typing import P, ReturnResponse
>>>>>>> bea2956e

# Bearer token, as per
# http://tools.ietf.org/html/draft-ietf-oauth-v2-bearer-15#section-2.1
auth_bearer_re = re.compile('^Bearer ([a-zA-Z0-9_.~+/-]+=*)$')


class ResourceRegistry(OrderedDict):
    """Dictionary of resources."""

    def resource(
        self,
        name: str,
        description: Optional[str] = None,
        trusted: bool = False,
        scope: Optional[str] = None,
    ) -> Callable[[Callable[P, Any]], Callable[[], ReturnResponse]]:
        """
        Decorate a resource function.

        :param str name: Name of the resource
        :param str description: User-friendly description
        :param bool trusted: Restrict access to trusted clients?
        :param str scope: Grant access via this other resource name (which must also
            exist)
        """
        usescope = scope or name
        if '*' in usescope or ' ' in usescope:
            # Don't allow resources to be declared with '*' or ' ' in the name
            raise ValueError(usescope)

        def resource_auth_error(message: str) -> Response:
            return Response(
                message,
                401,
                {
                    'WWW-Authenticate': (
                        f'Bearer realm="Token Required" scope="{usescope}"'
                    )
                },
            )

        def decorator(
            f: Callable[[AuthToken, MultiDict, MultiDict], Any]
        ) -> Callable[[], ReturnResponse]:
            @wraps(f)
            def wrapper() -> ReturnResponse:
                if request.method == 'GET':
                    args = request.args
                elif request.method in ['POST', 'PUT', 'DELETE']:
                    args = request.form
                else:
                    abort(405)
                if 'Authorization' in request.headers:
                    token_match = auth_bearer_re.search(
                        request.headers['Authorization']
                    )
                    if token_match is not None:
                        token = token_match.group(1)
                    else:
                        # Unrecognized Authorization header
                        return resource_auth_error(
                            _("A Bearer token is required in the Authorization header")
                        )
                else:
                    # No token provided in Authorization header
                    return resource_auth_error(
                        _("An access token is required to access this resource")
                    )
                authtoken = AuthToken.get(token=token)
                if authtoken is None:
                    return resource_auth_error(_("Unknown access token"))
                if not authtoken.is_valid():
                    return resource_auth_error(_("Access token has expired"))

                # Read once to avoid reparsing below
                tokenscope = set(authtoken.effective_scope)
                wildcardscope = usescope.split('/', 1)[0] + '/*'
                if not (authtoken.auth_client.trusted and '*' in tokenscope):
                    # If a trusted client has '*' in token scope, all good,
                    # else check further
                    if (usescope not in tokenscope) and (
                        wildcardscope not in tokenscope
                    ):
                        # Client doesn't have access to this scope either
                        # directly or via a wildcard
                        return resource_auth_error(
                            _("Token does not provide access to this resource")
                        )
                if trusted and not authtoken.auth_client.trusted:
                    return resource_auth_error(
                        _("This resource can only be accessed by trusted clients")
                    )
                # All good. Return the result value
                try:
                    result = f(authtoken, args, request.files)
                    response = jsonify({'status': 'ok', 'result': result})
                except Exception as exc:  # noqa: B902  # pylint: disable=broad-except
                    exception_catchall.send(exc)
                    response = jsonify(
                        {
                            'status': 'error',
                            'error': exc.__class__.__name__,
                            'error_description': str(exc),
                        }
                    )
                    response.status_code = 500
                # XXX: Let resources control how they return?
                response.headers[
                    'Cache-Control'
                ] = 'no-cache, no-store, max-age=0, must-revalidate'
                response.headers['Pragma'] = 'no-cache'
                return response

            self[name] = {
                'name': name,
                'scope': usescope,
                'description': description,
                'trusted': trusted,
                'f': f,
            }
            return wrapper

        return decorator


@dataclass
class LoginProviderData:
    """User data supplied by a LoginProvider."""

    userid: str
    username: Optional[str] = None
    avatar_url: Optional[str] = None
    oauth_token: Optional[str] = None
    oauth_token_secret: Optional[str] = None  # Only used in OAuth1a
    oauth_token_type: Optional[str] = None
    oauth_refresh_token: Optional[str] = None
    oauth_expires_in: Optional[int] = None
    email: Optional[str] = None
    emails: Collection[str] = ()
    emailclaim: Optional[str] = None
    phone: Optional[str] = None
    fullname: Optional[str] = None


class LoginProviderRegistry(OrderedDict):
    """Registry of login providers."""

    def at_username_services(self) -> List[str]:
        """Return services which typically use ``@username`` addressing."""
        return [key for key in self if self[key].at_username]

    def at_login_items(self) -> List[Tuple[str, LoginProvider]]:
        """Return services which have the flag at_login set to True."""
        return [(k, v) for (k, v) in self.items() if v.at_login is True]

    def __setitem__(self, key: str, value: LoginProvider) -> None:
        """Make a registry entry."""
        super().__setitem__(key, value)
        AccountExternalId.__at_username_services__ = self.at_username_services()

    def __delitem__(self, key: str) -> None:
        """Remove a registry entry."""
        super().__delitem__(key)
        AccountExternalId.__at_username_services__ = self.at_username_services()


class LoginError(Exception):
    """External service login failure."""


class LoginInitError(LoginError):
    """External service login failure (during init)."""


class LoginCallbackError(LoginError):
    """External service login failure (during callback)."""


class LoginProvider:
    """
    Base class for login providers.

    Each implementation provides two methods: :meth:`do` and :meth:`callback`.
    :meth:`do` is called when the user chooses to login with the specified provider.
    :meth:`callback` is called with the response from the provider.

    Both :meth:`do` and :meth:`callback` are called as part of a Flask
    view and have full access to the view infrastructure. However, while
    :meth:`do` is expected to return a Response to the user,
    :meth:`callback` only returns information on the user back to Lastuser.

    Implementations must take their configuration via the __init__
    constructor.

    :param name: Name of the service (stored in the database)
    :param title: Title (shown to user)
    :param at_login: (default True). Is this service available to the user for login? If
        `False`, it can only be added from the user's account settings. Use this for
        add-on services (for example, Zoom).
    :param bool priority: (default False). Is this service high priority? If False,
        it'll be hidden behind a show more link.
    :param str icon: URL to icon for login provider.
    """

    #: This service's usernames are typically
    #: used for addressing with @username
    at_username = False

    def __init__(
        self,
        name: str,
        title: str,
        key: str,
        secret: str,
        at_login: bool = True,
        icon: Optional[str] = None,
        **kwargs,
    ) -> None:
        self.name = name
        self.title = title
        self.key = key
        self.secret = secret
        self.at_login = at_login
        self.icon = icon
        for k, v in kwargs.items():
            setattr(self, k, v)

    def do(self, callback_url: str) -> NoReturn:
        """Initiate a login with this login provider."""
        raise NotImplementedError

    def callback(self) -> LoginProviderData:
        """Process callback from login provider."""
        raise NotImplementedError

        # Template for subclasses. All optional values can be skipped
        # return LoginProviderData(
        #     userid=None,  # Unique user id at this service
        #     username=None,  # Public username. This may change
        #     avatar_url=None,  # URL to avatar image
        #     oauth_token=None,  # OAuth token, for OAuth-based services
        #     oauth_token_secret=None,  # If required
        #     oauth_token_type=None,  # Type of token
        #     email=None,  # Verified email address. Service can be trusted
        #     emailclaim=None,  # Claimed email address. Must be verified
        #     phone=None,  # Verified phone number when service can be trusted
        # )


# Global registries
resource_registry = ResourceRegistry()
login_registry = LoginProviderRegistry()<|MERGE_RESOLUTION|>--- conflicted
+++ resolved
@@ -14,13 +14,8 @@
 from baseframe import _
 from baseframe.signals import exception_catchall
 
-<<<<<<< HEAD
 from .models import AccountExternalId, AuthToken
-from .typing import ReturnDecorator, ReturnResponse, WrappedFunc
-=======
-from .models import AuthToken, UserExternalId
 from .typing import P, ReturnResponse
->>>>>>> bea2956e
 
 # Bearer token, as per
 # http://tools.ietf.org/html/draft-ietf-oauth-v2-bearer-15#section-2.1
