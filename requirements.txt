--- conflicted
+++ resolved
@@ -197,11 +197,7 @@
     #   requests
     #   tldextract
     #   yarl
-<<<<<<< HEAD
-importlib-metadata==5.1.0
-=======
 importlib-metadata==5.2.0
->>>>>>> a45bd646
     # via
     #   flask
     #   markdown
