"""Tests for markdown parser."""

from copy import copy
from datetime import datetime
from pathlib import Path
from typing import Dict, List, Optional, Type, Union
import warnings

from bs4 import BeautifulSoup
from markupsafe import Markup
import pytest
import tomlkit

<<<<<<< HEAD
from funnel.utils import markdown
from funnel.utils.markdown.profiles import default_markdown_options, profiles

DATA_ROOT = os.path.abspath(os.path.join('tests', 'data', 'markdown'))

CaseType = Dict[str, Any]
CasesType = Dict[str, CaseType]


@lru_cache()
def load_md_cases() -> CasesType:
    """Load test cases for the markdown parser from .toml files."""
    cases: CasesType = {}
    files = os.listdir(DATA_ROOT)
    files.sort()
    for file in files:
        if file.endswith('.toml'):
            with open(os.path.join(DATA_ROOT, file), encoding='utf-8') as f:
                cases[file] = tomlkit.load(f)
                f.close()
    return cases


def get_case_profiles(case: CaseType) -> Dict[str, Any]:
    """Return dict with key-value of profiles for the provided test case."""
    profiles_out: Dict[str, Any] = {}
    case_profiles = copy(case['config']['profiles'])
    _profiles = deepcopy(profiles)
    if 'custom_profiles' in case['config']:
        for p in case['config']['custom_profiles']:
            if p not in _profiles:
                _profiles[p] = case['config']['custom_profiles'][p]
                if _profiles[p]['args_options_update'] is False:
                    _profiles[p]['args_options_update'] = default_markdown_options
                _profiles[p]['args'] = (
                    _profiles[p]['args_config'],
                    _profiles[p]['args_options_update'],
                )
            if p not in case_profiles:
                case_profiles.append(p)
    for p in case_profiles:
        if p in _profiles:
            profiles_out[p] = _profiles[p]
        else:
            profiles_out[p] = None
    return profiles_out


def get_md(case: CaseType, profile: Optional[Dict[str, Any]]):
    """Parse a markdown test case for given configuration profile."""
    if profile is None:
        return markdown(
            'This configuration profile has not been specified.', 'basic'
        ).__str__()
    return (
        markdown(  # pylint: disable=unnecessary-dunder-call
            case['data']['markdown'], profile
        )
        .__str__()
        .lstrip('\n\r')
        .rstrip(' \n\r')
    )


def update_expected_case_output(cases: CasesType) -> None:
    """Update cases object with expected output for each case-profile combination."""
    for case_id in cases:
        case = cases[case_id]
        _profiles = get_case_profiles(case)
        case['expected_output'] = {}
        for profile_id, _profile in _profiles.items():
            case['expected_output'][profile_id] = get_md(
                case, profiles[profile_id] if profile_id in profiles else _profile
            )


def dump_md_cases(cases: CasesType) -> None:
    """Save test cases for the markdown parser to .toml files."""
    for (file, file_data) in cases.items():
        with open(os.path.join(DATA_ROOT, file), 'w', encoding='utf-8') as f:
            tomlkit.dump(file_data, f)
            f.close()


def update_test_data() -> None:
    """Update test data after changes made to test cases and/or configurations."""
    cases = load_md_cases()
    update_expected_case_output(cases)
    dump_md_cases(cases)


@lru_cache()
def get_output_template() -> BeautifulSoup:
    """Get bs4 output template for output.html for markdown tests."""
    with open(os.path.join(DATA_ROOT, 'template.html'), encoding='utf-8') as f:
        template = BeautifulSoup(f, 'html.parser')
        f.close()
        return template


@lru_cache()
def get_case_template() -> BeautifulSoup:
    """Get blank bs4 template for each case to be used to update test output."""
    return get_output_template().find(id='output_template')


# pylint: disable=too-many-arguments
def update_case_output(
    template: BeautifulSoup,
    case_id: str,
    case: CaseType,
    profile_id: str,
    profile: Dict[str, Any],
    output: str,
) -> None:
    """Update & return case template with output for provided case-configuration."""
    profile = deepcopy(profile)
    if 'output' not in case:
        case['output'] = {}
    case['output'][profile_id] = output
    op = copy(get_case_template())
    del op['id']
    op.select('.filename')[0].string = case_id
    op.select('.profile')[0].string = str(profile_id)
    if 'args_config' in profile:
        del profile['args_config']
    if 'args_options_update' in profile:
        del profile['args_options_update']
    op.select('.config')[0].string = json.dumps(profile, indent=2)
    op.select('.markdown .output')[0].append(case['data']['markdown'])
    try:
        expected_output = case['expected_output'][profile_id]
    except KeyError:
        expected_output = markdown(
            f'Expected output for `{case_id}` config `{profile_id}` '
            'has not been generated. Please run `make tests-data-md`'
            '**after evaluating other failures**.\n'
            '`make tests-data-md` should only be run for this after '
            'ensuring there are no unexpected mismatches/failures '
            'in the output of all cases.\n'
            'For detailed instructions check the [readme](readme.md).',
            'basic',
        )
    op.select('.expected .output')[0].append(
        BeautifulSoup(expected_output, 'html.parser')
    )
    op.select('.final_output .output')[0].append(BeautifulSoup(output, 'html.parser'))
    op['class'] = op.get('class', []) + [
        'success' if expected_output == output and profile is not None else 'failed'
    ]
    template.find('body').append(op)


def dump_md_output(output: BeautifulSoup) -> None:
    """Save test output in output.html."""
    output.find(id='generated').string = datetime.now().strftime('%d %B, %Y %H:%M:%S')
    with open(os.path.join(DATA_ROOT, 'output.html'), 'w', encoding='utf-8') as f:
        f.write(output.prettify())


@lru_cache()
def get_md_test_data() -> CasesType:
    """Get cases updated with final output alongwith test cases dataset."""
    template = get_output_template()
    cases = load_md_cases()
    for case_id, case in cases.items():
        _profiles = get_case_profiles(case)
        for profile_id, profile in _profiles.items():
            test_output = get_md(case, profile)
            update_case_output(
                template,
                case_id,
                case,
                profile_id,
                profile,
                test_output,
            )
    dump_md_output(template)
    return cases
=======
from funnel.utils.markdown import markdown
from funnel.utils.markdown.profiles import MarkdownProfile, profiles

DATAROOT: Path = Path('tests/data/markdown')


class MarkdownCase:
    def __init__(
        self,
        test_id: str,
        markdown: str,
        profile_id: str,
        profile: Optional[Dict] = None,
        expected_output: Optional[str] = None,
    ) -> None:
        self.test_id: str = test_id
        self.markdown: str = markdown
        self.profile_id: str = profile_id
        self.profile: Optional[Type[MarkdownProfile]] = MarkdownCase.make_profile(
            profile
        )
        self.expected_output: Optional[str] = expected_output
>>>>>>> 756e882f

        if self.is_custom() and self.profile_id in profiles:
            raise Exception(
                f'Case {self.case_id}: Custom profiles cannot use a key that is pre-defined in profiles'
            )

<<<<<<< HEAD
def get_md_test_dataset() -> List[Tuple[str, str]]:
    """Return testcase datasets."""
    return [
        (case_id, profile_id)
        for (case_id, case) in load_md_cases().items()
        for profile_id in get_case_profiles(case)
    ]
=======
    @staticmethod
    def make_profile(profile: Optional[Dict]):
        if profile is None:
            return None

        class MarkdownProfileCustom(MarkdownProfile):
            pass

        l: List = list(MarkdownProfileCustom.args)
        if 'args_config' in profile:
            l[0] = profile['args_config']
        if 'args_options' in profile:
            l[1].update(profile['args_options'])
        MarkdownProfileCustom.args = (l[0], l[1])
        if 'plugins' in profile:
            MarkdownProfileCustom.plugins = profile['plugins']
        if 'post_config' in profile:
            MarkdownProfileCustom.post_config = profile['post_config']
        if 'render_with' in profile:
            MarkdownProfileCustom.render_with = profile['render_with']
        return MarkdownProfileCustom

    def __repr__(self) -> str:
        return self.case_id

    def is_custom(self):
        return self.profile is not None

    @property
    def case_id(self) -> str:
        return f'{self.test_id}-{self.profile_id}'

    @property
    def markdown_profile(self) -> Union[str, Type[MarkdownProfile]]:
        return self.profile if self.profile is not None else self.profile_id

    @property
    def output(self) -> str:
        return markdown(self.markdown, self.markdown_profile)

    def update_expected_output(self) -> None:
        self.expected_output = self.output


class MarkdownTestRegistry:
    test_map: Optional[Dict[str, Dict[str, MarkdownCase]]] = None
    test_files: Dict[str, tomlkit.TOMLDocument]

    @classmethod
    def load(cls) -> None:
        if cls.test_map is None:
            cls.test_map = {}
            cls.test_files = {
                file.name: tomlkit.loads(file.read_text())
                for file in DATAROOT.iterdir()
                if file.suffix == '.toml'
            }
            for test_id, test_data in cls.test_files.items():
                config = test_data['config']
                exp = test_data.get('expected_output', {})
                cls.test_map[test_id] = {
                    profile_id: MarkdownCase(
                        test_id,
                        test_data['markdown'],
                        profile_id,
                        profile=profile,
                        expected_output=exp.get(profile_id, None),
                    )
                    for profile_id, profile in {
                        **{p: None for p in config.get('profiles', [])},
                        **config.get('custom_profiles', {}),
                    }.items()
                }

    @classmethod
    def dump(cls) -> None:
        if cls.test_map is not None:
            for test_id, data in cls.test_files.items():
                data['expected_output'] = {
                    profile_id: tomlkit.api.string(case.output, multiline=True)
                    for profile_id, case in cls.test_map[test_id].items()
                }
                (DATAROOT / test_id).write_text(tomlkit.dumps(data))

    @classmethod
    def test_cases(cls) -> List[MarkdownCase]:
        cls.load()
        return (
            [case for tests in cls.test_map.values() for case in tests.values()]
            if cls.test_map is not None
            else []
        )
>>>>>>> 756e882f

    @classmethod
    def update_expected_output(cls) -> None:
        cls.load()
        cls.dump()

<<<<<<< HEAD
def get_md_test_output(case_id: str, profile_id: str) -> Tuple[str, str]:
    """Return expected output and final output for quoted case-config combination."""
    cases = get_md_test_data()
    try:
        return (
            cases[case_id]['expected_output'][profile_id],
            cases[case_id]['output'][profile_id],
        )
    except KeyError:
        return (
            f'Expected output for "{case_id}" config "{profile_id}" has not been generated. '
            'Please run "make tests-data-md" '
            'after evaluating other failures.\n'
            '"make tests-data-md" should only be run for this after '
            'ensuring there are no unexpected mismatches/failures '
            'in the output of all cases.\n',
            'For detailed instructions check "tests/data/markdown/readme.md". \n'
            + (
                cases[case_id]['output'][profile_id]
                if len(cases[case_id]['output'][profile_id]) <= 160
                else '\n'.join(
                    [
                        cases[case_id]['output'][profile_id][:80],
                        '...',
                        cases[case_id]['output'][profile_id][-80:],
                    ]
                )
            ),
=======
    @classmethod
    def update_debug_output(cls) -> None:
        cls.load()
        template = BeautifulSoup(
            (DATAROOT / 'template.html').read_text(), 'html.parser'
        )
        case_template = template.find(id='output_template')
        for case in cls.test_cases():
            op = copy(case_template)
            del op['id']
            op.select('.filename')[0].string = case.test_id
            op.select('.profile')[0].string = str(case.profile_id)
            op.select('.config')[0].string = ''
            op.select('.markdown .output')[0].append(case.markdown)
            op.select('.expected .output')[0].append(
                BeautifulSoup(case.expected_output, 'html.parser')
                if case.expected_output is not None
                else 'Not generated'
            )
            op.select('.final_output .output')[0].append(
                BeautifulSoup(case.output, 'html.parser')
            )
            op['class'] = op.get('class', []) + [
                'success' if case.expected_output == case.output else 'failed'
            ]
            template.find('body').append(op)
        template.find(id='generated').string = datetime.now().strftime(
            '%d %B, %Y %H:%M:%S'
>>>>>>> 756e882f
        )
        (DATAROOT / 'output.html').write_text(template.prettify())


def test_markdown_none() -> None:
    assert markdown(None, 'basic') is None
    assert markdown(None, 'document') is None
<<<<<<< HEAD


def test_markdown_blank() -> None:
    assert markdown('', 'basic') == Markup('')
    assert markdown('', 'document') == Markup('')
=======
    assert markdown(None, 'text-field') is None
    assert markdown(None, MarkdownProfile) is None


def test_markdown_blank() -> None:
    blank_response = Markup('')
    assert markdown('', 'basic') == blank_response
    assert markdown('', 'document') == blank_response
    assert markdown('', 'text-field') == blank_response
    assert markdown('', MarkdownProfile) == blank_response


@pytest.mark.parametrize(
    'case',
    MarkdownTestRegistry.test_cases(),
)
# def test_markdown_cases(case: MarkdownCase, unified_diff_output) -> None:
def test_markdown_cases(case: MarkdownCase) -> None:
    if case.expected_output is None:
        warnings.warn(f'Expected output not generated for {case}')
        pytest.skip(f'Expected output not generated for {case}')

    assert case.expected_output == case.output

    # Debug function
    # unified_diff_output(case.expected_output, case.output)
>>>>>>> 756e882f


@pytest.mark.update_markdown_data()
def test_markdown_update_output(pytestconfig):
    has_mark = pytestconfig.getoption('-m', default=None) == 'update_markdown_data'
    if not has_mark:
        pytest.skip('Skipping update of expected output of markdown test cases')
    MarkdownTestRegistry.update_expected_output()


<<<<<<< HEAD
@pytest.mark.parametrize(
    (
        'case_id',
        'profile_id',
    ),
    get_md_test_dataset(),
)
def test_markdown_dataset(case_id: str, profile_id: str) -> None:
    (expected_output, output) = get_md_test_output(case_id, profile_id)
    cases = load_md_cases()
    _profiles = get_case_profiles(cases[case_id])
    if _profiles[profile_id] is None or expected_output != output:
        if _profiles[profile_id] is None:
            msg = [output]
        else:
            difference = context_diff(expected_output.split('\n'), output.split('\n'))
            msg = []
            for line in difference:
                if not line.startswith(' '):
                    msg.append(line)
        pytest.fail(
            '\n'.join(
                [
                    f'Markdown output failed. File: {case_id}, Config key: {profile_id}.',
                    'Please check tests/data/markdown/output.html for detailed output comparision',
                ]
                + msg
            ),
            pytrace=False,
        )
=======
@pytest.mark.debug_markdown_output()
def test_markdown_debug_output(pytestconfig):
    has_mark = pytestconfig.getoption('-m', default=None) == 'debug_markdown_output'
    if not has_mark:
        pytest.skip('Skipping update of debug output file for markdown test cases')
    MarkdownTestRegistry.update_debug_output()
>>>>>>> 756e882f
<|MERGE_RESOLUTION|>--- conflicted
+++ resolved
@@ -11,187 +11,6 @@
 import pytest
 import tomlkit
 
-<<<<<<< HEAD
-from funnel.utils import markdown
-from funnel.utils.markdown.profiles import default_markdown_options, profiles
-
-DATA_ROOT = os.path.abspath(os.path.join('tests', 'data', 'markdown'))
-
-CaseType = Dict[str, Any]
-CasesType = Dict[str, CaseType]
-
-
-@lru_cache()
-def load_md_cases() -> CasesType:
-    """Load test cases for the markdown parser from .toml files."""
-    cases: CasesType = {}
-    files = os.listdir(DATA_ROOT)
-    files.sort()
-    for file in files:
-        if file.endswith('.toml'):
-            with open(os.path.join(DATA_ROOT, file), encoding='utf-8') as f:
-                cases[file] = tomlkit.load(f)
-                f.close()
-    return cases
-
-
-def get_case_profiles(case: CaseType) -> Dict[str, Any]:
-    """Return dict with key-value of profiles for the provided test case."""
-    profiles_out: Dict[str, Any] = {}
-    case_profiles = copy(case['config']['profiles'])
-    _profiles = deepcopy(profiles)
-    if 'custom_profiles' in case['config']:
-        for p in case['config']['custom_profiles']:
-            if p not in _profiles:
-                _profiles[p] = case['config']['custom_profiles'][p]
-                if _profiles[p]['args_options_update'] is False:
-                    _profiles[p]['args_options_update'] = default_markdown_options
-                _profiles[p]['args'] = (
-                    _profiles[p]['args_config'],
-                    _profiles[p]['args_options_update'],
-                )
-            if p not in case_profiles:
-                case_profiles.append(p)
-    for p in case_profiles:
-        if p in _profiles:
-            profiles_out[p] = _profiles[p]
-        else:
-            profiles_out[p] = None
-    return profiles_out
-
-
-def get_md(case: CaseType, profile: Optional[Dict[str, Any]]):
-    """Parse a markdown test case for given configuration profile."""
-    if profile is None:
-        return markdown(
-            'This configuration profile has not been specified.', 'basic'
-        ).__str__()
-    return (
-        markdown(  # pylint: disable=unnecessary-dunder-call
-            case['data']['markdown'], profile
-        )
-        .__str__()
-        .lstrip('\n\r')
-        .rstrip(' \n\r')
-    )
-
-
-def update_expected_case_output(cases: CasesType) -> None:
-    """Update cases object with expected output for each case-profile combination."""
-    for case_id in cases:
-        case = cases[case_id]
-        _profiles = get_case_profiles(case)
-        case['expected_output'] = {}
-        for profile_id, _profile in _profiles.items():
-            case['expected_output'][profile_id] = get_md(
-                case, profiles[profile_id] if profile_id in profiles else _profile
-            )
-
-
-def dump_md_cases(cases: CasesType) -> None:
-    """Save test cases for the markdown parser to .toml files."""
-    for (file, file_data) in cases.items():
-        with open(os.path.join(DATA_ROOT, file), 'w', encoding='utf-8') as f:
-            tomlkit.dump(file_data, f)
-            f.close()
-
-
-def update_test_data() -> None:
-    """Update test data after changes made to test cases and/or configurations."""
-    cases = load_md_cases()
-    update_expected_case_output(cases)
-    dump_md_cases(cases)
-
-
-@lru_cache()
-def get_output_template() -> BeautifulSoup:
-    """Get bs4 output template for output.html for markdown tests."""
-    with open(os.path.join(DATA_ROOT, 'template.html'), encoding='utf-8') as f:
-        template = BeautifulSoup(f, 'html.parser')
-        f.close()
-        return template
-
-
-@lru_cache()
-def get_case_template() -> BeautifulSoup:
-    """Get blank bs4 template for each case to be used to update test output."""
-    return get_output_template().find(id='output_template')
-
-
-# pylint: disable=too-many-arguments
-def update_case_output(
-    template: BeautifulSoup,
-    case_id: str,
-    case: CaseType,
-    profile_id: str,
-    profile: Dict[str, Any],
-    output: str,
-) -> None:
-    """Update & return case template with output for provided case-configuration."""
-    profile = deepcopy(profile)
-    if 'output' not in case:
-        case['output'] = {}
-    case['output'][profile_id] = output
-    op = copy(get_case_template())
-    del op['id']
-    op.select('.filename')[0].string = case_id
-    op.select('.profile')[0].string = str(profile_id)
-    if 'args_config' in profile:
-        del profile['args_config']
-    if 'args_options_update' in profile:
-        del profile['args_options_update']
-    op.select('.config')[0].string = json.dumps(profile, indent=2)
-    op.select('.markdown .output')[0].append(case['data']['markdown'])
-    try:
-        expected_output = case['expected_output'][profile_id]
-    except KeyError:
-        expected_output = markdown(
-            f'Expected output for `{case_id}` config `{profile_id}` '
-            'has not been generated. Please run `make tests-data-md`'
-            '**after evaluating other failures**.\n'
-            '`make tests-data-md` should only be run for this after '
-            'ensuring there are no unexpected mismatches/failures '
-            'in the output of all cases.\n'
-            'For detailed instructions check the [readme](readme.md).',
-            'basic',
-        )
-    op.select('.expected .output')[0].append(
-        BeautifulSoup(expected_output, 'html.parser')
-    )
-    op.select('.final_output .output')[0].append(BeautifulSoup(output, 'html.parser'))
-    op['class'] = op.get('class', []) + [
-        'success' if expected_output == output and profile is not None else 'failed'
-    ]
-    template.find('body').append(op)
-
-
-def dump_md_output(output: BeautifulSoup) -> None:
-    """Save test output in output.html."""
-    output.find(id='generated').string = datetime.now().strftime('%d %B, %Y %H:%M:%S')
-    with open(os.path.join(DATA_ROOT, 'output.html'), 'w', encoding='utf-8') as f:
-        f.write(output.prettify())
-
-
-@lru_cache()
-def get_md_test_data() -> CasesType:
-    """Get cases updated with final output alongwith test cases dataset."""
-    template = get_output_template()
-    cases = load_md_cases()
-    for case_id, case in cases.items():
-        _profiles = get_case_profiles(case)
-        for profile_id, profile in _profiles.items():
-            test_output = get_md(case, profile)
-            update_case_output(
-                template,
-                case_id,
-                case,
-                profile_id,
-                profile,
-                test_output,
-            )
-    dump_md_output(template)
-    return cases
-=======
 from funnel.utils.markdown import markdown
 from funnel.utils.markdown.profiles import MarkdownProfile, profiles
 
@@ -214,22 +33,12 @@
             profile
         )
         self.expected_output: Optional[str] = expected_output
->>>>>>> 756e882f
 
         if self.is_custom() and self.profile_id in profiles:
             raise Exception(
                 f'Case {self.case_id}: Custom profiles cannot use a key that is pre-defined in profiles'
             )
 
-<<<<<<< HEAD
-def get_md_test_dataset() -> List[Tuple[str, str]]:
-    """Return testcase datasets."""
-    return [
-        (case_id, profile_id)
-        for (case_id, case) in load_md_cases().items()
-        for profile_id in get_case_profiles(case)
-    ]
-=======
     @staticmethod
     def make_profile(profile: Optional[Dict]):
         if profile is None:
@@ -322,43 +131,12 @@
             if cls.test_map is not None
             else []
         )
->>>>>>> 756e882f
 
     @classmethod
     def update_expected_output(cls) -> None:
         cls.load()
         cls.dump()
 
-<<<<<<< HEAD
-def get_md_test_output(case_id: str, profile_id: str) -> Tuple[str, str]:
-    """Return expected output and final output for quoted case-config combination."""
-    cases = get_md_test_data()
-    try:
-        return (
-            cases[case_id]['expected_output'][profile_id],
-            cases[case_id]['output'][profile_id],
-        )
-    except KeyError:
-        return (
-            f'Expected output for "{case_id}" config "{profile_id}" has not been generated. '
-            'Please run "make tests-data-md" '
-            'after evaluating other failures.\n'
-            '"make tests-data-md" should only be run for this after '
-            'ensuring there are no unexpected mismatches/failures '
-            'in the output of all cases.\n',
-            'For detailed instructions check "tests/data/markdown/readme.md". \n'
-            + (
-                cases[case_id]['output'][profile_id]
-                if len(cases[case_id]['output'][profile_id]) <= 160
-                else '\n'.join(
-                    [
-                        cases[case_id]['output'][profile_id][:80],
-                        '...',
-                        cases[case_id]['output'][profile_id][-80:],
-                    ]
-                )
-            ),
-=======
     @classmethod
     def update_debug_output(cls) -> None:
         cls.load()
@@ -387,7 +165,6 @@
             template.find('body').append(op)
         template.find(id='generated').string = datetime.now().strftime(
             '%d %B, %Y %H:%M:%S'
->>>>>>> 756e882f
         )
         (DATAROOT / 'output.html').write_text(template.prettify())
 
@@ -395,13 +172,6 @@
 def test_markdown_none() -> None:
     assert markdown(None, 'basic') is None
     assert markdown(None, 'document') is None
-<<<<<<< HEAD
-
-
-def test_markdown_blank() -> None:
-    assert markdown('', 'basic') == Markup('')
-    assert markdown('', 'document') == Markup('')
-=======
     assert markdown(None, 'text-field') is None
     assert markdown(None, MarkdownProfile) is None
 
@@ -428,7 +198,6 @@
 
     # Debug function
     # unified_diff_output(case.expected_output, case.output)
->>>>>>> 756e882f
 
 
 @pytest.mark.update_markdown_data()
@@ -439,42 +208,9 @@
     MarkdownTestRegistry.update_expected_output()
 
 
-<<<<<<< HEAD
-@pytest.mark.parametrize(
-    (
-        'case_id',
-        'profile_id',
-    ),
-    get_md_test_dataset(),
-)
-def test_markdown_dataset(case_id: str, profile_id: str) -> None:
-    (expected_output, output) = get_md_test_output(case_id, profile_id)
-    cases = load_md_cases()
-    _profiles = get_case_profiles(cases[case_id])
-    if _profiles[profile_id] is None or expected_output != output:
-        if _profiles[profile_id] is None:
-            msg = [output]
-        else:
-            difference = context_diff(expected_output.split('\n'), output.split('\n'))
-            msg = []
-            for line in difference:
-                if not line.startswith(' '):
-                    msg.append(line)
-        pytest.fail(
-            '\n'.join(
-                [
-                    f'Markdown output failed. File: {case_id}, Config key: {profile_id}.',
-                    'Please check tests/data/markdown/output.html for detailed output comparision',
-                ]
-                + msg
-            ),
-            pytrace=False,
-        )
-=======
 @pytest.mark.debug_markdown_output()
 def test_markdown_debug_output(pytestconfig):
     has_mark = pytestconfig.getoption('-m', default=None) == 'debug_markdown_output'
     if not has_mark:
         pytest.skip('Skipping update of debug output file for markdown test cases')
-    MarkdownTestRegistry.update_debug_output()
->>>>>>> 756e882f
+    MarkdownTestRegistry.update_debug_output()