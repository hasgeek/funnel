"""Tests for Mustache templates on Markdown documents."""
# pylint: disable=not-callable
# mypy: disable-error-code=index

from typing import Dict, Tuple

import pytest

from funnel.utils.markdown import MarkdownConfig
from funnel.utils.mustache import mustache_md

test_data = {
    'name': 'Unseen',
    'md_name': '**Unseen** University',
    'org': {
        'name': '`Unseen` University',
        'city': '~~Unknown~~Ankh-Morpork',
        'people': [
            {'first': 'Alberto', 'last': 'Malich', 'archchancellor': False},
            {'first': 'Mustrum', 'last': 'Ridcully', 'archchancellor': True},
            {'first': 'The', 'last': 'Librarian', 'archchancellor': False},
            {'first': 'Ponder', 'last': 'Stibbons', 'archchancellor': False},
        ],
        'vendors': [],
    },
    'punctuations': '!"#$%&\'()*+,-./:;<=>?@[\\]^_`{|}~',
    'escaped-sequence': '\\→\\A\\a\\ \\3\\φ\\«',
}

#: Dict of {test_name: (template, output)}
templates_and_output: Dict[str, Tuple[str, str]] = {}
#: Dict of {test_name: (template, config_name, output)}
config_template_output: Dict[str, Tuple[str, str, str]] = {}

templates_and_output['basic'] = (
    """
Name: {{name}}
**Bold Name**: {{ md_name }}
Organization: {{org.name }}, {{ org.city}}
{{#org}}
## Organization Details
Name: {{name}}
City: {{city}}

### People
{{#people}}
- {{first}} {{last}}{{#archchancellor}} (Archchancellor){{/archchancellor}}
{{/people}}{{! ignore me }}
### Vendors
{{^vendors}}
> No vendors
{{/vendors}}
{{/org}}
""",
    """
Name: Unseen
**Bold Name**: \\*\\*Unseen\\*\\* University
Organization: \\`Unseen\\` University, \\~\\~Unknown\\~\\~Ankh\\-Morpork
## Organization Details
Name: \\`Unseen\\` University
City: \\~\\~Unknown\\~\\~Ankh\\-Morpork

### People
- Alberto Malich
- Mustrum Ridcully (Archchancellor)
- The Librarian
- Ponder Stibbons

### Vendors
> No vendors
""",
)

templates_and_output['punctuations'] = (
    '{{ punctuations }}',
    '\\!\\"\\#\\$\\%\\&\\\'\\(\\)\\*\\+\\,\\-\\.\\/\\:\\;\\<\\=\\>\\?\\@'
    '\\[\\\\\\]\\^\\_\\`\\{\\|\\}\\~',
)

templates_and_output['escaped-sequence'] = (
    '{{ escaped-sequence }}',
    '\\\\→\\\\A\\\\a\\\\ \\\\3\\\\φ\\\\«',
)


@pytest.mark.parametrize(
    ('template', 'expected_output'),
    templates_and_output.values(),
    ids=templates_and_output.keys(),
)
<<<<<<< HEAD
def test_mustache_md(template, expected_output) -> None:
    output = mustache_md(template, test_data)  # pylint: disable=not-callable
    assert expected_output == output
=======
def test_mustache_md(template: str, expected_output: str) -> None:
    assert mustache_md(template, test_data) == expected_output
>>>>>>> bea2956e


config_template_output['basic-basic'] = (
    'basic',
    templates_and_output['basic'][0],
    """<p>Name: Unseen<br />
<strong>Bold Name</strong>: **Unseen** University<br />
Organization: `Unseen` University, ~~Unknown~~Ankh-Morpork</p>
<h2>Organization Details</h2>
<p>Name: `Unseen` University<br />
City: ~~Unknown~~Ankh-Morpork</p>
<h3>People</h3>
<ul>
<li>Alberto Malich</li>
<li>Mustrum Ridcully (Archchancellor)</li>
<li>The Librarian</li>
<li>Ponder Stibbons</li>
</ul>
<h3>Vendors</h3>
<blockquote>
<p>No vendors</p>
</blockquote>
""",
)
config_template_output['basic-document'] = (
    'document',
    templates_and_output['basic'][0],
    """<p>Name: Unseen<br />
<strong>Bold Name</strong>: **Unseen** University<br />
Organization: `Unseen` University, ~~Unknown~~Ankh-Morpork</p>
<h2 id="h:organization-details"><a href="#h:organization-details">Organization Details</a></h2>
<p>Name: `Unseen` University<br />
City: ~~Unknown~~Ankh-Morpork</p>
<h3 id="h:people"><a href="#h:people">People</a></h3>
<ul>
<li>Alberto Malich</li>
<li>Mustrum Ridcully (Archchancellor)</li>
<li>The Librarian</li>
<li>Ponder Stibbons</li>
</ul>
<h3 id="h:vendors"><a href="#h:vendors">Vendors</a></h3>
<blockquote>
<p>No vendors</p>
</blockquote>
""",
)

config_template_output['punctuations-inline'] = (
    'inline',
    templates_and_output['punctuations'][0],
    '!&quot;#$%&amp;\'()*+,-./:;&lt;=&gt;?@[\\]^_`{|}~',
)
config_template_output['punctuations-basic'] = (
    'basic',
    templates_and_output['punctuations'][0],
    '<p>!&quot;#$%&amp;\'()*+,-./:;&lt;=&gt;?@[\\]^_`{|}~</p>\n',
)
config_template_output['punctuations-document'] = (
    'document',
    templates_and_output['punctuations'][0],
    '<p>!&quot;#$%&amp;\'()*+,-./:;&lt;=&gt;?@[\\]^_`{|}~</p>\n',
)

config_template_output['escaped-sequence-inline'] = (
    'inline',
    templates_and_output['escaped-sequence'][0],
    '\\→\\A\\a\\ \\3\\φ\\«',
)
config_template_output['escaped-sequence-basic'] = (
    'basic',
    templates_and_output['escaped-sequence'][0],
    '<p>\\→\\A\\a\\ \\3\\φ\\«</p>\n',
)
config_template_output['escaped-sequence-document'] = (
    'document',
    templates_and_output['escaped-sequence'][0],
    '<p>\\→\\A\\a\\ \\3\\φ\\«</p>\n',
)


@pytest.mark.parametrize(
    ('config', 'template', 'expected_output'),
    config_template_output.values(),
    ids=config_template_output.keys(),
)
<<<<<<< HEAD
def test_mustache_md_markdown(template, config, expected_output) -> None:
    assert expected_output == MarkdownConfig.registry[config].render(
        mustache_md(template, test_data)  # pylint: disable=not-callable
=======
def test_mustache_md_markdown(template: str, config: str, expected_output: str) -> None:
    assert (
        MarkdownConfig.registry[config].render(mustache_md(template, test_data))
        == expected_output
>>>>>>> bea2956e
    )<|MERGE_RESOLUTION|>--- conflicted
+++ resolved
@@ -88,14 +88,8 @@
     templates_and_output.values(),
     ids=templates_and_output.keys(),
 )
-<<<<<<< HEAD
-def test_mustache_md(template, expected_output) -> None:
-    output = mustache_md(template, test_data)  # pylint: disable=not-callable
-    assert expected_output == output
-=======
 def test_mustache_md(template: str, expected_output: str) -> None:
     assert mustache_md(template, test_data) == expected_output
->>>>>>> bea2956e
 
 
 config_template_output['basic-basic'] = (
@@ -181,14 +175,8 @@
     config_template_output.values(),
     ids=config_template_output.keys(),
 )
-<<<<<<< HEAD
-def test_mustache_md_markdown(template, config, expected_output) -> None:
-    assert expected_output == MarkdownConfig.registry[config].render(
-        mustache_md(template, test_data)  # pylint: disable=not-callable
-=======
 def test_mustache_md_markdown(template: str, config: str, expected_output: str) -> None:
     assert (
         MarkdownConfig.registry[config].render(mustache_md(template, test_data))
         == expected_output
->>>>>>> bea2956e
     )