"""Tests for merging notifications with user account merger."""

from datetime import timedelta
from types import SimpleNamespace

import sqlalchemy as sa

import pytest

from funnel import models


@pytest.fixture(scope='session')
def fixture_notification_type(database):
    class MergeTestNotification(models.Notification, type='merge_test'):
        """Test notification."""

<<<<<<< HEAD
=======
        __mapper_args__ = {'polymorphic_identity': 'merge_test'}
        document: models.User

>>>>>>> bffcb7b0
    database.configure_mappers()
    return MergeTestNotification


@pytest.fixture()
def fixtures(db_session):
    # pylint: disable=possibly-unused-variable
    owner = models.User(
        username='owner',
        fullname="Org Owner",
    )
    user1 = models.User(
        username='user1',
        fullname="User 1",
        created_at=sa.func.utcnow() - timedelta(days=1),
    )
    user2 = models.User(
        username='user2',
        fullname="User 2",
    )
    org = models.Organization(
        name='test-org-membership-merge', title="Organization", owner=owner
    )
    db_session.add_all([owner, user1, user2, org])
    db_session.commit()

    membership = org.active_admin_memberships.first()

    return SimpleNamespace(**locals())


@pytest.fixture()
def notification(db_session, fixtures):
    new_notification = models.OrganizationAdminMembershipNotification(
        document=fixtures.org, fragment=fixtures.membership
    )
    db_session.add(new_notification)
    db_session.commit()
    return new_notification


@pytest.fixture()
def user1_notification(db_session, fixtures, notification):
    un = models.UserNotification(
        eventid=notification.eventid,
        user_id=fixtures.user1.id,
        notification_id=notification.id,
        role=models.OrganizationAdminMembershipNotification.roles[-1],
    )
    db_session.add(un)
    db_session.commit()
    return un


@pytest.fixture()
def user2_notification(db_session, fixtures, notification):
    un = models.UserNotification(
        eventid=notification.eventid,
        user_id=fixtures.user2.id,
        notification_id=notification.id,
        role=models.OrganizationAdminMembershipNotification.roles[-1],
    )
    db_session.add(un)
    db_session.commit()
    return un


@pytest.fixture()
def user1_main_preferences(db_session, fixtures):
    prefs = models.NotificationPreferences(user=fixtures.user1, notification_type='')
    db_session.add(prefs)
    db_session.commit()
    return prefs


@pytest.fixture()
def user1_test_preferences(db_session, fixtures, fixture_notification_type):
    prefs = models.NotificationPreferences(
        user=fixtures.user1, notification_type='merge_test'
    )
    db_session.add(prefs)
    db_session.commit()
    return prefs


@pytest.fixture()
def user2_main_preferences(db_session, fixtures):
    prefs = models.NotificationPreferences(user=fixtures.user2, notification_type='')
    db_session.add(prefs)
    db_session.commit()
    return prefs


@pytest.fixture()
def user2_test_preferences(db_session, fixtures, fixture_notification_type):
    prefs = models.NotificationPreferences(
        user=fixtures.user2, notification_type='merge_test'
    )
    db_session.add(prefs)
    db_session.commit()
    return prefs


# --- Tests for UserNotification -------------------------------------------------------


def test_merge_without_notifications(db_session, fixtures) -> None:
    """Merge without any notifications works."""
    assert models.Notification.query.count() == 0
    assert models.UserNotification.query.count() == 0
    merged = models.merge_users(fixtures.user1, fixtures.user2)
    db_session.commit()
    assert merged == fixtures.user1
    assert models.Notification.query.count() == 0
    assert models.UserNotification.query.count() == 0


def test_merge_with_user1_notifications(
    db_session, fixtures, user1_notification
) -> None:
    """Merge without only user1 notifications works."""
    assert models.Notification.query.count() == 1
    assert models.UserNotification.query.count() == 1
    merged = models.merge_users(fixtures.user1, fixtures.user2)
    db_session.commit()
    assert merged == fixtures.user1
    assert models.Notification.query.count() == 1
    assert models.UserNotification.query.count() == 1
    assert user1_notification.user == fixtures.user1


def test_merge_with_user2_notifications(
    db_session, fixtures, user2_notification
) -> None:
    """Merge without only user2 notifications gets it transferred to user1."""
    assert models.Notification.query.count() == 1
    assert models.UserNotification.query.count() == 1
    new_notification = models.UserNotification.query.one()
    assert new_notification.user == fixtures.user2
    merged = models.merge_users(fixtures.user1, fixtures.user2)
    db_session.commit()
    assert merged == fixtures.user1
    assert models.Notification.query.count() == 1
    assert models.UserNotification.query.count() == 1
    # Since user_id is part of the primary key of UserNotification, session.commit()
    # won't refresh it. It can no longer find that pkey. Therefore we must load it
    # afresh from db for the test here
    second_notification = models.UserNotification.query.one()
    assert second_notification.user == fixtures.user1


def test_merge_with_dupe_notifications(
    db_session, fixtures, user1_notification, user2_notification
) -> None:
    """Merge without dupe notifications gets one deleted."""
    assert models.Notification.query.count() == 1
    assert models.UserNotification.query.count() == 2
    merged = models.merge_users(fixtures.user1, fixtures.user2)
    db_session.commit()
    assert merged == fixtures.user1
    assert models.Notification.query.count() == 1
    assert models.UserNotification.query.count() == 1
    assert models.UserNotification.query.all() == [user1_notification]
    assert user1_notification.user == fixtures.user1


# --- Tests for NotificationPreferences ------------------------------------------------


def test_merge_with_user1_preferences(
    db_session, fixtures, user1_main_preferences, user1_test_preferences
) -> None:
    """When preferences are only on the older user's account, nothing changes."""
    assert models.NotificationPreferences.query.count() == 2
    merged = models.merge_users(fixtures.user1, fixtures.user2)
    db_session.commit()
    assert merged == fixtures.user1
    assert models.NotificationPreferences.query.count() == 2
    assert user1_main_preferences.user == fixtures.user1
    assert user1_test_preferences.user == fixtures.user1


def test_merge_with_user2_preferences(
    db_session, fixtures, user2_main_preferences, user2_test_preferences
) -> None:
    """When preferences are only on the newer user's account, they are transferred."""
    assert models.NotificationPreferences.query.count() == 2
    merged = models.merge_users(fixtures.user1, fixtures.user2)
    db_session.commit()
    assert merged == fixtures.user1
    assert models.NotificationPreferences.query.count() == 2
    assert user2_main_preferences.user == fixtures.user1
    assert user2_test_preferences.user == fixtures.user1


def test_merge_with_both_preferences(  # pylint: disable=too-many-arguments
    db_session,
    fixtures,
    user1_main_preferences,
    user1_test_preferences,
    user2_main_preferences,
    user2_test_preferences,
) -> None:
    """When preferences are for both users, the newer user's are deleted."""
    assert models.NotificationPreferences.query.count() == 4
    merged = models.merge_users(fixtures.user1, fixtures.user2)
    db_session.commit()
    assert merged == fixtures.user1
    assert models.NotificationPreferences.query.count() == 2
    assert set(models.NotificationPreferences.query.all()) == {
        user1_main_preferences,
        user1_test_preferences,
    }


def test_merge_with_mixed_preferences(
    db_session,
    fixtures,
    user1_main_preferences,
    user2_main_preferences,
    user2_test_preferences,
) -> None:
    """A mix of transfers and deletions can happen."""
    assert models.NotificationPreferences.query.count() == 3
    merged = models.merge_users(fixtures.user1, fixtures.user2)
    db_session.commit()
    assert merged == fixtures.user1
    assert models.NotificationPreferences.query.count() == 2
    assert set(models.NotificationPreferences.query.all()) == {
        user1_main_preferences,
        user2_test_preferences,
    }
    assert user1_main_preferences.user == fixtures.user1
    assert user2_test_preferences.user == fixtures.user1<|MERGE_RESOLUTION|>--- conflicted
+++ resolved
@@ -15,12 +15,8 @@
     class MergeTestNotification(models.Notification, type='merge_test'):
         """Test notification."""
 
-<<<<<<< HEAD
-=======
-        __mapper_args__ = {'polymorphic_identity': 'merge_test'}
         document: models.User
 
->>>>>>> bffcb7b0
     database.configure_mappers()
     return MergeTestNotification
 
