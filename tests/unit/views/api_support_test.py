"""Tests for support API views."""
# pylint: disable=redefined-outer-name

from __future__ import annotations

import secrets

import pytest
from flask import Flask, url_for
from flask.testing import FlaskClient

from funnel import models

VALID_PHONE = '+918123456789'
VALID_PHONE_UNPREFIXED = '8123456789'
VALID_PHONE_ZEROPREFIXED = '08123456789'
VALID_PHONE_INTL = '+12015550123'
VALID_PHONE_INTL_ZEROPREFIXED = '0012015550123'


def mock_api_key() -> str:
    """Mock API key."""
    return secrets.token_urlsafe()


@pytest.fixture()
def user_twoflower_phone(user_twoflower: models.User) -> models.AccountPhone:
    """User phone fixture."""
    return user_twoflower.add_phone(VALID_PHONE_INTL)


@pytest.fixture()
def user_rincewind_phone(user_rincewind: models.User) -> models.AccountPhone:
    """User phone fixture."""
    return user_rincewind.add_phone(VALID_PHONE)


@pytest.fixture()
def unaffiliated_phone_number() -> models.PhoneNumber:
    """Phone number not affiliated with a user account."""
    return models.PhoneNumber.add(VALID_PHONE)


@pytest.mark.mock_config('app', {'INTERNAL_SUPPORT_API_KEY': ...})
def test_api_key_not_configured(app: Flask, client: FlaskClient) -> None:
    """Server must be configured with an API key."""
    app.config.pop('INTERNAL_SUPPORT_API_KEY', None)
    rv = client.post(url_for('support_callerid'), data={'number': VALID_PHONE})
    assert rv.status_code == 501


@pytest.mark.mock_config('app', {'INTERNAL_SUPPORT_API_KEY': mock_api_key})
def test_api_key_mismatch(client: FlaskClient) -> None:
    """Client must supply the correct API key."""
    rv = client.post(
        url_for('support_callerid'),
        data={'number': VALID_PHONE},
        headers={'Authorization': 'Bearer nonsense-key'},
    )
    assert rv.status_code == 403


@pytest.mark.mock_config('app', {'INTERNAL_SUPPORT_API_KEY': mock_api_key})
def test_valid_phone_unaffiliated(
    app: Flask,
    client: FlaskClient,
    unaffiliated_phone_number: models.PhoneNumber,
) -> None:
    """Test phone number not affiliated with a user account."""
    rv = client.post(
        url_for('support_callerid'),
        data={'number': VALID_PHONE},
        headers={'Authorization': f'Bearer {app.config["INTERNAL_SUPPORT_API_KEY"]}'},
    )
    assert rv.status_code == 200
    data = rv.json
    assert isinstance(data, dict)
    assert isinstance(data['result'], dict)
    assert data['result']['number'] == VALID_PHONE
    assert 'account' not in data['result']


@pytest.mark.mock_config('app', {'INTERNAL_SUPPORT_API_KEY': mock_api_key})
@pytest.mark.parametrize(
    'number', [VALID_PHONE, VALID_PHONE_UNPREFIXED, VALID_PHONE_ZEROPREFIXED]
)
def test_valid_phone_affiliated(
    app: Flask,
    client: FlaskClient,
<<<<<<< HEAD
    support_api_key: str,
    user_rincewind_phone: models.AccountPhone,
=======
    user_rincewind_phone: models.UserPhone,
>>>>>>> bea2956e
    number: str,
) -> None:
    """Test phone number affiliated with a user account."""
    rv = client.post(
        url_for('support_callerid'),
        data={'number': number},
        headers={'Authorization': f'Bearer {app.config["INTERNAL_SUPPORT_API_KEY"]}'},
    )
    assert rv.status_code == 200
    data = rv.json
    assert isinstance(data, dict)
    assert isinstance(data['result'], dict)
    assert data['result']['number'] == VALID_PHONE
    assert data['result']['account'] == {
        'title': user_rincewind_phone.user.fullname,
        'name': user_rincewind_phone.user.username,
    }


@pytest.mark.mock_config('app', {'INTERNAL_SUPPORT_API_KEY': mock_api_key})
@pytest.mark.parametrize('number', [VALID_PHONE_INTL, VALID_PHONE_INTL_ZEROPREFIXED])
def test_valid_phone_intl(
    app: Flask,
    client: FlaskClient,
<<<<<<< HEAD
    support_api_key: str,
    user_twoflower_phone: models.AccountPhone,
=======
    user_twoflower_phone: models.UserPhone,
>>>>>>> bea2956e
    number: str,
) -> None:
    """Test phone number affiliated with a user account."""
    rv = client.post(
        url_for('support_callerid'),
        data={'number': number},
        headers={'Authorization': f'Bearer {app.config["INTERNAL_SUPPORT_API_KEY"]}'},
    )
    assert rv.status_code == 200
    data = rv.json
    assert isinstance(data, dict)
    assert isinstance(data['result'], dict)
    assert data['result']['number'] == VALID_PHONE_INTL
    assert data['result']['account'] == {
        'title': user_twoflower_phone.user.fullname,
        'name': user_twoflower_phone.user.username,
    }<|MERGE_RESOLUTION|>--- conflicted
+++ resolved
@@ -87,12 +87,7 @@
 def test_valid_phone_affiliated(
     app: Flask,
     client: FlaskClient,
-<<<<<<< HEAD
-    support_api_key: str,
     user_rincewind_phone: models.AccountPhone,
-=======
-    user_rincewind_phone: models.UserPhone,
->>>>>>> bea2956e
     number: str,
 ) -> None:
     """Test phone number affiliated with a user account."""
@@ -117,12 +112,7 @@
 def test_valid_phone_intl(
     app: Flask,
     client: FlaskClient,
-<<<<<<< HEAD
-    support_api_key: str,
     user_twoflower_phone: models.AccountPhone,
-=======
-    user_twoflower_phone: models.UserPhone,
->>>>>>> bea2956e
     number: str,
 ) -> None:
     """Test phone number affiliated with a user account."""
