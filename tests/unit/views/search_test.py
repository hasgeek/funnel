"""
Tests for search views.

These tests verify the structure of the views, but don't actually test for whether the
views are returning expected results (at this time). Proper search testing requires a
corpus of searchable data in fixtures.
"""
# pylint: disable=redefined-outer-name

from typing import cast

from flask import url_for
import pytest

from funnel.models import Query
from funnel.views.search import (
<<<<<<< HEAD
    Query,
    SearchInAccountProvider,
=======
    SearchInProfileProvider,
>>>>>>> 00db2465
    SearchInProjectProvider,
    get_tsquery,
    search_counts,
    search_providers,
)

search_all_types = list(search_providers.keys())
search_profile_types = [
    k for k, v in search_providers.items() if isinstance(v, SearchInAccountProvider)
]
search_project_types = [
    k for k, v in search_providers.items() if isinstance(v, SearchInProjectProvider)
]


@pytest.fixture()
def db_session(db_session_truncate):
    """
    Use the database session truncate fixture.

    The default rollback fixture is not compatible with Flask-Executor, which is used
    in the search methods to parallelize tasks.
    """
    return db_session_truncate


# --- Tests for datatypes returned by search providers ---------------------------------


@pytest.mark.parametrize('stype', search_all_types)
def test_search_all_count_returns_int(stype, all_fixtures) -> None:
    """Assert that all_count() returns an int."""
    assert isinstance(search_providers[stype].all_count(get_tsquery("test")), int)


@pytest.mark.parametrize('stype', search_profile_types)
def test_search_profile_count_returns_int(stype, org_ankhmorpork, all_fixtures) -> None:
    """Assert that profile_count() returns an int."""
    assert isinstance(
        cast(SearchInAccountProvider, search_providers[stype]).account_count(
            get_tsquery("test"), org_ankhmorpork
        ),
        int,
    )


@pytest.mark.parametrize('stype', search_project_types)
def test_search_project_count_returns_int(
    stype, project_expo2010, all_fixtures
) -> None:
    """Assert that project_count() returns an int."""
    assert isinstance(
        cast(SearchInProjectProvider, search_providers[stype]).project_count(
            get_tsquery("test"), project_expo2010
        ),
        int,
    )


@pytest.mark.parametrize('stype', search_all_types)
def test_search_all_returns_query(stype, all_fixtures) -> None:
    """Assert that all_query() returns a query."""
    assert isinstance(search_providers[stype].all_query(get_tsquery("test")), Query)


@pytest.mark.parametrize('stype', search_profile_types)
def test_search_profile_returns_query(stype, org_ankhmorpork, all_fixtures) -> None:
    """Assert that profile_query() returns a query."""
    assert isinstance(
        cast(SearchInAccountProvider, search_providers[stype]).account_query(
            get_tsquery("test"), org_ankhmorpork
        ),
        Query,
    )


@pytest.mark.parametrize('stype', search_project_types)
def test_search_project_returns_query(stype, project_expo2010, all_fixtures) -> None:
    """Assert that project_query() returns an int."""
    assert isinstance(
        cast(SearchInProjectProvider, search_providers[stype]).project_query(
            get_tsquery("test"), project_expo2010
        ),
        Query,
    )


# --- Test search functions ------------------------------------------------------------


@pytest.mark.usefixtures('request_context', 'all_fixtures')
def test_search_counts(org_ankhmorpork, project_expo2010) -> None:
    """Test that search_counts returns a list of dicts."""
    r1 = search_counts(get_tsquery("test"))
    r2 = search_counts(get_tsquery("test"), account=org_ankhmorpork)
    r3 = search_counts(get_tsquery("test"), project=project_expo2010)

    for resultset in (r1, r2, r3):
        assert isinstance(resultset, list)
        for typeset in resultset:
            assert 'type' in typeset
            assert 'label' in typeset
            assert 'count' in typeset


# --- Test views -----------------------------------------------------------------------


@pytest.mark.usefixtures('app_context', 'all_fixtures')
def test_view_search_counts(app, client, org_ankhmorpork, project_expo2010) -> None:
    """Search views return counts as a list of dicts."""
    org_ankhmorpork.make_profile_public()
    r1 = client.get(
        url_for('search'),
        query_string={'q': "test"},
        headers={'Accept': 'application/json'},
    ).get_json()
    r2 = client.get(
        org_ankhmorpork.url_for('search'),
        query_string={'q': "test"},
        headers={'Accept': 'application/json'},
    ).get_json()
    r3 = client.get(
        project_expo2010.url_for('search'),
        query_string={'q': "test"},
        headers={'Accept': 'application/json'},
    ).get_json()

    for resultset in (r1, r2, r3):
        assert isinstance(resultset, dict)
        assert 'counts' in resultset
        for countset in resultset['counts']:
            assert 'type' in countset
            assert 'label' in countset
            assert 'count' in countset


@pytest.mark.usefixtures('app_context', 'all_fixtures')
@pytest.mark.parametrize('stype', search_all_types)
def test_view_search_results_all(client, stype) -> None:
    """Global search view returns results for each type."""
    resultset = client.get(
        url_for('search'),
        query_string={'q': "test", 'type': stype},
        headers={'Accept': 'application/json'},
    ).get_json()
    assert isinstance(resultset, dict)
    assert 'counts' in resultset
    for countset in resultset['counts']:
        assert 'type' in countset
        assert 'label' in countset
        assert 'count' in countset
    assert 'results' in resultset


@pytest.mark.usefixtures('app_context', 'all_fixtures')
@pytest.mark.parametrize('stype', search_profile_types)
def test_view_search_results_profile(client, org_ankhmorpork, stype) -> None:
    """Account search view returns results for each type."""
    org_ankhmorpork.make_profile_public()
    resultset = client.get(
        org_ankhmorpork.url_for('search'),
        query_string={'q': "test", 'type': stype},
        headers={'Accept': 'application/json'},
    ).get_json()
    assert isinstance(resultset, dict)
    assert 'counts' in resultset
    for countset in resultset['counts']:
        assert 'type' in countset
        assert 'label' in countset
        assert 'count' in countset
    assert 'results' in resultset


@pytest.mark.usefixtures('app_context', 'all_fixtures')
@pytest.mark.parametrize('stype', search_project_types)
def test_view_search_results_project(client, project_expo2010, stype) -> None:
    """Project search view returns results for each type."""
    resultset = client.get(
        project_expo2010.url_for('search'),
        query_string={'q': "test", 'type': stype},
        headers={'Accept': 'application/json'},
    ).get_json()
    assert isinstance(resultset, dict)
    assert 'counts' in resultset
    for countset in resultset['counts']:
        assert 'type' in countset
        assert 'label' in countset
        assert 'count' in countset
    assert 'results' in resultset<|MERGE_RESOLUTION|>--- conflicted
+++ resolved
@@ -14,12 +14,7 @@
 
 from funnel.models import Query
 from funnel.views.search import (
-<<<<<<< HEAD
-    Query,
     SearchInAccountProvider,
-=======
-    SearchInProfileProvider,
->>>>>>> 00db2465
     SearchInProjectProvider,
     get_tsquery,
     search_counts,
