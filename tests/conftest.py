--- conflicted
+++ resolved
@@ -56,11 +56,8 @@
 @pytest.fixture(scope='module')
 def test_client():
     app.config['IMGEE_HOST'] = 'https://images.example.com'
-<<<<<<< HEAD
-=======
     app.config['IMAGE_URL_DOMAINS'] = ('images.example.com',)
     app.config['IMAGE_URL_SCHEMES'] = ('https',)
->>>>>>> 70856fa7
     # Flask provides a way to test your application by exposing the Werkzeug test Client
     # and handling the context locals for you.
     testing_client = app.test_client()
