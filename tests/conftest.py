# -*- coding: utf-8 -*-


import pytest

from funnel import app
<<<<<<< HEAD
from funnel.models import (
    Label,
    OrganizationMembership,
    Profile,
    Project,
    Proposal,
    Team,
    User,
    db,
)
=======
from funnel.models import Label, Organization, Project, Proposal, Team, User, db
>>>>>>> a478e855


@app.route('/usertest')
def user_test():
    from coaster.auth import current_auth

    return current_auth.user.username if current_auth.user is not None else "<anon>"


TEST_DATA = {
    'users': {
        'testuser': {
            'username': "testuser",
            'fullname': "Test User",
            'email': "testuser@example.com",
        },
        'testuser2': {
            'username': "testuser2",
            'fullname': "Test User 2",
            'email': "testuser2@example.com",
        },
        'testuser3': {
            'username': "testuser3",
            'fullname': "Test User 3",
            'email': "testuser3@example.com",
        },
    }
}
# Scope: session
# These fixtures are run before every test session


@pytest.fixture(scope='session')
def test_client():
    # Flask provides a way to test your application by exposing the Werkzeug test Client
    # and handling the context locals for you.
    testing_client = app.test_client()

    # Establish an application context before running the tests.
    ctx = app.app_context()
    ctx.push()

    yield testing_client  # this is where the testing happens!

    # anything after yield is teardown code
    ctx.pop()


@pytest.fixture(scope='session')
def test_db(test_client):
    # Create the database and the database table
    db.create_all()

    yield db  # this is where the testing happens!

    # anything after yield is teardown code
    db.session.rollback()
    db.session.remove()
    db.drop_all()


@pytest.fixture(scope='session')
def new_user(test_db):
    user = User(**TEST_DATA['users']['testuser'])
    test_db.session.add(user)
    test_db.session.commit()
    return user


@pytest.fixture(scope='session')
def new_user2(test_db):
    user = User(**TEST_DATA['users']['testuser2'])
    test_db.session.add(user)
    test_db.session.commit()
    return user


@pytest.fixture(scope='session')
def new_user3(test_db):
    user = User(**TEST_DATA['users']['testuser3'])
    test_db.session.add(user)
    test_db.session.commit()
    return user


@pytest.fixture(scope='session')
def new_organization(test_db):
    org = Organization(title="Test org", name='test-org', is_public_profile=True)
    test_db.session.add(org)
    test_db.session.commit()
    return org


@pytest.fixture(scope='session')
<<<<<<< HEAD
def new_team2(test_db, new_user2):
    team = Team(title=u"Owners 2", owners=True, org_uuid=uuid.uuid4())
    test_db.session.add(team)
    team.users.append(new_user2)
    test_db.session.commit()
    return team


@pytest.fixture(scope='session')
def new_profile(test_db, new_team):
    profile = Profile(title="Test Profile", description="Test Description")
    test_db.session.add(profile)

    for u in new_team.users:
        admin_membership = OrganizationMembership(profile=profile, user=u)
        test_db.session.add(admin_membership)

    test_db.session.commit()
    return profile


@pytest.fixture(scope='session')
def new_profile2(test_db, new_team2):
    profile = Profile(title=u"Test Profile 2", description=u"Test Description 2")
    test_db.session.add(profile)

    for u in new_team2.users:
        admin_membership = OrganizationMembership(profile=profile, user=u)
        test_db.session.add(admin_membership)

=======
def new_team(test_db, new_user, new_organization):
    team = Team(title="Owners", organization=new_organization)
    test_db.session.add(team)
    team.users.append(new_user)
>>>>>>> a478e855
    test_db.session.commit()
    return team


@pytest.fixture(scope='session')
def new_project(test_db, new_organization, new_user):
    project = Project(
        profile=new_organization.profile,
        user=new_user,
        title="Test Project",
        tagline="Test tagline",
        description="Test description",
        location="Test Location",
<<<<<<< HEAD
    )
    test_db.session.add(project)
    test_db.session.commit()
    return project


@pytest.fixture(scope='session')
def new_project2(test_db, new_profile2, new_user2, new_team2):
    project = Project(
        profile=new_profile2,
        user=new_user2,
        title="Test Project",
        tagline="Test tagline",
        description="Test description",
        location="Test Location",
=======
>>>>>>> a478e855
    )
    test_db.session.add(project)
    test_db.session.commit()
    return project


@pytest.fixture(scope='class')
def new_main_label(test_db, new_project):
    main_label_a = Label(
        title="Parent Label A", project=new_project, description="A test parent label"
    )
    new_project.labels.append(main_label_a)
    test_db.session.add(main_label_a)

    label_a1 = Label(title="Label A1", icon_emoji="👍", project=new_project)
    test_db.session.add(label_a1)

    label_a2 = Label(title="Label A2", project=new_project)
    test_db.session.add(label_a2)

    main_label_a.options.append(label_a1)
    main_label_a.options.append(label_a2)
    main_label_a.required = True
    main_label_a.restricted = True
    test_db.session.commit()

    return main_label_a


@pytest.fixture(scope='class')
def new_main_label_unrestricted(test_db, new_project):
    main_label_b = Label(
        title="Parent Label B", project=new_project, description="A test parent label"
    )
    new_project.labels.append(main_label_b)
    test_db.session.add(main_label_b)

    label_b1 = Label(title="Label B1", icon_emoji="👍", project=new_project)
    test_db.session.add(label_b1)

    label_b2 = Label(title="Label B2", project=new_project)
    test_db.session.add(label_b2)

    main_label_b.options.append(label_b1)
    main_label_b.options.append(label_b2)
    main_label_b.required = False
    main_label_b.restricted = False
    test_db.session.commit()

    return main_label_b


@pytest.fixture(scope='class')
def new_label(test_db, new_project):
    label_b = Label(title="Label B", icon_emoji="🔟", project=new_project)
    new_project.labels.append(label_b)
    test_db.session.add(label_b)
    test_db.session.commit()
    return label_b


@pytest.fixture(scope='class')
def new_proposal(test_db, new_user, new_project):
    proposal = Proposal(
        user=new_user,
        speaker=new_user,
        project=new_project,
        title="Test Proposal",
        outline="Test proposal description",
        location="Bangalore",
    )
    test_db.session.add(proposal)
    test_db.session.commit()
    return proposal<|MERGE_RESOLUTION|>--- conflicted
+++ resolved
@@ -1,12 +1,13 @@
 # -*- coding: utf-8 -*-
 
+import uuid
 
 import pytest
 
 from funnel import app
-<<<<<<< HEAD
 from funnel.models import (
     Label,
+    Organization,
     OrganizationMembership,
     Profile,
     Project,
@@ -15,9 +16,6 @@
     User,
     db,
 )
-=======
-from funnel.models import Label, Organization, Project, Proposal, Team, User, db
->>>>>>> a478e855
 
 
 @app.route('/usertest')
@@ -112,7 +110,6 @@
 
 
 @pytest.fixture(scope='session')
-<<<<<<< HEAD
 def new_team2(test_db, new_user2):
     team = Team(title=u"Owners 2", owners=True, org_uuid=uuid.uuid4())
     test_db.session.add(team)
@@ -143,12 +140,11 @@
         admin_membership = OrganizationMembership(profile=profile, user=u)
         test_db.session.add(admin_membership)
 
-=======
+
 def new_team(test_db, new_user, new_organization):
     team = Team(title="Owners", organization=new_organization)
     test_db.session.add(team)
     team.users.append(new_user)
->>>>>>> a478e855
     test_db.session.commit()
     return team
 
@@ -162,7 +158,6 @@
         tagline="Test tagline",
         description="Test description",
         location="Test Location",
-<<<<<<< HEAD
     )
     test_db.session.add(project)
     test_db.session.commit()
@@ -178,8 +173,6 @@
         tagline="Test tagline",
         description="Test description",
         location="Test Location",
-=======
->>>>>>> a478e855
     )
     test_db.session.add(project)
     test_db.session.commit()
