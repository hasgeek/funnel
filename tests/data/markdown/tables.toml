--- conflicted
+++ resolved
@@ -20,10 +20,6 @@
 profiles = [ "basic", "document",]
 
 [expected_output]
-<<<<<<< HEAD
-basic = "<h2>Tables</h2>\n<p>| Option | Description |<br />\n| ------ | ----------- |<br />\n| data   | path to data files to supply the data that will be passed into templates. |<br />\n| engine | engine to be used for processing templates. Handlebars is the default. |<br />\n| ext    | extension to be used for dest files. |</p>\n<h3>Right aligned columns</h3>\n<p>| Option | Description |<br />\n| ------:| -----------:|<br />\n| data   | path to data files to supply the data that will be passed into templates. |<br />\n| engine | engine to be used for processing templates. Handlebars is the default. |<br />\n| ext    | extension to be used for dest files. |</p>"
-document = "<h2 id=\"h:tables\">Tables <a class=\"header-anchor\" href=\"#h:tables\">¶</a></h2>\n<table>\n<thead>\n<tr>\n<th>Option</th>\n<th>Description</th>\n</tr>\n</thead>\n<tbody>\n<tr>\n<td>data</td>\n<td>path to data files to supply the data that will be passed into templates.</td>\n</tr>\n<tr>\n<td>engine</td>\n<td>engine to be used for processing templates. Handlebars is the default.</td>\n</tr>\n<tr>\n<td>ext</td>\n<td>extension to be used for dest files.</td>\n</tr>\n</tbody>\n</table>\n<h3 id=\"h:right-aligned-columns\">Right aligned columns <a class=\"header-anchor\" href=\"#h:right-aligned-columns\">¶</a></h3>\n<table>\n<thead>\n<tr>\n<th style=\"text-align:right\">Option</th>\n<th style=\"text-align:right\">Description</th>\n</tr>\n</thead>\n<tbody>\n<tr>\n<td style=\"text-align:right\">data</td>\n<td style=\"text-align:right\">path to data files to supply the data that will be passed into templates.</td>\n</tr>\n<tr>\n<td style=\"text-align:right\">engine</td>\n<td style=\"text-align:right\">engine to be used for processing templates. Handlebars is the default.</td>\n</tr>\n<tr>\n<td style=\"text-align:right\">ext</td>\n<td style=\"text-align:right\">extension to be used for dest files.</td>\n</tr>\n</tbody>\n</table>"
-=======
 basic = """<h2>Tables</h2>
 <p>| Option | Description |<br />
 | ------ | ----------- |<br />
@@ -83,5 +79,4 @@
 </tr>
 </tbody>
 </table>
-"""
->>>>>>> 756e882f
+"""