"""Feature test configuration."""

# pylint: disable=redefined-outer-name

import pytest
<<<<<<< HEAD
=======
from pytest_socket import enable_socket
from sqlalchemy.orm import scoped_session
>>>>>>> 3055e0a7


@pytest.fixture()
def db_session(db_session_truncate: scoped_session) -> scoped_session:
    """Use truncate mode for db session."""
    return db_session_truncate


def pytest_collection_modifyitems(items):
    for item in items:
        if 'live_server' in getattr(item, 'fixturenames', ()):
            item.add_marker(pytest.mark.enable_socket())<|MERGE_RESOLUTION|>--- conflicted
+++ resolved
@@ -3,11 +3,7 @@
 # pylint: disable=redefined-outer-name
 
 import pytest
-<<<<<<< HEAD
-=======
-from pytest_socket import enable_socket
 from sqlalchemy.orm import scoped_session
->>>>>>> 3055e0a7
 
 
 @pytest.fixture()
