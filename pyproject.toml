--- conflicted
+++ resolved
@@ -123,13 +123,9 @@
   'dbcommit: Test requires true database commits',
   'formdata(dict): HTTP form data for form fixture',
   'formuser("user"): User fixture for editing a form',
-<<<<<<< HEAD
   'update_markdown_data: Regenerate markdown test output (dev use only)',
-  'debug_markdown_output: Generate markdown debug file tests/data/markdown/output.html (dev use only)'
-=======
-  'requires_config("feature"): Run test only if specified app config is available',
-  'update_markdown_data: Regenerate markdown test output (dev use only)'
->>>>>>> a1eafafa
+  'debug_markdown_output: Generate markdown debug file tests/data/markdown/output.html (dev use only)',
+  'requires_config("feature"): Run test only if specified app config is available'
 ]
 filterwarnings = ['ignore::DeprecationWarning', 'ignore::UserWarning']
 mocked-sessions = 'funnel.db.db.session'  # For pytest-flask-sqlalchemy (unused)
