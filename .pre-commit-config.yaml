# See https://pre-commit.com for more information
# See https://pre-commit.com/hooks.html for more hooks
default_stages: [commit]
# Enable this to enforce a common Python version:
# default_language_version:
#   python: python3.9
ci:
  skip: ['pip-compile', 'yesqa', 'no-commit-to-branch']
repos:
  - repo: https://github.com/pre-commit-ci/pre-commit-ci-config
    rev: v1.5.1
    hooks:
      - id: check-pre-commit-ci-config
  - repo: https://github.com/jazzband/pip-tools
    rev: 6.12.2
    hooks:
      - id: pip-compile
<<<<<<< HEAD
        name: pip-compile --generate-hashes requirements.in
        args: ['requirements.in']
        files: ^requirements\.(in|txt)$
      - id: pip-compile
        name: pip-compile --generate-hashes requirements_dev.in
        args: ['requirements_dev.in']
        files: ^requirements_dev\.(in|txt)$
      - id: pip-compile
        name: pip-compile --generate-hashes requirements_test.in
        args: ['requirements_test.in']
        files: ^requirements_test\.(in|txt)$
=======
        name: pip-compile requirements.in
        args:
          [
            '--output-file=requirements.txt',
            '--resolver=backtracking',
            'requirements.in',
          ]
        files: ^requirements\.(in|txt)$
      - id: pip-compile
        name: pip-compile requirements_test.in
        args:
          [
            '--output-file=requirements_test.txt',
            '--resolver=backtracking',
            'requirements.in',
            'requirements_test.in',
          ]
        files: ^requirements(_test)?\.(in|txt)$
      - id: pip-compile
        name: pip-compile requirements_dev.in
        args:
          [
            '--output-file=requirements_dev.txt',
            '--resolver=backtracking',
            'requirements.in',
            'requirements_test.in',
            'requirements_dev.in',
          ]
        files: ^requirements(_test|_dev)?\.(in|txt)$
>>>>>>> 7e6649a0
  - repo: https://github.com/lucasmbrown/mirrors-autoflake
    rev: v1.3
    hooks:
      - id: autoflake
        args:
          [
            '--in-place',
            '--remove-all-unused-imports',
            '--ignore-init-module-imports',
            '--remove-unused-variables',
            '--remove-duplicate-keys',
          ]
  - repo: https://github.com/asottile/pyupgrade
    rev: v3.3.1
    hooks:
      - id: pyupgrade
        args:
          ['--keep-runtime-typing', '--py3-plus', '--py36-plus', '--py37-plus']
  - repo: https://github.com/asottile/yesqa
    rev: v1.4.0
    hooks:
      - id: yesqa
        additional_dependencies: &flake8deps
          - bandit
          - flake8-assertive
          - flake8-blind-except
          - flake8-bugbear
          - flake8-builtins
          - flake8-comprehensions
          - flake8-docstrings
          - flake8-isort
          - flake8-logging-format
          - flake8-mutable
          - flake8-plugin-utils
          - flake8-print
          - flake8-pytest-style
          - pep8-naming
          - toml
          - tomli
  - repo: https://github.com/PyCQA/isort
    rev: 5.12.0
    hooks:
      - id: isort
        additional_dependencies:
          - tomli
  - repo: https://github.com/psf/black
    rev: 23.1.0
    hooks:
      - id: black
  # Mypy is temporarily disabled until the SQLAlchemy 2.0 migration is complete
  # - repo: https://github.com/pre-commit/mirrors-mypy
  #   rev: v0.991
  #   hooks:
  #     - id: mypy
  #       # warn-unused-ignores is unsafe with pre-commit, see
  #       # https://github.com/python/mypy/issues/2960
  #       args: ['--no-warn-unused-ignores', '--ignore-missing-imports']
  #       additional_dependencies:
  #         - lxml-stubs
  #         - sqlalchemy
  #         - toml
  #         - tomli
  #         - types-all
  #         - typing-extensions
  - repo: https://github.com/PyCQA/flake8
    rev: 6.0.0
    hooks:
      - id: flake8
        additional_dependencies: *flake8deps
  - repo: https://github.com/PyCQA/pylint
    rev: v2.16.1
    hooks:
      - id: pylint
        args: [
            '--disable=import-error',
            '-rn', # Disable full report
            '-sn', # Disable evaluation score
            '--ignore-paths=tests,migrations',
          ]
        additional_dependencies:
          - pylint-pytest
          - tomli
  - repo: https://github.com/PyCQA/bandit
    rev: 1.7.4
    hooks:
      - id: bandit
        language_version: python3
        args: ['-c', 'pyproject.toml']
        additional_dependencies:
          - toml
  - repo: https://github.com/pre-commit/pre-commit-hooks
    rev: v4.4.0
    hooks:
      - id: check-added-large-files
      - id: check-ast
      - id: check-case-conflict
      - id: check-docstring-first
      - id: check-executables-have-shebangs
      - id: check-json
      - id: check-merge-conflict
      - id: check-shebang-scripts-are-executable
      - id: check-symlinks
      - id: check-toml
      - id: check-vcs-permalinks
      - id: check-xml
      - id: check-yaml
      - id: debug-statements
      - id: destroyed-symlinks
      - id: detect-aws-credentials
        args: ['--allow-missing-credentials']
      - id: detect-private-key
      - id: end-of-file-fixer
      - id: fix-byte-order-marker
      - id: fix-encoding-pragma
        args: ['--remove']
      - id: forbid-new-submodules
      - id: mixed-line-ending
      - id: no-commit-to-branch
      - id: requirements-txt-fixer
        files: requirements(_.*)?\.in
      - id: trailing-whitespace
        args: ['--markdown-linebreak-ext=md']
  - repo: https://github.com/pre-commit/mirrors-prettier
    rev: v3.0.0-alpha.4
    hooks:
      - id: prettier
        args: ['--single-quote', '--trailing-comma', 'es5']
        exclude: funnel/templates/js/
  - repo: https://github.com/Riverside-Healthcare/djLint
    rev: v1.19.14
    hooks:
      - id: djlint-jinja
        files: \.html\.(jinja2|j2)$
      - id: djlint-handlebars
        files: \.html\.(mustache|hb)$
  - repo: https://github.com/ducminh-phan/reformat-gherkin
    rev: v3.0.1
    hooks:
      - id: reformat-gherkin
        files: \.feature$<|MERGE_RESOLUTION|>--- conflicted
+++ resolved
@@ -15,19 +15,6 @@
     rev: 6.12.2
     hooks:
       - id: pip-compile
-<<<<<<< HEAD
-        name: pip-compile --generate-hashes requirements.in
-        args: ['requirements.in']
-        files: ^requirements\.(in|txt)$
-      - id: pip-compile
-        name: pip-compile --generate-hashes requirements_dev.in
-        args: ['requirements_dev.in']
-        files: ^requirements_dev\.(in|txt)$
-      - id: pip-compile
-        name: pip-compile --generate-hashes requirements_test.in
-        args: ['requirements_test.in']
-        files: ^requirements_test\.(in|txt)$
-=======
         name: pip-compile requirements.in
         args:
           [
@@ -57,7 +44,6 @@
             'requirements_dev.in',
           ]
         files: ^requirements(_test|_dev)?\.(in|txt)$
->>>>>>> 7e6649a0
   - repo: https://github.com/lucasmbrown/mirrors-autoflake
     rev: v1.3
     hooks:
