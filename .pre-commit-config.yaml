--- conflicted
+++ resolved
@@ -42,13 +42,10 @@
             '--ignore-vuln',
             'PYSEC-2023-73', # https://github.com/RedisLabs/redisraft/issues/608
             '--ignore-vuln',
-<<<<<<< HEAD
             'PYSEC-2023-101', # Remove once selenium can be upgraded beyond 4.10 or more
+            # https://github.com/pytest-dev/pytest-selenium/issues/310
             '--ignore-vuln',
             'PYSEC-2023-112', # Remove once cryptography has been upgraded to 41.0.2
-=======
-            'PYSEC-2023-101', # https://github.com/pytest-dev/pytest-selenium/issues/310
->>>>>>> 83a081be
           ]
         files: ^requirements/.*\.txt$
   - repo: https://github.com/astral-sh/ruff-pre-commit
