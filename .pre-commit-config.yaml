--- conflicted
+++ resolved
@@ -171,16 +171,6 @@
         args:
           ['--single-quote', '--trailing-comma', 'es5', '--end-of-line', 'lf']
         exclude: funnel/templates/js/
-<<<<<<< HEAD
-  - repo: https://github.com/Riverside-Healthcare/djLint
-    rev: v1.26.0
-    hooks:
-      - id: djlint-jinja
-        files: \.html\.(jinja2|j2)$
-      - id: djlint-handlebars
-        files: \.html\.(mustache|hb)$
-=======
->>>>>>> c1c107e2
   - repo: https://github.com/ducminh-phan/reformat-gherkin
     rev: v3.0.1
     hooks:
