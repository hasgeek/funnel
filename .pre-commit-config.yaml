# See https://pre-commit.com for more information
# See https://pre-commit.com/hooks.html for more hooks
default_stages: [commit]
# Enable this to enforce a common Python version:
# default_language_version:
#   python: python3.9
ci:
  skip: ['pip-compile', 'yesqa', 'no-commit-to-branch']
repos:
  - repo: https://github.com/pre-commit-ci/pre-commit-ci-config
    rev: v1.5.1
    hooks:
      - id: check-pre-commit-ci-config
  - repo: https://github.com/jazzband/pip-tools
    rev: 6.9.0
    hooks:
      - id: pip-compile
        name: pip-compile requirements.in
        args: ['requirements.in']
        files: ^requirements\.(in|txt)$
      - id: pip-compile
        name: pip-compile requirements_dev.in
        args: ['requirements_dev.in']
        files: ^requirements_dev\.(in|txt)$
      - id: pip-compile
        name: pip-compile requirements_test.in
        args: ['requirements_test.in']
        files: ^requirements_test\.(in|txt)$
  - repo: https://github.com/lucasmbrown/mirrors-autoflake
    rev: v1.3
    hooks:
      - id: autoflake
        args:
          [
            '--in-place',
            '--remove-all-unused-imports',
            '--ignore-init-module-imports',
            '--remove-unused-variables',
            '--remove-duplicate-keys',
          ]
  - repo: https://github.com/asottile/pyupgrade
    rev: v3.2.0
    hooks:
      - id: pyupgrade
        args:
          ['--keep-runtime-typing', '--py3-plus', '--py36-plus', '--py37-plus']
  - repo: https://github.com/asottile/yesqa
    rev: v1.4.0
    hooks:
      - id: yesqa
        additional_dependencies: &flake8deps
          - bandit==1.7.4
          - flake8-assertive==2.1.0
          - flake8-blind-except==0.2.1
          - flake8-bugbear==22.9.11
          - flake8-builtins==1.5.3
          - flake8-comprehensions==3.10.0
          - flake8-docstrings==1.6.0
          - flake8-isort==4.2.0
          - flake8-logging-format==0.7.5
          - flake8-mutable==1.2.0
          - flake8-plugin-utils==1.3.2
          - flake8-print==5.0.0
          - flake8-pytest-style==1.6.0
          - pep8-naming==0.12.1
          - toml==0.10.2
  - repo: https://github.com/PyCQA/isort
    rev: 5.10.1
    hooks:
      - id: isort
        additional_dependencies:
          - toml
  - repo: https://github.com/psf/black
    rev: 22.10.0
    hooks:
      - id: black
  - repo: https://github.com/pre-commit/mirrors-mypy
    rev: v0.982
    hooks:
      - id: mypy
        # warn-unused-ignores is unsafe with pre-commit, see
        # https://github.com/python/mypy/issues/2960
        args: ['--no-warn-unused-ignores', '--ignore-missing-imports']
        additional_dependencies:
          - lxml-stubs
          - sqlalchemy-stubs
          - toml
          - types-all
          - typing-extensions
  - repo: https://github.com/PyCQA/flake8
    rev: 5.0.4
    hooks:
      - id: flake8
        additional_dependencies: *flake8deps
  - repo: https://github.com/PyCQA/pylint
    rev: v2.15.5
    hooks:
      - id: pylint
        args: [
            '--disable=import-error',
            '-rn', # Disable full report
            '-sn', # Disable evaluation score
            '--ignore-paths=tests,migrations',
          ]
        additional_dependencies:
          - pylint-flask-sqlalchemy
          - pylint-pytest
          - toml
  - repo: https://github.com/PyCQA/bandit
    rev: 1.7.4
    hooks:
      - id: bandit
        language_version: python3
        args: ['-c', 'pyproject.toml']
        additional_dependencies:
          - toml
  - repo: https://github.com/pre-commit/pre-commit-hooks
    rev: v4.3.0
    hooks:
      - id: check-added-large-files
      - id: check-ast
      - id: check-case-conflict
      - id: check-docstring-first
      - id: check-executables-have-shebangs
      - id: check-json
      - id: check-merge-conflict
      - id: check-shebang-scripts-are-executable
      - id: check-symlinks
      - id: check-toml
      - id: check-vcs-permalinks
      - id: check-xml
      - id: check-yaml
      - id: debug-statements
      - id: destroyed-symlinks
      - id: detect-aws-credentials
        args: ['--allow-missing-credentials']
      - id: detect-private-key
      - id: end-of-file-fixer
      - id: fix-byte-order-marker
      - id: fix-encoding-pragma
        args: ['--remove']
      - id: forbid-new-submodules
      - id: mixed-line-ending
      - id: no-commit-to-branch
      - id: requirements-txt-fixer
        files: requirements(_.*)?\.in
      - id: trailing-whitespace
        args: ['--markdown-linebreak-ext=md']
  - repo: https://github.com/pre-commit/mirrors-prettier
    rev: v3.0.0-alpha.4
    hooks:
      - id: prettier
        args: ['--single-quote', '--trailing-comma', 'es5']
        exclude: funnel/templates/js/
  - repo: https://github.com/Riverside-Healthcare/djLint
<<<<<<< HEAD
    rev: v1.19.3
=======
    rev: v1.19.5
>>>>>>> 03b77bfa
    hooks:
      - id: djlint-jinja
        files: \.html\.(jinja2|j2)$
      - id: djlint-handlebars
        files: \.html\.(mustache|hb)$
  - repo: https://github.com/ducminh-phan/reformat-gherkin
    rev: v3.0.1
    hooks:
      - id: reformat-gherkin
        files: \.feature$<|MERGE_RESOLUTION|>--- conflicted
+++ resolved
@@ -153,11 +153,7 @@
         args: ['--single-quote', '--trailing-comma', 'es5']
         exclude: funnel/templates/js/
   - repo: https://github.com/Riverside-Healthcare/djLint
-<<<<<<< HEAD
-    rev: v1.19.3
-=======
     rev: v1.19.5
->>>>>>> 03b77bfa
     hooks:
       - id: djlint-jinja
         files: \.html\.(jinja2|j2)$
