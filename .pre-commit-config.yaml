# See https://pre-commit.com for more information
# See https://pre-commit.com/hooks.html for more hooks
default_stages: [commit]
ci:
  skip: ['pip-compile', 'no-commit-to-branch']
repos:
  - repo: https://github.com/jazzband/pip-tools
    rev: 6.6.0
    hooks:
      - id: pip-compile
        name: pip-compile --upgrade requirements.in
        args: ['--upgrade', 'requirements.in']
        files: ^requirements\.(in|txt)$
      - id: pip-compile
        name: pip-compile --upgrade requirements_dev.in
        args: ['--upgrade', 'requirements_dev.in']
        files: ^requirements_dev\.(in|txt)$
      - id: pip-compile
        name: pip-compile --upgrade requirements_test.in
        args: ['--upgrade', 'requirements_test.in']
        files: ^requirements_test\.(in|txt)$
  - repo: https://github.com/lucasmbrown/mirrors-autoflake
    rev: v1.3
    hooks:
      - id: autoflake
        args:
          [
            '--in-place',
            '--remove-all-unused-imports',
            '--ignore-init-module-imports',
            '--remove-unused-variables',
            '--remove-duplicate-keys',
          ]
  - repo: https://github.com/asottile/pyupgrade
<<<<<<< HEAD
    rev: v2.32.0
=======
    rev: v2.31.1
>>>>>>> 23c0a997
    hooks:
      - id: pyupgrade
        args:
          ['--keep-runtime-typing', '--py3-plus', '--py36-plus', '--py37-plus']
  - repo: https://github.com/asottile/yesqa
    rev: v1.3.0
    hooks:
      - id: yesqa
        additional_dependencies: &flake8deps
          - bandit==1.7.4
          - flake8-assertive==2.0.0
          - flake8-bandit==3.0.0
          - flake8-blind-except==0.2.0
          - flake8-bugbear==22.1.11
          - flake8-builtins==1.5.3
          - flake8-comprehensions==3.8.0
          - flake8-docstrings==1.6.0
          - flake8-isort==4.1.1
          - flake8-logging-format==0.6.0
          - flake8-mutable==1.2.0
          - flake8-print==4.0.0
          - pep8-naming==0.12.1
          - toml==0.10.2
  - repo: https://github.com/PyCQA/isort
    rev: 5.10.1
    hooks:
      - id: isort
        additional_dependencies:
          - toml
  - repo: https://github.com/psf/black
    rev: 22.3.0
    hooks:
      - id: black
  - repo: https://github.com/pre-commit/mirrors-mypy
<<<<<<< HEAD
    rev: v0.942
=======
    rev: v0.941
>>>>>>> 23c0a997
    hooks:
      - id: mypy
        additional_dependencies:
          - toml
          - lxml-stubs==0.4.0
          - sqlalchemy-stubs==0.4
          - types-certifi==2021.10.8.1
          - types-click==7.1.8
          - types-cryptography==3.3.18
          - types-flask==1.1.6
          - types-geoip2==3.0.0
          - types-ipaddress==1.0.8
          - types-itsdangerous==1.1.6
          - types-jinja2==2.11.9
          - types-markupsafe==1.1.10
          - types-maxminddb==1.5.0
          - types-python-dateutil==2.8.9
          - types-pytz==2021.3.5
          - types-requests==2.27.12
          - types-setuptools==57.4.10
          - types-simplejson==3.17.3
          - types-six==1.16.12
          - types-toml==0.10.4
          - types-urllib3==1.26.11
          - types-werkzeug==1.0.9
  - repo: https://github.com/PyCQA/flake8
    rev: 4.0.1
    hooks:
      - id: flake8
        additional_dependencies: *flake8deps
  - repo: https://github.com/PyCQA/bandit
    rev: 1.7.4
    hooks:
      - id: bandit
        language_version: python3
        exclude: ^tests
  - repo: https://github.com/pre-commit/pre-commit-hooks
    rev: v4.2.0
    hooks:
      - id: check-added-large-files
      - id: check-ast
      - id: check-case-conflict
      - id: check-docstring-first
      - id: check-executables-have-shebangs
      - id: check-json
      - id: check-merge-conflict
      - id: check-shebang-scripts-are-executable
      - id: check-symlinks
      - id: check-toml
      - id: check-vcs-permalinks
      - id: check-xml
      - id: check-yaml
      - id: debug-statements
      - id: destroyed-symlinks
      - id: detect-aws-credentials
        args: ['--allow-missing-credentials']
      - id: detect-private-key
      - id: end-of-file-fixer
      - id: fix-byte-order-marker
      - id: fix-encoding-pragma
        args: ['--remove']
      - id: forbid-new-submodules
      - id: mixed-line-ending
      - id: no-commit-to-branch
      - id: trailing-whitespace
        args: ['--markdown-linebreak-ext=md']
  # Enable after auditing existing templates
  # - repo: https://github.com/thibaudcolas/curlylint
  #   rev: v0.13.0
  #   hooks:
  #     - id: curlylint
  - repo: https://github.com/pre-commit/mirrors-prettier
    rev: v2.6.2
    hooks:
      - id: prettier
        args: ['--single-quote', '--trailing-comma', 'es5']
        exclude: funnel/templates/js/<|MERGE_RESOLUTION|>--- conflicted
+++ resolved
@@ -32,11 +32,7 @@
             '--remove-duplicate-keys',
           ]
   - repo: https://github.com/asottile/pyupgrade
-<<<<<<< HEAD
     rev: v2.32.0
-=======
-    rev: v2.31.1
->>>>>>> 23c0a997
     hooks:
       - id: pyupgrade
         args:
@@ -71,11 +67,7 @@
     hooks:
       - id: black
   - repo: https://github.com/pre-commit/mirrors-mypy
-<<<<<<< HEAD
     rev: v0.942
-=======
-    rev: v0.941
->>>>>>> 23c0a997
     hooks:
       - id: mypy
         additional_dependencies:
