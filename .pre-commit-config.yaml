--- conflicted
+++ resolved
@@ -15,29 +15,16 @@
     rev: 6.11.0
     hooks:
       - id: pip-compile
-<<<<<<< HEAD
-        name: pip-compile --upgrade --generate-hashes requirements.in
-        args: [requirements.in]
-        files: ^requirements\.(in|txt)$
-      - id: pip-compile
-        name: pip-compile --upgrade --generate-hashes requirements_dev.in
-        args: [requirements_dev.in]
-        files: ^requirements_dev\.(in|txt)$
-      - id: pip-compile
-        name: pip-compile --upgrade --generate-hashes requirements_test.in
-        args: [requirements_test.in]
-=======
-        name: pip-compile requirements.in
+        name: pip-compile --generate-hashes requirements.in
         args: ['requirements.in']
         files: ^requirements\.(in|txt)$
       - id: pip-compile
-        name: pip-compile requirements_dev.in
+        name: pip-compile --generate-hashes requirements_dev.in
         args: ['requirements_dev.in']
         files: ^requirements_dev\.(in|txt)$
       - id: pip-compile
-        name: pip-compile requirements_test.in
+        name: pip-compile --generate-hashes requirements_test.in
         args: ['requirements_test.in']
->>>>>>> 07e23494
         files: ^requirements_test\.(in|txt)$
   - repo: https://github.com/lucasmbrown/mirrors-autoflake
     rev: v1.3
@@ -96,31 +83,11 @@
         # https://github.com/python/mypy/issues/2960
         args: ['--no-warn-unused-ignores', '--ignore-missing-imports']
         additional_dependencies:
-<<<<<<< HEAD
-          - lxml-stubs==0.2.0
-          - sqlalchemy-stubs==0.4
-          - types-certifi==2020.4.0
-          - types-cryptography==3.3.5
-          - types-Flask==1.1.3
-          - types-geoip2==0.1.2
-          - types-itsdangerous==1.1.3
-          - types-maxminddb==1.5.0
-          - types-python-dateutil==2.8.0
-          - types-pytz==2021.1.2
-          - types-requests==2.25.9
-          - types-setuptools==57.4.0
-          - types-simplejson==3.17.0
-          - types-six==1.16.1
-          - types-toml==0.10.0
-          - types-Werkzeug==1.0.5
-          - types-boto
-=======
           - lxml-stubs
           - sqlalchemy-stubs
           - toml
           - types-all
           - typing-extensions
->>>>>>> 07e23494
   - repo: https://github.com/PyCQA/flake8
     rev: 6.0.0
     hooks:
