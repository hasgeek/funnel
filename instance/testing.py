"""Test configuration."""

from os import environ

TESTING = True
CACHE_TYPE = 'RedisCache'
SECRET_KEYS = ['testkey']  # nosec
LASTUSER_SECRET_KEYS = ['testkey']  # nosec
SITE_TITLE = 'Hasgeek'
<<<<<<< HEAD
SQLALCHEMY_DATABASE_URI = 'postgresql://postgres@postgres:5432/funnel_testing'
SQLALCHEMY_BINDS = {
    'geoname': 'postgresql://postgres@postgres:5432/geoname_testing',
=======
SQLALCHEMY_DATABASE_URI = 'postgresql://localhost/funnel_testing'
SQLALCHEMY_BINDS = {
    'geoname': 'postgresql://localhost/geoname_testing',
>>>>>>> 07e23494
}
SERVER_NAME = 'funnel.test:3002'
SHORTLINK_DOMAIN = 'f.test:3002'
DEFAULT_DOMAIN = 'funnel.test'
STATIC_SUBDOMAIN = 'static'
LASTUSER_COOKIE_DOMAIN = '.funnel.test:3002'
UPLOAD_FOLDER = '/tmp'  # nosec
TIMEZONE = 'Asia/Kolkata'
GOOGLE_MAPS_API_KEY = environ.get('GOOGLE_MAPS_API_KEY')
BOXOFFICE_SERVER = 'https://boxoffice.hasgeek.com/api/1/'
# Run RQ jobs inline in tests
RQ_ASYNC = False
# Use Redis db 9 for tests
REDIS_URL = RQ_REDIS_URL = CACHE_REDIS_URL = 'redis://localhost:6379/9'

UNSUBSCRIBE_DOMAIN = 'bye.test'
#: Recaptcha for the registration form
RECAPTCHA_USE_SSL = True
# Recaptcha keys from https://developers.google.com/recaptcha/docs/faq
# #id-like-to-run-automated-tests-with-recaptcha.-what-should-i-do
RECAPTCHA_PUBLIC_KEY = '6LeIxAcTAAAAAJcZVRqyHh71UMIEGNQ_MXjiZKhI'
RECAPTCHA_PRIVATE_KEY = '6LeIxAcTAAAAAGG-vFI1TnRWxMZNFuojJ4WifJWe'
RECAPTCHA_OPTIONS = ''
WTF_CSRF_ENABLED = True

YOUTUBE_API_KEY = environ.get('YOUTUBE_API_KEY', '')

SITE_SUPPORT_EMAIL = environ.get('SITE_SUPPORT_EMAIL')
SITE_SUPPORT_PHONE = environ.get('SITE_SUPPORT_PHONE')
MAIL_SUPPRESS_SEND = True
MAIL_SERVER = environ.get('MAIL_SERVER')
MAIL_PORT = int(environ.get('MAIL_PORT', 25))
MAIL_USE_SSL = bool(environ.get('MAIL_USE_SSL', False))
MAIL_USE_TLS = bool(environ.get('MAIL_USE_TLS', False))
MAIL_DEFAULT_SENDER = environ.get('MAIL_DEFAULT_SENDER', 'test@example.com')
MAIL_USERNAME = environ.get('MAIL_USERNAME')
MAIL_PASSWORD = environ.get('MAIL_PASSWORD')

#: Logging: recipients of error emails
ADMINS = environ.get('ADMINS')

#: Twitter integration
OAUTH_TWITTER_KEY = environ.get('OAUTH_TWITTER_KEY')
OAUTH_TWITTER_SECRET = environ.get('OAUTH_TWITTER_SECRET')

#: GitHub integration
OAUTH_GITHUB_KEY = environ.get('OAUTH_GITHUB_KEY')
OAUTH_GITHUB_SECRET = environ.get('OAUTH_GITHUB_KEY')

#: Google integration
OAUTH_GOOGLE_KEY = environ.get('OAUTH_GOOGLE_KEY')
OAUTH_GOOGLE_SECRET = environ.get('OAUTH_GOOGLE_SECRET')
#: Default is ['email', 'profile']
OAUTH_GOOGLE_SCOPE = ['email', 'profile']

#: Google Analytics code UA-XXXXXX-X
GA_CODE = environ.get('GA_CODE')

#: Exotel support is active
SMS_EXOTEL_SID = environ.get('SMS_EXOTEL_SID')
SMS_EXOTEL_TOKEN = environ.get('SMS_EXOTEL_TOKEN')
SMS_EXOTEL_FROM = environ.get('SMS_EXOTEL_FROM')
SMS_DLT_ENTITY_ID = environ.get('SMS_DLT_ENTITY_ID')

#: Twilio support for non-indian numbers
# SMS_TWILIO_SID = environ.get('SMS_TWILIO_SID')
# SMS_TWILIO_TOKEN = environ.get('SMS_TWILIO_TOKEN')
# SMS_TWILIO_FROM = environ.get('SMS_TWILIO_FROM')

#: Vimeo API key
VIMEO_CLIENT_ID = environ.get('VIMEO_CLIENT_ID')
VIMEO_CLIENT_SECRET = environ.get('VIMEO_CLIENT_SECRET')
VIMEO_ACCESS_TOKEN = environ.get('VIMEO_ACCESS_TOKEN')

#: SES notification topics
SES_NOTIFICATION_TOPICS = [  # nosec
    'arn:aws:sns:ap-south-1:817922165072:ses-events-for-hasgeek_dot_com'
]

IMGEE_HOST = 'https://images.example.com'
IMAGE_URL_DOMAINS = ('images.example.com',)
IMAGE_URL_SCHEMES = ('https',)

<<<<<<< HEAD
# Needed for unit tests, but will break Cypress tests
# Must be added to a fixture for unit tests
# RQ_CONNECTION_CLASS = 'fakeredis.FakeStrictRedis'
# RQ_ASYNC = False

RQ_REDIS_URL = 'redis://redis:6379/9'
=======
>>>>>>> 07e23494
ENABLE_COMMENT_SIDEBAR = True<|MERGE_RESOLUTION|>--- conflicted
+++ resolved
@@ -7,15 +7,9 @@
 SECRET_KEYS = ['testkey']  # nosec
 LASTUSER_SECRET_KEYS = ['testkey']  # nosec
 SITE_TITLE = 'Hasgeek'
-<<<<<<< HEAD
 SQLALCHEMY_DATABASE_URI = 'postgresql://postgres@postgres:5432/funnel_testing'
 SQLALCHEMY_BINDS = {
     'geoname': 'postgresql://postgres@postgres:5432/geoname_testing',
-=======
-SQLALCHEMY_DATABASE_URI = 'postgresql://localhost/funnel_testing'
-SQLALCHEMY_BINDS = {
-    'geoname': 'postgresql://localhost/geoname_testing',
->>>>>>> 07e23494
 }
 SERVER_NAME = 'funnel.test:3002'
 SHORTLINK_DOMAIN = 'f.test:3002'
@@ -99,13 +93,4 @@
 IMAGE_URL_DOMAINS = ('images.example.com',)
 IMAGE_URL_SCHEMES = ('https',)
 
-<<<<<<< HEAD
-# Needed for unit tests, but will break Cypress tests
-# Must be added to a fixture for unit tests
-# RQ_CONNECTION_CLASS = 'fakeredis.FakeStrictRedis'
-# RQ_ASYNC = False
-
-RQ_REDIS_URL = 'redis://redis:6379/9'
-=======
->>>>>>> 07e23494
 ENABLE_COMMENT_SIDEBAR = True