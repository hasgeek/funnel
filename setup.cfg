--- conflicted
+++ resolved
@@ -14,23 +14,6 @@
 [pydocstyle]
 ignore = D100, D101, D102, D103, D104, D107
 
-<<<<<<< HEAD
-[isort]
-multi_line_output = 3
-include_trailing_comma = true
-line_length = 88
-order_by_type = true
-use_parentheses = true
-from_first = true
-known_future_library = six, future
-known_first_party = baseframe, coaster, flask_lastuser, funnel
-known_sqlalchemy = alembic, sqlalchemy, sqlalchemy_utils, flask_sqlalchemy, psycopg2
-known_flask = flask, werkzeug, itsdangerous, wtforms, wtforms_json, webassets, flask_assets, flask_flatpages, flask_mailman, flask_migrate, flask_redis, flask_rq2
-default_section = THIRDPARTY
-sections = FUTURE, STDLIB, SQLALCHEMY, FLASK, THIRDPARTY, FIRSTPARTY, LOCALFOLDER
-
-=======
->>>>>>> c233733f
 # Bandit config for flake8-bandit. There's another copy in .pre-commit-config.yaml
 [bandit]
 exclude = tests, migrations, instance
