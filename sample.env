--- conflicted
+++ resolved
@@ -116,10 +116,6 @@
 FLASK_SES_NOTIFICATION_TOPICS='[]'
 
 # --- Logging
-<<<<<<< HEAD
-# Logfile (will be logrotated by date)
-FLASK_LOGFILE=logs/error.log
-=======
 # Optional path to log file, or default null to disable file logging
 FLASK_LOG_FILE=null
 # Optional config for file logging:
@@ -130,7 +126,6 @@
 # FLASK_LOG_FILE_ROTATE_COUNT (count of old files to keep, default 7 for a week's worth)
 # FLASK_LOG_FILE_ROTATE_UTC (default false, if set uses UTC for midnight and W0-W6)
 
->>>>>>> de64b8dc
 # List of email addresses to send error reports with traceback and local var dump
 # This requires SMTP config (above)
 FLASK_LOG_EMAIL_TO='["webmaster@example.com"]'
@@ -139,22 +134,16 @@
 # Send error reports to a Telegram chat
 FLASK_LOG_TELEGRAM_CHATID=null
 # Use these bot API credentials (configure your bot at https://t.me/botfather)
-<<<<<<< HEAD
-FLASK_TELEGRAM_ERROR_APIKEY=null
-# Send error reports to Slack webhooks (multiple); config spec TODO
-FLASK_SLACK_LOGGING_WEBHOOKS=null
+FLASK_LOG_TELEGRAM_APIKEY=null
+# Optional settings:
+# FLASK_LOG_TELEGRAM_THREADID (if the chat has topic threads, use a specific thread)
+# FLASK_LOG_TELEGRAM_LEVEL=NOTSET, DEBUG, INFO, WARNING (default), ERROR, CRITICAL
 # Overrides for metrics being sent to telegraf
 # Use host.docker.internal if running statsd on host machine on docker
 # STATSD_HOST=127.0.0.1
 # STATSD_PORT=8125
 # STATSD_IPV6=False
 # STATSD_TAGS=False
-=======
-FLASK_LOG_TELEGRAM_APIKEY=null
-# Optional settings:
-# FLASK_LOG_TELEGRAM_THREADID (if the chat has topic threads, use a specific thread)
-# FLASK_LOG_TELEGRAM_LEVEL=NOTSET, DEBUG, INFO, WARNING (default), ERROR, CRITICAL
->>>>>>> de64b8dc
 
 # --- Hasgeek app integrations
 # Imgee image server
