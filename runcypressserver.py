#! /usr/bin/env python
# -*- coding: utf-8 -*-

import sys

from funnel import app
<<<<<<< HEAD
from funnel.forms import NewProfileForm
from funnel.models import Profile, ProfileAdminMembership, Team, db
from funnel.views.helpers_lastuser import requires_login


@app.route('/new', methods=['GET', 'POST'])  # Disabled on 8 Dec, 2018
@requires_login
def profile_new():
    # Step 1: Get a list of organizations this user owns
    existing = Profile.query.filter(
        Profile.userid.in_(current_auth.user.organizations_owned_ids())
    ).all()
    existing_ids = [e.userid for e in existing]
    # Step 2: Prune list to organizations without a profile
    new_profiles = []
    for org in current_auth.user.organizations_owned():
        if org['userid'] not in existing_ids:
            new_profiles.append((org['userid'], org['title']))
    if not new_profiles:
        return render_message(
            title=_("No organizations found"),
            message=Markup(
                _(
                    "You do not have any organizations that do not already have a Talkfunnel. "
                    'Would you like to <a href="{link}">create a new organization</a>?'
                ).format(link=url_for('OrgView_new'))
            ),
        )
    eligible_profiles = []
    for orgid, title in new_profiles:
        if Team.query.filter_by(orgid=orgid).first() is not None:
            eligible_profiles.append((orgid, title))
    if not eligible_profiles:
        return render_message(
            title=_("No organizations available"),
            message=_(
                "To create a Talkfunnel for an organization, you must be the owner of the organization."
            ),
        )

    # Step 3: Ask user to select organization
    form = NewProfileForm()
    form.profile.choices = eligible_profiles
    if request.method == 'GET':
        form.profile.data = new_profiles[0][0]
    if form.validate_on_submit():
        # Step 4: Make a profile
        user_org = [
            org
            for org in current_auth.user.organizations_owned()
            if org['userid'] == form.profile.data
        ][0]
        profile = Profile(
            name=user_org['name'], title=user_org['title'], userid=user_org['userid']
        )
        db.session.add(profile)
        new_membership = ProfileAdminMembership(
            parent=profile,
            user=current_auth.user,
            granted_by=current_auth.user,
            is_owner=True,
        )
        db.session.add(new_membership)
        db.session.commit()
        flash(
            _("Created a profile for {profile}").format(profile=profile.title),
            "success",
        )
        return render_redirect(profile.url_for('edit'), code=303)
    return render_form(
        form=form,
        title=_("Create a Talkfunnel for your organization..."),
        submit="Next",
        cancel_url=url_for('index'),
    )

=======
>>>>>>> efcc32d9

try:
    port = int(sys.argv[1])
except (IndexError, ValueError):
    port = 3002
app.run('0.0.0.0', port=port, debug=True)<|MERGE_RESOLUTION|>--- conflicted
+++ resolved
@@ -4,85 +4,6 @@
 import sys
 
 from funnel import app
-<<<<<<< HEAD
-from funnel.forms import NewProfileForm
-from funnel.models import Profile, ProfileAdminMembership, Team, db
-from funnel.views.helpers_lastuser import requires_login
-
-
-@app.route('/new', methods=['GET', 'POST'])  # Disabled on 8 Dec, 2018
-@requires_login
-def profile_new():
-    # Step 1: Get a list of organizations this user owns
-    existing = Profile.query.filter(
-        Profile.userid.in_(current_auth.user.organizations_owned_ids())
-    ).all()
-    existing_ids = [e.userid for e in existing]
-    # Step 2: Prune list to organizations without a profile
-    new_profiles = []
-    for org in current_auth.user.organizations_owned():
-        if org['userid'] not in existing_ids:
-            new_profiles.append((org['userid'], org['title']))
-    if not new_profiles:
-        return render_message(
-            title=_("No organizations found"),
-            message=Markup(
-                _(
-                    "You do not have any organizations that do not already have a Talkfunnel. "
-                    'Would you like to <a href="{link}">create a new organization</a>?'
-                ).format(link=url_for('OrgView_new'))
-            ),
-        )
-    eligible_profiles = []
-    for orgid, title in new_profiles:
-        if Team.query.filter_by(orgid=orgid).first() is not None:
-            eligible_profiles.append((orgid, title))
-    if not eligible_profiles:
-        return render_message(
-            title=_("No organizations available"),
-            message=_(
-                "To create a Talkfunnel for an organization, you must be the owner of the organization."
-            ),
-        )
-
-    # Step 3: Ask user to select organization
-    form = NewProfileForm()
-    form.profile.choices = eligible_profiles
-    if request.method == 'GET':
-        form.profile.data = new_profiles[0][0]
-    if form.validate_on_submit():
-        # Step 4: Make a profile
-        user_org = [
-            org
-            for org in current_auth.user.organizations_owned()
-            if org['userid'] == form.profile.data
-        ][0]
-        profile = Profile(
-            name=user_org['name'], title=user_org['title'], userid=user_org['userid']
-        )
-        db.session.add(profile)
-        new_membership = ProfileAdminMembership(
-            parent=profile,
-            user=current_auth.user,
-            granted_by=current_auth.user,
-            is_owner=True,
-        )
-        db.session.add(new_membership)
-        db.session.commit()
-        flash(
-            _("Created a profile for {profile}").format(profile=profile.title),
-            "success",
-        )
-        return render_redirect(profile.url_for('edit'), code=303)
-    return render_form(
-        form=form,
-        title=_("Create a Talkfunnel for your organization..."),
-        submit="Next",
-        cancel_url=url_for('index'),
-    )
-
-=======
->>>>>>> efcc32d9
 
 try:
     port = int(sys.argv[1])
