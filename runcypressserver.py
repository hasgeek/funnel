--- conflicted
+++ resolved
@@ -7,24 +7,14 @@
 from baseframe import _
 from baseframe.forms import render_form, render_message, render_redirect
 from coaster.auth import current_auth
-<<<<<<< HEAD
-from funnel import app, lastuser
+from funnel import app
 from funnel.forms import NewProfileForm
 from funnel.models import Profile, ProfileAdminMembership, Team, db
-
-
-@app.route('/new', methods=['GET', 'POST'])  # Disabled on 8 Dec, 2018
-@lastuser.requires_login
-=======
-from funnel import app
-from funnel.forms import NewProfileForm
-from funnel.models import Profile, Team, db
 from funnel.views.helpers_lastuser import requires_login
 
 
 @app.route('/new', methods=['GET', 'POST'])  # Disabled on 8 Dec, 2018
 @requires_login
->>>>>>> 9090ea43
 def profile_new():
     # Step 1: Get a list of organizations this user owns
     existing = Profile.query.filter(
