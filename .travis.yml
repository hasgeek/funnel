--- conflicted
+++ resolved
@@ -4,13 +4,8 @@
 services:
   - redis-server
 install:
-<<<<<<< HEAD
-  - pip --default-timeout=180 install -r requirements.txt
-  - pip --default-timeout=180 install -r test_requirements.txt
-=======
   - pip install -r requirements.txt
   - pip install -r test_requirements.txt
->>>>>>> cd6f7ddd
 before_script:
   - psql -c 'create database lastuser_test_app;' -U postgres
 script:
