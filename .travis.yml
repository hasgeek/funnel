language: python
python:
  - "2.7"
install:
  - pip --default-timeout=180 install -r requirements.txt
  - pip --default-timeout=180 install -r test_requirements.txt
<<<<<<< HEAD
  - 'if [[ "$TRAVIS_PYTHON_VERSION" != "pypy" ]]; then pip install psycopg2; fi'
=======

>>>>>>> abd35b24
before_script:
  - psql -c 'create database lastuser_test_app;' -U postgres

script:
  - nosetests --with-timer

notifications:
<<<<<<< HEAD
  email: false
  slack:
    - hasgeek:HDCoMDj3T4ICB59qFFVorCG8
    - friendsofhasgeek:3bLViYSzhfaThJovFYCVD3fX
=======
  email: false
>>>>>>> abd35b24
<|MERGE_RESOLUTION|>--- conflicted
+++ resolved
@@ -4,11 +4,7 @@
 install:
   - pip --default-timeout=180 install -r requirements.txt
   - pip --default-timeout=180 install -r test_requirements.txt
-<<<<<<< HEAD
   - 'if [[ "$TRAVIS_PYTHON_VERSION" != "pypy" ]]; then pip install psycopg2; fi'
-=======
-
->>>>>>> abd35b24
 before_script:
   - psql -c 'create database lastuser_test_app;' -U postgres
 
@@ -16,11 +12,7 @@
   - nosetests --with-timer
 
 notifications:
-<<<<<<< HEAD
   email: false
   slack:
     - hasgeek:HDCoMDj3T4ICB59qFFVorCG8
-    - friendsofhasgeek:3bLViYSzhfaThJovFYCVD3fX
-=======
-  email: false
->>>>>>> abd35b24
+    - friendsofhasgeek:3bLViYSzhfaThJovFYCVD3fX