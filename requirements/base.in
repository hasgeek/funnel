--- conflicted
+++ resolved
@@ -62,11 +62,7 @@
 typing-extensions
 urllib3[socks]  # Not our requirement; removing this will cause a pip-audit dupe error
 user-agents
-<<<<<<< HEAD
 uwsgi
-werkzeug
-=======
 werkzeug<2.3  # Werkzeug 2.3 drops Python 3.7 support ahead of schedule
->>>>>>> f43465c2
 whitenoise
 zxcvbn