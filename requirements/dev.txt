--- conflicted
+++ resolved
@@ -170,11 +170,7 @@
     # via -r requirements/dev.in
 types-requests==2.28.11.17
     # via -r requirements/dev.in
-<<<<<<< HEAD
-types-setuptools==67.6.0.6
-=======
 types-setuptools==67.6.0.7
->>>>>>> 0df770e3
     # via -r requirements/dev.in
 types-six==1.16.21.8
     # via -r requirements/dev.in
