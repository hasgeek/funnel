--- conflicted
+++ resolved
@@ -170,11 +170,7 @@
     # via -r requirements/dev.in
 types-requests==2.30.0.0
     # via -r requirements/dev.in
-<<<<<<< HEAD
 types-setuptools==67.6.0.7
-=======
-types-setuptools==67.7.0.2
->>>>>>> 4138523e
     # via -r requirements/dev.in
 types-six==1.16.21.8
     # via -r requirements/dev.in
