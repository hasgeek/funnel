# This workflow will install Python dependencies and run tests with Python
# For more information see:
# https://help.github.com/actions/language-and-framework-guides/using-python-with-github-actions

name: Pytest

on:
  push:
    paths:
      - '**.py'
      - '**.js'
      - '**.scss'
      - '**.jinja2'
      - '.flaskenv'
      - '.testenv'
      - 'package-lock.json'
      - 'requirements/base.txt'
      - 'requirements/test.txt'
      - '.github/workflows/pytest.yml'

permissions:
  contents: read

concurrency:
  group: ${{ github.workflow }}-${{ github.event.pull_request.number || github.ref }}
  cancel-in-progress: true

jobs:
  test:
    runs-on: ${{ matrix.os }}
    env:
      GH_TOKEN: ${{ secrets.GITHUB_TOKEN }}
    strategy:
      fail-fast: false
      matrix:
        os: [ubuntu-latest] # TODO: Figure out macos-latest and Docker
        python-version: ['3.11']

    services:
      redis:
        image: redis
        ports:
          - 6379:6379
        options: --entrypoint redis-server
      postgres:
        image: postgres
        env:
          POSTGRES_PASSWORD: postgres
          POSTGRES_HOST_AUTH_METHOD: trust
        options: >-
          --health-cmd pg_isready
          --health-interval 10s
          --health-timeout 5s
          --health-retries 5
        ports:
          - 5432:5432

    steps:
      - name: Setup Docker on macOS
        uses: docker-practice/actions-setup-docker@1.0.11
        if: ${{ matrix.os == 'macos-latest' }}
      - name: Checkout code
        uses: actions/checkout@v3
      - name: Install Firefox (for browser testing)
        uses: browser-actions/setup-firefox@latest
      - name: Install Geckodriver (for browser testing)
        uses: browser-actions/setup-geckodriver@latest
      - name: Install Python
        uses: actions/setup-python@v4
        with:
          python-version: ${{ matrix.python-version }}
          cache: pip
          cache-dependency-path: 'requirements/*.txt'
      - name: Cache python packages
        uses: actions/cache@v3
        with:
          path: ${{ env.pythonLocation }}
          key: ${{ matrix.os }}-${{ env.pythonLocation }}-${{ hashFiles('requirements/base.txt') }}-${{ hashFiles('requirements.txt/test.txt') }}
      - name: Install Python dependencies
        run: make install-python-test
<<<<<<< HEAD
      - name: Install Python dependencies (3.7)
        if: ${{ matrix.python-version == '3.7' }}
        run: make install-python-test-37
      - name: Install Playwright browser
        run: make install-playwright
=======
>>>>>>> 145f88ef
      - name: Install Node
        uses: actions/setup-node@v3
        with:
          node-version: latest
          cache: npm
      - name: Cache node modules
        uses: actions/cache@v3
        with:
          path: node_modules
          key: ${{ join(matrix.*, '-') }}-node_modules-${{ hashFiles('package-lock.json') }}
      - name: Cache built assets
        uses: actions/cache@v3
        with:
          path: funnel/static/build
          key: ${{ join(matrix.*, '-') }}-assets-build
      - name: Cache .webpack_cache
        uses: actions/cache@v3
        with:
          path: .webpack_cache
          key: ${{ join(matrix.*, '-') }}-webpack_cache
      - name: Install Node dependencies
        run: make install-npm
      - name: Build Webpack assets
        run: make assets
      - name: Annotate Pytest failures in PR
        run: pip install pytest-github-actions-annotate-failures
      - name: Setup hostnames
        run: |
          sudo -- sh -c "echo '127.0.0.1  funnel.test' >> /etc/hosts"
          sudo -- sh -c "echo '127.0.0.1  f.test' >> /etc/hosts"
      - name: Create PostgreSQL databases
        run: |
          sudo apt-get install postgresql-client -y
          psql -h localhost -U postgres -c "create user $(whoami);"
          psql -h localhost -U postgres -c "create database funnel_testing;"
          psql -h localhost -U postgres -c "create database geoname_testing;"
          set -a; source .testenv; set +a
          FLASK_ENV=testing flask dbconfig | psql -h localhost -U postgres funnel_testing
          FLASK_ENV=testing flask dbconfig | psql -h localhost -U postgres geoname_testing
          psql -h localhost -U postgres -c "grant all privileges on database funnel_testing to $(whoami);"
          psql -h localhost -U postgres -c "grant all privileges on database geoname_testing to $(whoami);"
          psql -h localhost -U postgres funnel_testing -c "grant all privileges on schema public to $(whoami); grant all privileges on all tables in schema public to $(whoami); grant all privileges on all sequences in schema public to $(whoami);"
          psql -h localhost -U postgres geoname_testing -c "grant all privileges on schema public to $(whoami); grant all privileges on all tables in schema public to $(whoami); grant all privileges on all sequences in schema public to $(whoami);"
      - name: Test with pytest
        run: |
          pytest --disable-warnings --gherkin-terminal-reporter -vv --showlocals --cov=funnel
      - name: Prepare coverage report
        run: |
          mkdir -p coverage
          coverage lcov -o coverage/funnel.lcov
      - name: Upload coverage report to Coveralls
        uses: coverallsapp/github-action@master
        with:
          github-token: ${{ secrets.github_token }}
          path-to-lcov: ./coverage/funnel.lcov
          flag-name: python-${{ matrix.python-version }}
          parallel: true

  finish:
    needs: test
    runs-on: ubuntu-latest
    steps:
      - name: Publish to Coveralls
        uses: coverallsapp/github-action@master
        with:
          github-token: ${{ secrets.github_token }}
          path-to-lcov: ./coverage/funnel.lcov
          parallel-finished: true<|MERGE_RESOLUTION|>--- conflicted
+++ resolved
@@ -78,14 +78,8 @@
           key: ${{ matrix.os }}-${{ env.pythonLocation }}-${{ hashFiles('requirements/base.txt') }}-${{ hashFiles('requirements.txt/test.txt') }}
       - name: Install Python dependencies
         run: make install-python-test
-<<<<<<< HEAD
-      - name: Install Python dependencies (3.7)
-        if: ${{ matrix.python-version == '3.7' }}
-        run: make install-python-test-37
       - name: Install Playwright browser
         run: make install-playwright
-=======
->>>>>>> 145f88ef
       - name: Install Node
         uses: actions/setup-node@v3
         with:
