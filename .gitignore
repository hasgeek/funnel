# Python-ish files
*.bz2
*.egg-info
*.gz
*.pyc
*.sql
*.wpr
<<<<<<< HEAD
=======
.coverage
.DS_Store
.mypy_cache
.project
.pydevproject
.pytest_cache
.ropeproject
.sass-cache
.settings
.vscode
.webassets-cache
>>>>>>> a912c487
baseframe-packed.*
console.py

# MacOS File
.DS_Store

# Assets and static files
funnel/assets/cypress/screenshots
funnel/assets/cypress/videos
funnel/static/build
funnel/static/gen
funnel/static/service-worker.js
funnel/static/img/fa5-packed.svg
node_modules
*.packed.css
*.packed.js

# Cache files
.pytest_cache
.webassets-cache
.sass-cache

# Test files
error.log
.coverage

# Other log files
ghostdriver.log

# Instance Files that should not be checked-in.
instance/development.py
instance/funnelapp.py
instance/hasgeekapp.py
instance/lastuserapp.py
instance/production.py
instance/settings.py

# Forbidden secrets
secrets.dev
secrets.test

# Local venvs (Idea creates them)
venv/

# Editors
.idea/
.vscode
.project
.pydevproject
.ropeproject
.settings

# Local DBs
dump.rdb
test.db<|MERGE_RESOLUTION|>--- conflicted
+++ resolved
@@ -5,8 +5,6 @@
 *.pyc
 *.sql
 *.wpr
-<<<<<<< HEAD
-=======
 .coverage
 .DS_Store
 .mypy_cache
@@ -18,7 +16,6 @@
 .settings
 .vscode
 .webassets-cache
->>>>>>> a912c487
 baseframe-packed.*
 console.py
 
