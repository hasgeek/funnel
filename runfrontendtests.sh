#!/bin/sh
set -e
export PYTHONIOENCODING="UTF-8"
export FLASK_ENV="TESTING"
python -m tests.e2e.frontend_tests_initdb
python runcypressserver.py &
SERVER_PID=$!
./rq.sh &
RQ_PID=$!
cd funnel/assets
<<<<<<< HEAD
npx cypress run --browser chrome
kill $SERVER_PID
=======
npx cypress run --browser electron
kill $SERVER_PID
kill $RQ_PID
python -m tests.e2e.frontend_tests_dropdb
>>>>>>> d08808e5
<|MERGE_RESOLUTION|>--- conflicted
+++ resolved
@@ -8,12 +8,7 @@
 ./rq.sh &
 RQ_PID=$!
 cd funnel/assets
-<<<<<<< HEAD
-npx cypress run --browser chrome
-kill $SERVER_PID
-=======
 npx cypress run --browser electron
 kill $SERVER_PID
 kill $RQ_PID
-python -m tests.e2e.frontend_tests_dropdb
->>>>>>> d08808e5
+python -m tests.e2e.frontend_tests_dropdb