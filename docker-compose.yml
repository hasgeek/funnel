version: '3'

services:
  web:
    build: .
    image: master-image
    ports:
      - 3000:3000
    depends_on:
      - redis
<<<<<<< HEAD
    command: sh ./runserver.py
=======
    command: sh ./devserver.py
>>>>>>> 7909d16a
    volumes:
      #- .:/app
      - $HOME/.aws/credentials:/app/.aws/credentials:ro
  worker:
    image: master-image
    depends_on:
      - redis
    command: sh ./rq.sh
    volumes:
      - $HOME/.aws/credentials:/app/.aws/credentials:ro
  redis:
    image: redis
  nginx:
    build:
      context: ./etc/nginx
    container_name: nginx
    volumes:
      - static_data:/vol/static
      # - /etc/letsencrypt:/etc/letsencrypt
      # - ./etc/letsencrypt/www:/var/www/letsencrypt
    ports:
      - 80:80
      - 443:443
    command: '/bin/sh -c ''while :; do sleep 6h & wait $${!}; nginx -s reload; done & nginx -g "daemon off;error_log /dev/stdout info;"'''
    depends_on:
      - web
volumes:
  static_data:<|MERGE_RESOLUTION|>--- conflicted
+++ resolved
@@ -8,11 +8,7 @@
       - 3000:3000
     depends_on:
       - redis
-<<<<<<< HEAD
-    command: sh ./runserver.py
-=======
     command: sh ./devserver.py
->>>>>>> 7909d16a
     volumes:
       #- .:/app
       - $HOME/.aws/credentials:/app/.aws/credentials:ro
