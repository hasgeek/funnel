--- conflicted
+++ resolved
@@ -2,17 +2,13 @@
 
 services:
   web:
-    image: vivekdurai/funnel
+    image: hasgeek/funnel
     container_name: web
     ports:
       - 3000:3000
     depends_on:
       - redis
-<<<<<<< HEAD
-    command: sh ./runserver.production.sh
-=======
     command: sh ./devserver.py
->>>>>>> 07e23494
     volumes:
       - .:/app
       - $HOME/.aws/credentials:/app/.aws/credentials:ro
