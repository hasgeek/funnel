--- conflicted
+++ resolved
@@ -281,11 +281,7 @@
 
     # Migrate column data
     for table, old, new in migrate_user_columns:
-<<<<<<< HEAD
-        print(f"Restoring {table}.{old}")
-=======
         print(f"Restoring {table}.{old}")  # noqa: T201
->>>>>>> c194cc5c
         op.execute(
             sa.DDL(
                 f'''
@@ -298,11 +294,7 @@
         )
 
     for table, old, new in migrate_team_columns:
-<<<<<<< HEAD
-        print(f"Restoring {table}.{old}")
-=======
         print(f"Restoring {table}.{old}")  # noqa: T201
->>>>>>> c194cc5c
         op.execute(
             sa.DDL(
                 f'''
