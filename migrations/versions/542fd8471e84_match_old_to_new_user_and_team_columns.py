--- conflicted
+++ resolved
@@ -40,11 +40,7 @@
 
 def upgrade():
     for table, old, new in migrate_user_columns:
-<<<<<<< HEAD
-        print(f"Upgrading {table}.{new}")
-=======
         print(f"Upgrading {table}.{new}")  # noqa: T201
->>>>>>> c194cc5c
         op.execute(
             sa.DDL(
                 f'''
@@ -57,11 +53,7 @@
         )
 
     for table, old, new in migrate_team_columns:
-<<<<<<< HEAD
-        print(f"Upgrading {table}.{new}")
-=======
         print(f"Upgrading {table}.{new}")  # noqa: T201
->>>>>>> c194cc5c
         op.execute(
             sa.DDL(
                 f'''
