"""Remove organization.description.

Revision ID: 222b78a8508d
Revises: 6ebbe0cc8e19
Create Date: 2020-05-05 01:32:02.241787

"""

from alembic import op
from sqlalchemy.sql import column, table
import sqlalchemy as sa

from coaster.gfm import markdown

# revision identifiers, used by Alembic.
revision = '222b78a8508d'
down_revision = '6ebbe0cc8e19'
branch_labels = None
depends_on = None

organization_table = table(
    'organization',
    column('id', sa.Integer()),
    column('title', sa.Unicode()),
    column('description', sa.UnicodeText()),
)
profile_table = table(
    'profile',
    column('id', sa.Integer()),
    column('organization_id', sa.Integer()),
    column('description_text', sa.UnicodeText()),
    column('description_html', sa.UnicodeText()),
)


def upgrade():
    # Copy over data
    conn = op.get_bind()
    orgs = conn.execute(
        sa.select(
            [
                organization_table.c.id,
                organization_table.c.title,
                organization_table.c.description,
            ]
        ).where(organization_table.c.description != '')
    )
    for org in orgs:
        blank_profile = conn.execute(
            sa.select([sa.func.count(profile_table.c.id)]).where(
                sa.and_(
                    profile_table.c.organization_id == org.id,
                    profile_table.c.description_text == '',
                )
            )
        ).first()[0]
        if blank_profile:
<<<<<<< HEAD
            print("Updating", org.title)
=======
            print("Updating", org.title)  # noqa: T201
>>>>>>> c194cc5c
            op.execute(
                profile_table.update()
                .where(profile_table.c.organization_id == org.id)
                .values(
                    description_text=org.description,
                    description_html=markdown(org.description),
                )
            )
        else:
<<<<<<< HEAD
            print("Skipping", org.title)
=======
            print("Skipping", org.title)  # noqa: T201
>>>>>>> c194cc5c
    op.drop_column('organization', 'description')


def downgrade():
    op.add_column(
        'organization',
        sa.Column(
            'description',
            sa.TEXT(),
            autoincrement=False,
            nullable=False,
            server_default='',
        ),
    )
    op.alter_column('organization', 'description', server_default=None)<|MERGE_RESOLUTION|>--- conflicted
+++ resolved
@@ -55,11 +55,7 @@
             )
         ).first()[0]
         if blank_profile:
-<<<<<<< HEAD
-            print("Updating", org.title)
-=======
             print("Updating", org.title)  # noqa: T201
->>>>>>> c194cc5c
             op.execute(
                 profile_table.update()
                 .where(profile_table.c.organization_id == org.id)
@@ -69,11 +65,7 @@
                 )
             )
         else:
-<<<<<<< HEAD
-            print("Skipping", org.title)
-=======
             print("Skipping", org.title)  # noqa: T201
->>>>>>> c194cc5c
     op.drop_column('organization', 'description')
 
 
