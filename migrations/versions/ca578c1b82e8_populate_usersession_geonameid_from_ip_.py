--- conflicted
+++ resolved
@@ -128,17 +128,11 @@
                 progress.update(counter)
             progress.finish()
         else:
-<<<<<<< HEAD
-            print("Skipping geonameid population as databases are missing")
-    else:
-        print(  # type: ignore[unreachable]
-=======
             print(  # noqa: T201
                 "Skipping geonameid population as databases are missing"
             )
     else:
         print(  # type: ignore[unreachable]  # noqa: T201
->>>>>>> c194cc5c
             "Skipping geonameid population as geoip2 is not installed"
         )
 
